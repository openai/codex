--- conflicted
+++ resolved
@@ -31,11 +31,7 @@
 - [Contributing](#contributing)
   - [Development workflow](#development-workflow)
   - [Git Hooks with Husky](#git-hooks-with-husky)
-<<<<<<< HEAD
-    - [Nix Flake Development](#nix-flake-development)
-=======
   - [Debugging](#debugging)
->>>>>>> f99c9080
   - [Writing high-impact code changes](#writing-high-impact-code-changes)
   - [Opening a pull request](#opening-a-pull-request)
   - [Review process](#review-process)
@@ -44,17 +40,12 @@
   - [Contributor License Agreement (CLA)](#contributor-license-agreement-cla)
     - [Quick fixes](#quick-fixes)
   - [Releasing `codex`](#releasing-codex)
-<<<<<<< HEAD
+  - [Alternative Build Options](#alternative-build-options)
+    - [Nix Flake Development](#nix-flake-development)
 - [Security \& Responsible AI](#security--responsible-ai)
 - [License](#license)
-=======
-  - [Alternative Build Options](#alternative-build-options)
-    - [Nix Flake Development](#nix-flake-development)
-- [Security & Responsible AI](#security--responsible-ai)
-- [License](#license)
 
 <!-- End ToC -->
->>>>>>> f99c9080
 
 </details>
 

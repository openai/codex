--- conflicted
+++ resolved
@@ -22,11 +22,8 @@
   ErrorItem,
 } from "./items";
 
-<<<<<<< HEAD
-export type { Thread, Turn as RunResult, StreamedTurn as RunStreamedResult, Input } from "./thread";
-=======
-export { Thread, RunResult, RunStreamedResult, Input } from "./thread";
->>>>>>> ceaba36c
+export { Thread } from "./thread";
+export type { RunResult, RunStreamedResult, Input } from "./thread";
 
 export { Codex } from "./codex";
 

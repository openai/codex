import { spawn } from "node:child_process";
import path from "node:path";
import readline from "node:readline";
import { fileURLToPath } from "node:url";

import { SandboxMode, ModelReasoningEffort } from "./threadOptions";

export type CodexExecArgs = {
  input: string;

  baseUrl?: string;
  apiKey?: string;
  threadId?: string | null;
  images?: string[];
  // --model
  model?: string;
  // --sandbox
  sandboxMode?: SandboxMode;
  // --cd
  workingDirectory?: string;
  // --skip-git-repo-check
  skipGitRepoCheck?: boolean;
  // --output-schema
  outputSchemaFile?: string;
<<<<<<< HEAD
  // --system-prompt
  systemPrompt?: string;
=======
  // --config model_reasoning_effort
  modelReasoningEffort?: ModelReasoningEffort;
>>>>>>> 63e1ef25
};

const INTERNAL_ORIGINATOR_ENV = "CODEX_INTERNAL_ORIGINATOR_OVERRIDE";
const TYPESCRIPT_SDK_ORIGINATOR = "codex_sdk_ts";

export class CodexExec {
  private executablePath: string;
  constructor(executablePath: string | null = null) {
    this.executablePath = executablePath || findCodexPath();
  }

  async *run(args: CodexExecArgs): AsyncGenerator<string> {
    const commandArgs: string[] = ["exec", "--experimental-json"];

    if (args.model) {
      commandArgs.push("--model", args.model);
    }

    if (args.sandboxMode) {
      commandArgs.push("--sandbox", args.sandboxMode);
    }

    if (args.workingDirectory) {
      commandArgs.push("--cd", args.workingDirectory);
    }

    if (args.skipGitRepoCheck) {
      commandArgs.push("--skip-git-repo-check");
    }

    if (args.outputSchemaFile) {
      commandArgs.push("--output-schema", args.outputSchemaFile);
    }

<<<<<<< HEAD
    if (args.systemPrompt) {
      commandArgs.push("--system-prompt", args.systemPrompt);
=======
    if (args.modelReasoningEffort) {
      commandArgs.push("--config", `model_reasoning_effort="${args.modelReasoningEffort}"`);
>>>>>>> 63e1ef25
    }

    if (args.images?.length) {
      for (const image of args.images) {
        commandArgs.push("--image", image);
      }
    }

    if (args.threadId) {
      commandArgs.push("resume", args.threadId);
    }

    const env = {
      ...process.env,
    };
    if (!env[INTERNAL_ORIGINATOR_ENV]) {
      env[INTERNAL_ORIGINATOR_ENV] = TYPESCRIPT_SDK_ORIGINATOR;
    }
    if (args.baseUrl) {
      env.OPENAI_BASE_URL = args.baseUrl;
    }
    if (args.apiKey) {
      env.CODEX_API_KEY = args.apiKey;
    }

    const child = spawn(this.executablePath, commandArgs, {
      env,
    });

    let spawnError: unknown | null = null;
    child.once("error", (err) => (spawnError = err));

    if (!child.stdin) {
      child.kill();
      throw new Error("Child process has no stdin");
    }
    child.stdin.write(args.input);
    child.stdin.end();

    if (!child.stdout) {
      child.kill();
      throw new Error("Child process has no stdout");
    }
    const stderrChunks: Buffer[] = [];

    if (child.stderr) {
      child.stderr.on("data", (data) => {
        stderrChunks.push(data);
      });
    }

    const rl = readline.createInterface({
      input: child.stdout,
      crlfDelay: Infinity,
    });

    try {
      for await (const line of rl) {
        // `line` is a string (Node sets default encoding to utf8 for readline)
        yield line as string;
      }

      const exitCode = new Promise((resolve, reject) => {
        child.once("exit", (code) => {
          if (code === 0) {
            resolve(code);
          } else {
            const stderrBuffer = Buffer.concat(stderrChunks);
            reject(
              new Error(`Codex Exec exited with code ${code}: ${stderrBuffer.toString("utf8")}`),
            );
          }
        });
      });

      if (spawnError) throw spawnError;
      await exitCode;
    } finally {
      rl.close();
      child.removeAllListeners();
      try {
        if (!child.killed) child.kill();
      } catch {
        // ignore
      }
    }
  }
}

const scriptFileName = fileURLToPath(import.meta.url);
const scriptDirName = path.dirname(scriptFileName);

function findCodexPath() {
  const { platform, arch } = process;

  let targetTriple = null;
  switch (platform) {
    case "linux":
    case "android":
      switch (arch) {
        case "x64":
          targetTriple = "x86_64-unknown-linux-musl";
          break;
        case "arm64":
          targetTriple = "aarch64-unknown-linux-musl";
          break;
        default:
          break;
      }
      break;
    case "darwin":
      switch (arch) {
        case "x64":
          targetTriple = "x86_64-apple-darwin";
          break;
        case "arm64":
          targetTriple = "aarch64-apple-darwin";
          break;
        default:
          break;
      }
      break;
    case "win32":
      switch (arch) {
        case "x64":
          targetTriple = "x86_64-pc-windows-msvc";
          break;
        case "arm64":
          targetTriple = "aarch64-pc-windows-msvc";
          break;
        default:
          break;
      }
      break;
    default:
      break;
  }

  if (!targetTriple) {
    throw new Error(`Unsupported platform: ${platform} (${arch})`);
  }

  const vendorRoot = path.join(scriptDirName, "..", "vendor");
  const archRoot = path.join(vendorRoot, targetTriple);
  const codexBinaryName = process.platform === "win32" ? "codex.exe" : "codex";
  const binaryPath = path.join(archRoot, "codex", codexBinaryName);

  return binaryPath;
}<|MERGE_RESOLUTION|>--- conflicted
+++ resolved
@@ -22,13 +22,10 @@
   skipGitRepoCheck?: boolean;
   // --output-schema
   outputSchemaFile?: string;
-<<<<<<< HEAD
   // --system-prompt
   systemPrompt?: string;
-=======
   // --config model_reasoning_effort
   modelReasoningEffort?: ModelReasoningEffort;
->>>>>>> 63e1ef25
 };
 
 const INTERNAL_ORIGINATOR_ENV = "CODEX_INTERNAL_ORIGINATOR_OVERRIDE";
@@ -63,13 +60,12 @@
       commandArgs.push("--output-schema", args.outputSchemaFile);
     }
 
-<<<<<<< HEAD
     if (args.systemPrompt) {
       commandArgs.push("--system-prompt", args.systemPrompt);
-=======
+    }
+
     if (args.modelReasoningEffort) {
       commandArgs.push("--config", `model_reasoning_effort="${args.modelReasoningEffort}"`);
->>>>>>> 63e1ef25
     }
 
     if (args.images?.length) {

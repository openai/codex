--- conflicted
+++ resolved
@@ -24,17 +24,14 @@
   outputSchemaFile?: string;
   // --config model_reasoning_effort
   modelReasoningEffort?: ModelReasoningEffort;
-<<<<<<< HEAD
   // AbortSignal to cancel the execution
   signal?: AbortSignal;
-=======
   // --config sandbox_workspace_write.network_access
   networkAccessEnabled?: boolean;
   // --config features.web_search_request
   webSearchEnabled?: boolean;
   // --config approval_policy
   approvalPolicy?: ApprovalMode;
->>>>>>> 2ac49fea
 };
 
 const INTERNAL_ORIGINATOR_ENV = "CODEX_INTERNAL_ORIGINATOR_OVERRIDE";

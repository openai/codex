import { CodexOptions } from "./codexOptions";
import { ThreadEvent } from "./events";
import { CodexExec } from "./exec";
import { ThreadItem } from "./items";
import { TurnOptions } from "./turnOptions";

/** Completed turn. */
export type Turn = {
  items: ThreadItem[];
  finalResponse: string;
};

/** The result of the `runStreamed` method. */
export type StreamedTurn = {
  events: AsyncGenerator<ThreadEvent>;
};

/** An input to send to the agent. */
export type Input = string;

/** Respesent a thread of conversation with the agent. One thread can have multiple consecutive turns. */
export class Thread {
  private _exec: CodexExec;
  private _options: CodexOptions;
  private _id: string | null;

  /** Returns the ID of the thread. Populated after the first turn starts. */
  public get id(): string | null {
    return this.id;
  }

<<<<<<< HEAD
  constructor(exec: CodexExec, options: CodexOptions, id: string | null = null) {
    this._exec = exec;
    this._options = options;
    this._id = id;
  }

  /** Provides the input to the agent and streams events as they are produced during the turn. */
  async runStreamed(input: string): Promise<StreamedTurn> {
    return { events: this.runStreamedInternal(input) };
  }

  /** Provides the input to the agent and returns the completed turn.
   * Throws if the turn fails.
   */
  async run(input: string): Promise<Turn> {
    const generator = this.runStreamedInternal(input);
=======
  async runStreamed(input: string, options?: TurnOptions): Promise<RunStreamedResult> {
    return { events: this.runStreamedInternal(input, options) };
  }

  private async *runStreamedInternal(
    input: string,
    options?: TurnOptions,
  ): AsyncGenerator<ThreadEvent> {
    const generator = this.exec.run({
      input,
      baseUrl: this.options.baseUrl,
      apiKey: this.options.apiKey,
      threadId: this.id,
      model: options?.model,
      sandboxMode: options?.sandboxMode,
    });
    for await (const item of generator) {
      const parsed = JSON.parse(item) as ThreadEvent;
      if (parsed.type === "thread.started") {
        this.id = parsed.thread_id;
      }
      yield parsed;
    }
  }

  async run(input: string, options?: TurnOptions): Promise<RunResult> {
    const generator = this.runStreamedInternal(input, options);
>>>>>>> c89b0e12
    const items: ThreadItem[] = [];
    let finalResponse: string = "";
    for await (const event of generator) {
      if (event.type === "item.completed") {
        if (event.item.item_type === "assistant_message") {
          finalResponse = event.item.text;
        }
        items.push(event.item);
      }
    }
    return { items, finalResponse };
  }


  private async *runStreamedInternal(input: string): AsyncGenerator<ThreadEvent> {
    const generator = this._exec.run({
      input,
      baseUrl: this._options.baseUrl,
      apiKey: this._options.apiKey,
      threadId: this._id,
    });
    for await (const item of generator) {
      const parsed = JSON.parse(item) as ThreadEvent;
      if (parsed.type === "thread.started") {
        this._id = parsed.thread_id;
      }
      yield parsed;
    }
  }

}<|MERGE_RESOLUTION|>--- conflicted
+++ resolved
@@ -29,7 +29,6 @@
     return this.id;
   }
 
-<<<<<<< HEAD
   constructor(exec: CodexExec, options: CodexOptions, id: string | null = null) {
     this._exec = exec;
     this._options = options;
@@ -37,16 +36,6 @@
   }
 
   /** Provides the input to the agent and streams events as they are produced during the turn. */
-  async runStreamed(input: string): Promise<StreamedTurn> {
-    return { events: this.runStreamedInternal(input) };
-  }
-
-  /** Provides the input to the agent and returns the completed turn.
-   * Throws if the turn fails.
-   */
-  async run(input: string): Promise<Turn> {
-    const generator = this.runStreamedInternal(input);
-=======
   async runStreamed(input: string, options?: TurnOptions): Promise<RunStreamedResult> {
     return { events: this.runStreamedInternal(input, options) };
   }
@@ -72,9 +61,9 @@
     }
   }
 
+  /** Provides the input to the agent and returns the completed turn.
   async run(input: string, options?: TurnOptions): Promise<RunResult> {
     const generator = this.runStreamedInternal(input, options);
->>>>>>> c89b0e12
     const items: ThreadItem[] = [];
     let finalResponse: string = "";
     for await (const event of generator) {
@@ -87,22 +76,4 @@
     }
     return { items, finalResponse };
   }
-
-
-  private async *runStreamedInternal(input: string): AsyncGenerator<ThreadEvent> {
-    const generator = this._exec.run({
-      input,
-      baseUrl: this._options.baseUrl,
-      apiKey: this._options.apiKey,
-      threadId: this._id,
-    });
-    for await (const item of generator) {
-      const parsed = JSON.parse(item) as ThreadEvent;
-      if (parsed.type === "thread.started") {
-        this._id = parsed.thread_id;
-      }
-      yield parsed;
-    }
-  }
-
 }
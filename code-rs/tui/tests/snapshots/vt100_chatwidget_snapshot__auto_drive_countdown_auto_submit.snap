---
source: tui/tests/vt100_chatwidget_snapshot.rs
<<<<<<< HEAD
assertion_line: 371
=======
>>>>>>> 3852e26e
expression: "frames.join(\"\\n---FRAME---\\n\")"
---
 +----------------------------------------------------------------------------+
 |            Code  •  Directory: ~/www/just-every/code/code-rs/tui           |
 +----------------------------------------------------------------------------+
   parallel work)
   /limits - visualize weekly and hourly rate limits
   /review - review your changes for potential issues
   /auto - work autonomously on long tasks with Auto Drive Experimental
   /cloud - browse, apply, and create cloud tasks NEW
<<<<<<< HEAD

 +----------------------------------------------------------------------------+
 | What can I code for you today?                                             |
 |                                                                            |
 |                                                                            |
 |                                                                            |
 |                                                                            |
 +----------------------------------------------------------------------------+
                                                                               
=======
   Auto Drive > Working                               Awaiting input (0 turns)
 ┌────────────────────────────────────────────────────────────────────────────┐
 │Approval required — review and press Enter to send                          │
 │cargo fmt --check                                                           │
 └────────────────────────────────────────────────────────────────────────────┘
 ╭────────────────────────────────────────────────────────────────────────────╮
 │ What can I code for you today?                                             │
 ╰────────────────────────────────────────────────────────────────────────────╯
   Awaiting approval  •  Agents Disabled  •  Revi… Enter approve  •  Esc cancel
>>>>>>> 3852e26e

---FRAME---
 +----------------------------------------------------------------------------+
 |            Code  •  Directory: ~/www/just-every/code/code-rs/tui           |
 +----------------------------------------------------------------------------+
   parallel work)
   /limits - visualize weekly and hourly rate limits
   /review - review your changes for potential issues
   /auto - work autonomously on long tasks with Auto Drive Experimental
   /cloud - browse, apply, and create cloud tasks NEW
<<<<<<< HEAD

 +----------------------------------------------------------------------------+
 | What can I code for you today?                                             |
 |                                                                            |
 |                                                                            |
 |                                                                            |
 |                                                                            |
 +----------------------------------------------------------------------------+
                                                                               

---FRAME---
 +----------------------------------------------------------------------------+
 |            Code  •  Directory: ~/www/just-every/code/code-rs/tui           |
 +----------------------------------------------------------------------------+
   parallel work)
=======
   Auto Drive > Working                               Awaiting input (0 turns)
 ┌────────────────────────────────────────────────────────────────────────────┐
 │Approval required — review and press Enter to send                          │
 │cargo fmt --check                                                           │
 └────────────────────────────────────────────────────────────────────────────┘
 ╭────────────────────────────────────────────────────────────────────────────╮
 │ What can I code for you today?                                             │
 ╰────────────────────────────────────────────────────────────────────────────╯
   Awaiting approval  •  Agents Disabled  •  Revi… Enter approve  •  Esc cancel

---FRAME---
 ┌────────────────────────────────────────────────────────────────────────────┐
 │                                    Code                                    │
 └────────────────────────────────────────────────────────────────────────────┘
>>>>>>> 3852e26e
   /limits - visualize weekly and hourly rate limits
   /review - review your changes for potential issues
   /auto - work autonomously on long tasks with Auto Drive Experimental
   /cloud - browse, apply, and create cloud tasks NEW

<<<<<<< HEAD
 +----------------------------------------------------------------------------+
 | What can I code for you today?                                             |
 |                                                                            |
 |                                                                            |
 |                                                                            |
 |                                                                            |
 +----------------------------------------------------------------------------+
 +----------------------------------------------------------------------------+
=======
 › cargo fmt --check
   Auto Drive > Running cargo fmt --check.                   Running (0 turns)
 ┌────────────────────────────────────────────────────────────────────────────┐
 │cargo fmt --check                                                           │
 └────────────────────────────────────────────────────────────────────────────┘
 ╭────────────────────────────────────────────────────────────────────────────╮
 │ What can I code for you today?                                             │
 ╰────────────────────────────────────────────────────────────────────────────╯
   Agents Disabled  •  Review Enabled  •  Ctrl+S Settings  Esc stop Auto Drive
>>>>>>> 3852e26e
<|MERGE_RESOLUTION|>--- conflicted
+++ resolved
@@ -1,9 +1,5 @@
 ---
 source: tui/tests/vt100_chatwidget_snapshot.rs
-<<<<<<< HEAD
-assertion_line: 371
-=======
->>>>>>> 3852e26e
 expression: "frames.join(\"\\n---FRAME---\\n\")"
 ---
  +----------------------------------------------------------------------------+
@@ -14,27 +10,15 @@
    /review - review your changes for potential issues
    /auto - work autonomously on long tasks with Auto Drive Experimental
    /cloud - browse, apply, and create cloud tasks NEW
-<<<<<<< HEAD
-
+   Auto Drive > Working                               Awaiting input (0 turns)
+ Auto Drive will send:
+ Prompt:
+ cargo fmt --check
+ Awaiting input (0 turns)  •  Agents Disabled  •  Review Enabled
  +----------------------------------------------------------------------------+
  | What can I code for you today?                                             |
- |                                                                            |
- |                                                                            |
- |                                                                            |
- |                                                                            |
  +----------------------------------------------------------------------------+
-                                                                               
-=======
-   Auto Drive > Working                               Awaiting input (0 turns)
- ┌────────────────────────────────────────────────────────────────────────────┐
- │Approval required — review and press Enter to send                          │
- │cargo fmt --check                                                           │
- └────────────────────────────────────────────────────────────────────────────┘
- ╭────────────────────────────────────────────────────────────────────────────╮
- │ What can I code for you today?                                             │
- ╰────────────────────────────────────────────────────────────────────────────╯
    Awaiting approval  •  Agents Disabled  •  Revi… Enter approve  •  Esc cancel
->>>>>>> 3852e26e
 
 ---FRAME---
  +----------------------------------------------------------------------------+
@@ -45,60 +29,31 @@
    /review - review your changes for potential issues
    /auto - work autonomously on long tasks with Auto Drive Experimental
    /cloud - browse, apply, and create cloud tasks NEW
-<<<<<<< HEAD
-
+   Auto Drive > Working                               Awaiting input (0 turns)
+ Auto Drive will send:
+ Prompt:
+ cargo fmt --check
+ Awaiting input (0 turns)  •  Agents Disabled  •  Review Enabled
  +----------------------------------------------------------------------------+
  | What can I code for you today?                                             |
- |                                                                            |
- |                                                                            |
- |                                                                            |
- |                                                                            |
  +----------------------------------------------------------------------------+
-                                                                               
+   Awaiting approval  •  Agents Disabled  •  Revi… Enter approve  •  Esc cancel
 
 ---FRAME---
  +----------------------------------------------------------------------------+
  |            Code  •  Directory: ~/www/just-every/code/code-rs/tui           |
  +----------------------------------------------------------------------------+
    parallel work)
-=======
-   Auto Drive > Working                               Awaiting input (0 turns)
- ┌────────────────────────────────────────────────────────────────────────────┐
- │Approval required — review and press Enter to send                          │
- │cargo fmt --check                                                           │
- └────────────────────────────────────────────────────────────────────────────┘
- ╭────────────────────────────────────────────────────────────────────────────╮
- │ What can I code for you today?                                             │
- ╰────────────────────────────────────────────────────────────────────────────╯
-   Awaiting approval  •  Agents Disabled  •  Revi… Enter approve  •  Esc cancel
-
----FRAME---
- ┌────────────────────────────────────────────────────────────────────────────┐
- │                                    Code                                    │
- └────────────────────────────────────────────────────────────────────────────┘
->>>>>>> 3852e26e
    /limits - visualize weekly and hourly rate limits
    /review - review your changes for potential issues
    /auto - work autonomously on long tasks with Auto Drive Experimental
    /cloud - browse, apply, and create cloud tasks NEW
 
-<<<<<<< HEAD
+ › cargo fmt --check
+   Auto Drive > Running cargo fmt --check.                   Running (0 turns)
+ Running cargo fmt --check.
+ Running (0 turns)  •  Agents Disabled  •  Review Enabled
  +----------------------------------------------------------------------------+
  | What can I code for you today?                                             |
- |                                                                            |
- |                                                                            |
- |                                                                            |
- |                                                                            |
  +----------------------------------------------------------------------------+
- +----------------------------------------------------------------------------+
-=======
- › cargo fmt --check
-   Auto Drive > Running cargo fmt --check.                   Running (0 turns)
- ┌────────────────────────────────────────────────────────────────────────────┐
- │cargo fmt --check                                                           │
- └────────────────────────────────────────────────────────────────────────────┘
- ╭────────────────────────────────────────────────────────────────────────────╮
- │ What can I code for you today?                                             │
- ╰────────────────────────────────────────────────────────────────────────────╯
-   Agents Disabled  •  Review Enabled  •  Ctrl+S Settings  Esc stop Auto Drive
->>>>>>> 3852e26e
+   Agents Disabled  •  Review Enabled  •  Ctrl+S Settings  Esc stop Auto Drive
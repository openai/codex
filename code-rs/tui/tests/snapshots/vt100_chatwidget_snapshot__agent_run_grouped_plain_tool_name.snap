---
source: tui/tests/vt100_chatwidget_snapshot.rs
<<<<<<< HEAD
assertion_line: 1183
expression: output
---
 +----------------------------------------------------------------------------+
 |            Code  •  Directory: ~/www/just-every/code/code-rs/tui           |
 +----------------------------------------------------------------------------+
 + Agents --------------------------------------------------------------------+
 | • QA Bot (running 0s) - Executing smoke tests         Ctrl+A open terminal |
 +----------------------------------------------------------------------------+
=======
expression: output
---
 ┌────────────────────────────────────────────────────────────────────────────┐
 │                                    Code                                    │
 └────────────────────────────────────────────────────────────────────────────┘
 ┌ Agents ────────────────────────────────────────────────────────────────────┐
 │ • QA Bot (running 0s) — Executing smoke tests         Ctrl+A open terminal │
 └────────────────────────────────────────────────────────────────────────────┘
>>>>>>> 3852e26e
   /branch - work in an isolated /branch then /merge when done (great for
   parallel work)
   /limits - visualize weekly and hourly rate limits
   /review - review your changes for potential issues
   /auto - work autonomously on long tasks with Auto Drive Experimental
   /cloud - browse, apply, and create cloud tasks NEW

 › Kick off QA bot regression run

   Agent batch "qa-bot" started here; latest status is shown below.
<<<<<<< HEAD
=======

   ╭─ qa-bot
   │
   │   Context: regression sweep
   │
   │   Run targeted regression suite
   │
   │   • claude running (18s)
   │
   ╰─ [Ctrl+A] Expand · [Esc] Stop
>>>>>>> 3852e26e

   +- qa-bot
   |
   |   Context: regression sweep
   |
   |   Run targeted regression suite
   |
   |   • claude running (18s)
   |
   +- [Ctrl+A] Expand · [Esc] Stop

 +----------------------------- ✶ Responding... ------------------------------+
 | What can I code for you today?                                             |
 +----------------------------------------------------------------------------+
   Read Only  (Shift+Tab change)                                   Ctrl+H help<|MERGE_RESOLUTION|>--- conflicted
+++ resolved
@@ -1,7 +1,5 @@
 ---
 source: tui/tests/vt100_chatwidget_snapshot.rs
-<<<<<<< HEAD
-assertion_line: 1183
 expression: output
 ---
  +----------------------------------------------------------------------------+
@@ -10,16 +8,6 @@
  + Agents --------------------------------------------------------------------+
  | • QA Bot (running 0s) - Executing smoke tests         Ctrl+A open terminal |
  +----------------------------------------------------------------------------+
-=======
-expression: output
----
- ┌────────────────────────────────────────────────────────────────────────────┐
- │                                    Code                                    │
- └────────────────────────────────────────────────────────────────────────────┘
- ┌ Agents ────────────────────────────────────────────────────────────────────┐
- │ • QA Bot (running 0s) — Executing smoke tests         Ctrl+A open terminal │
- └────────────────────────────────────────────────────────────────────────────┘
->>>>>>> 3852e26e
    /branch - work in an isolated /branch then /merge when done (great for
    parallel work)
    /limits - visualize weekly and hourly rate limits
@@ -30,19 +18,6 @@
  › Kick off QA bot regression run
 
    Agent batch "qa-bot" started here; latest status is shown below.
-<<<<<<< HEAD
-=======
-
-   ╭─ qa-bot
-   │
-   │   Context: regression sweep
-   │
-   │   Run targeted regression suite
-   │
-   │   • claude running (18s)
-   │
-   ╰─ [Ctrl+A] Expand · [Esc] Stop
->>>>>>> 3852e26e
 
    +- qa-bot
    |

--- conflicted
+++ resolved
@@ -94,86 +94,9 @@
 # nix related
 .direnv
 .envrc
-<<<<<<< HEAD
-# Local cargo caches (must never be committed)
-codex-rs/.cargo-home/
-codex-rs/.cargo/
-codex-rs/.cgh/
-
-# Rust workspace build output (must never be committed)
-codex-rs/target/
-
-# Insta pending snapshots (temporary files, never commit)
-**/*.snap.new
-
-# Workspace-local caches
-codex-rs/.cache/
-# Standard ignore baseline (appended by Codex)
-
-# OS / Editors
-.DS_Store
-Thumbs.db
-*.swp
-*.swo
-.idea/
-.vscode/
-
-# Node / JS
-node_modules/
-.npm/
-.pnpm-store/
-.yarn/
-.pnp.*
-dist/
-build/
-coverage/
-.cache/
-.turbo/
-.vite/
-.parcel-cache/
-.next/
-.nuxt/
-
-# Python
-__pycache__/
-*.pyc
-.venv/
-env/
-.pytest_cache/
-.mypy_cache/
-.tox/
-
-# Rust
-target/
-
-# Java / Gradle
-.gradle/
-build/
-
-# Logs / Temp
-*.log
-*.pid
-tmp/
-.tmp/
-*.tmp
-
-# Secrets (commit only templates like .env.example)
-.env
-.env.local
-.env.*.local
-*.pem
-*.key
-*.p12
-*.crt
-
-# Misc
-.nyc_output/
-coverage-final.json
-codex-rs/codex-rs/
-=======
 
 # local toolchains/caches
 codex-rs/.cargo/
 codex-rs/.cargo-home/
 codex-rs/.rustup/
->>>>>>> c110c460
+codex-rs/codex-rs/
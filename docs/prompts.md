--- conflicted
+++ resolved
@@ -4,7 +4,6 @@
 
 ### Where prompts live
 
-<<<<<<< HEAD
 - **Location**: Codex loads prompts from two directories:
   - **Global**: `$CODEX_HOME/prompts/` (defaults to `~/.codex/prompts/`)
   - **Project-local**: `./.codex/prompts/` (relative to your current working directory)
@@ -12,15 +11,8 @@
 - **File type**: Codex only loads `.md` files. Non-Markdown files are ignored.
 - **Naming**: The filename (without `.md`) becomes the prompt name. A file called `review.md` registers the prompt `review`.
 - **Refresh**: Prompts are loaded when a session starts. Restart Codex (or start a new session) after adding or editing files.
-- **Conflicts**: Files whose names collide with built-in commands (like `init`) are skipped.
+- **Conflicts**: Files whose names collide with built-in commands (like `init`) stay hidden in the slash popup, but you can still invoke them with `/prompts:<name>`.
 - **Sorting**: The final prompt list is deduplicated and sorted alphabetically by name.
-=======
-- Location: store prompts in `$CODEX_HOME/prompts/` (defaults to `~/.codex/prompts/`). Set `CODEX_HOME` if you want to use a different folder.
-- File type: Codex only loads `.md` files. Non-Markdown files are ignored.
-- Naming: The filename (without `.md`) becomes the prompt name. A file called `review.md` registers the prompt `review`.
-- Refresh: Prompts are loaded when a session starts. Restart Codex (or start a new session) after adding or editing files.
-- Conflicts: Files whose names collide with built-in commands (like `init`) stay hidden in the slash popup, but you can still invoke them with `/prompts:<name>`.
->>>>>>> ef806456
 
 ### File format
 

import { describe, it, expect, vi } from "vitest";

// ---------------------------------------------------------------------------
// Mock helpers
// ---------------------------------------------------------------------------

// Keep reference so test cases can programmatically change behaviour of the
// fake OpenAI client.
const openAiState: { createSpy?: ReturnType<typeof vi.fn> } = {};

/**
 * Mock the "openai" package so we can simulate rate‑limit errors without
 * making real network calls. The AgentLoop only relies on `responses.create`
 * so we expose a minimal stub.
 */
vi.mock("openai", () => {
  class FakeOpenAI {
    public responses = {
      // Will be replaced per‑test via `openAiState.createSpy`.
      create: (...args: Array<any>) => openAiState.createSpy!(...args),
    };
  }

  // The real SDK exports this constructor – include it for typings even
  // though it is not used in this spec.
  class APIConnectionTimeoutError extends Error {}

  return {
    __esModule: true,
    default: FakeOpenAI,
    APIConnectionTimeoutError,
  };
});

// Stub helpers that the agent indirectly imports so it does not attempt any
// file‑system access or real approvals logic during the test.
vi.mock("../src/approvals.js", () => ({
  __esModule: true,
  alwaysApprovedCommands: new Set<string>(),
  canAutoApprove: () => ({ type: "auto-approve", runInSandbox: false } as any),
  isSafeCommand: () => null,
}));

vi.mock("../src/format-command.js", () => ({
  __esModule: true,
  formatCommandForDisplay: (c: Array<string>) => c.join(" "),
}));

// Silence agent‑loop debug logging so test output stays clean.
vi.mock("../src/utils/agent/log.js", () => ({
  __esModule: true,
  log: () => {},
  isLoggingEnabled: () => false,
}));

import { AgentLoop } from "../src/utils/agent/agent-loop.js";
import {
  DEFAULT_RATE_LIMIT_MAX_RETRIES,
  DEFAULT_RATE_LIMIT_INITIAL_RETRY_DELAY_MS,
  DEFAULT_RATE_LIMIT_MAX_RETRY_DELAY_MS,
  DEFAULT_RATE_LIMIT_JITTER_FACTOR,
} from "../src/utils/config.js";

describe("AgentLoop – rate‑limit handling", () => {
  it("retries up to the maximum and then surfaces a system message", async () => {
    // Enable fake timers for this test only – we restore real timers at the end
    // so other tests are unaffected.
    vi.useFakeTimers();

    try {
      // Construct a dummy rate‑limit error that matches the implementation's
      // detection logic (`status === 429`).
      const rateLimitErr: any = new Error("Rate limit exceeded");
      rateLimitErr.status = 429;

      // Always throw the rate‑limit error to force the loop to exhaust all
      // retries (5 attempts in total).
      openAiState.createSpy = vi.fn(async () => {
        throw rateLimitErr;
      });

      const received: Array<any> = [];

      const agent = new AgentLoop({
        model: "any",
        instructions: "",
        approvalPolicy: { mode: "auto" } as any,
<<<<<<< HEAD
        config: {
          model: "any",
          instructions: "",
          rateLimits: {
            maxRetries: DEFAULT_RATE_LIMIT_MAX_RETRIES,
            initialRetryDelayMs: DEFAULT_RATE_LIMIT_INITIAL_RETRY_DELAY_MS,
            maxRetryDelayMs: DEFAULT_RATE_LIMIT_MAX_RETRY_DELAY_MS,
            jitterFactor: DEFAULT_RATE_LIMIT_JITTER_FACTOR,
          },
        },
=======
        additionalWritableRoots: [],
>>>>>>> fc1e4563
        onItem: (i) => received.push(i),
        onLoading: () => {},
        getCommandConfirmation: async () => ({ review: "yes" } as any),
        onLastResponseId: () => {},
      });

      const userMsg = [
        {
          type: "message",
          role: "user",
          content: [{ type: "input_text", text: "hello" }],
        },
      ];

      // Start the run but don't await yet so we can advance fake timers while it
      // is in progress.
      const runPromise = agent.run(userMsg as any);

      // The agent uses exponential backoff with jitter for retries.
      // With default settings, the maximum total wait time would be approximately:
      // 2500 + 5000 + 10000 + 20000 = 37500ms (without considering jitter)
      // We add a safety margin to account for jitter and other delays.
      await vi.advanceTimersByTimeAsync(60_000); // Generous time to cover all retries

      // Ensure the promise settles without throwing.
      await expect(runPromise).resolves.not.toThrow();

      // Flush the 10 ms staging delay used when emitting items.
      await vi.advanceTimersByTimeAsync(20);

      // The OpenAI client should have been called the maximum number of retry
      // attempts (5).
      expect(openAiState.createSpy).toHaveBeenCalledTimes(5);

      // Finally, verify that the user sees a helpful system message.
      const sysMsg = received.find(
        (i) =>
          i.role === "system" &&
          typeof i.content?.[0]?.text === "string" &&
          i.content[0].text.includes("Rate limit reached"),
      );

      expect(sysMsg).toBeTruthy();
    } finally {
      // Ensure global timer state is restored for subsequent tests.
      vi.useRealTimers();
    }
  });

  it("respects custom rate limit configuration", async () => {
    // Enable fake timers for this test
    vi.useFakeTimers();

    try {
      // Construct a dummy rate‑limit error
      const rateLimitErr: any = new Error("Rate limit exceeded");
      rateLimitErr.status = 429;

      // Always throw the rate‑limit error
      openAiState.createSpy = vi.fn(async () => {
        throw rateLimitErr;
      });

      const received: Array<any> = [];

      // Create an agent with custom rate limit settings
      const customMaxRetries = 3; // Fewer retries than default
      const customInitialDelay = 1000; // Shorter initial delay
      const customMaxDelay = 10000; // Shorter max delay
      const customJitter = 0.1; // Less jitter

      const agent = new AgentLoop({
        model: "any",
        instructions: "",
        approvalPolicy: { mode: "auto" } as any,
        config: {
          model: "any",
          instructions: "",
          rateLimits: {
            maxRetries: customMaxRetries,
            initialRetryDelayMs: customInitialDelay,
            maxRetryDelayMs: customMaxDelay,
            jitterFactor: customJitter,
          },
        },
        onItem: (i) => received.push(i),
        onLoading: () => {},
        getCommandConfirmation: async () => ({ review: "yes" } as any),
        onLastResponseId: () => {},
      });

      const userMsg = [
        {
          type: "message",
          role: "user",
          content: [{ type: "input_text", text: "hello" }],
        },
      ];

      // Start the run
      const runPromise = agent.run(userMsg as any);

      // With custom settings, the maximum total wait time would be approximately:
      // 1000 + 2000 + 4000 = 7000ms (without considering jitter)
      await vi.advanceTimersByTimeAsync(15_000); // Generous time to cover all retries

      // Ensure the promise settles without throwing
      await expect(runPromise).resolves.not.toThrow();

      // Flush the staging delay
      await vi.advanceTimersByTimeAsync(20);

      // The OpenAI client should have been called the custom maximum number of retry attempts
      expect(openAiState.createSpy).toHaveBeenCalledTimes(customMaxRetries);

      // Verify that the user sees a helpful system message
      const sysMsg = received.find(
        (i) =>
          i.role === "system" &&
          typeof i.content?.[0]?.text === "string" &&
          i.content[0].text.includes("Rate limit reached"),
      );

      expect(sysMsg).toBeTruthy();
    } finally {
      // Ensure global timer state is restored for subsequent tests
      vi.useRealTimers();
    }
  });
});<|MERGE_RESOLUTION|>--- conflicted
+++ resolved
@@ -85,7 +85,6 @@
         model: "any",
         instructions: "",
         approvalPolicy: { mode: "auto" } as any,
-<<<<<<< HEAD
         config: {
           model: "any",
           instructions: "",
@@ -96,9 +95,7 @@
             jitterFactor: DEFAULT_RATE_LIMIT_JITTER_FACTOR,
           },
         },
-=======
         additionalWritableRoots: [],
->>>>>>> fc1e4563
         onItem: (i) => received.push(i),
         onLoading: () => {},
         getCommandConfirmation: async () => ({ review: "yes" } as any),

--- conflicted
+++ resolved
@@ -195,20 +195,16 @@
                 case "/bug":
                   onSubmit(cmd);
                   break;
-<<<<<<< HEAD
                 case "/flex-mode":
-                  // Toggle flex-mode mid-session
                   setInput("");
                   setDraftInput("");
                   setSelectedSlashSuggestion(0);
                   toggleFlexMode();
-=======
                 case "/clear":
                   onSubmit(cmd);
                   break;
                 case "/clearhistory":
                   onSubmit(cmd);
->>>>>>> 99ed27ad
                   break;
                 default:
                   break;

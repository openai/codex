--- conflicted
+++ resolved
@@ -165,12 +165,12 @@
       additionalWritableRoots,
       config,
       abortSignal,
-<<<<<<< HEAD
+ ss4po1-codex/add-platform-specific-command-validation
     );
     return convertSummaryToResult(summary, adaptationMessage);
-=======
+    
     ).then((summary) => convertSummaryToResult(summary, adaptationNotice));
->>>>>>> 560ba35d
+ codex_windows_version
   }
 
   // 2) Otherwise fall back to the normal policy
@@ -260,27 +260,27 @@
         config,
         abortSignal,
       );
-<<<<<<< HEAD
+ ss4po1-codex/add-platform-specific-command-validation
       return convertSummaryToResult(summary, adaptationMessage);
     }
   } else {
     return convertSummaryToResult(summary, adaptationMessage);
-=======
+
       return convertSummaryToResult(summary, adaptationNotice);
     }
   } else {
     return convertSummaryToResult(summary, adaptationNotice);
->>>>>>> 560ba35d
+ codex_windows_version
   }
 }
 
 function convertSummaryToResult(
   summary: ExecCommandSummary,
-<<<<<<< HEAD
+ ss4po1-codex/add-platform-specific-command-validation
   adaptationMessage?: string,
-=======
+
   additionalItems?: Array<ResponseInputItem>,
->>>>>>> 560ba35d
+ codex_windows_version
 ): HandleExecCommandResult {
   const { stdout, stderr, exitCode, durationMs } = summary;
   const result: HandleExecCommandResult = {

import type { ReviewDecision } from "./review.js";
import type { ApplyPatchCommand, ApprovalPolicy } from "../../approvals.js";
import type { AppConfig } from "../config.js";
import type { ResponseEvent } from "../responses.js";
import type { ExecInput } from "./sandbox/interface.js";
import type { MCPManager } from "../mcp/index.js";
import type { Tool } from "@modelcontextprotocol/sdk/types.js";
import type {
  ResponseFunctionToolCall,
  ResponseInputItem,
  ResponseItem,
  ResponseCreateParams,
  FunctionTool,
  Tool,
} from "openai/resources/responses/responses.mjs";
import type { Reasoning } from "openai/resources.mjs";

import { CLI_VERSION } from "../../version.js";
import {
  OPENAI_TIMEOUT_MS,
  OPENAI_ORGANIZATION,
  OPENAI_PROJECT,
  getBaseUrl,
  AZURE_OPENAI_API_VERSION,
} from "../config.js";
import { log } from "../logger/log.js";
import { mcpToOpenaiTools } from "../mcp";
import { unsanitizeToolName } from "../mcp/utils/sanitizeToolName.js";
import {
  parseExecToolCallArguments,
  parseToolCallArguments,
} from "../parsers.js";
import { responsesCreateViaChatCompletions } from "../responses.js";
import {
  ORIGIN,
  getSessionId,
  setCurrentModel,
  setSessionId,
} from "../session.js";
import { applyPatchToolInstructions } from "./apply-patch.js";
import { handleExecCommand } from "./handle-exec-command.js";
import { HttpsProxyAgent } from "https-proxy-agent";
import { spawnSync } from "node:child_process";
import { randomUUID } from "node:crypto";
import OpenAI, { APIConnectionTimeoutError, AzureOpenAI } from "openai";
import os from "os";

// Wait time before retrying after rate limit errors (ms).
const RATE_LIMIT_RETRY_WAIT_MS = parseInt(
  process.env["OPENAI_RATE_LIMIT_RETRY_WAIT_MS"] || "500",
  10,
);

// See https://github.com/openai/openai-node/tree/v4?tab=readme-ov-file#configuring-an-https-agent-eg-for-proxies
const PROXY_URL = process.env["HTTPS_PROXY"];

export type CommandConfirmation = {
  review: ReviewDecision;
  applyPatch?: ApplyPatchCommand | undefined;
  customDenyMessage?: string;
  explanation?: string;
};

const alreadyProcessedResponses = new Set();
const alreadyStagedItemIds = new Set<string>();

type AgentLoopParams = {
  model: string;
  provider?: string;
  config?: AppConfig;
  instructions?: string;
  approvalPolicy: ApprovalPolicy;
  /**
   * Whether the model responses should be stored on the server side (allows
   * using `previous_response_id` to provide conversational context). Defaults
   * to `true` to preserve the current behaviour. When set to `false` the agent
   * will instead send the *full* conversation context as the `input` payload
   * on every request and omit the `previous_response_id` parameter.
   */
  disableResponseStorage?: boolean;
  onItem: (item: ResponseItem) => void;
  onLoading: (loading: boolean) => void;

  /** Extra writable roots to use with sandbox execution. */
  additionalWritableRoots: ReadonlyArray<string>;

  /** MCP tools to include with the standard tools */
  mcpTools?: Array<Tool>;

  /** MCP Manager instance for tool execution */
  mcpManager?: MCPManager;

  /** Called when the command is not auto-approved to request explicit user review. */
  getCommandConfirmation: (
    command: Array<string>,
    applyPatch: ApplyPatchCommand | undefined,
  ) => Promise<CommandConfirmation>;
  onLastResponseId: (lastResponseId: string) => void;
};

const shellFunctionTool: FunctionTool = {
  type: "function",
  name: "shell",
  description: "Runs a shell command, and returns its output.",
  strict: false,
  parameters: {
    type: "object",
    properties: {
      command: { type: "array", items: { type: "string" } },
      workdir: {
        type: "string",
        description: "The working directory for the command.",
      },
      timeout: {
        type: "number",
        description:
          "The maximum time to wait for the command to complete in milliseconds.",
      },
    },
    required: ["command"],
    additionalProperties: false,
  },
};

const localShellTool: Tool = {
  //@ts-expect-error - waiting on sdk
  type: "local_shell",
};

export class AgentLoop {
  private model: string;
  private provider: string;
  private instructions?: string;
  private approvalPolicy: ApprovalPolicy;
  private config: AppConfig;
  private additionalWritableRoots: ReadonlyArray<string>;
  /** Whether we ask the API to persist conversation state on the server */
  private readonly disableResponseStorage: boolean;
  /** MCP tools to include with standard tools */
  private readonly mcpTools: Array<Tool>;
  /** MCP Manager for tool execution */
  private readonly mcpManager?: MCPManager;

  // Using `InstanceType<typeof OpenAI>` sidesteps typing issues with the OpenAI package under
  // the TS 5+ `moduleResolution=bundler` setup. OpenAI client instance. We keep the concrete
  // type to avoid sprinkling `any` across the implementation while still allowing paths where
  // the OpenAI SDK types may not perfectly match. The `typeof OpenAI` pattern captures the
  // instance shape without resorting to `any`.
  private oai: OpenAI;

  private onItem: (item: ResponseItem) => void;
  private onLoading: (loading: boolean) => void;
  private getCommandConfirmation: (
    command: Array<string>,
    applyPatch: ApplyPatchCommand | undefined,
  ) => Promise<CommandConfirmation>;
  private onLastResponseId: (lastResponseId: string) => void;

  /**
   * A reference to the currently active stream returned from the OpenAI
   * client. We keep this so that we can abort the request if the user decides
   * to interrupt the current task (e.g. via the escape hot‑key).
   */
  private currentStream: unknown | null = null;
  /** Incremented with every call to `run()`. Allows us to ignore stray events
   * from streams that belong to a previous run which might still be emitting
   * after the user has canceled and issued a new command. */
  private generation = 0;
  /** AbortController for in‑progress tool calls (e.g. shell commands). */
  private execAbortController: AbortController | null = null;
  /** Set to true when `cancel()` is called so `run()` can exit early. */
  private canceled = false;

  /**
   * Local conversation transcript used when `disableResponseStorage === true`. Holds
   * all non‑system items exchanged so far so we can provide full context on
   * every request.
   */
  private transcript: Array<ResponseInputItem> = [];
  /** Function calls that were emitted by the model but never answered because
   *  the user cancelled the run.  We keep the `call_id`s around so the *next*
   *  request can send a dummy `function_call_output` that satisfies the
   *  contract and prevents the
   *    400 | No tool output found for function call …
   *  error from OpenAI. */
  private pendingAborts: Set<string> = new Set();
  /** Set to true by `terminate()` – prevents any further use of the instance. */
  private terminated = false;
  /** Master abort controller – fires when terminate() is invoked. */
  private readonly hardAbort = new AbortController();

  /**
   * Abort the ongoing request/stream, if any. This allows callers (typically
   * the UI layer) to interrupt the current agent step so the user can issue
   * new instructions without waiting for the model to finish.
   */
  public cancel(): void {
    if (this.terminated) {
      return;
    }

    // Reset the current stream to allow new requests
    this.currentStream = null;
    log(
      `AgentLoop.cancel() invoked – currentStream=${Boolean(
        this.currentStream,
      )} execAbortController=${Boolean(this.execAbortController)} generation=${
        this.generation
      }`,
    );
    (
      this.currentStream as { controller?: { abort?: () => void } } | null
    )?.controller?.abort?.();

    this.canceled = true;

    // Abort any in-progress tool calls
    this.execAbortController?.abort();

    // Create a new abort controller for future tool calls
    this.execAbortController = new AbortController();
    log("AgentLoop.cancel(): execAbortController.abort() called");

    // NOTE: We intentionally do *not* clear `lastResponseId` here.  If the
    // stream produced a `function_call` before the user cancelled, OpenAI now
    // expects a corresponding `function_call_output` that must reference that
    // very same response ID.  We therefore keep the ID around so the
    // follow‑up request can still satisfy the contract.

    // If we have *not* seen any function_call IDs yet there is nothing that
    // needs to be satisfied in a follow‑up request.  In that case we clear
    // the stored lastResponseId so a subsequent run starts a clean turn.
    if (this.pendingAborts.size === 0) {
      try {
        this.onLastResponseId("");
      } catch {
        /* ignore */
      }
    }

    this.onLoading(false);

    /* Inform the UI that the run was aborted by the user. */
    // const cancelNotice: ResponseItem = {
    //   id: `cancel-${Date.now()}`,
    //   type: "message",
    //   role: "system",
    //   content: [
    //     {
    //       type: "input_text",
    //       text: "⏹️  Execution canceled by user.",
    //     },
    //   ],
    // };
    // this.onItem(cancelNotice);

    this.generation += 1;
    log(`AgentLoop.cancel(): generation bumped to ${this.generation}`);
  }

  /**
   * Hard‑stop the agent loop. After calling this method the instance becomes
   * unusable: any in‑flight operations are aborted and subsequent invocations
   * of `run()` will throw.
   */
  public terminate(): void {
    if (this.terminated) {
      return;
    }
    this.terminated = true;

    this.hardAbort.abort();

    this.cancel();
  }

  public sessionId: string;
  /*
   * Cumulative thinking time across this AgentLoop instance (ms).
   * Currently not used anywhere – comment out to keep the strict compiler
   * happy under `noUnusedLocals`.  Restore when telemetry support lands.
   */
  // private cumulativeThinkingMs = 0;
  constructor({
    model,
    provider = "openai",
    instructions,
    approvalPolicy,
    disableResponseStorage,
    // `config` used to be required.  Some unit‑tests (and potentially other
    // callers) instantiate `AgentLoop` without passing it, so we make it
    // optional and fall back to sensible defaults.  This keeps the public
    // surface backwards‑compatible and prevents runtime errors like
    // "Cannot read properties of undefined (reading 'apiKey')" when accessing
    // `config.apiKey` below.
    config,
    onItem,
    onLoading,
    getCommandConfirmation,
    onLastResponseId,
    additionalWritableRoots,
    mcpTools = [],
    mcpManager,
  }: AgentLoopParams & { config?: AppConfig }) {
    this.model = model;
    this.provider = provider;
    this.instructions = instructions;
    this.approvalPolicy = approvalPolicy;

    // If no `config` has been provided we derive a minimal stub so that the
    // rest of the implementation can rely on `this.config` always being a
    // defined object.  We purposefully copy over the `model` and
    // `instructions` that have already been passed explicitly so that
    // downstream consumers (e.g. telemetry) still observe the correct values.
    this.config = config ?? {
      model,
      instructions: instructions ?? "",
    };
    this.additionalWritableRoots = additionalWritableRoots;
    this.onItem = onItem;
    this.onLoading = onLoading;
    this.getCommandConfirmation = getCommandConfirmation;
    this.onLastResponseId = onLastResponseId;
    this.mcpTools = mcpTools;
    this.mcpManager = mcpManager;

    this.disableResponseStorage = disableResponseStorage ?? false;
    this.sessionId = getSessionId() || randomUUID().replaceAll("-", "");
    // Configure OpenAI client with optional timeout (ms) from environment
    const timeoutMs = OPENAI_TIMEOUT_MS;
    const apiKey = this.config.apiKey ?? process.env["OPENAI_API_KEY"] ?? "";
    const baseURL = getBaseUrl(this.provider);

    this.oai = new OpenAI({
      // The OpenAI JS SDK only requires `apiKey` when making requests against
      // the official API.  When running unit‑tests we stub out all network
      // calls so an undefined key is perfectly fine.  We therefore only set
      // the property if we actually have a value to avoid triggering runtime
      // errors inside the SDK (it validates that `apiKey` is a non‑empty
      // string when the field is present).
      ...(apiKey ? { apiKey } : {}),
      baseURL,
      defaultHeaders: {
        originator: ORIGIN,
        version: CLI_VERSION,
        session_id: this.sessionId,
        ...(OPENAI_ORGANIZATION
          ? { "OpenAI-Organization": OPENAI_ORGANIZATION }
          : {}),
        ...(OPENAI_PROJECT ? { "OpenAI-Project": OPENAI_PROJECT } : {}),
      },
      httpAgent: PROXY_URL ? new HttpsProxyAgent(PROXY_URL) : undefined,
      ...(timeoutMs !== undefined ? { timeout: timeoutMs } : {}),
    });

    if (this.provider.toLowerCase() === "azure") {
      this.oai = new AzureOpenAI({
        apiKey,
        baseURL,
        apiVersion: AZURE_OPENAI_API_VERSION,
        defaultHeaders: {
          originator: ORIGIN,
          version: CLI_VERSION,
          session_id: this.sessionId,
          ...(OPENAI_ORGANIZATION
            ? { "OpenAI-Organization": OPENAI_ORGANIZATION }
            : {}),
          ...(OPENAI_PROJECT ? { "OpenAI-Project": OPENAI_PROJECT } : {}),
        },
        httpAgent: PROXY_URL ? new HttpsProxyAgent(PROXY_URL) : undefined,
        ...(timeoutMs !== undefined ? { timeout: timeoutMs } : {}),
      });
    }

    setSessionId(this.sessionId);
    setCurrentModel(this.model);

    this.hardAbort = new AbortController();

    this.hardAbort.signal.addEventListener(
      "abort",
      () => this.execAbortController?.abort(),
      { once: true },
    );
  }

  private async handleFunctionCall(
    item: ResponseFunctionToolCall,
  ): Promise<Array<ResponseInputItem>> {
    // If the agent has been canceled in the meantime we should not perform any
    // additional work. Returning an empty array ensures that we neither execute
    // the requested tool call nor enqueue any follow‑up input items. This keeps
    // the cancellation semantics intuitive for users – once they interrupt a
    // task no further actions related to that task should be taken.
    if (this.canceled) {
      return [];
    }
    // ---------------------------------------------------------------------
    // Normalise the function‑call item into a consistent shape regardless of
    // whether it originated from the `/responses` or the `/chat/completions`
    // endpoint – their JSON differs slightly.
    // ---------------------------------------------------------------------

    const isChatStyle =
      // The chat endpoint nests function details under a `function` key.
      // We conservatively treat the presence of this field as a signal that
      // we are dealing with the chat format.
      // eslint-disable-next-line @typescript-eslint/no-explicit-any
      (item as any).function != null;

    const name: string | undefined = isChatStyle
      ? // eslint-disable-next-line @typescript-eslint/no-explicit-any
        (item as any).function?.name
      : // eslint-disable-next-line @typescript-eslint/no-explicit-any
        (item as any).name;

    const rawArguments: string | undefined = isChatStyle
      ? // eslint-disable-next-line @typescript-eslint/no-explicit-any
        (item as any).function?.arguments
      : // eslint-disable-next-line @typescript-eslint/no-explicit-any
        (item as any).arguments;

    // The OpenAI "function_call" item may have either `call_id` (responses
    // endpoint) or `id` (chat endpoint). Prefer `call_id` if present but fall
    // back to `id` to remain compatible.
    // eslint-disable-next-line @typescript-eslint/no-explicit-any
    const callId: string = (item as any).call_id ?? (item as any).id;
    const isExecToolCall = name === "container.exec" || name === "shell";
    const args = isExecToolCall
      ? parseExecToolCallArguments(rawArguments ?? "{}")
      : parseToolCallArguments(rawArguments ?? "{}");
    log(
      `handleFunctionCall(): name=${
        name ?? "undefined"
      } callId=${callId} args=${rawArguments}`,
    );

    if (args == null) {
      const outputItem: ResponseInputItem.FunctionCallOutput = {
        type: "function_call_output",
        call_id: item.call_id,
        output: `invalid arguments: ${rawArguments}`,
      };
      return [outputItem];
    }

    const outputItem: ResponseInputItem.FunctionCallOutput = {
      type: "function_call_output",
      // `call_id` is mandatory – ensure we never send `undefined` which would
      // trigger the "No tool output found…" 400 from the API.
      call_id: callId,
      output: "no function found",
    };

    // We intentionally *do not* remove this `callId` from the `pendingAborts`
    // set right away.  The output produced below is only queued up for the
    // *next* request to the OpenAI API – it has not been delivered yet.  If
    // the user presses ESC‑ESC (i.e. invokes `cancel()`) in the small window
    // between queuing the result and the actual network call, we need to be
    // able to surface a synthetic `function_call_output` marked as
    // "aborted".  Keeping the ID in the set until the run concludes
    // successfully lets the next `run()` differentiate between an aborted
    // tool call (needs the synthetic output) and a completed one (cleared
    // below in the `flush()` helper).

    // used to tell model to stop if needed
    const additionalItems: Array<ResponseInputItem> = [];

    // Check if this is an MCP tool call
    if (name && name !== "container.exec" && name !== "shell") {
      // Try to parse the MCP tool name
      const { serverName, toolName } = unsanitizeToolName(name);
      if (serverName && toolName && this.mcpManager) {
        const mcpClient = this.mcpManager.getClientByName(serverName);
        if (mcpClient && this.mcpManager.isServerConnected(serverName)) {
          try {
            log(
              `Calling MCP tool: ${serverName}:${toolName} with args: ${JSON.stringify(args)}`,
            );
            const result = await mcpClient.callTool(toolName, args);
            outputItem.output = JSON.stringify({ output: result });
          } catch (error) {
            log(`Error calling MCP tool ${serverName}:${toolName}: ${error}`);
            outputItem.output = JSON.stringify({
              output: `Error calling MCP tool: ${error}`,
              metadata: { error: true },
            });
          }
          return [outputItem, ...additionalItems];
        } else {
          log(`MCP server not connected: ${serverName}`);
          outputItem.output = JSON.stringify({
            output: `MCP server not connected: ${serverName}`,
            metadata: { error: true },
          });
          return [outputItem, ...additionalItems];
        }
      }
    }

    // Handle built-in tools (container.exec/shell)
    if (isExecToolCall) {
      const {
        outputText,
        metadata,
        additionalItems: additionalItemsFromExec,
      } = await handleExecCommand(
        args as ExecInput,
        this.config,
        this.approvalPolicy,
        this.additionalWritableRoots,
        this.getCommandConfirmation,
        this.execAbortController?.signal,
      );
      outputItem.output = JSON.stringify({ output: outputText, metadata });

      if (additionalItemsFromExec) {
        additionalItems.push(...additionalItemsFromExec);
      }
    }

    return [outputItem, ...additionalItems];
  }

  private async handleLocalShellCall(
    // eslint-disable-next-line @typescript-eslint/no-explicit-any
    item: any,
  ): Promise<Array<ResponseInputItem>> {
    // If the agent has been canceled in the meantime we should not perform any
    // additional work. Returning an empty array ensures that we neither execute
    // the requested tool call nor enqueue any follow‑up input items. This keeps
    // the cancellation semantics intuitive for users – once they interrupt a
    // task no further actions related to that task should be taken.
    if (this.canceled) {
      return [];
    }

    // eslint-disable-next-line @typescript-eslint/no-explicit-any
    const outputItem: any = {
      type: "local_shell_call_output",
      // `call_id` is mandatory – ensure we never send `undefined` which would
      // trigger the "No tool output found…" 400 from the API.
      call_id: item.call_id,
      output: "no function found",
    };

    // We intentionally *do not* remove this `callId` from the `pendingAborts`
    // set right away.  The output produced below is only queued up for the
    // *next* request to the OpenAI API – it has not been delivered yet.  If
    // the user presses ESC‑ESC (i.e. invokes `cancel()`) in the small window
    // between queuing the result and the actual network call, we need to be
    // able to surface a synthetic `function_call_output` marked as
    // "aborted".  Keeping the ID in the set until the run concludes
    // successfully lets the next `run()` differentiate between an aborted
    // tool call (needs the synthetic output) and a completed one (cleared
    // below in the `flush()` helper).

    // used to tell model to stop if needed
    const additionalItems: Array<ResponseInputItem> = [];

    if (item.action.type !== "exec") {
      throw new Error("Invalid action type");
    }

    const args = {
      cmd: item.action.command,
      workdir: item.action.working_directory,
      timeoutInMillis: item.action.timeout_ms,
    };

    const {
      outputText,
      metadata,
      additionalItems: additionalItemsFromExec,
    } = await handleExecCommand(
      args,
      this.config,
      this.approvalPolicy,
      this.additionalWritableRoots,
      this.getCommandConfirmation,
      this.execAbortController?.signal,
    );
    outputItem.output = JSON.stringify({ output: outputText, metadata });

    if (additionalItemsFromExec) {
      additionalItems.push(...additionalItemsFromExec);
    }

    return [outputItem, ...additionalItems];
  }

  public async run(
    input: Array<ResponseInputItem>,
    previousResponseId: string = "",
  ): Promise<void> {
    // ---------------------------------------------------------------------
    // Top‑level error wrapper so that known transient network issues like
    // `ERR_STREAM_PREMATURE_CLOSE` do not crash the entire CLI process.
    // Instead we surface the failure to the user as a regular system‑message
    // and terminate the current run gracefully. The calling UI can then let
    // the user retry the request if desired.
    // ---------------------------------------------------------------------

    try {
      if (this.terminated) {
        throw new Error("AgentLoop has been terminated");
      }
      // Record when we start "thinking" so we can report accurate elapsed time.
      const thinkingStart = Date.now();
      // Bump generation so that any late events from previous runs can be
      // identified and dropped.
      const thisGeneration = ++this.generation;

      // Reset cancellation flag and stream for a fresh run.
      this.canceled = false;
      this.currentStream = null;

      // Create a fresh AbortController for this run so that tool calls from a
      // previous run do not accidentally get signalled.
      this.execAbortController = new AbortController();
      log(
        `AgentLoop.run(): new execAbortController created (${this.execAbortController.signal}) for generation ${this.generation}`,
      );
      // NOTE: We no longer (re‑)attach an `abort` listener to `hardAbort` here.
      // A single listener that forwards the `abort` to the current
      // `execAbortController` is installed once in the constructor. Re‑adding a
      // new listener on every `run()` caused the same `AbortSignal` instance to
      // accumulate listeners which in turn triggered Node's
      // `MaxListenersExceededWarning` after ten invocations.

      // Track the response ID from the last *stored* response so we can use
      // `previous_response_id` when `disableResponseStorage` is enabled.  When storage
      // is disabled we deliberately ignore the caller‑supplied value because
      // the backend will not retain any state that could be referenced.
      // If the backend stores conversation state (`disableResponseStorage === false`) we
      // forward the caller‑supplied `previousResponseId` so that the model sees the
      // full context.  When storage is disabled we *must not* send any ID because the
      // server no longer retains the referenced response.
      let lastResponseId: string = this.disableResponseStorage
        ? ""
        : previousResponseId;

      // If there are unresolved function calls from a previously cancelled run
      // we have to emit dummy tool outputs so that the API no longer expects
      // them.  We prepend them to the user‑supplied input so they appear
      // first in the conversation turn.
      const abortOutputs: Array<ResponseInputItem> = [];
      if (this.pendingAborts.size > 0) {
        for (const id of this.pendingAborts) {
          abortOutputs.push({
            type: "function_call_output",
            call_id: id,
            output: JSON.stringify({
              output: "aborted",
              metadata: { exit_code: 1, duration_seconds: 0 },
            }),
          } as ResponseInputItem.FunctionCallOutput);
        }
        // Once converted the pending list can be cleared.
        this.pendingAborts.clear();
      }

      // Build the input list for this turn. When responses are stored on the
      // server we can simply send the *delta* (the new user input as well as
      // any pending abort outputs) and rely on `previous_response_id` for
      // context.  When storage is disabled the server has no memory of the
      // conversation, so we must include the *entire* transcript (minus system
      // messages) on every call.

      let turnInput: Array<ResponseInputItem> = [];
      // Keeps track of how many items in `turnInput` stem from the existing
      // transcript so we can avoid re‑emitting them to the UI. Only used when
      // `disableResponseStorage === true`.
      let transcriptPrefixLen = 0;

      let tools: Array<Tool> = [shellFunctionTool];
      if (this.model.startsWith("codex")) {
        tools = [localShellTool];
      }

      const stripInternalFields = (
        item: ResponseInputItem,
      ): ResponseInputItem => {
        // Clone shallowly and remove fields that are not part of the public
        // schema expected by the OpenAI Responses API.
        // We shallow‑clone the item so that subsequent mutations (deleting
        // internal fields) do not affect the original object which may still
        // be referenced elsewhere (e.g. UI components).
        const clean = { ...item } as Record<string, unknown>;
        delete clean["duration_ms"];
        // Remove OpenAI-assigned identifiers and transient status so the
        // backend does not reject items that were never persisted because we
        // use `store: false`.
        delete clean["id"];
        delete clean["status"];
        return clean as unknown as ResponseInputItem;
      };

      if (this.disableResponseStorage) {
        // Remember where the existing transcript ends – everything after this
        // index in the upcoming `turnInput` list will be *new* for this turn
        // and therefore needs to be surfaced to the UI.
        transcriptPrefixLen = this.transcript.length;

        // Ensure the transcript is up‑to‑date with the latest user input so
        // that subsequent iterations see a complete history.
        // `turnInput` is still empty at this point (it will be filled later).
        // We need to look at the *input* items the user just supplied.
        this.transcript.push(...filterToApiMessages(input));

        turnInput = [...this.transcript, ...abortOutputs].map(
          stripInternalFields,
        );
      } else {
        turnInput = [...abortOutputs, ...input].map(stripInternalFields);
      }

      this.onLoading(true);

      const staged: Array<ResponseItem | undefined> = [];
      const stageItem = (item: ResponseItem) => {
        // Ignore any stray events that belong to older generations.
        if (thisGeneration !== this.generation) {
          return;
        }

        // Skip items we've already processed to avoid staging duplicates
        if (item.id && alreadyStagedItemIds.has(item.id)) {
          return;
        }
        alreadyStagedItemIds.add(item.id);

        // Store the item so the final flush can still operate on a complete list.
        // We'll nil out entries once they're delivered.
        const idx = staged.push(item) - 1;

        // Instead of emitting synchronously we schedule a short‑delay delivery.
        //
        // This accomplishes two things:
        //   1. The UI still sees new messages almost immediately, creating the
        //      perception of real‑time updates.
        //   2. If the user calls `cancel()` in the small window right after the
        //      item was staged we can still abort the delivery because the
        //      generation counter will have been bumped by `cancel()`.
        //
        // Use a minimal 3ms delay for terminal rendering to maintain readable
        // streaming.
        setTimeout(() => {
          if (
            thisGeneration === this.generation &&
            !this.canceled &&
            !this.hardAbort.signal.aborted
          ) {
            this.onItem(item);
            // Mark as delivered so flush won't re-emit it
            staged[idx] = undefined;

            // Handle transcript updates to maintain consistency. When we
            // operate without server‑side storage we keep our own transcript
            // so we can provide full context on subsequent calls.
            if (this.disableResponseStorage) {
              // Exclude system messages from transcript as they do not form
              // part of the assistant/user dialogue that the model needs.
              // eslint-disable-next-line @typescript-eslint/no-explicit-any
              const role = (item as any).role;
              if (role !== "system") {
                // Clone the item to avoid mutating the object that is also
                // rendered in the UI. We need to strip auxiliary metadata
                // such as `duration_ms` which is not part of the Responses
                // API schema and therefore causes a 400 error when included
                // in subsequent requests whose context is sent verbatim.

                // Skip items that we have already inserted earlier or that the
                // model does not need to see again in the next turn.
                //   • function_call   – superseded by the forthcoming
                //     function_call_output.
                //   • reasoning       – internal only, never sent back.
                //   • user messages   – we added these to the transcript when
                //     building the first turnInput; stageItem would add a
                //     duplicate.
                if (
                  (item as ResponseInputItem).type === "function_call" ||
                  (item as ResponseInputItem).type === "reasoning" ||
                  //@ts-expect-error - waiting on sdk
                  (item as ResponseInputItem).type === "local_shell_call" ||
                  ((item as ResponseInputItem).type === "message" &&
                    // eslint-disable-next-line @typescript-eslint/no-explicit-any
                    (item as any).role === "user")
                ) {
                  return;
                }

                const clone: ResponseInputItem = {
                  ...(item as unknown as ResponseInputItem),
                } as ResponseInputItem;
                // The `duration_ms` field is only added to reasoning items to
                // show elapsed time in the UI. It must not be forwarded back
                // to the server.
                // eslint-disable-next-line @typescript-eslint/no-explicit-any
                delete (clone as any).duration_ms;

                this.transcript.push(clone);
              }
            }
          }
        }, 3); // Small 3ms delay for readable streaming.
      };

      while (turnInput.length > 0) {
        if (this.canceled || this.hardAbort.signal.aborted) {
          this.onLoading(false);
          return;
        }
        // send request to openAI
        // Only surface the *new* input items to the UI – replaying the entire
        // transcript would duplicate messages that have already been shown in
        // earlier turns.
        // `turnInput` holds the *new* items that will be sent to the API in
        // this iteration.  Surface exactly these to the UI so that we do not
        // re‑emit messages from previous turns (which would duplicate user
        // prompts) and so that freshly generated `function_call_output`s are
        // shown immediately.
        // Figure out what subset of `turnInput` constitutes *new* information
        // for the UI so that we don't spam the interface with repeats of the
        // entire transcript on every iteration when response storage is
        // disabled.
        const deltaInput = this.disableResponseStorage
          ? turnInput.slice(transcriptPrefixLen)
          : [...turnInput];
        for (const item of deltaInput) {
          stageItem(item as ResponseItem);
        }
        // Send request to OpenAI with retry on timeout.
        let stream;

        // Retry loop for transient errors. Up to MAX_RETRIES attempts.
        const MAX_RETRIES = 8;
        for (let attempt = 1; attempt <= MAX_RETRIES; attempt++) {
          try {
            let reasoning: Reasoning | undefined;
            let modelSpecificInstructions: string | undefined;
            if (this.model.startsWith("o") || this.model.startsWith("codex")) {
              reasoning = { effort: this.config.reasoningEffort ?? "medium" };
              reasoning.summary = "auto";
            }
            if (this.model.startsWith("gpt-4.1")) {
              modelSpecificInstructions = applyPatchToolInstructions;
            }
            const mergedInstructions = [
              prefix,
              modelSpecificInstructions,
              this.instructions,
            ]
              .filter(Boolean)
              .join("\n");

            // Combine shell tool with MCP tools
            const allTools: Array<FunctionTool> = [
              shellTool,
              ...mcpToOpenaiTools(this.mcpTools),
            ];

            const responseCall =
              !this.config.provider ||
              this.config.provider?.toLowerCase() === "openai"
                ? (params: ResponseCreateParams) =>
                    this.oai.responses.create(params)
                : (params: ResponseCreateParams) =>
                    responsesCreateViaChatCompletions(
                      this.oai,
                      params as ResponseCreateParams & { stream: true },
                    );
            log(
              `instructions (length ${mergedInstructions.length}): ${mergedInstructions}`,
            );

            // eslint-disable-next-line no-await-in-loop
            stream = await responseCall({
              model: this.model,
              instructions: mergedInstructions,
              input: turnInput,
              stream: true,
              parallel_tool_calls: false,
              reasoning,
              ...(this.config.flexMode ? { service_tier: "flex" } : {}),
              ...(this.disableResponseStorage
                ? { store: false }
                : {
                    store: true,
                    previous_response_id: lastResponseId || undefined,
                  }),
<<<<<<< HEAD
              tools: tools,
=======
              tools: allTools,
>>>>>>> 55192e44
              // Explicitly tell the model it is allowed to pick whatever
              // tool it deems appropriate.  Omitting this sometimes leads to
              // the model ignoring the available tools and responding with
              // plain text instead (resulting in a missing tool‑call).
              tool_choice: "auto",
            });
            break;
          } catch (error) {
            const isTimeout = error instanceof APIConnectionTimeoutError;
            // Lazily look up the APIConnectionError class at runtime to
            // accommodate the test environment's minimal OpenAI mocks which
            // do not define the class.  Falling back to `false` when the
            // export is absent ensures the check never throws.
            // eslint-disable-next-line @typescript-eslint/no-explicit-any
            const ApiConnErrCtor = (OpenAI as any).APIConnectionError as  // eslint-disable-next-line @typescript-eslint/no-explicit-any
              | (new (...args: any) => Error)
              | undefined;
            const isConnectionError = ApiConnErrCtor
              ? error instanceof ApiConnErrCtor
              : false;
            // eslint-disable-next-line @typescript-eslint/no-explicit-any
            const errCtx = error as any;
            const status =
              errCtx?.status ?? errCtx?.httpStatus ?? errCtx?.statusCode;
            // Treat classical 5xx *and* explicit OpenAI `server_error` types
            // as transient server-side failures that qualify for a retry. The
            // SDK often omits the numeric status for these, reporting only
            // the `type` field.
            const isServerError =
              (typeof status === "number" && status >= 500) ||
              errCtx?.type === "server_error";
            if (
              (isTimeout || isServerError || isConnectionError) &&
              attempt < MAX_RETRIES
            ) {
              log(
                `OpenAI request failed (attempt ${attempt}/${MAX_RETRIES}), retrying...`,
              );
              continue;
            }

            const isTooManyTokensError =
              (errCtx.param === "max_tokens" ||
                (typeof errCtx.message === "string" &&
                  /max_tokens is too large/i.test(errCtx.message))) &&
              errCtx.type === "invalid_request_error";

            if (isTooManyTokensError) {
              this.onItem({
                id: `error-${Date.now()}`,
                type: "message",
                role: "system",
                content: [
                  {
                    type: "input_text",
                    text: "⚠️  The current request exceeds the maximum context length supported by the chosen model. Please shorten the conversation, run /clear, or switch to a model with a larger context window and try again.",
                  },
                ],
              });
              this.onLoading(false);
              return;
            }

            const isRateLimit =
              status === 429 ||
              errCtx.code === "rate_limit_exceeded" ||
              errCtx.type === "rate_limit_exceeded" ||
              /rate limit/i.test(errCtx.message ?? "");
            if (isRateLimit) {
              if (attempt < MAX_RETRIES) {
                // Exponential backoff: base wait * 2^(attempt-1), or use suggested retry time
                // if provided.
                let delayMs = RATE_LIMIT_RETRY_WAIT_MS * 2 ** (attempt - 1);

                // Parse suggested retry time from error message, e.g., "Please try again in 1.3s"
                const msg = errCtx?.message ?? "";
                const m = /(?:retry|try) again in ([\d.]+)s/i.exec(msg);
                if (m && m[1]) {
                  const suggested = parseFloat(m[1]) * 1000;
                  if (!Number.isNaN(suggested)) {
                    delayMs = suggested;
                  }
                }
                log(
                  `OpenAI rate limit exceeded (attempt ${attempt}/${MAX_RETRIES}), retrying in ${Math.round(
                    delayMs,
                  )} ms...`,
                );
                // eslint-disable-next-line no-await-in-loop
                await new Promise((resolve) => setTimeout(resolve, delayMs));
                continue;
              } else {
                // We have exhausted all retry attempts. Surface a message so the user understands
                // why the request failed and can decide how to proceed (e.g. wait and retry later
                // or switch to a different model / account).

                const errorDetails = [
                  `Status: ${status || "unknown"}`,
                  `Code: ${errCtx.code || "unknown"}`,
                  `Type: ${errCtx.type || "unknown"}`,
                  `Message: ${errCtx.message || "unknown"}`,
                ].join(", ");

                this.onItem({
                  id: `error-${Date.now()}`,
                  type: "message",
                  role: "system",
                  content: [
                    {
                      type: "input_text",
                      text: `⚠️  Rate limit reached. Error details: ${errorDetails}. Please try again later.`,
                    },
                  ],
                });

                this.onLoading(false);
                return;
              }
            }

            const isClientError =
              (typeof status === "number" &&
                status >= 400 &&
                status < 500 &&
                status !== 429) ||
              errCtx.code === "invalid_request_error" ||
              errCtx.type === "invalid_request_error";
            if (isClientError) {
              this.onItem({
                id: `error-${Date.now()}`,
                type: "message",
                role: "system",
                content: [
                  {
                    type: "input_text",
                    // Surface the request ID when it is present on the error so users
                    // can reference it when contacting support or inspecting logs.
                    text: (() => {
                      const reqId =
                        (
                          errCtx as Partial<{
                            request_id?: string;
                            requestId?: string;
                          }>
                        )?.request_id ??
                        (
                          errCtx as Partial<{
                            request_id?: string;
                            requestId?: string;
                          }>
                        )?.requestId;

                      const errorDetails = [
                        `Status: ${status || "unknown"}`,
                        `Code: ${errCtx.code || "unknown"}`,
                        `Type: ${errCtx.type || "unknown"}`,
                        `Message: ${errCtx.message || "unknown"}`,
                      ].join(", ");

                      return `⚠️  OpenAI rejected the request${
                        reqId ? ` (request ID: ${reqId})` : ""
                      }. Error details: ${errorDetails}. Please verify your settings and try again.`;
                    })(),
                  },
                ],
              });
              this.onLoading(false);
              return;
            }
            throw error;
          }
        }

        // If the user requested cancellation while we were awaiting the network
        // request, abort immediately before we start handling the stream.
        if (this.canceled || this.hardAbort.signal.aborted) {
          // `stream` is defined; abort to avoid wasting tokens/server work
          try {
            (
              stream as { controller?: { abort?: () => void } }
            )?.controller?.abort?.();
          } catch {
            /* ignore */
          }
          this.onLoading(false);
          return;
        }

        // Keep track of the active stream so it can be aborted on demand.
        this.currentStream = stream;

        // Guard against an undefined stream before iterating.
        if (!stream) {
          this.onLoading(false);
          log("AgentLoop.run(): stream is undefined");
          return;
        }

        const MAX_STREAM_RETRIES = 5;
        let streamRetryAttempt = 0;

        // eslint-disable-next-line no-constant-condition
        while (true) {
          try {
            let newTurnInput: Array<ResponseInputItem> = [];

            // eslint-disable-next-line no-await-in-loop
            for await (const event of stream as AsyncIterable<ResponseEvent>) {
              log(`AgentLoop.run(): response event ${event.type}`);

              // process and surface each item (no-op until we can depend on streaming events)
              if (event.type === "response.output_item.done") {
                const item = event.item;
                // 1) if it's a reasoning item, annotate it
                type ReasoningItem = { type?: string; duration_ms?: number };
                const maybeReasoning = item as ReasoningItem;
                if (maybeReasoning.type === "reasoning") {
                  maybeReasoning.duration_ms = Date.now() - thinkingStart;
                }
                if (
                  item.type === "function_call" ||
                  item.type === "local_shell_call"
                ) {
                  // Track outstanding tool call so we can abort later if needed.
                  // The item comes from the streaming response, therefore it has
                  // either `id` (chat) or `call_id` (responses) – we normalise
                  // by reading both.
                  const callId =
                    (item as { call_id?: string; id?: string }).call_id ??
                    (item as { id?: string }).id;
                  if (callId) {
                    this.pendingAborts.add(callId);
                  }
                } else {
                  stageItem(item as ResponseItem);
                }
              }

              if (event.type === "response.completed") {
                if (thisGeneration === this.generation && !this.canceled) {
                  for (const item of event.response.output) {
                    stageItem(item as ResponseItem);
                  }
                }
                if (
                  event.response.status === "completed" ||
                  (event.response.status as unknown as string) ===
                    "requires_action"
                ) {
                  // TODO: remove this once we can depend on streaming events
                  newTurnInput = await this.processEventsWithoutStreaming(
                    event.response.output,
                    stageItem,
                  );

                  // When we do not use server‑side storage we maintain our
                  // own transcript so that *future* turns still contain full
                  // conversational context. However, whether we advance to
                  // another loop iteration should depend solely on the
                  // presence of *new* input items (i.e. items that were not
                  // part of the previous request). Re‑sending the transcript
                  // by itself would create an infinite request loop because
                  // `turnInput.length` would never reach zero.

                  if (this.disableResponseStorage) {
                    // 1) Append the freshly emitted output to our local
                    //    transcript (minus non‑message items the model does
                    //    not need to see again).
                    const cleaned = filterToApiMessages(
                      event.response.output.map(stripInternalFields),
                    );
                    this.transcript.push(...cleaned);

                    // 2) Determine the *delta* (newTurnInput) that must be
                    //    sent in the next iteration. If there is none we can
                    //    safely terminate the loop – the transcript alone
                    //    does not constitute new information for the
                    //    assistant to act upon.

                    const delta = filterToApiMessages(
                      newTurnInput.map(stripInternalFields),
                    );

                    if (delta.length === 0) {
                      // No new input => end conversation.
                      newTurnInput = [];
                    } else {
                      // Re‑send full transcript *plus* the new delta so the
                      // stateless backend receives complete context.
                      newTurnInput = [...this.transcript, ...delta];
                      // The prefix ends at the current transcript length –
                      // everything after this index is new for the next
                      // iteration.
                      transcriptPrefixLen = this.transcript.length;
                    }
                  }
                }
                lastResponseId = event.response.id;
                this.onLastResponseId(event.response.id);
              }
            }

            // Set after we have consumed all stream events in case the stream wasn't
            // complete or we missed events for whatever reason. That way, we will set
            // the next turn to an empty array to prevent an infinite loop.
            // And don't update the turn input too early otherwise we won't have the
            // current turn inputs available for retries.
            turnInput = newTurnInput;

            // Stream finished successfully – leave the retry loop.
            break;
          } catch (err: unknown) {
            const isRateLimitError = (e: unknown): boolean => {
              if (!e || typeof e !== "object") {
                return false;
              }
              // eslint-disable-next-line @typescript-eslint/no-explicit-any
              const ex: any = e;
              return (
                ex.status === 429 ||
                ex.code === "rate_limit_exceeded" ||
                ex.type === "rate_limit_exceeded"
              );
            };

            if (
              isRateLimitError(err) &&
              streamRetryAttempt < MAX_STREAM_RETRIES
            ) {
              streamRetryAttempt += 1;

              const waitMs =
                RATE_LIMIT_RETRY_WAIT_MS * 2 ** (streamRetryAttempt - 1);
              log(
                `OpenAI stream rate‑limited – retry ${streamRetryAttempt}/${MAX_STREAM_RETRIES} in ${waitMs} ms`,
              );

              // Give the server a breather before retrying.
              // eslint-disable-next-line no-await-in-loop
              await new Promise((res) => setTimeout(res, waitMs));

              // Re‑create the stream with the *same* parameters.
              let reasoning: Reasoning | undefined;
              if (this.model.startsWith("o")) {
                reasoning = { effort: "high" };
                if (
                  this.model === "o3" ||
                  this.model === "o4-mini" ||
                  this.model === "codex-mini-latest"
                ) {
                  reasoning.summary = "auto";
                }
              }

              const mergedInstructions = [prefix, this.instructions]
                .filter(Boolean)
                .join("\n");

              const responseCall =
                !this.config.provider ||
                this.config.provider?.toLowerCase() === "openai"
                  ? (params: ResponseCreateParams) =>
                      this.oai.responses.create(params)
                  : (params: ResponseCreateParams) =>
                      responsesCreateViaChatCompletions(
                        this.oai,
                        params as ResponseCreateParams & { stream: true },
                      );

              log(
                "agentLoop.run(): responseCall(1): turnInput: " +
                  JSON.stringify(turnInput),
              );
              // eslint-disable-next-line no-await-in-loop
              stream = await responseCall({
                model: this.model,
                instructions: mergedInstructions,
                input: turnInput,
                stream: true,
                parallel_tool_calls: false,
                reasoning,
                ...(this.config.flexMode ? { service_tier: "flex" } : {}),
                ...(this.disableResponseStorage
                  ? { store: false }
                  : {
                      store: true,
                      previous_response_id: lastResponseId || undefined,
                    }),
                tools: tools,
                tool_choice: "auto",
              });

              this.currentStream = stream;
              // Continue to outer while to consume new stream.
              continue;
            }

            // Gracefully handle an abort triggered via `cancel()` so that the
            // consumer does not see an unhandled exception.
            if (err instanceof Error && err.name === "AbortError") {
              if (!this.canceled) {
                // It was aborted for some other reason; surface the error.
                throw err;
              }
              this.onLoading(false);
              return;
            }
            // Suppress internal stack on JSON parse failures
            if (err instanceof SyntaxError) {
              this.onItem({
                id: `error-${Date.now()}`,
                type: "message",
                role: "system",
                content: [
                  {
                    type: "input_text",
                    text: "⚠️ Failed to parse streaming response (invalid JSON). Please `/clear` to reset.",
                  },
                ],
              });
              this.onLoading(false);
              return;
            }
            // Handle OpenAI API quota errors
            if (
              err instanceof Error &&
              (err as { code?: string }).code === "insufficient_quota"
            ) {
              this.onItem({
                id: `error-${Date.now()}`,
                type: "message",
                role: "system",
                content: [
                  {
                    type: "input_text",
                    text: `\u26a0 Insufficient quota: ${err instanceof Error && err.message ? err.message.trim() : "No remaining quota."} Manage or purchase credits at https://platform.openai.com/account/billing.`,
                  },
                ],
              });
              this.onLoading(false);
              return;
            }
            throw err;
          } finally {
            this.currentStream = null;
          }
        } // end while retry loop

        log(
          `Turn inputs (${turnInput.length}) - ${turnInput
            .map((i) => i.type)
            .join(", ")}`,
        );
      }

      // Flush staged items if the run concluded successfully (i.e. the user did
      // not invoke cancel() or terminate() during the turn).
      const flush = () => {
        if (
          !this.canceled &&
          !this.hardAbort.signal.aborted &&
          thisGeneration === this.generation
        ) {
          // Only emit items that weren't already delivered above
          for (const item of staged) {
            if (item) {
              this.onItem(item);
            }
          }
        }

        // At this point the turn finished without the user invoking
        // `cancel()`.  Any outstanding function‑calls must therefore have been
        // satisfied, so we can safely clear the set that tracks pending aborts
        // to avoid emitting duplicate synthetic outputs in subsequent runs.
        this.pendingAborts.clear();
        // Now emit system messages recording the per‑turn *and* cumulative
        // thinking times so UIs and tests can surface/verify them.
        // const thinkingEnd = Date.now();

        // 1) Per‑turn measurement – exact time spent between request and
        //    response for *this* command.
        // this.onItem({
        //   id: `thinking-${thinkingEnd}`,
        //   type: "message",
        //   role: "system",
        //   content: [
        //     {
        //       type: "input_text",
        //       text: `🤔  Thinking time: ${Math.round(
        //         (thinkingEnd - thinkingStart) / 1000
        //       )} s`,
        //     },
        //   ],
        // });

        // 2) Session‑wide cumulative counter so users can track overall wait
        //    time across multiple turns.
        // this.cumulativeThinkingMs += thinkingEnd - thinkingStart;
        // this.onItem({
        //   id: `thinking-total-${thinkingEnd}`,
        //   type: "message",
        //   role: "system",
        //   content: [
        //     {
        //       type: "input_text",
        //       text: `⏱  Total thinking time: ${Math.round(
        //         this.cumulativeThinkingMs / 1000
        //       )} s`,
        //     },
        //   ],
        // });

        this.onLoading(false);
      };

      // Use a small delay to make sure UI rendering is smooth. Double-check
      // cancellation state right before flushing to avoid race conditions.
      setTimeout(() => {
        if (
          !this.canceled &&
          !this.hardAbort.signal.aborted &&
          thisGeneration === this.generation
        ) {
          flush();
        }
      }, 3);

      // End of main logic. The corresponding catch block for the wrapper at the
      // start of this method follows next.
    } catch (err) {
      // Handle known transient network/streaming issues so they do not crash the
      // CLI. We currently match Node/undici's `ERR_STREAM_PREMATURE_CLOSE`
      // error which manifests when the HTTP/2 stream terminates unexpectedly
      // (e.g. during brief network hiccups).

      const isPrematureClose =
        err instanceof Error &&
        // eslint-disable-next-line
        ((err as any).code === "ERR_STREAM_PREMATURE_CLOSE" ||
          err.message?.includes("Premature close"));

      if (isPrematureClose) {
        try {
          this.onItem({
            id: `error-${Date.now()}`,
            type: "message",
            role: "system",
            content: [
              {
                type: "input_text",
                text: "⚠️  Connection closed prematurely while waiting for the model. Please try again.",
              },
            ],
          });
        } catch {
          /* no-op – emitting the error message is best‑effort */
        }
        this.onLoading(false);
        return;
      }

      // -------------------------------------------------------------------
      // Catch‑all handling for other network or server‑side issues so that
      // transient failures do not crash the CLI. We intentionally keep the
      // detection logic conservative to avoid masking programming errors. A
      // failure is treated as retry‑worthy/user‑visible when any of the
      // following apply:
      //   • the error carries a recognised Node.js network errno ‑ style code
      //     (e.g. ECONNRESET, ETIMEDOUT …)
      //   • the OpenAI SDK attached an HTTP `status` >= 500 indicating a
      //     server‑side problem.
      //   • the error is model specific and detected in stream.
      // If matched we emit a single system message to inform the user and
      // resolve gracefully so callers can choose to retry.
      // -------------------------------------------------------------------

      const NETWORK_ERRNOS = new Set([
        "ECONNRESET",
        "ECONNREFUSED",
        "EPIPE",
        "ENOTFOUND",
        "ETIMEDOUT",
        "EAI_AGAIN",
      ]);

      const isNetworkOrServerError = (() => {
        if (!err || typeof err !== "object") {
          return false;
        }
        // eslint-disable-next-line @typescript-eslint/no-explicit-any
        const e: any = err;

        // Direct instance check for connection errors thrown by the OpenAI SDK.
        // eslint-disable-next-line @typescript-eslint/no-explicit-any
        const ApiConnErrCtor = (OpenAI as any).APIConnectionError as  // eslint-disable-next-line @typescript-eslint/no-explicit-any
          | (new (...args: any) => Error)
          | undefined;
        if (ApiConnErrCtor && e instanceof ApiConnErrCtor) {
          return true;
        }

        if (typeof e.code === "string" && NETWORK_ERRNOS.has(e.code)) {
          return true;
        }

        // When the OpenAI SDK nests the underlying network failure inside the
        // `cause` property we surface it as well so callers do not see an
        // unhandled exception for errors like ENOTFOUND, ECONNRESET …
        if (
          e.cause &&
          typeof e.cause === "object" &&
          NETWORK_ERRNOS.has((e.cause as { code?: string }).code ?? "")
        ) {
          return true;
        }

        if (typeof e.status === "number" && e.status >= 500) {
          return true;
        }

        // Fallback to a heuristic string match so we still catch future SDK
        // variations without enumerating every errno.
        if (
          typeof e.message === "string" &&
          /network|socket|stream/i.test(e.message)
        ) {
          return true;
        }

        return false;
      })();

      if (isNetworkOrServerError) {
        try {
          const msgText =
            "⚠️  Network error while contacting OpenAI. Please check your connection and try again.";
          this.onItem({
            id: `error-${Date.now()}`,
            type: "message",
            role: "system",
            content: [
              {
                type: "input_text",
                text: msgText,
              },
            ],
          });
        } catch {
          /* best‑effort */
        }
        this.onLoading(false);
        return;
      }

      const isInvalidRequestError = () => {
        if (!err || typeof err !== "object") {
          return false;
        }
        // eslint-disable-next-line @typescript-eslint/no-explicit-any
        const e: any = err;

        if (
          e.type === "invalid_request_error" &&
          e.code === "model_not_found"
        ) {
          return true;
        }

        if (
          e.cause &&
          e.cause.type === "invalid_request_error" &&
          e.cause.code === "model_not_found"
        ) {
          return true;
        }

        return false;
      };

      if (isInvalidRequestError()) {
        try {
          // Extract request ID and error details from the error object

          // eslint-disable-next-line @typescript-eslint/no-explicit-any
          const e: any = err;

          const reqId =
            e.request_id ??
            (e.cause && e.cause.request_id) ??
            (e.cause && e.cause.requestId);

          const errorDetails = [
            `Status: ${e.status || (e.cause && e.cause.status) || "unknown"}`,
            `Code: ${e.code || (e.cause && e.cause.code) || "unknown"}`,
            `Type: ${e.type || (e.cause && e.cause.type) || "unknown"}`,
            `Message: ${
              e.message || (e.cause && e.cause.message) || "unknown"
            }`,
          ].join(", ");

          const msgText = `⚠️  OpenAI rejected the request${
            reqId ? ` (request ID: ${reqId})` : ""
          }. Error details: ${errorDetails}. Please verify your settings and try again.`;

          this.onItem({
            id: `error-${Date.now()}`,
            type: "message",
            role: "system",
            content: [
              {
                type: "input_text",
                text: msgText,
              },
            ],
          });
        } catch {
          /* best-effort */
        }
        this.onLoading(false);
        return;
      }

      // Re‑throw all other errors so upstream handlers can decide what to do.
      throw err;
    }
  }

  // we need until we can depend on streaming events
  private async processEventsWithoutStreaming(
    output: Array<ResponseInputItem>,
    emitItem: (item: ResponseItem) => void,
  ): Promise<Array<ResponseInputItem>> {
    // If the agent has been canceled we should short‑circuit immediately to
    // avoid any further processing (including potentially expensive tool
    // calls). Returning an empty array ensures the main run‑loop terminates
    // promptly.
    if (this.canceled) {
      return [];
    }
    const turnInput: Array<ResponseInputItem> = [];
    for (const item of output) {
      if (item.type === "function_call") {
        if (alreadyProcessedResponses.has(item.id)) {
          continue;
        }
        alreadyProcessedResponses.add(item.id);
        // eslint-disable-next-line no-await-in-loop
        const result = await this.handleFunctionCall(item);
        turnInput.push(...result);
        //@ts-expect-error - waiting on sdk
      } else if (item.type === "local_shell_call") {
        //@ts-expect-error - waiting on sdk
        if (alreadyProcessedResponses.has(item.id)) {
          continue;
        }
        //@ts-expect-error - waiting on sdk
        alreadyProcessedResponses.add(item.id);
        // eslint-disable-next-line no-await-in-loop
        const result = await this.handleLocalShellCall(item);
        turnInput.push(...result);
      }
      emitItem(item as ResponseItem);
    }
    return turnInput;
  }
}

// Dynamic developer message prefix: includes user, workdir, and rg suggestion.
const userName = os.userInfo().username;
const workdir = process.cwd();
const dynamicLines: Array<string> = [
  `User: ${userName}`,
  `Workdir: ${workdir}`,
];
if (spawnSync("rg", ["--version"], { stdio: "ignore" }).status === 0) {
  dynamicLines.push(
    "- Always use rg instead of grep/ls -R because it is much faster and respects gitignore",
  );
}
const dynamicPrefix = dynamicLines.join("\n");
const prefix = `You are operating as and within the Codex CLI, a terminal-based agentic coding assistant built by OpenAI. It wraps OpenAI models to enable natural language interaction with a local codebase. You are expected to be precise, safe, and helpful.

You can:
- Receive user prompts, project context, and files.
- Stream responses and emit function calls (e.g., shell commands, code edits).
- Apply patches, run commands, and manage user approvals based on policy.
- Work inside a sandboxed, git-backed workspace with rollback support.
- Log telemetry so sessions can be replayed or inspected later.
- More details on your functionality are available at \`codex --help\`

The Codex CLI is open-sourced. Don't confuse yourself with the old Codex language model built by OpenAI many moons ago (this is understandably top of mind for you!). Within this context, Codex refers to the open-source agentic coding interface.

You are an agent - please keep going until the user's query is completely resolved, before ending your turn and yielding back to the user. Only terminate your turn when you are sure that the problem is solved. If you are not sure about file content or codebase structure pertaining to the user's request, use your tools to read files and gather the relevant information: do NOT guess or make up an answer.

Please resolve the user's task by editing and testing the code files in your current code execution session. You are a deployed coding agent. Your session allows for you to modify and run code. The repo(s) are already cloned in your working directory, and you must fully solve the problem for your answer to be considered correct.

You MUST adhere to the following criteria when executing the task:
- Working on the repo(s) in the current environment is allowed, even if they are proprietary.
- Analyzing code for vulnerabilities is allowed.
- Showing user code and tool call details is allowed.
- User instructions may overwrite the *CODING GUIDELINES* section in this developer message.
- Use the tools available at full capacity when completing the user's task. Think of tools as a way to extend your capabilities, not as a crutch, understand the user's request and use the tools if a tool can be used to complete the task.
- Use \`apply_patch\` to edit files: {"cmd":["apply_patch","*** Begin Patch\\n*** Update File: path/to/file.py\\n@@ def example():\\n-  pass\\n+  return 123\\n*** End Patch"]}
- If completing the user's task requires writing or modifying files:
    - Your code and final answer should follow these *CODING GUIDELINES*:
        - Fix the problem at the root cause rather than applying surface-level patches, when possible.
        - Avoid unneeded complexity in your solution.
            - Ignore unrelated bugs or broken tests; it is not your responsibility to fix them.
        - Update documentation as necessary.
        - Keep changes consistent with the style of the existing codebase. Changes should be minimal and focused on the task.
            - Use \`git log\` and \`git blame\` to search the history of the codebase if additional context is required; internet access is disabled.
        - NEVER add copyright or license headers unless specifically requested.
        - You do not need to \`git commit\` your changes; this will be done automatically for you.
        - If there is a .pre-commit-config.yaml, use \`pre-commit run --files ...\` to check that your changes pass the pre-commit checks. However, do not fix pre-existing errors on lines you didn't touch.
            - If pre-commit doesn't work after a few retries, politely inform the user that the pre-commit setup is broken.
        - Once you finish coding, you must
            - Remove all inline comments you added as much as possible, even if they look normal. Check using \`git diff\`. Inline comments must be generally avoided, unless active maintainers of the repo, after long careful study of the code and the issue, will still misinterpret the code without the comments.
            - Check if you accidentally add copyright or license headers. If so, remove them.
            - Try to run pre-commit if it is available.
            - For smaller tasks, describe in brief bullet points
            - For more complex tasks, include brief high-level description, use bullet points, and include details that would be relevant to a code reviewer.
- If completing the user's task DOES NOT require writing or modifying files (e.g., the user asks a question about the code base):
    - Respond in a friendly tone as a remote teammate, who is knowledgeable, capable and eager to help with coding.
- When your task involves writing or modifying files:
    - Do NOT tell the user to "save the file" or "copy the code into a file" if you already created or modified the file using \`apply_patch\`. Instead, reference the file as already saved.
    - Do NOT show the full contents of large files you have already written, unless the user explicitly asks for them.

${dynamicPrefix}`;

function filterToApiMessages(
  items: Array<ResponseInputItem>,
): Array<ResponseInputItem> {
  return items.filter((it) => {
    if (it.type === "message" && it.role === "system") {
      return false;
    }
    if (it.type === "reasoning") {
      return false;
    }
    return true;
  });
}<|MERGE_RESOLUTION|>--- conflicted
+++ resolved
@@ -822,6 +822,7 @@
         // shown immediately.
         // Figure out what subset of `turnInput` constitutes *new* information
         // for the UI so that we don't spam the interface with repeats of the
+        // for the UI so that we don't spam the interface with repeats of the
         // entire transcript on every iteration when response storage is
         // disabled.
         const deltaInput = this.disableResponseStorage
@@ -888,12 +889,8 @@
                 : {
                     store: true,
                     previous_response_id: lastResponseId || undefined,
-                  }),
-<<<<<<< HEAD
+                  }),              
               tools: tools,
-=======
-              tools: allTools,
->>>>>>> 55192e44
               // Explicitly tell the model it is allowed to pick whatever
               // tool it deems appropriate.  Omitting this sometimes leads to
               // the model ignoring the available tools and responding with

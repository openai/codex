import type { ReviewDecision } from "./review.js";
import type { ApplyPatchCommand, ApprovalPolicy } from "../../approvals.js";
import type { AppConfig } from "../config.js";
import type {
  ResponseFunctionToolCall,
  ResponseInputItem,
  ResponseItem,
} from "openai/resources/responses/responses.mjs";
import type { Reasoning } from "openai/resources.mjs";

import { log, isLoggingEnabled } from "./log.js";
import {
  OPENAI_BASE_URL,
  OPENAI_TIMEOUT_MS,
  DEFAULT_RATE_LIMIT_MAX_RETRIES,
  DEFAULT_RATE_LIMIT_INITIAL_RETRY_DELAY_MS,
  DEFAULT_RATE_LIMIT_MAX_RETRY_DELAY_MS,
  DEFAULT_RATE_LIMIT_JITTER_FACTOR,
} from "../config.js";
import { parseToolCallArguments } from "../parsers.js";
import {
  ORIGIN,
  CLI_VERSION,
  getSessionId,
  setCurrentModel,
  setSessionId,
} from "../session.js";
import { handleExecCommand } from "./handle-exec-command.js";
import { randomUUID } from "node:crypto";
import OpenAI, { APIConnectionTimeoutError } from "openai";

// Wait time before retrying after rate limit errors (ms).
// This is now handled by the calculateBackoffDelay function

/**
 * Calculates the delay for the next retry attempt using exponential backoff with jitter.
 *
 * @param attempt The current attempt number (1-based)
 * @param initialDelayMs The initial delay in milliseconds
 * @param maxDelayMs The maximum delay in milliseconds
 * @param jitterFactor The jitter factor (0-1) to add randomness to the delay
 * @param suggestedDelayMs Optional suggested delay from the API response
 * @returns The delay in milliseconds to wait before the next retry
 */
function calculateBackoffDelay(
  attempt: number,
  initialDelayMs: number,
  maxDelayMs: number,
  jitterFactor: number,
  suggestedDelayMs?: number,
): number {
  // If we have a suggested delay from the API, use that (with a small buffer)
  if (suggestedDelayMs && !Number.isNaN(suggestedDelayMs)) {
    // Add 10% to the suggested delay to account for network latency
    return Math.min(suggestedDelayMs * 1.1, maxDelayMs);
  }

  // Calculate exponential backoff: initialDelay * 2^(attempt-1)
  const exponentialDelay = initialDelayMs * Math.pow(2, attempt - 1);

  // Apply maximum delay cap
  const cappedDelay = Math.min(exponentialDelay, maxDelayMs);

  // Apply jitter: random value between (1-jitterFactor) and (1+jitterFactor) times the delay
  // This helps prevent thundering herd problem when multiple clients retry at the same time
  const jitterMultiplier = 1 + jitterFactor * (Math.random() * 2 - 1);

  // Return the final delay with jitter, ensuring it's at least initialDelayMs
  return Math.max(initialDelayMs, Math.round(cappedDelay * jitterMultiplier));
}

export type CommandConfirmation = {
  review: ReviewDecision;
  applyPatch?: ApplyPatchCommand | undefined;
  customDenyMessage?: string;
  explanation?: string;
};

const alreadyProcessedResponses = new Set();

type AgentLoopParams = {
  model: string;
  config?: AppConfig;
  instructions?: string;
  approvalPolicy: ApprovalPolicy;
  onItem: (item: ResponseItem) => void;
  onLoading: (loading: boolean) => void;

  /** Extra writable roots to use with sandbox execution. */
  additionalWritableRoots: ReadonlyArray<string>;

  /** Called when the command is not auto-approved to request explicit user review. */
  getCommandConfirmation: (
    command: Array<string>,
    applyPatch: ApplyPatchCommand | undefined,
  ) => Promise<CommandConfirmation>;
  onLastResponseId: (lastResponseId: string) => void;
};

export class AgentLoop {
  private model: string;
  private instructions?: string;
  private approvalPolicy: ApprovalPolicy;
  private config: AppConfig;
  private additionalWritableRoots: ReadonlyArray<string>;

  // Using `InstanceType<typeof OpenAI>` sidesteps typing issues with the OpenAI package under
  // the TS 5+ `moduleResolution=bundler` setup. OpenAI client instance. We keep the concrete
  // type to avoid sprinkling `any` across the implementation while still allowing paths where
  // the OpenAI SDK types may not perfectly match. The `typeof OpenAI` pattern captures the
  // instance shape without resorting to `any`.
  private oai: OpenAI;

  private onItem: (item: ResponseItem) => void;
  private onLoading: (loading: boolean) => void;
  private getCommandConfirmation: (
    command: Array<string>,
    applyPatch: ApplyPatchCommand | undefined,
  ) => Promise<CommandConfirmation>;
  private onLastResponseId: (lastResponseId: string) => void;

  /**
   * A reference to the currently active stream returned from the OpenAI
   * client. We keep this so that we can abort the request if the user decides
   * to interrupt the current task (e.g. via the escape hot‑key).
   */
  private currentStream: unknown | null = null;
  /** Incremented with every call to `run()`. Allows us to ignore stray events
   * from streams that belong to a previous run which might still be emitting
   * after the user has canceled and issued a new command. */
  private generation = 0;
  /** AbortController for in‑progress tool calls (e.g. shell commands). */
  private execAbortController: AbortController | null = null;
  /** Set to true when `cancel()` is called so `run()` can exit early. */
  private canceled = false;
  /** Function calls that were emitted by the model but never answered because
   *  the user cancelled the run.  We keep the `call_id`s around so the *next*
   *  request can send a dummy `function_call_output` that satisfies the
   *  contract and prevents the
   *    400 | No tool output found for function call …
   *  error from OpenAI. */
  private pendingAborts: Set<string> = new Set();
  /** Set to true by `terminate()` – prevents any further use of the instance. */
  private terminated = false;
  /** Master abort controller – fires when terminate() is invoked. */
  private readonly hardAbort = new AbortController();

  /**
   * Abort the ongoing request/stream, if any. This allows callers (typically
   * the UI layer) to interrupt the current agent step so the user can issue
   * new instructions without waiting for the model to finish.
   */
  public cancel(): void {
    if (this.terminated) {
      return;
    }

    // Reset the current stream to allow new requests
    this.currentStream = null;
    if (isLoggingEnabled()) {
      log(
        `AgentLoop.cancel() invoked – currentStream=${Boolean(
          this.currentStream,
        )} execAbortController=${Boolean(
          this.execAbortController,
        )} generation=${this.generation}`,
      );
    }
    (
      this.currentStream as { controller?: { abort?: () => void } } | null
    )?.controller?.abort?.();

    this.canceled = true;

    // Abort any in-progress tool calls
    this.execAbortController?.abort();

    // Create a new abort controller for future tool calls
    this.execAbortController = new AbortController();
    if (isLoggingEnabled()) {
      log("AgentLoop.cancel(): execAbortController.abort() called");
    }

    // NOTE: We intentionally do *not* clear `lastResponseId` here.  If the
    // stream produced a `function_call` before the user cancelled, OpenAI now
    // expects a corresponding `function_call_output` that must reference that
    // very same response ID.  We therefore keep the ID around so the
    // follow‑up request can still satisfy the contract.

    // If we have *not* seen any function_call IDs yet there is nothing that
    // needs to be satisfied in a follow‑up request.  In that case we clear
    // the stored lastResponseId so a subsequent run starts a clean turn.
    if (this.pendingAborts.size === 0) {
      try {
        this.onLastResponseId("");
      } catch {
        /* ignore */
      }
    }

    this.onLoading(false);

    /* Inform the UI that the run was aborted by the user. */
    // const cancelNotice: ResponseItem = {
    //   id: `cancel-${Date.now()}`,
    //   type: "message",
    //   role: "system",
    //   content: [
    //     {
    //       type: "input_text",
    //       text: "⏹️  Execution canceled by user.",
    //     },
    //   ],
    // };
    // this.onItem(cancelNotice);

    this.generation += 1;
    if (isLoggingEnabled()) {
      log(`AgentLoop.cancel(): generation bumped to ${this.generation}`);
    }
  }

  /**
   * Hard‑stop the agent loop. After calling this method the instance becomes
   * unusable: any in‑flight operations are aborted and subsequent invocations
   * of `run()` will throw.
   */
  public terminate(): void {
    if (this.terminated) {
      return;
    }
    this.terminated = true;

    this.hardAbort.abort();

    this.cancel();
  }

  public sessionId: string;
  /*
   * Cumulative thinking time across this AgentLoop instance (ms).
   * Currently not used anywhere – comment out to keep the strict compiler
   * happy under `noUnusedLocals`.  Restore when telemetry support lands.
   */
  // private cumulativeThinkingMs = 0;
  constructor({
    model,
    instructions,
    approvalPolicy,
    // `config` used to be required.  Some unit‑tests (and potentially other
    // callers) instantiate `AgentLoop` without passing it, so we make it
    // optional and fall back to sensible defaults.  This keeps the public
    // surface backwards‑compatible and prevents runtime errors like
    // "Cannot read properties of undefined (reading 'apiKey')" when accessing
    // `config.apiKey` below.
    config,
    onItem,
    onLoading,
    getCommandConfirmation,
    onLastResponseId,
    additionalWritableRoots,
  }: AgentLoopParams & { config?: AppConfig }) {
    this.model = model;
    this.instructions = instructions;
    this.approvalPolicy = approvalPolicy;

    // If no `config` has been provided we derive a minimal stub so that the
    // rest of the implementation can rely on `this.config` always being a
    // defined object.  We purposefully copy over the `model` and
    // `instructions` that have already been passed explicitly so that
    // downstream consumers (e.g. telemetry) still observe the correct values.
    this.config =
      config ??
      ({
        model,
        instructions: instructions ?? "",
      } as AppConfig);
    this.additionalWritableRoots = additionalWritableRoots;
    this.onItem = onItem;
    this.onLoading = onLoading;
    this.getCommandConfirmation = getCommandConfirmation;
    this.onLastResponseId = onLastResponseId;
    this.sessionId = getSessionId() || randomUUID().replaceAll("-", "");
    // Configure OpenAI client with optional timeout (ms) from environment
    const timeoutMs = OPENAI_TIMEOUT_MS;
    const apiKey = this.config.apiKey ?? process.env["OPENAI_API_KEY"] ?? "";
    this.oai = new OpenAI({
      // The OpenAI JS SDK only requires `apiKey` when making requests against
      // the official API.  When running unit‑tests we stub out all network
      // calls so an undefined key is perfectly fine.  We therefore only set
      // the property if we actually have a value to avoid triggering runtime
      // errors inside the SDK (it validates that `apiKey` is a non‑empty
      // string when the field is present).
      ...(apiKey ? { apiKey } : {}),
      baseURL: OPENAI_BASE_URL,
      defaultHeaders: {
        originator: ORIGIN,
        version: CLI_VERSION,
        session_id: this.sessionId,
      },
      ...(timeoutMs !== undefined ? { timeout: timeoutMs } : {}),
    });

    setSessionId(this.sessionId);
    setCurrentModel(this.model);

    this.hardAbort = new AbortController();

    this.hardAbort.signal.addEventListener(
      "abort",
      () => this.execAbortController?.abort(),
      { once: true },
    );
  }

  private async handleFunctionCall(
    item: ResponseFunctionToolCall,
  ): Promise<Array<ResponseInputItem>> {
    // If the agent has been canceled in the meantime we should not perform any
    // additional work. Returning an empty array ensures that we neither execute
    // the requested tool call nor enqueue any follow‑up input items. This keeps
    // the cancellation semantics intuitive for users – once they interrupt a
    // task no further actions related to that task should be taken.
    if (this.canceled) {
      return [];
    }
    // ---------------------------------------------------------------------
    // Normalise the function‑call item into a consistent shape regardless of
    // whether it originated from the `/responses` or the `/chat/completions`
    // endpoint – their JSON differs slightly.
    // ---------------------------------------------------------------------

    const isChatStyle =
      // The chat endpoint nests function details under a `function` key.
      // We conservatively treat the presence of this field as a signal that
      // we are dealing with the chat format.
      // eslint-disable-next-line @typescript-eslint/no-explicit-any
      (item as any).function != null;

    const name: string | undefined = isChatStyle
      ? // eslint-disable-next-line @typescript-eslint/no-explicit-any
        (item as any).function?.name
      : // eslint-disable-next-line @typescript-eslint/no-explicit-any
        (item as any).name;

    const rawArguments: string | undefined = isChatStyle
      ? // eslint-disable-next-line @typescript-eslint/no-explicit-any
        (item as any).function?.arguments
      : // eslint-disable-next-line @typescript-eslint/no-explicit-any
        (item as any).arguments;

    // The OpenAI "function_call" item may have either `call_id` (responses
    // endpoint) or `id` (chat endpoint).  Prefer `call_id` if present but fall
    // back to `id` to remain compatible.
    // eslint-disable-next-line @typescript-eslint/no-explicit-any
    const callId: string = (item as any).call_id ?? (item as any).id;

    const args = parseToolCallArguments(rawArguments ?? "{}");
    if (isLoggingEnabled()) {
      log(
        `handleFunctionCall(): name=${
          name ?? "undefined"
        } callId=${callId} args=${rawArguments}`,
      );
    }

    if (args == null) {
      const outputItem: ResponseInputItem.FunctionCallOutput = {
        type: "function_call_output",
        call_id: item.call_id,
        output: `invalid arguments: ${rawArguments}`,
      };
      return [outputItem];
    }

    const outputItem: ResponseInputItem.FunctionCallOutput = {
      type: "function_call_output",
      // `call_id` is mandatory – ensure we never send `undefined` which would
      // trigger the "No tool output found…" 400 from the API.
      call_id: callId,
      output: "no function found",
    };

    // We intentionally *do not* remove this `callId` from the `pendingAborts`
    // set right away.  The output produced below is only queued up for the
    // *next* request to the OpenAI API – it has not been delivered yet.  If
    // the user presses ESC‑ESC (i.e. invokes `cancel()`) in the small window
    // between queuing the result and the actual network call, we need to be
    // able to surface a synthetic `function_call_output` marked as
    // "aborted".  Keeping the ID in the set until the run concludes
    // successfully lets the next `run()` differentiate between an aborted
    // tool call (needs the synthetic output) and a completed one (cleared
    // below in the `flush()` helper).

    // used to tell model to stop if needed
    const additionalItems: Array<ResponseInputItem> = [];

    // TODO: allow arbitrary function calls (beyond shell/container.exec)
    if (name === "container.exec" || name === "shell") {
      const {
        outputText,
        metadata,
        additionalItems: additionalItemsFromExec,
      } = await handleExecCommand(
        args,
        this.config,
        this.approvalPolicy,
        this.additionalWritableRoots,
        this.getCommandConfirmation,
        this.execAbortController?.signal,
      );
      outputItem.output = JSON.stringify({ output: outputText, metadata });

      if (additionalItemsFromExec) {
        additionalItems.push(...additionalItemsFromExec);
      }
    }

    return [outputItem, ...additionalItems];
  }

  public async run(
    input: Array<ResponseInputItem>,
    previousResponseId: string = "",
  ): Promise<void> {
    // ---------------------------------------------------------------------
    // Top‑level error wrapper so that known transient network issues like
    // `ERR_STREAM_PREMATURE_CLOSE` do not crash the entire CLI process.
    // Instead we surface the failure to the user as a regular system‑message
    // and terminate the current run gracefully. The calling UI can then let
    // the user retry the request if desired.
    // ---------------------------------------------------------------------

    try {
      if (this.terminated) {
        throw new Error("AgentLoop has been terminated");
      }
      // Record when we start "thinking" so we can report accurate elapsed time.
      const thinkingStart = Date.now();
      // Bump generation so that any late events from previous runs can be
      // identified and dropped.
      const thisGeneration = ++this.generation;

      // Reset cancellation flag and stream for a fresh run.
      this.canceled = false;
      this.currentStream = null;

      // Create a fresh AbortController for this run so that tool calls from a
      // previous run do not accidentally get signalled.
      this.execAbortController = new AbortController();
      if (isLoggingEnabled()) {
        log(
          `AgentLoop.run(): new execAbortController created (${this.execAbortController.signal}) for generation ${this.generation}`,
        );
      }
      // NOTE: We no longer (re‑)attach an `abort` listener to `hardAbort` here.
      // A single listener that forwards the `abort` to the current
      // `execAbortController` is installed once in the constructor. Re‑adding a
      // new listener on every `run()` caused the same `AbortSignal` instance to
      // accumulate listeners which in turn triggered Node's
      // `MaxListenersExceededWarning` after ten invocations.

      let lastResponseId: string = previousResponseId;

      // If there are unresolved function calls from a previously cancelled run
      // we have to emit dummy tool outputs so that the API no longer expects
      // them.  We prepend them to the user‑supplied input so they appear
      // first in the conversation turn.
      const abortOutputs: Array<ResponseInputItem> = [];
      if (this.pendingAborts.size > 0) {
        for (const id of this.pendingAborts) {
          abortOutputs.push({
            type: "function_call_output",
            call_id: id,
            output: JSON.stringify({
              output: "aborted",
              metadata: { exit_code: 1, duration_seconds: 0 },
            }),
          } as ResponseInputItem.FunctionCallOutput);
        }
        // Once converted the pending list can be cleared.
        this.pendingAborts.clear();
      }

      let turnInput = [...abortOutputs, ...input];

      this.onLoading(true);

      const staged: Array<ResponseItem | undefined> = [];
      const stageItem = (item: ResponseItem) => {
        // Ignore any stray events that belong to older generations.
        if (thisGeneration !== this.generation) {
          return;
        }

        // Store the item so the final flush can still operate on a complete list.
        // We'll nil out entries once they're delivered.
        const idx = staged.push(item) - 1;

        // Instead of emitting synchronously we schedule a short‑delay delivery.
        // This accomplishes two things:
        //   1. The UI still sees new messages almost immediately, creating the
        //      perception of real‑time updates.
        //   2. If the user calls `cancel()` in the small window right after the
        //      item was staged we can still abort the delivery because the
        //      generation counter will have been bumped by `cancel()`.
        setTimeout(() => {
          if (
            thisGeneration === this.generation &&
            !this.canceled &&
            !this.hardAbort.signal.aborted
          ) {
            this.onItem(item);
            // Mark as delivered so flush won't re-emit it
            staged[idx] = undefined;
          }
        }, 10);
      };

      while (turnInput.length > 0) {
        if (this.canceled || this.hardAbort.signal.aborted) {
          this.onLoading(false);
          return;
        }
        // send request to openAI
        for (const item of turnInput) {
          stageItem(item as ResponseItem);
        }
        // Send request to OpenAI with retry on timeout
        let stream;

        // Retry loop for transient errors. Use config for max retries or fall back to default.
        const maxRetries =
          this.config.rateLimits?.maxRetries ?? DEFAULT_RATE_LIMIT_MAX_RETRIES;
        for (let attempt = 1; attempt <= maxRetries; attempt++) {
          try {
            let reasoning: Reasoning | undefined;
            if (this.model.startsWith("o")) {
              // Create a reasoning object with the properties we need
              // The OpenAI SDK type definitions might not be up to date with the latest API features
              type ExtendedReasoning = Reasoning & { summary?: string };
              reasoning = { effort: "high" } as ExtendedReasoning;

              if (this.model === "o3" || this.model === "o4-mini") {
<<<<<<< HEAD
                (reasoning as ExtendedReasoning).summary = "auto";
=======
                reasoning.summary = "auto";
>>>>>>> fc1e4563
              }
            }
            const mergedInstructions = [prefix, this.instructions]
              .filter(Boolean)
              .join("\n");
            if (isLoggingEnabled()) {
              log(
                `instructions (length ${mergedInstructions.length}): ${mergedInstructions}`,
              );
            }
            // eslint-disable-next-line no-await-in-loop
            stream = await this.oai.responses.create({
              model: this.model,
              instructions: mergedInstructions,
              previous_response_id: lastResponseId || undefined,
              input: turnInput,
              stream: true,
              parallel_tool_calls: false,
              reasoning,
              ...(this.config.flexMode ? { service_tier: "flex" } : {}),
              tools: [
                {
                  type: "function",
                  name: "shell",
                  description: "Runs a shell command, and returns its output.",
                  strict: false,
                  parameters: {
                    type: "object",
                    properties: {
                      command: { type: "array", items: { type: "string" } },
                      workdir: {
                        type: "string",
                        description: "The working directory for the command.",
                      },
                      timeout: {
                        type: "number",
                        description:
                          "The maximum time to wait for the command to complete in milliseconds.",
                      },
                    },
                    required: ["command"],
                    additionalProperties: false,
                  },
                },
              ],
            });
            break;
          } catch (error) {
            const isTimeout = error instanceof APIConnectionTimeoutError;
            // Lazily look up the APIConnectionError class at runtime to
            // accommodate the test environment's minimal OpenAI mocks which
            // do not define the class.  Falling back to `false` when the
            // export is absent ensures the check never throws.
            // eslint-disable-next-line @typescript-eslint/no-explicit-any
            const ApiConnErrCtor = (OpenAI as any).APIConnectionError as  // eslint-disable-next-line @typescript-eslint/no-explicit-any
              | (new (...args: any) => Error)
              | undefined;
            const isConnectionError = ApiConnErrCtor
              ? error instanceof ApiConnErrCtor
              : false;
            // eslint-disable-next-line @typescript-eslint/no-explicit-any
            const errCtx = error as any;
            const status =
              errCtx?.status ?? errCtx?.httpStatus ?? errCtx?.statusCode;
            const isServerError = typeof status === "number" && status >= 500;
            if (
              (isTimeout || isServerError || isConnectionError) &&
              attempt < maxRetries
            ) {
              log(
                `OpenAI request failed (attempt ${attempt}/${maxRetries}), retrying...`,
              );
              continue;
            }

            const isTooManyTokensError =
              (errCtx.param === "max_tokens" ||
                (typeof errCtx.message === "string" &&
                  /max_tokens is too large/i.test(errCtx.message))) &&
              errCtx.type === "invalid_request_error";

            if (isTooManyTokensError) {
              this.onItem({
                id: `error-${Date.now()}`,
                type: "message",
                role: "system",
                content: [
                  {
                    type: "input_text",
                    text: "⚠️  The current request exceeds the maximum context length supported by the chosen model. Please shorten the conversation, run /clear, or switch to a model with a larger context window and try again.",
                  },
                ],
              });
              this.onLoading(false);
              return;
            }

            const isRateLimit =
              status === 429 ||
              errCtx.code === "rate_limit_exceeded" ||
              errCtx.type === "rate_limit_exceeded" ||
              /rate limit/i.test(errCtx.message ?? "");
            if (isRateLimit) {
              if (attempt < maxRetries) {
                // Get rate limit config or use defaults
                const initialRetryDelayMs =
                  this.config.rateLimits?.initialRetryDelayMs ??
                  DEFAULT_RATE_LIMIT_INITIAL_RETRY_DELAY_MS;
                const maxRetryDelayMs =
                  this.config.rateLimits?.maxRetryDelayMs ??
                  DEFAULT_RATE_LIMIT_MAX_RETRY_DELAY_MS;
                const jitterFactor =
                  this.config.rateLimits?.jitterFactor ??
                  DEFAULT_RATE_LIMIT_JITTER_FACTOR;

                // Parse suggested retry time from error message, e.g., "Please try again in 1.3s"
                let suggestedDelayMs: number | undefined;
                const msg = errCtx?.message ?? "";
                const m = /(?:retry|try) again in ([\d.]+)s/i.exec(msg);
                if (m && m[1]) {
                  suggestedDelayMs = parseFloat(m[1]) * 1000;
                }

                // Calculate backoff delay with jitter
                const delayMs = calculateBackoffDelay(
                  attempt,
                  initialRetryDelayMs,
                  maxRetryDelayMs,
                  jitterFactor,
                  suggestedDelayMs,
                );

                log(
                  `OpenAI rate limit exceeded (attempt ${attempt}/${maxRetries}), retrying in ${Math.round(
                    delayMs,
                  )} ms...`,
                );
                // eslint-disable-next-line no-await-in-loop
                await new Promise((resolve) => setTimeout(resolve, delayMs));
                continue;
              } else {
                // We have exhausted all retry attempts. Surface a message so the user understands
                // why the request failed and can decide how to proceed (e.g. wait and retry later
                // or switch to a different model / account).

                const errorDetails = [
                  `Status: ${status || "unknown"}`,
                  `Code: ${errCtx.code || "unknown"}`,
                  `Type: ${errCtx.type || "unknown"}`,
                  `Message: ${errCtx.message || "unknown"}`,
                ].join(", ");

                this.onItem({
                  id: `error-${Date.now()}`,
                  type: "message",
                  role: "system",
                  content: [
                    {
                      type: "input_text",
                      text: `⚠️  Rate limit reached. Error details: ${errorDetails}. Please try again later.`,
                    },
                  ],
                });

                this.onLoading(false);
                return;
              }
            }

            const isClientError =
              (typeof status === "number" &&
                status >= 400 &&
                status < 500 &&
                status !== 429) ||
              errCtx.code === "invalid_request_error" ||
              errCtx.type === "invalid_request_error";
            if (isClientError) {
              this.onItem({
                id: `error-${Date.now()}`,
                type: "message",
                role: "system",
                content: [
                  {
                    type: "input_text",
                    // Surface the request ID when it is present on the error so users
                    // can reference it when contacting support or inspecting logs.
                    text: (() => {
                      const reqId =
                        (
                          errCtx as Partial<{
                            request_id?: string;
                            requestId?: string;
                          }>
                        )?.request_id ??
                        (
                          errCtx as Partial<{
                            request_id?: string;
                            requestId?: string;
                          }>
                        )?.requestId;

                      const errorDetails = [
                        `Status: ${status || "unknown"}`,
                        `Code: ${errCtx.code || "unknown"}`,
                        `Type: ${errCtx.type || "unknown"}`,
                        `Message: ${errCtx.message || "unknown"}`,
                      ].join(", ");

                      return `⚠️  OpenAI rejected the request${
                        reqId ? ` (request ID: ${reqId})` : ""
                      }. Error details: ${errorDetails}. Please verify your settings and try again.`;
                    })(),
                  },
                ],
              });
              this.onLoading(false);
              return;
            }
            throw error;
          }
        }
        turnInput = []; // clear turn input, prepare for function call results

        // If the user requested cancellation while we were awaiting the network
        // request, abort immediately before we start handling the stream.
        if (this.canceled || this.hardAbort.signal.aborted) {
          // `stream` is defined; abort to avoid wasting tokens/server work
          try {
            (
              stream as { controller?: { abort?: () => void } }
            )?.controller?.abort?.();
          } catch {
            /* ignore */
          }
          this.onLoading(false);
          return;
        }

        // Keep track of the active stream so it can be aborted on demand.
        this.currentStream = stream;

        // guard against an undefined stream before iterating
        if (!stream) {
          this.onLoading(false);
          log("AgentLoop.run(): stream is undefined");
          return;
        }

        try {
          // eslint-disable-next-line no-await-in-loop
          for await (const event of stream) {
            if (isLoggingEnabled()) {
              log(`AgentLoop.run(): response event ${event.type}`);
            }

            // process and surface each item (no‑op until we can depend on streaming events)
            if (event.type === "response.output_item.done") {
              const item = event.item;
              // 1) if it's a reasoning item, annotate it
              type ReasoningItem = { type?: string; duration_ms?: number };
              const maybeReasoning = item as ReasoningItem;
              if (maybeReasoning.type === "reasoning") {
                maybeReasoning.duration_ms = Date.now() - thinkingStart;
              }
              if (item.type === "function_call") {
                // Track outstanding tool call so we can abort later if needed.
                // The item comes from the streaming response, therefore it has
                // either `id` (chat) or `call_id` (responses) – we normalise
                // by reading both.
                const callId =
                  (item as { call_id?: string; id?: string }).call_id ??
                  (item as { id?: string }).id;
                if (callId) {
                  this.pendingAborts.add(callId);
                }
              } else {
                stageItem(item as ResponseItem);
              }
            }

            if (event.type === "response.completed") {
              if (thisGeneration === this.generation && !this.canceled) {
                for (const item of event.response.output) {
                  stageItem(item as ResponseItem);
                }
              }
              if (event.response.status === "completed") {
                // TODO: remove this once we can depend on streaming events
                const newTurnInput = await this.processEventsWithoutStreaming(
                  event.response.output,
                  stageItem,
                );
                turnInput = newTurnInput;
              }
              lastResponseId = event.response.id;
              this.onLastResponseId(event.response.id);
            }
          }
        } catch (err: unknown) {
          // Gracefully handle an abort triggered via `cancel()` so that the
          // consumer does not see an unhandled exception.
          if (err instanceof Error && err.name === "AbortError") {
            if (!this.canceled) {
              // It was aborted for some other reason; surface the error.
              throw err;
            }
            this.onLoading(false);
            return;
          }
          // Suppress internal stack on JSON parse failures
          if (err instanceof SyntaxError) {
            this.onItem({
              id: `error-${Date.now()}`,
              type: "message",
              role: "system",
              content: [
                {
                  type: "input_text",
                  text: "⚠️ Failed to parse streaming response (invalid JSON). Please `/clear` to reset.",
                },
              ],
            });
            this.onLoading(false);
            return;
          }
          // Handle OpenAI API quota errors
          if (
            err instanceof Error &&
            (err as { code?: string }).code === "insufficient_quota"
          ) {
            this.onItem({
              id: `error-${Date.now()}`,
              type: "message",
              role: "system",
              content: [
                {
                  type: "input_text",
                  text: "⚠️ Insufficient quota. Please check your billing details and retry.",
                },
              ],
            });
            this.onLoading(false);
            return;
          }
          throw err;
        } finally {
          this.currentStream = null;
        }

        log(
          `Turn inputs (${turnInput.length}) - ${turnInput
            .map((i) => i.type)
            .join(", ")}`,
        );
      }

      // Flush staged items if the run concluded successfully (i.e. the user did
      // not invoke cancel() or terminate() during the turn).
      const flush = () => {
        if (
          !this.canceled &&
          !this.hardAbort.signal.aborted &&
          thisGeneration === this.generation
        ) {
          // Only emit items that weren't already delivered above
          for (const item of staged) {
            if (item) {
              this.onItem(item);
            }
          }
        }

        // At this point the turn finished without the user invoking
        // `cancel()`.  Any outstanding function‑calls must therefore have been
        // satisfied, so we can safely clear the set that tracks pending aborts
        // to avoid emitting duplicate synthetic outputs in subsequent runs.
        this.pendingAborts.clear();
        // Now emit system messages recording the per‑turn *and* cumulative
        // thinking times so UIs and tests can surface/verify them.
        // const thinkingEnd = Date.now();

        // 1) Per‑turn measurement – exact time spent between request and
        //    response for *this* command.
        // this.onItem({
        //   id: `thinking-${thinkingEnd}`,
        //   type: "message",
        //   role: "system",
        //   content: [
        //     {
        //       type: "input_text",
        //       text: `🤔  Thinking time: ${Math.round(
        //         (thinkingEnd - thinkingStart) / 1000
        //       )} s`,
        //     },
        //   ],
        // });

        // 2) Session‑wide cumulative counter so users can track overall wait
        //    time across multiple turns.
        // this.cumulativeThinkingMs += thinkingEnd - thinkingStart;
        // this.onItem({
        //   id: `thinking-total-${thinkingEnd}`,
        //   type: "message",
        //   role: "system",
        //   content: [
        //     {
        //       type: "input_text",
        //       text: `⏱  Total thinking time: ${Math.round(
        //         this.cumulativeThinkingMs / 1000
        //       )} s`,
        //     },
        //   ],
        // });

        this.onLoading(false);
      };

      // Delay flush slightly to allow a near‑simultaneous cancel() to land.
      setTimeout(flush, 30);
      // End of main logic. The corresponding catch block for the wrapper at the
      // start of this method follows next.
    } catch (err) {
      // Handle known transient network/streaming issues so they do not crash the
      // CLI. We currently match Node/undici's `ERR_STREAM_PREMATURE_CLOSE`
      // error which manifests when the HTTP/2 stream terminates unexpectedly
      // (e.g. during brief network hiccups).

      const isPrematureClose =
        err instanceof Error &&
        // eslint-disable-next-line
        ((err as any).code === "ERR_STREAM_PREMATURE_CLOSE" ||
          err.message?.includes("Premature close"));

      if (isPrematureClose) {
        try {
          this.onItem({
            id: `error-${Date.now()}`,
            type: "message",
            role: "system",
            content: [
              {
                type: "input_text",
                text: "⚠️  Connection closed prematurely while waiting for the model. Please try again.",
              },
            ],
          });
        } catch {
          /* no‑op – emitting the error message is best‑effort */
        }
        this.onLoading(false);
        return;
      }

      // -------------------------------------------------------------------
      // Catch‑all handling for other network or server‑side issues so that
      // transient failures do not crash the CLI. We intentionally keep the
      // detection logic conservative to avoid masking programming errors. A
      // failure is treated as retry‑worthy/user‑visible when any of the
      // following apply:
      //   • the error carries a recognised Node.js network errno ‑ style code
      //     (e.g. ECONNRESET, ETIMEDOUT …)
      //   • the OpenAI SDK attached an HTTP `status` >= 500 indicating a
      //     server‑side problem.
      //   • the error is model specific and detected in stream.
      // If matched we emit a single system message to inform the user and
      // resolve gracefully so callers can choose to retry.
      // -------------------------------------------------------------------

      const NETWORK_ERRNOS = new Set([
        "ECONNRESET",
        "ECONNREFUSED",
        "EPIPE",
        "ENOTFOUND",
        "ETIMEDOUT",
        "EAI_AGAIN",
      ]);

      const isNetworkOrServerError = (() => {
        if (!err || typeof err !== "object") {
          return false;
        }
        // eslint-disable-next-line @typescript-eslint/no-explicit-any
        const e: any = err;

        // Direct instance check for connection errors thrown by the OpenAI SDK.
        // eslint-disable-next-line @typescript-eslint/no-explicit-any
        const ApiConnErrCtor = (OpenAI as any).APIConnectionError as  // eslint-disable-next-line @typescript-eslint/no-explicit-any
          | (new (...args: any) => Error)
          | undefined;
        if (ApiConnErrCtor && e instanceof ApiConnErrCtor) {
          return true;
        }

        if (typeof e.code === "string" && NETWORK_ERRNOS.has(e.code)) {
          return true;
        }

        // When the OpenAI SDK nests the underlying network failure inside the
        // `cause` property we surface it as well so callers do not see an
        // unhandled exception for errors like ENOTFOUND, ECONNRESET …
        if (
          e.cause &&
          typeof e.cause === "object" &&
          NETWORK_ERRNOS.has((e.cause as { code?: string }).code ?? "")
        ) {
          return true;
        }

        if (typeof e.status === "number" && e.status >= 500) {
          return true;
        }

        // Fallback to a heuristic string match so we still catch future SDK
        // variations without enumerating every errno.
        if (
          typeof e.message === "string" &&
          /network|socket|stream/i.test(e.message)
        ) {
          return true;
        }

        return false;
      })();

      if (isNetworkOrServerError) {
        try {
          const msgText =
            "⚠️  Network error while contacting OpenAI. Please check your connection and try again.";
          this.onItem({
            id: `error-${Date.now()}`,
            type: "message",
            role: "system",
            content: [
              {
                type: "input_text",
                text: msgText,
              },
            ],
          });
        } catch {
          /* best‑effort */
        }
        this.onLoading(false);
        return;
      }

      const isInvalidRequestError = () => {
        if (!err || typeof err !== "object") {
          return false;
        }
        // eslint-disable-next-line @typescript-eslint/no-explicit-any
        const e: any = err;

        if (
          e.type === "invalid_request_error" &&
          e.code === "model_not_found"
        ) {
          return true;
        }

        if (
          e.cause &&
          e.cause.type === "invalid_request_error" &&
          e.cause.code === "model_not_found"
        ) {
          return true;
        }

        return false;
      };

      if (isInvalidRequestError()) {
        try {
          // Extract request ID and error details from the error object

          // eslint-disable-next-line @typescript-eslint/no-explicit-any
          const e: any = err;

          const reqId =
            e.request_id ??
            (e.cause && e.cause.request_id) ??
            (e.cause && e.cause.requestId);

          const errorDetails = [
            `Status: ${e.status || (e.cause && e.cause.status) || "unknown"}`,
            `Code: ${e.code || (e.cause && e.cause.code) || "unknown"}`,
            `Type: ${e.type || (e.cause && e.cause.type) || "unknown"}`,
            `Message: ${
              e.message || (e.cause && e.cause.message) || "unknown"
            }`,
          ].join(", ");

          const msgText = `⚠️  OpenAI rejected the request${
            reqId ? ` (request ID: ${reqId})` : ""
          }. Error details: ${errorDetails}. Please verify your settings and try again.`;

          this.onItem({
            id: `error-${Date.now()}`,
            type: "message",
            role: "system",
            content: [
              {
                type: "input_text",
                text: msgText,
              },
            ],
          });
        } catch {
          /* best-effort */
        }
        this.onLoading(false);
        return;
      }

      // Re‑throw all other errors so upstream handlers can decide what to do.
      throw err;
    }
  }

  // we need until we can depend on streaming events
  private async processEventsWithoutStreaming(
    output: Array<ResponseInputItem>,
    emitItem: (item: ResponseItem) => void,
  ): Promise<Array<ResponseInputItem>> {
    // If the agent has been canceled we should short‑circuit immediately to
    // avoid any further processing (including potentially expensive tool
    // calls). Returning an empty array ensures the main run‑loop terminates
    // promptly.
    if (this.canceled) {
      return [];
    }
    const turnInput: Array<ResponseInputItem> = [];
    for (const item of output) {
      if (item.type === "function_call") {
        if (alreadyProcessedResponses.has(item.id)) {
          continue;
        }
        alreadyProcessedResponses.add(item.id);
        // eslint-disable-next-line no-await-in-loop
        const result = await this.handleFunctionCall(item);
        turnInput.push(...result);
      }
      emitItem(item as ResponseItem);
    }
    return turnInput;
  }
}

const prefix = `You are operating as and within the Codex CLI, a terminal-based agentic coding assistant built by OpenAI. It wraps OpenAI models to enable natural language interaction with a local codebase. You are expected to be precise, safe, and helpful.

You can:
- Receive user prompts, project context, and files.
- Stream responses and emit function calls (e.g., shell commands, code edits).
- Apply patches, run commands, and manage user approvals based on policy.
- Work inside a sandboxed, git-backed workspace with rollback support.
- Log telemetry so sessions can be replayed or inspected later.
- More details on your functionality are available at \`codex --help\`

The Codex CLI is open-sourced. Don't confuse yourself with the old Codex language model built by OpenAI many moons ago (this is understandably top of mind for you!). Within this context, Codex refers to the open-source agentic coding interface.

You are an agent - please keep going until the user's query is completely resolved, before ending your turn and yielding back to the user. Only terminate your turn when you are sure that the problem is solved. If you are not sure about file content or codebase structure pertaining to the user's request, use your tools to read files and gather the relevant information: do NOT guess or make up an answer.

Please resolve the user's task by editing and testing the code files in your current code execution session. You are a deployed coding agent. Your session allows for you to modify and run code. The repo(s) are already cloned in your working directory, and you must fully solve the problem for your answer to be considered correct.

You MUST adhere to the following criteria when executing the task:
- Working on the repo(s) in the current environment is allowed, even if they are proprietary.
- Analyzing code for vulnerabilities is allowed.
- Showing user code and tool call details is allowed.
- User instructions may overwrite the *CODING GUIDELINES* section in this developer message.
- Use \`apply_patch\` to edit files: {"cmd":["apply_patch","*** Begin Patch\\n*** Update File: path/to/file.py\\n@@ def example():\\n-  pass\\n+  return 123\\n*** End Patch"]}
- If completing the user's task requires writing or modifying files:
    - Your code and final answer should follow these *CODING GUIDELINES*:
        - Fix the problem at the root cause rather than applying surface-level patches, when possible.
        - Avoid unneeded complexity in your solution.
            - Ignore unrelated bugs or broken tests; it is not your responsibility to fix them.
        - Update documentation as necessary.
        - Keep changes consistent with the style of the existing codebase. Changes should be minimal and focused on the task.
            - Use \`git log\` and \`git blame\` to search the history of the codebase if additional context is required; internet access is disabled.
        - NEVER add copyright or license headers unless specifically requested.
        - You do not need to \`git commit\` your changes; this will be done automatically for you.
        - If there is a .pre-commit-config.yaml, use \`pre-commit run --files ...\` to check that your changes pass the pre-commit checks. However, do not fix pre-existing errors on lines you didn't touch.
            - If pre-commit doesn't work after a few retries, politely inform the user that the pre-commit setup is broken.
        - Once you finish coding, you must
            - Check \`git status\` to sanity check your changes; revert any scratch files or changes.
            - Remove all inline comments you added as much as possible, even if they look normal. Check using \`git diff\`. Inline comments must be generally avoided, unless active maintainers of the repo, after long careful study of the code and the issue, will still misinterpret the code without the comments.
            - Check if you accidentally add copyright or license headers. If so, remove them.
            - Try to run pre-commit if it is available.
            - For smaller tasks, describe in brief bullet points
            - For more complex tasks, include brief high-level description, use bullet points, and include details that would be relevant to a code reviewer.
- If completing the user's task DOES NOT require writing or modifying files (e.g., the user asks a question about the code base):
    - Respond in a friendly tune as a remote teammate, who is knowledgeable, capable and eager to help with coding.
- When your task involves writing or modifying files:
    - Do NOT tell the user to "save the file" or "copy the code into a file" if you already created or modified the file using \`apply_patch\`. Instead, reference the file as already saved.
    - Do NOT show the full contents of large files you have already written, unless the user explicitly asks for them.`;<|MERGE_RESOLUTION|>--- conflicted
+++ resolved
@@ -542,11 +542,7 @@
               reasoning = { effort: "high" } as ExtendedReasoning;
 
               if (this.model === "o3" || this.model === "o4-mini") {
-<<<<<<< HEAD
-                (reasoning as ExtendedReasoning).summary = "auto";
-=======
                 reasoning.summary = "auto";
->>>>>>> fc1e4563
               }
             }
             const mergedInstructions = [prefix, this.instructions]

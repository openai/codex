// NOTE: We intentionally point the TypeScript import at the source file
// (`./auto-approval-mode.ts`) instead of the emitted `.js` bundle.  This makes
// the module resolvable when the project is executed via `ts-node`, which
// resolves *source* paths rather than built artefacts.  During a production
// build the TypeScript compiler will automatically rewrite the path to
// `./auto-approval-mode.js`, so the change is completely transparent for the
// compiled `dist/` output used by the published CLI.

import type { FullAutoErrorMode } from "./auto-approval-mode.js";
import type { ReasoningEffort } from "openai/resources.mjs";

import { AutoApprovalMode } from "./auto-approval-mode.js";
import { log } from "./logger/log.js";
import { providers } from "./providers.js";
import { existsSync, mkdirSync, readFileSync, writeFileSync } from "fs";
import { load as loadYaml, dump as dumpYaml } from "js-yaml";
import { homedir } from "os";
import { dirname, join, extname, resolve as resolvePath } from "path";

export const DEFAULT_AGENTIC_MODEL = "o4-mini";
export const DEFAULT_FULL_CONTEXT_MODEL = "gpt-4.1";
export const DEFAULT_APPROVAL_MODE = AutoApprovalMode.SUGGEST;
export const DEFAULT_INSTRUCTIONS = "";

export const CONFIG_DIR = join(homedir(), ".codex");
export const CONFIG_JSON_FILEPATH = join(CONFIG_DIR, "config.json");
export const CONFIG_YAML_FILEPATH = join(CONFIG_DIR, "config.yaml");
export const CONFIG_YML_FILEPATH = join(CONFIG_DIR, "config.yml");

// Keep the original constant name for backward compatibility, but point it at
// the default JSON path. Code that relies on this constant will continue to
// work unchanged.
export const CONFIG_FILEPATH = CONFIG_JSON_FILEPATH;
export const INSTRUCTIONS_FILEPATH = join(CONFIG_DIR, "instructions.md");

export const OPENAI_TIMEOUT_MS =
  parseInt(process.env["OPENAI_TIMEOUT_MS"] || "0", 10) || undefined;
export const OPENAI_BASE_URL = process.env["OPENAI_BASE_URL"] || "";
export let OPENAI_API_KEY = process.env["OPENAI_API_KEY"] || "";
export const DEFAULT_REASONING_EFFORT = "high";

export function setApiKey(apiKey: string): void {
  OPENAI_API_KEY = apiKey;
}

export function getBaseUrl(provider: string = "openai"): string | undefined {
  // If the provider is `openai` and `OPENAI_BASE_URL` is set, use it
  if (provider === "openai" && OPENAI_BASE_URL !== "") {
    return OPENAI_BASE_URL;
  }

  const providerInfo = providers[provider.toLowerCase()];
  if (providerInfo) {
    return providerInfo.baseURL;
  }

  // If the provider not found in the providers list and `OPENAI_BASE_URL` is set, use it
  if (OPENAI_BASE_URL !== "") {
    return OPENAI_BASE_URL;
  }

  return undefined;
}

export function getApiKey(provider: string = "openai"): string | undefined {
  const providerInfo = providers[provider.toLowerCase()];
  if (providerInfo) {
    if (providerInfo.name === "Ollama") {
      return process.env[providerInfo.envKey] ?? "dummy";
    }
    return process.env[providerInfo.envKey];
  }

  // If the provider not found in the providers list and `OPENAI_API_KEY` is set, use it
  if (OPENAI_API_KEY !== "") {
    return OPENAI_API_KEY;
  }

  return undefined;
}

// Formatting (quiet mode-only).
export const PRETTY_PRINT = Boolean(process.env["PRETTY_PRINT"] || "");

// Represents config as persisted in config.json.
export type StoredConfig = {
  model?: string;
  provider?: string;
  approvalMode?: AutoApprovalMode;
  fullAutoErrorMode?: FullAutoErrorMode;
  memory?: MemoryConfig;
  /** Whether to enable desktop notifications for responses */
  notify?: boolean;
  /** Disable server-side response storage (send full transcript each request) */
  disableResponseStorage?: boolean;
  history?: {
    maxSize?: number;
    saveHistory?: boolean;
    sensitivePatterns?: Array<string>;
  };
<<<<<<< HEAD
  /** User-defined safe commands */
  safeCommands?: Array<string>;
  reasoningEffort?: ReasoningEffort;
=======
>>>>>>> df8b5a82
};

// Minimal config written on first run.  An *empty* model string ensures that
// we always fall back to DEFAULT_MODEL on load, so updates to the default keep
// propagating to existing users until they explicitly set a model.
export const EMPTY_STORED_CONFIG: StoredConfig = { model: "" };

// Pre‑stringified JSON variant so we don’t stringify repeatedly.
const EMPTY_CONFIG_JSON = JSON.stringify(EMPTY_STORED_CONFIG, null, 2) + "\n";

export type MemoryConfig = {
  enabled: boolean;
};

// Represents full runtime config, including loaded instructions.
export type AppConfig = {
  apiKey?: string;
  model: string;
  provider?: string;
  instructions: string;
  approvalMode?: AutoApprovalMode;
  fullAutoErrorMode?: FullAutoErrorMode;
  memory?: MemoryConfig;
  reasoningEffort?: ReasoningEffort;
  /** Whether to enable desktop notifications for responses */
  notify: boolean;

  /** Disable server-side response storage (send full transcript each request) */
  disableResponseStorage?: boolean;

  /** Enable the "flex-mode" processing mode for supported models (o3, o4-mini) */
  flexMode?: boolean;
  history?: {
    maxSize: number;
    saveHistory: boolean;
    sensitivePatterns: Array<string>;
  };
};

// ---------------------------------------------------------------------------
// Project doc support (codex.md)
// ---------------------------------------------------------------------------

export const PROJECT_DOC_MAX_BYTES = 32 * 1024; // 32 kB

const PROJECT_DOC_FILENAMES = ["codex.md", ".codex.md", "CODEX.md"];

export function discoverProjectDocPath(startDir: string): string | null {
  const cwd = resolvePath(startDir);

  // 1) Look in the explicit CWD first:
  for (const name of PROJECT_DOC_FILENAMES) {
    const direct = join(cwd, name);
    if (existsSync(direct)) {
      return direct;
    }
  }

  // 2) Fallback: walk up to the Git root and look there.
  let dir = cwd;
  // eslint-disable-next-line no-constant-condition
  while (true) {
    const gitPath = join(dir, ".git");
    if (existsSync(gitPath)) {
      // Once we hit the Git root, search its top‑level for the doc
      for (const name of PROJECT_DOC_FILENAMES) {
        const candidate = join(dir, name);
        if (existsSync(candidate)) {
          return candidate;
        }
      }
      // If Git root but no doc, stop looking.
      return null;
    }

    const parent = dirname(dir);
    if (parent === dir) {
      // Reached filesystem root without finding Git.
      return null;
    }
    dir = parent;
  }
}

/**
 * Load the project documentation markdown (codex.md) if present. If the file
 * exceeds {@link PROJECT_DOC_MAX_BYTES} it will be truncated and a warning is
 * logged.
 *
 * @param cwd The current working directory of the caller
 * @param explicitPath If provided, skips discovery and loads the given path
 */
export function loadProjectDoc(cwd: string, explicitPath?: string): string {
  let filepath: string | null = null;

  if (explicitPath) {
    filepath = resolvePath(cwd, explicitPath);
    if (!existsSync(filepath)) {
      // eslint-disable-next-line no-console
      console.warn(`codex: project doc not found at ${filepath}`);
      filepath = null;
    }
  } else {
    filepath = discoverProjectDocPath(cwd);
  }

  if (!filepath) {
    return "";
  }

  try {
    const buf = readFileSync(filepath);
    if (buf.byteLength > PROJECT_DOC_MAX_BYTES) {
      // eslint-disable-next-line no-console
      console.warn(
        `codex: project doc '${filepath}' exceeds ${PROJECT_DOC_MAX_BYTES} bytes – truncating.`,
      );
    }
    return buf.slice(0, PROJECT_DOC_MAX_BYTES).toString("utf-8");
  } catch {
    return "";
  }
}

export type LoadConfigOptions = {
  /** Working directory used for project doc discovery */
  cwd?: string;
  /** Disable inclusion of the project doc */
  disableProjectDoc?: boolean;
  /** Explicit path to project doc (overrides discovery) */
  projectDocPath?: string;
  /** Whether we are in fullcontext mode. */
  isFullContext?: boolean;
};

export const loadConfig = (
  configPath: string | undefined = CONFIG_FILEPATH,
  instructionsPath: string | undefined = INSTRUCTIONS_FILEPATH,
  options: LoadConfigOptions = {},
): AppConfig => {
  // Determine the actual path to load. If the provided path doesn't exist and
  // the caller passed the default JSON path, automatically fall back to YAML
  // variants.
  let actualConfigPath = configPath;
  if (!existsSync(actualConfigPath)) {
    if (configPath === CONFIG_FILEPATH) {
      if (existsSync(CONFIG_YAML_FILEPATH)) {
        actualConfigPath = CONFIG_YAML_FILEPATH;
      } else if (existsSync(CONFIG_YML_FILEPATH)) {
        actualConfigPath = CONFIG_YML_FILEPATH;
      }
    }
  }

  let storedConfig: StoredConfig = {};
  if (existsSync(actualConfigPath)) {
    const raw = readFileSync(actualConfigPath, "utf-8");
    const ext = extname(actualConfigPath).toLowerCase();
    try {
      if (ext === ".yaml" || ext === ".yml") {
        storedConfig = loadYaml(raw) as unknown as StoredConfig;
      } else {
        storedConfig = JSON.parse(raw);
      }
    } catch {
      // If parsing fails, fall back to empty config to avoid crashing.
      storedConfig = {};
    }
  }

  const instructionsFilePathResolved =
    instructionsPath ?? INSTRUCTIONS_FILEPATH;
  const userInstructions = existsSync(instructionsFilePathResolved)
    ? readFileSync(instructionsFilePathResolved, "utf-8")
    : DEFAULT_INSTRUCTIONS;

  // Project doc support.
  const shouldLoadProjectDoc =
    !options.disableProjectDoc &&
    process.env["CODEX_DISABLE_PROJECT_DOC"] !== "1";

  let projectDoc = "";
  let projectDocPath: string | null = null;
  if (shouldLoadProjectDoc) {
    const cwd = options.cwd ?? process.cwd();
    projectDoc = loadProjectDoc(cwd, options.projectDocPath);
    projectDocPath = options.projectDocPath
      ? resolvePath(cwd, options.projectDocPath)
      : discoverProjectDocPath(cwd);
    if (projectDocPath) {
      log(
        `[codex] Loaded project doc from ${projectDocPath} (${projectDoc.length} bytes)`,
      );
    } else {
      log(`[codex] No project doc found in ${cwd}`);
    }
  }

  const combinedInstructions = [userInstructions, projectDoc]
    .filter((s) => s && s.trim() !== "")
    .join("\n\n--- project-doc ---\n\n");

  // Treat empty string ("" or whitespace) as absence so we can fall back to
  // the latest DEFAULT_MODEL.
  const storedModel =
    storedConfig.model && storedConfig.model.trim() !== ""
      ? storedConfig.model.trim()
      : undefined;

  const config: AppConfig = {
    model:
      storedModel ??
      (options.isFullContext
        ? DEFAULT_FULL_CONTEXT_MODEL
        : DEFAULT_AGENTIC_MODEL),
    provider: storedConfig.provider,
    instructions: combinedInstructions,
    notify: storedConfig.notify === true,
    approvalMode: storedConfig.approvalMode,
<<<<<<< HEAD
    safeCommands: storedConfig.safeCommands ?? [],
    reasoningEffort: storedConfig.reasoningEffort,
=======
    disableResponseStorage: storedConfig.disableResponseStorage ?? false,
>>>>>>> df8b5a82
  };

  // -----------------------------------------------------------------------
  // First‑run bootstrap: if the configuration file (and/or its containing
  // directory) didn't exist we create them now so that users end up with a
  // materialised ~/.codex/config.json file on first execution.  This mirrors
  // what `saveConfig()` would do but without requiring callers to remember to
  // invoke it separately.
  //
  // We intentionally perform this *after* we have computed the final
  // `config` object so that we can just persist the resolved defaults.  The
  // write operations are guarded by `existsSync` checks so that subsequent
  // runs that already have a config will remain read‑only here.
  // -----------------------------------------------------------------------

  try {
    if (!existsSync(actualConfigPath)) {
      // Ensure the directory exists first.
      const dir = dirname(actualConfigPath);
      if (!existsSync(dir)) {
        mkdirSync(dir, { recursive: true });
      }

      // Persist a minimal config – we include the `model` key but leave it as
      // an empty string so that `loadConfig()` treats it as "unset" and falls
      // back to whatever DEFAULT_MODEL is current at runtime.  This prevents
      // pinning users to an old default after upgrading Codex.
      const ext = extname(actualConfigPath).toLowerCase();
      if (ext === ".yaml" || ext === ".yml") {
        writeFileSync(actualConfigPath, dumpYaml(EMPTY_STORED_CONFIG), "utf-8");
      } else {
        writeFileSync(actualConfigPath, EMPTY_CONFIG_JSON, "utf-8");
      }
    }

    // Always ensure the instructions file exists so users can edit it.
    if (!existsSync(instructionsFilePathResolved)) {
      const instrDir = dirname(instructionsFilePathResolved);
      if (!existsSync(instrDir)) {
        mkdirSync(instrDir, { recursive: true });
      }
      writeFileSync(instructionsFilePathResolved, userInstructions, "utf-8");
    }
  } catch {
    // Silently ignore any errors – failure to persist the defaults shouldn't
    // block the CLI from starting.  A future explicit `codex config` command
    // or `saveConfig()` call can handle (re‑)writing later.
  }

  // Only include the "memory" key if it was explicitly set by the user. This
  // preserves backward‑compatibility with older config files (and our test
  // fixtures) that don't include a "memory" section.
  if (storedConfig.memory !== undefined) {
    config.memory = storedConfig.memory;
  }

  if (storedConfig.fullAutoErrorMode) {
    config.fullAutoErrorMode = storedConfig.fullAutoErrorMode;
  }
  // Notification setting: enable desktop notifications when set in config
  config.notify = storedConfig.notify === true;

  // Add default history config if not provided
  if (storedConfig.history !== undefined) {
    config.history = {
      maxSize: storedConfig.history.maxSize ?? 1000,
      saveHistory: storedConfig.history.saveHistory ?? true,
      sensitivePatterns: storedConfig.history.sensitivePatterns ?? [],
    };
  } else {
    config.history = {
      maxSize: 1000,
      saveHistory: true,
      sensitivePatterns: [],
    };
  }

  return config;
};

export const saveConfig = (
  config: AppConfig,
  configPath = CONFIG_FILEPATH,
  instructionsPath = INSTRUCTIONS_FILEPATH,
): void => {
  // If the caller passed the default JSON path *and* a YAML config already
  // exists on disk, save back to that YAML file instead to preserve the
  // user's chosen format.
  let targetPath = configPath;
  if (
    configPath === CONFIG_FILEPATH &&
    !existsSync(configPath) &&
    (existsSync(CONFIG_YAML_FILEPATH) || existsSync(CONFIG_YML_FILEPATH))
  ) {
    targetPath = existsSync(CONFIG_YAML_FILEPATH)
      ? CONFIG_YAML_FILEPATH
      : CONFIG_YML_FILEPATH;
  }

  const dir = dirname(targetPath);
  if (!existsSync(dir)) {
    mkdirSync(dir, { recursive: true });
  }

  const ext = extname(targetPath).toLowerCase();
  // Create the config object to save
  const configToSave: StoredConfig = {
    model: config.model,
    provider: config.provider,
    approvalMode: config.approvalMode,
    reasoningEffort: config.reasoningEffort,
  };

  // Add history settings if they exist
  if (config.history) {
    configToSave.history = {
      maxSize: config.history.maxSize,
      saveHistory: config.history.saveHistory,
      sensitivePatterns: config.history.sensitivePatterns,
    };
  }

  if (ext === ".yaml" || ext === ".yml") {
    writeFileSync(targetPath, dumpYaml(configToSave), "utf-8");
  } else {
    writeFileSync(targetPath, JSON.stringify(configToSave, null, 2), "utf-8");
  }

  writeFileSync(instructionsPath, config.instructions, "utf-8");
};<|MERGE_RESOLUTION|>--- conflicted
+++ resolved
@@ -98,12 +98,9 @@
     saveHistory?: boolean;
     sensitivePatterns?: Array<string>;
   };
-<<<<<<< HEAD
   /** User-defined safe commands */
   safeCommands?: Array<string>;
   reasoningEffort?: ReasoningEffort;
-=======
->>>>>>> df8b5a82
 };
 
 // Minimal config written on first run.  An *empty* model string ensures that
@@ -323,12 +320,8 @@
     instructions: combinedInstructions,
     notify: storedConfig.notify === true,
     approvalMode: storedConfig.approvalMode,
-<<<<<<< HEAD
-    safeCommands: storedConfig.safeCommands ?? [],
+    disableResponseStorage: storedConfig.disableResponseStorage ?? false,
     reasoningEffort: storedConfig.reasoningEffort,
-=======
-    disableResponseStorage: storedConfig.disableResponseStorage ?? false,
->>>>>>> df8b5a82
   };
 
   // -----------------------------------------------------------------------

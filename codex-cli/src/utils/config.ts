--- conflicted
+++ resolved
@@ -8,9 +8,8 @@
 
 import type { FullAutoErrorMode } from "./auto-approval-mode.js";
 
-<<<<<<< HEAD
-import { log, isLoggingEnabled } from "./agent/log.js";
 import { AutoApprovalMode } from "./auto-approval-mode.js";
+import { log, isLoggingEnabled } from "./logger/log.js";
 import {
   getConfigDir,
   getDataDir,
@@ -18,6 +17,7 @@
   legacyConfigDirExists,
   ensureDirectoryExists,
 } from "./platform-dirs.js";
+import { providers } from "./providers.js";
 import {
   existsSync,
   mkdirSync,
@@ -26,12 +26,6 @@
   readdirSync,
   statSync,
 } from "fs";
-=======
-import { AutoApprovalMode } from "./auto-approval-mode.js";
-import { log } from "./logger/log.js";
-import { providers } from "./providers.js";
-import { existsSync, mkdirSync, readFileSync, writeFileSync } from "fs";
->>>>>>> 3eba86a5
 import { load as loadYaml, dump as dumpYaml } from "js-yaml";
 import { dirname, join, extname, resolve as resolvePath } from "path";
 
@@ -86,19 +80,15 @@
 export const OPENAI_BASE_URL = process.env["OPENAI_BASE_URL"] || "";
 export let OPENAI_API_KEY = process.env["OPENAI_API_KEY"] || "";
 
-export function getBaseUrl(_provider?: string): string {
-  return OPENAI_BASE_URL;
-}
-
-<<<<<<< HEAD
-export function getApiKey(_provider?: string): string {
-  return OPENAI_API_KEY;
-}
-
 export function setApiKey(apiKey: string): void {
   OPENAI_API_KEY = apiKey;
-=======
-export function getBaseUrl(provider: string): string | undefined {
+}
+
+export function getBaseUrl(provider?: string): string | undefined {
+  if (!provider) {
+    return OPENAI_BASE_URL;
+  }
+
   const providerInfo = providers[provider.toLowerCase()];
   if (providerInfo) {
     return providerInfo.baseURL;
@@ -106,7 +96,11 @@
   return undefined;
 }
 
-export function getApiKey(provider: string): string | undefined {
+export function getApiKey(provider?: string): string | undefined {
+  if (!provider) {
+    return OPENAI_API_KEY;
+  }
+
   const providerInfo = providers[provider.toLowerCase()];
   if (providerInfo) {
     if (providerInfo.name === "Ollama") {
@@ -116,9 +110,7 @@
   }
 
   return undefined;
->>>>>>> 3eba86a5
 }
-
 // Formatting (quiet mode-only).
 export const PRETTY_PRINT = Boolean(process.env["PRETTY_PRINT"] || "");
 
@@ -140,6 +132,8 @@
   notify?: boolean;
   /** Provider for API calls */
   provider?: string;
+  /** Safe commands that don't require approval */
+  safeCommands?: Array<string>;
   history?: {
     maxSize?: number;
     saveHistory?: boolean;
@@ -172,6 +166,8 @@
   notify: boolean;
   /** Provider for API calls */
   provider?: string;
+  /** Safe commands that don't require approval */
+  safeCommands?: Array<string>;
 
   /** Enable the "flex-mode" processing mode for supported models (o3, o4-mini) */
   flexMode?: boolean;
@@ -461,7 +457,6 @@
     };
   }
 
-<<<<<<< HEAD
   // Load user-defined safe commands
   if (Array.isArray(storedConfig.safeCommands)) {
     config.safeCommands = storedConfig.safeCommands.map(String);
@@ -480,9 +475,6 @@
       jitterFactor: DEFAULT_RATE_LIMIT_JITTER_FACTOR,
     };
   }
-
-=======
->>>>>>> 3eba86a5
   return config;
 };
 

// NOTE: We intentionally point the TypeScript import at the source file
// (`./auto-approval-mode.ts`) instead of the emitted `.js` bundle.  This makes
// the module resolvable when the project is executed via `ts-node`, which
// resolves *source* paths rather than built artefacts.  During a production
// build the TypeScript compiler will automatically rewrite the path to
// `./auto-approval-mode.js`, so the change is completely transparent for the
// compiled `dist/` output used by the published CLI.

import type { FullAutoErrorMode } from "./auto-approval-mode.js";

import { log, isLoggingEnabled } from "./agent/log.js";
import { AutoApprovalMode } from "./auto-approval-mode.js";
<<<<<<< HEAD
import {
  getConfigDir,
  getDataDir,
  getLegacyConfigDir,
  legacyConfigDirExists,
  ensureDirectoryExists,
} from "./platform-dirs.js";
import {
  existsSync,
  mkdirSync,
  readFileSync,
  writeFileSync,
  readdirSync,
  statSync,
} from "fs";
=======
import { providers } from "./providers.js";
import { existsSync, mkdirSync, readFileSync, writeFileSync } from "fs";
>>>>>>> f6b12aa9
import { load as loadYaml, dump as dumpYaml } from "js-yaml";
import { dirname, join, extname, resolve as resolvePath } from "path";

export const DEFAULT_AGENTIC_MODEL = "o4-mini";
export const DEFAULT_FULL_CONTEXT_MODEL = "gpt-4.1";
export const DEFAULT_APPROVAL_MODE = AutoApprovalMode.SUGGEST;
export const DEFAULT_INSTRUCTIONS = "";

// Default rate limit retry settings
export const DEFAULT_RATE_LIMIT_MAX_RETRIES = 5;
export const DEFAULT_RATE_LIMIT_INITIAL_RETRY_DELAY_MS = 2500;
export const DEFAULT_RATE_LIMIT_MAX_RETRY_DELAY_MS = 60000; // 1 minute
export const DEFAULT_RATE_LIMIT_JITTER_FACTOR = 0.25; // 25% random jitter

// Get the platform-specific config directory
export const CONFIG_DIR = getConfigDir();
// Legacy config directory for backward compatibility
export const LEGACY_CONFIG_DIR = getLegacyConfigDir();

// Config file paths in the new location
export const CONFIG_JSON_FILEPATH = join(CONFIG_DIR, "config.json");
export const CONFIG_YAML_FILEPATH = join(CONFIG_DIR, "config.yaml");
export const CONFIG_YML_FILEPATH = join(CONFIG_DIR, "config.yml");

// Legacy config file paths for backward compatibility
export const LEGACY_CONFIG_JSON_FILEPATH = join(
  LEGACY_CONFIG_DIR,
  "config.json",
);
export const LEGACY_CONFIG_YAML_FILEPATH = join(
  LEGACY_CONFIG_DIR,
  "config.yaml",
);
export const LEGACY_CONFIG_YML_FILEPATH = join(LEGACY_CONFIG_DIR, "config.yml");
export const LEGACY_INSTRUCTIONS_FILEPATH = join(
  LEGACY_CONFIG_DIR,
  "instructions.md",
);

// Keep the original constant name for backward compatibility, but point it at
// the default JSON path. Code that relies on this constant will continue to
// work unchanged.
export const CONFIG_FILEPATH = CONFIG_JSON_FILEPATH;
export const INSTRUCTIONS_FILEPATH = join(CONFIG_DIR, "instructions.md");

// Data directory for sessions and other persistent data
export const DATA_DIR = getDataDir();
export const SESSIONS_DIR = join(DATA_DIR, "sessions");

export const OPENAI_TIMEOUT_MS =
  parseInt(process.env["OPENAI_TIMEOUT_MS"] || "0", 10) || undefined;
export const OPENAI_BASE_URL = process.env["OPENAI_BASE_URL"] || "";
export let OPENAI_API_KEY = process.env["OPENAI_API_KEY"] || "";

export function setApiKey(apiKey: string): void {
  OPENAI_API_KEY = apiKey;
}

export function getBaseUrl(provider: string = "openai"): string | undefined {
  const providerInfo = providers[provider.toLowerCase()];
  if (providerInfo) {
    return providerInfo.baseURL;
  }
  return undefined;
}

export function getApiKey(provider: string = "openai"): string | undefined {
  const providerInfo = providers[provider.toLowerCase()];
  if (providerInfo) {
    if (providerInfo.name === "Ollama") {
      return process.env[providerInfo.envKey] ?? "dummy";
    }
    return process.env[providerInfo.envKey];
  }

  return undefined;
}

// Formatting (quiet mode-only).
export const PRETTY_PRINT = Boolean(process.env["PRETTY_PRINT"] || "");

// Represents config as persisted in config.json.
export type RateLimitConfig = {
  maxRetries: number;
  initialRetryDelayMs: number;
  maxRetryDelayMs: number;
  jitterFactor: number;
};

export type StoredConfig = {
  model?: string;
  provider?: string;
  approvalMode?: AutoApprovalMode;
  fullAutoErrorMode?: FullAutoErrorMode;
  memory?: MemoryConfig;
  rateLimits?: RateLimitConfig;
  /** Whether to enable desktop notifications for responses */
  notify?: boolean;
  history?: {
    maxSize?: number;
    saveHistory?: boolean;
    sensitivePatterns?: Array<string>;
  };
  /** User-defined safe commands */
  safeCommands?: Array<string>;
};

// Minimal config written on first run.  An *empty* model string ensures that
// we always fall back to DEFAULT_MODEL on load, so updates to the default keep
// propagating to existing users until they explicitly set a model.
export const EMPTY_STORED_CONFIG: StoredConfig = { model: "" };

// Pre‑stringified JSON variant so we don’t stringify repeatedly.
const EMPTY_CONFIG_JSON = JSON.stringify(EMPTY_STORED_CONFIG, null, 2) + "\n";

export type MemoryConfig = {
  enabled: boolean;
};

// Represents full runtime config, including loaded instructions.
export type AppConfig = {
  apiKey?: string;
  model: string;
  provider?: string;
  instructions: string;
  approvalMode?: AutoApprovalMode;
  fullAutoErrorMode?: FullAutoErrorMode;
  memory?: MemoryConfig;
  rateLimits?: RateLimitConfig;
  /** Whether to enable desktop notifications for responses */
  notify: boolean;

  /** Enable the "flex-mode" processing mode for supported models (o3, o4-mini) */
  flexMode?: boolean;
  history?: {
    maxSize: number;
    saveHistory: boolean;
    sensitivePatterns: Array<string>;
  };
  /** User-defined safe commands */
  safeCommands?: Array<string>;
};

// ---------------------------------------------------------------------------
// Project doc support (codex.md)
// ---------------------------------------------------------------------------

export const PROJECT_DOC_MAX_BYTES = 32 * 1024; // 32 kB

const PROJECT_DOC_FILENAMES = ["codex.md", ".codex.md", "CODEX.md"];

export function discoverProjectDocPath(startDir: string): string | null {
  const cwd = resolvePath(startDir);

  // 1) Look in the explicit CWD first:
  for (const name of PROJECT_DOC_FILENAMES) {
    const direct = join(cwd, name);
    if (existsSync(direct)) {
      return direct;
    }
  }

  // 2) Fallback: walk up to the Git root and look there.
  let dir = cwd;
  // eslint-disable-next-line no-constant-condition
  while (true) {
    const gitPath = join(dir, ".git");
    if (existsSync(gitPath)) {
      // Once we hit the Git root, search its top‑level for the doc
      for (const name of PROJECT_DOC_FILENAMES) {
        const candidate = join(dir, name);
        if (existsSync(candidate)) {
          return candidate;
        }
      }
      // If Git root but no doc, stop looking.
      return null;
    }

    const parent = dirname(dir);
    if (parent === dir) {
      // Reached filesystem root without finding Git.
      return null;
    }
    dir = parent;
  }
}

/**
 * Load the project documentation markdown (codex.md) if present. If the file
 * exceeds {@link PROJECT_DOC_MAX_BYTES} it will be truncated and a warning is
 * logged.
 *
 * @param cwd The current working directory of the caller
 * @param explicitPath If provided, skips discovery and loads the given path
 */
export function loadProjectDoc(cwd: string, explicitPath?: string): string {
  let filepath: string | null = null;

  if (explicitPath) {
    filepath = resolvePath(cwd, explicitPath);
    if (!existsSync(filepath)) {
      // eslint-disable-next-line no-console
      console.warn(`codex: project doc not found at ${filepath}`);
      filepath = null;
    }
  } else {
    filepath = discoverProjectDocPath(cwd);
  }

  if (!filepath) {
    return "";
  }

  try {
    const buf = readFileSync(filepath);
    if (buf.byteLength > PROJECT_DOC_MAX_BYTES) {
      // eslint-disable-next-line no-console
      console.warn(
        `codex: project doc '${filepath}' exceeds ${PROJECT_DOC_MAX_BYTES} bytes – truncating.`,
      );
    }
    return buf.slice(0, PROJECT_DOC_MAX_BYTES).toString("utf-8");
  } catch {
    return "";
  }
}

export type LoadConfigOptions = {
  /** Working directory used for project doc discovery */
  cwd?: string;
  /** Disable inclusion of the project doc */
  disableProjectDoc?: boolean;
  /** Explicit path to project doc (overrides discovery) */
  projectDocPath?: string;
  /** Whether we are in fullcontext mode. */
  isFullContext?: boolean;
};

export const loadConfig = (
  configPath: string | undefined = CONFIG_FILEPATH,
  instructionsPath: string | undefined = INSTRUCTIONS_FILEPATH,
  options: LoadConfigOptions = {},
): AppConfig => {
  // Check for legacy config files and migrate if needed
  migrateFromLegacyIfNeeded();
  // Determine the actual path to load. If the provided path doesn't exist and
  // the caller passed the default JSON path, automatically fall back to YAML
  // variants or legacy paths.
  let actualConfigPath = configPath;
  if (!existsSync(actualConfigPath)) {
    if (configPath === CONFIG_FILEPATH) {
      // Try new location YAML variants
      if (existsSync(CONFIG_YAML_FILEPATH)) {
        actualConfigPath = CONFIG_YAML_FILEPATH;
      } else if (existsSync(CONFIG_YML_FILEPATH)) {
        actualConfigPath = CONFIG_YML_FILEPATH;
      }
      // If still not found, try legacy location
      else if (legacyConfigDirExists()) {
        if (existsSync(LEGACY_CONFIG_JSON_FILEPATH)) {
          actualConfigPath = LEGACY_CONFIG_JSON_FILEPATH;
        } else if (existsSync(LEGACY_CONFIG_YAML_FILEPATH)) {
          actualConfigPath = LEGACY_CONFIG_YAML_FILEPATH;
        } else if (existsSync(LEGACY_CONFIG_YML_FILEPATH)) {
          actualConfigPath = LEGACY_CONFIG_YML_FILEPATH;
        }
      }
    }
  }

  let storedConfig: StoredConfig = {};
  if (existsSync(actualConfigPath)) {
    const raw = readFileSync(actualConfigPath, "utf-8");
    const ext = extname(actualConfigPath).toLowerCase();
    try {
      if (ext === ".yaml" || ext === ".yml") {
        storedConfig = loadYaml(raw) as unknown as StoredConfig;
      } else {
        storedConfig = JSON.parse(raw);
      }
    } catch {
      // If parsing fails, fall back to empty config to avoid crashing.
      storedConfig = {};
    }
  }

  // Resolve instructions path, checking both new and legacy locations
  let instructionsFilePathResolved = instructionsPath ?? INSTRUCTIONS_FILEPATH;
  let userInstructions = DEFAULT_INSTRUCTIONS;

  if (existsSync(instructionsFilePathResolved)) {
    userInstructions = readFileSync(instructionsFilePathResolved, "utf-8");
  } else if (
    legacyConfigDirExists() &&
    existsSync(LEGACY_INSTRUCTIONS_FILEPATH)
  ) {
    // Try legacy instructions path if the new one doesn't exist
    userInstructions = readFileSync(LEGACY_INSTRUCTIONS_FILEPATH, "utf-8");
    // Update the resolved path to point to the legacy location for potential saving later
    instructionsFilePathResolved = LEGACY_INSTRUCTIONS_FILEPATH;
  }

  // Project doc support.
  const shouldLoadProjectDoc =
    !options.disableProjectDoc &&
    process.env["CODEX_DISABLE_PROJECT_DOC"] !== "1";

  let projectDoc = "";
  let projectDocPath: string | null = null;
  if (shouldLoadProjectDoc) {
    const cwd = options.cwd ?? process.cwd();
    projectDoc = loadProjectDoc(cwd, options.projectDocPath);
    projectDocPath = options.projectDocPath
      ? resolvePath(cwd, options.projectDocPath)
      : discoverProjectDocPath(cwd);
    if (projectDocPath) {
      log(
        `[codex] Loaded project doc from ${projectDocPath} (${projectDoc.length} bytes)`,
      );
    } else {
      log(`[codex] No project doc found in ${cwd}`);
    }
  }

  const combinedInstructions = [userInstructions, projectDoc]
    .filter((s) => s && s.trim() !== "")
    .join("\n\n--- project-doc ---\n\n");

  // Treat empty string ("" or whitespace) as absence so we can fall back to
  // the latest DEFAULT_MODEL.
  const storedModel =
    storedConfig.model && storedConfig.model.trim() !== ""
      ? storedConfig.model.trim()
      : undefined;

  const config: AppConfig = {
    model:
      storedModel ??
      (options.isFullContext
        ? DEFAULT_FULL_CONTEXT_MODEL
        : DEFAULT_AGENTIC_MODEL),
    provider: storedConfig.provider,
    instructions: combinedInstructions,
    notify: storedConfig.notify === true,
    approvalMode: storedConfig.approvalMode,
    safeCommands: storedConfig.safeCommands ?? [],
  };

  // -----------------------------------------------------------------------
  // First‑run bootstrap: if the configuration file (and/or its containing
  // directory) didn't exist we create them now so that users end up with a
  // materialised ~/.codex/config.json file on first execution.  This mirrors
  // what `saveConfig()` would do but without requiring callers to remember to
  // invoke it separately.
  //
  // We intentionally perform this *after* we have computed the final
  // `config` object so that we can just persist the resolved defaults.  The
  // write operations are guarded by `existsSync` checks so that subsequent
  // runs that already have a config will remain read‑only here.
  // -----------------------------------------------------------------------

  try {
    if (!existsSync(actualConfigPath)) {
      // Ensure the directory exists first.
      const dir = dirname(actualConfigPath);
      if (!existsSync(dir)) {
        mkdirSync(dir, { recursive: true });
      }

      // Persist a minimal config – we include the `model` key but leave it as
      // an empty string so that `loadConfig()` treats it as "unset" and falls
      // back to whatever DEFAULT_MODEL is current at runtime.  This prevents
      // pinning users to an old default after upgrading Codex.
      const ext = extname(actualConfigPath).toLowerCase();
      if (ext === ".yaml" || ext === ".yml") {
        writeFileSync(actualConfigPath, dumpYaml(EMPTY_STORED_CONFIG), "utf-8");
      } else {
        writeFileSync(actualConfigPath, EMPTY_CONFIG_JSON, "utf-8");
      }
    }

    // Always ensure the instructions file exists so users can edit it.
    if (!existsSync(instructionsFilePathResolved)) {
      const instrDir = dirname(instructionsFilePathResolved);
      if (!existsSync(instrDir)) {
        mkdirSync(instrDir, { recursive: true });
      }
      writeFileSync(instructionsFilePathResolved, userInstructions, "utf-8");
    }
  } catch {
    // Silently ignore any errors – failure to persist the defaults shouldn't
    // block the CLI from starting.  A future explicit `codex config` command
    // or `saveConfig()` call can handle (re‑)writing later.
  }

  // Only include the "memory" key if it was explicitly set by the user. This
  // preserves backward‑compatibility with older config files (and our test
  // fixtures) that don't include a "memory" section.
  if (storedConfig.memory !== undefined) {
    config.memory = storedConfig.memory;
  }

  if (storedConfig.fullAutoErrorMode) {
    config.fullAutoErrorMode = storedConfig.fullAutoErrorMode;
  }
  // Notification setting: enable desktop notifications when set in config
  config.notify = storedConfig.notify === true;

  // Add default history config if not provided
  if (storedConfig.history !== undefined) {
    config.history = {
      maxSize: storedConfig.history.maxSize ?? 1000,
      saveHistory: storedConfig.history.saveHistory ?? true,
      sensitivePatterns: storedConfig.history.sensitivePatterns ?? [],
    };
  } else {
    config.history = {
      maxSize: 1000,
      saveHistory: true,
      sensitivePatterns: [],
    };
  }

  // Load user-defined safe commands
  if (Array.isArray(storedConfig.safeCommands)) {
    config.safeCommands = storedConfig.safeCommands.map(String);
  } else {
    config.safeCommands = [];
  }

  // Add rate limit configuration if present, or use defaults
  if (storedConfig.rateLimits) {
    config.rateLimits = storedConfig.rateLimits;
  } else {
    config.rateLimits = {
      maxRetries: DEFAULT_RATE_LIMIT_MAX_RETRIES,
      initialRetryDelayMs: DEFAULT_RATE_LIMIT_INITIAL_RETRY_DELAY_MS,
      maxRetryDelayMs: DEFAULT_RATE_LIMIT_MAX_RETRY_DELAY_MS,
      jitterFactor: DEFAULT_RATE_LIMIT_JITTER_FACTOR,
    };
  }

  return config;
};

/**
 * Migrates configuration files from the legacy ~/.codex directory to the platform-specific
 * directory if needed. This ensures a smooth transition for existing users.
 */
export function migrateFromLegacyIfNeeded(): void {
  // Only migrate if legacy config exists and new config doesn't
  if (
    !legacyConfigDirExists() ||
    existsSync(CONFIG_JSON_FILEPATH) ||
    existsSync(CONFIG_YAML_FILEPATH) ||
    existsSync(CONFIG_YML_FILEPATH)
  ) {
    return;
  }

  try {
    // Ensure the new config directory exists
    ensureDirectoryExists(CONFIG_DIR);
    ensureDirectoryExists(DATA_DIR);
    ensureDirectoryExists(SESSIONS_DIR);

    // Migrate config files
    if (existsSync(LEGACY_CONFIG_JSON_FILEPATH)) {
      const content = readFileSync(LEGACY_CONFIG_JSON_FILEPATH, "utf-8");
      writeFileSync(CONFIG_JSON_FILEPATH, content, "utf-8");
      if (isLoggingEnabled()) {
        log(
          `Migrated config from ${LEGACY_CONFIG_JSON_FILEPATH} to ${CONFIG_JSON_FILEPATH}`,
        );
      }
    } else if (existsSync(LEGACY_CONFIG_YAML_FILEPATH)) {
      const content = readFileSync(LEGACY_CONFIG_YAML_FILEPATH, "utf-8");
      writeFileSync(CONFIG_YAML_FILEPATH, content, "utf-8");
      if (isLoggingEnabled()) {
        log(
          `Migrated config from ${LEGACY_CONFIG_YAML_FILEPATH} to ${CONFIG_YAML_FILEPATH}`,
        );
      }
    } else if (existsSync(LEGACY_CONFIG_YML_FILEPATH)) {
      const content = readFileSync(LEGACY_CONFIG_YML_FILEPATH, "utf-8");
      writeFileSync(CONFIG_YML_FILEPATH, content, "utf-8");
      if (isLoggingEnabled()) {
        log(
          `Migrated config from ${LEGACY_CONFIG_YML_FILEPATH} to ${CONFIG_YML_FILEPATH}`,
        );
      }
    }

    // Migrate instructions file
    if (existsSync(LEGACY_INSTRUCTIONS_FILEPATH)) {
      const content = readFileSync(LEGACY_INSTRUCTIONS_FILEPATH, "utf-8");
      writeFileSync(INSTRUCTIONS_FILEPATH, content, "utf-8");
      if (isLoggingEnabled()) {
        log(
          `Migrated instructions from ${LEGACY_INSTRUCTIONS_FILEPATH} to ${INSTRUCTIONS_FILEPATH}`,
        );
      }
    }

    // Migrate sessions directory if it exists
    const legacySessionsDir = join(LEGACY_CONFIG_DIR, "sessions");
    if (existsSync(legacySessionsDir)) {
      // Read all files in the legacy sessions directory
      const sessionFiles = readdirSync(legacySessionsDir);

      // Copy each file to the new sessions directory
      for (const file of sessionFiles) {
        const sourcePath = join(legacySessionsDir, file);
        const destPath = join(SESSIONS_DIR, file);

        // Only copy files, not directories
        if (statSync(sourcePath).isFile()) {
          const content = readFileSync(sourcePath);
          writeFileSync(destPath, content);
          if (isLoggingEnabled()) {
            log(`Migrated session file from ${sourcePath} to ${destPath}`);
          }
        }
      }
    }
  } catch (error) {
    if (isLoggingEnabled()) {
      log(`Error during migration from legacy config: ${error}`);
    }
    // Continue with execution even if migration fails
  }

  if (isLoggingEnabled()) {
    log("Migration from legacy config directory completed.");
  }
}

export const saveConfig = (
  config: AppConfig,
  configPath = CONFIG_FILEPATH,
  instructionsPath = INSTRUCTIONS_FILEPATH,
): void => {
  // If the caller passed the default JSON path *and* a YAML config already
  // exists on disk, save back to that YAML file instead to preserve the
  // user's chosen format.
  let targetPath = configPath;
  if (
    configPath === CONFIG_FILEPATH &&
    !existsSync(configPath) &&
    (existsSync(CONFIG_YAML_FILEPATH) || existsSync(CONFIG_YML_FILEPATH))
  ) {
    targetPath = existsSync(CONFIG_YAML_FILEPATH)
      ? CONFIG_YAML_FILEPATH
      : CONFIG_YML_FILEPATH;
  }

  const dir = dirname(targetPath);
  if (!existsSync(dir)) {
    mkdirSync(dir, { recursive: true });
  }

  const ext = extname(targetPath).toLowerCase();
  // Create the config object to save
  const configToSave: StoredConfig = {
    model: config.model,
    provider: config.provider,
    approvalMode: config.approvalMode,
  };

  // Add history settings if they exist
  if (config.history) {
    configToSave.history = {
      maxSize: config.history.maxSize,
      saveHistory: config.history.saveHistory,
      sensitivePatterns: config.history.sensitivePatterns,
    };
  }
  // Save: User-defined safe commands
  if (config.safeCommands && config.safeCommands.length > 0) {
    configToSave.safeCommands = config.safeCommands;
  }

  if (ext === ".yaml" || ext === ".yml") {
    // Add rate limits to the config to save
    if (config.rateLimits) {
      configToSave.rateLimits = config.rateLimits;
    }

    // Add fullAutoErrorMode if it exists
    if (config.fullAutoErrorMode) {
      configToSave.fullAutoErrorMode = config.fullAutoErrorMode;
    }

    // Add memory if it exists
    if (config.memory) {
      configToSave.memory = config.memory;
    }

    // Add notify setting
    configToSave.notify = config.notify;

    writeFileSync(targetPath, dumpYaml(configToSave), "utf-8");
  } else {
    // Add rate limits to the config to save
    if (config.rateLimits) {
      configToSave.rateLimits = config.rateLimits;
    }

    // Add fullAutoErrorMode if it exists
    if (config.fullAutoErrorMode) {
      configToSave.fullAutoErrorMode = config.fullAutoErrorMode;
    }

    // Add memory if it exists
    if (config.memory) {
      configToSave.memory = config.memory;
    }

    // Add notify setting
    configToSave.notify = config.notify;

    writeFileSync(targetPath, JSON.stringify(configToSave, null, 2), "utf-8");
  }

  writeFileSync(instructionsPath, config.instructions, "utf-8");
};<|MERGE_RESOLUTION|>--- conflicted
+++ resolved
@@ -10,7 +10,6 @@
 
 import { log, isLoggingEnabled } from "./agent/log.js";
 import { AutoApprovalMode } from "./auto-approval-mode.js";
-<<<<<<< HEAD
 import {
   getConfigDir,
   getDataDir,
@@ -26,10 +25,6 @@
   readdirSync,
   statSync,
 } from "fs";
-=======
-import { providers } from "./providers.js";
-import { existsSync, mkdirSync, readFileSync, writeFileSync } from "fs";
->>>>>>> f6b12aa9
 import { load as loadYaml, dump as dumpYaml } from "js-yaml";
 import { dirname, join, extname, resolve as resolvePath } from "path";
 
@@ -84,28 +79,16 @@
 export const OPENAI_BASE_URL = process.env["OPENAI_BASE_URL"] || "";
 export let OPENAI_API_KEY = process.env["OPENAI_API_KEY"] || "";
 
+export function getBaseUrl(_provider?: string): string {
+  return OPENAI_BASE_URL;
+}
+
+export function getApiKey(_provider?: string): string {
+  return OPENAI_API_KEY;
+}
+
 export function setApiKey(apiKey: string): void {
   OPENAI_API_KEY = apiKey;
-}
-
-export function getBaseUrl(provider: string = "openai"): string | undefined {
-  const providerInfo = providers[provider.toLowerCase()];
-  if (providerInfo) {
-    return providerInfo.baseURL;
-  }
-  return undefined;
-}
-
-export function getApiKey(provider: string = "openai"): string | undefined {
-  const providerInfo = providers[provider.toLowerCase()];
-  if (providerInfo) {
-    if (providerInfo.name === "Ollama") {
-      return process.env[providerInfo.envKey] ?? "dummy";
-    }
-    return process.env[providerInfo.envKey];
-  }
-
-  return undefined;
 }
 
 // Formatting (quiet mode-only).
@@ -121,13 +104,14 @@
 
 export type StoredConfig = {
   model?: string;
-  provider?: string;
   approvalMode?: AutoApprovalMode;
   fullAutoErrorMode?: FullAutoErrorMode;
   memory?: MemoryConfig;
   rateLimits?: RateLimitConfig;
   /** Whether to enable desktop notifications for responses */
   notify?: boolean;
+  /** Provider for API calls */
+  provider?: string;
   history?: {
     maxSize?: number;
     saveHistory?: boolean;
@@ -153,7 +137,6 @@
 export type AppConfig = {
   apiKey?: string;
   model: string;
-  provider?: string;
   instructions: string;
   approvalMode?: AutoApprovalMode;
   fullAutoErrorMode?: FullAutoErrorMode;
@@ -161,6 +144,8 @@
   rateLimits?: RateLimitConfig;
   /** Whether to enable desktop notifications for responses */
   notify: boolean;
+  /** Provider for API calls */
+  provider?: string;
 
   /** Enable the "flex-mode" processing mode for supported models (o3, o4-mini) */
   flexMode?: boolean;
@@ -372,7 +357,6 @@
       (options.isFullContext
         ? DEFAULT_FULL_CONTEXT_MODEL
         : DEFAULT_AGENTIC_MODEL),
-    provider: storedConfig.provider,
     instructions: combinedInstructions,
     notify: storedConfig.notify === true,
     approvalMode: storedConfig.approvalMode,
@@ -596,8 +580,8 @@
   // Create the config object to save
   const configToSave: StoredConfig = {
     model: config.model,
+    approvalMode: config.approvalMode,
     provider: config.provider,
-    approvalMode: config.approvalMode,
   };
 
   // Add history settings if they exist

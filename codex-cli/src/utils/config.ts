// NOTE: We intentionally point the TypeScript import at the source file
// (`./auto-approval-mode.ts`) instead of the emitted `.js` bundle.  This makes
// the module resolvable when the project is executed via `ts-node`, which
// resolves *source* paths rather than built artefacts.  During a production
// build the TypeScript compiler will automatically rewrite the path to
// `./auto-approval-mode.js`, so the change is completely transparent for the
// compiled `dist/` output used by the published CLI.

import type { FullAutoErrorMode } from "./auto-approval-mode.js";

import { AutoApprovalMode } from "./auto-approval-mode.js";
import { log } from "./logger/log.js";
import { providers } from "./providers.js";
import { existsSync, mkdirSync, readFileSync, writeFileSync } from "fs";
import { load as loadYaml, dump as dumpYaml } from "js-yaml";
import { homedir } from "os";
import { dirname, join, extname, resolve as resolvePath } from "path";

export const DEFAULT_AGENTIC_MODEL = "o4-mini";
export const DEFAULT_FULL_CONTEXT_MODEL = "gpt-4.1";
export const DEFAULT_APPROVAL_MODE = AutoApprovalMode.SUGGEST;
export const DEFAULT_INSTRUCTIONS = "";

export const CONFIG_DIR = join(homedir(), ".codex");
export const PROVIDERS_CONFIG_PATH = join(CONFIG_DIR, "providers.json");
export const CONFIG_JSON_FILEPATH = join(CONFIG_DIR, "config.json");
export const CONFIG_YAML_FILEPATH = join(CONFIG_DIR, "config.yaml");
export const CONFIG_YML_FILEPATH = join(CONFIG_DIR, "config.yml");

// Keep the original constant name for backward compatibility, but point it at
// the default JSON path. Code that relies on this constant will continue to
// work unchanged.
export const CONFIG_FILEPATH = CONFIG_JSON_FILEPATH;
export const INSTRUCTIONS_FILEPATH = join(CONFIG_DIR, "instructions.md");

export const OPENAI_TIMEOUT_MS =
  parseInt(process.env["OPENAI_TIMEOUT_MS"] || "0", 10) || undefined;
export const OPENAI_BASE_URL = process.env["OPENAI_BASE_URL"] || "";
export let OPENAI_API_KEY = process.env["OPENAI_API_KEY"] || "";

export function setApiKey(apiKey: string): void {
  OPENAI_API_KEY = apiKey;
}

// Load provider configurations from local providers.json file
export function loadProvidersFromFile(): Record<
  string,
  { name: string; baseURL: string; envKey: string }
> {
  try {
    // Attempt to read local config file
    if (existsSync(PROVIDERS_CONFIG_PATH)) {
      const fileContent = readFileSync(PROVIDERS_CONFIG_PATH, "utf-8");
      const localProviders = JSON.parse(fileContent);
      return localProviders;
    }
  } catch (error) {
    // eslint-disable-next-line no-console
    console.warn(
      `Error: Failed to load local providers configuration: ${error}`,
    );
    return {};
  }

  // If local config doesn't exist or fails to load, return default providers
  return providers;
}

// Get merged providers configuration
export function getMergedProviders(): Record<
  string,
  { name: string; baseURL: string; envKey: string }
> {
  const defaultProviders = providers;
  const localProviders = loadProvidersFromFile();
  // Merge default and local providers, local overrides default
  return { ...defaultProviders, ...localProviders };
}

export function getBaseUrl(provider: string = "openai"): string | undefined {
  // Use merged providers configuration
  const mergedProviders = getMergedProviders();
  const providerInfo = mergedProviders[provider.toLowerCase()];
  // If the provider is `openai` and `OPENAI_BASE_URL` is set, use it
  if (provider === "openai" && OPENAI_BASE_URL !== "") {
    return OPENAI_BASE_URL;
  }

<<<<<<< HEAD
=======
  // Check for a PROVIDER-specific override: e.g. OLLAMA_BASE_URL
  const envKey = `${provider.toUpperCase()}_BASE_URL`;
  if (process.env[envKey]) {
    return process.env[envKey];
  }

  // Use the default URL from providers if available
  const providerInfo = providers[provider.toLowerCase()];
>>>>>>> f99c9080
  if (providerInfo) {
    return providerInfo.baseURL;
  }

  // If the provider not found in the providers list and `OPENAI_BASE_URL` is set, use it
  if (OPENAI_BASE_URL !== "") {
    return OPENAI_BASE_URL;
  }

  return undefined;
}

export function getApiKey(provider: string = "openai"): string | undefined {
  const providerInfo = getMergedProviders()[provider.toLowerCase()];
  if (providerInfo) {
    if (providerInfo.name === "Ollama") {
      return process.env[providerInfo.envKey] ?? "dummy";
    }
    return process.env[providerInfo.envKey];
  }

  // If the provider not found in the providers list and `OPENAI_API_KEY` is set, use it
  if (OPENAI_API_KEY !== "") {
    return OPENAI_API_KEY;
  }

  return undefined;
}

// Formatting (quiet mode-only).
export const PRETTY_PRINT = Boolean(process.env["PRETTY_PRINT"] || "");

// Represents config as persisted in config.json.
export type StoredConfig = {
  model?: string;
  provider?: string;
  approvalMode?: AutoApprovalMode;
  fullAutoErrorMode?: FullAutoErrorMode;
  memory?: MemoryConfig;
  /** Whether to enable desktop notifications for responses */
  notify?: boolean;
  /** Disable server-side response storage (send full transcript each request) */
  disableResponseStorage?: boolean;
  history?: {
    maxSize?: number;
    saveHistory?: boolean;
    sensitivePatterns?: Array<string>;
  };
};

// Minimal config written on first run.  An *empty* model string ensures that
// we always fall back to DEFAULT_MODEL on load, so updates to the default keep
// propagating to existing users until they explicitly set a model.
export const EMPTY_STORED_CONFIG: StoredConfig = { model: "" };

// Pre‑stringified JSON variant so we don’t stringify repeatedly.
const EMPTY_CONFIG_JSON = JSON.stringify(EMPTY_STORED_CONFIG, null, 2) + "\n";

export type MemoryConfig = {
  enabled: boolean;
};

// Represents full runtime config, including loaded instructions.
export type AppConfig = {
  apiKey?: string;
  model: string;
  provider?: string;
  instructions: string;
  approvalMode?: AutoApprovalMode;
  fullAutoErrorMode?: FullAutoErrorMode;
  memory?: MemoryConfig;
  /** Whether to enable desktop notifications for responses */
  notify: boolean;

  /** Disable server-side response storage (send full transcript each request) */
  disableResponseStorage?: boolean;

  /** Enable the "flex-mode" processing mode for supported models (o3, o4-mini) */
  flexMode?: boolean;
  history?: {
    maxSize: number;
    saveHistory: boolean;
    sensitivePatterns: Array<string>;
  };
};

// ---------------------------------------------------------------------------
// Project doc support (codex.md)
// ---------------------------------------------------------------------------

export const PROJECT_DOC_MAX_BYTES = 32 * 1024; // 32 kB

const PROJECT_DOC_FILENAMES = ["codex.md", ".codex.md", "CODEX.md"];

export function discoverProjectDocPath(startDir: string): string | null {
  const cwd = resolvePath(startDir);

  // 1) Look in the explicit CWD first:
  for (const name of PROJECT_DOC_FILENAMES) {
    const direct = join(cwd, name);
    if (existsSync(direct)) {
      return direct;
    }
  }

  // 2) Fallback: walk up to the Git root and look there.
  let dir = cwd;
  // eslint-disable-next-line no-constant-condition
  while (true) {
    const gitPath = join(dir, ".git");
    if (existsSync(gitPath)) {
      // Once we hit the Git root, search its top‑level for the doc
      for (const name of PROJECT_DOC_FILENAMES) {
        const candidate = join(dir, name);
        if (existsSync(candidate)) {
          return candidate;
        }
      }
      // If Git root but no doc, stop looking.
      return null;
    }

    const parent = dirname(dir);
    if (parent === dir) {
      // Reached filesystem root without finding Git.
      return null;
    }
    dir = parent;
  }
}

/**
 * Load the project documentation markdown (codex.md) if present. If the file
 * exceeds {@link PROJECT_DOC_MAX_BYTES} it will be truncated and a warning is
 * logged.
 *
 * @param cwd The current working directory of the caller
 * @param explicitPath If provided, skips discovery and loads the given path
 */
export function loadProjectDoc(cwd: string, explicitPath?: string): string {
  let filepath: string | null = null;

  if (explicitPath) {
    filepath = resolvePath(cwd, explicitPath);
    if (!existsSync(filepath)) {
      // eslint-disable-next-line no-console
      console.warn(`codex: project doc not found at ${filepath}`);
      filepath = null;
    }
  } else {
    filepath = discoverProjectDocPath(cwd);
  }

  if (!filepath) {
    return "";
  }

  try {
    const buf = readFileSync(filepath);
    if (buf.byteLength > PROJECT_DOC_MAX_BYTES) {
      // eslint-disable-next-line no-console
      console.warn(
        `codex: project doc '${filepath}' exceeds ${PROJECT_DOC_MAX_BYTES} bytes – truncating.`,
      );
    }
    return buf.slice(0, PROJECT_DOC_MAX_BYTES).toString("utf-8");
  } catch {
    return "";
  }
}

export type LoadConfigOptions = {
  /** Working directory used for project doc discovery */
  cwd?: string;
  /** Disable inclusion of the project doc */
  disableProjectDoc?: boolean;
  /** Explicit path to project doc (overrides discovery) */
  projectDocPath?: string;
  /** Whether we are in fullcontext mode. */
  isFullContext?: boolean;
};

export const loadConfig = (
  configPath: string | undefined = CONFIG_FILEPATH,
  instructionsPath: string | undefined = INSTRUCTIONS_FILEPATH,
  options: LoadConfigOptions = {},
): AppConfig => {
  // Determine the actual path to load. If the provided path doesn't exist and
  // the caller passed the default JSON path, automatically fall back to YAML
  // variants.
  let actualConfigPath = configPath;
  if (!existsSync(actualConfigPath)) {
    if (configPath === CONFIG_FILEPATH) {
      if (existsSync(CONFIG_YAML_FILEPATH)) {
        actualConfigPath = CONFIG_YAML_FILEPATH;
      } else if (existsSync(CONFIG_YML_FILEPATH)) {
        actualConfigPath = CONFIG_YML_FILEPATH;
      }
    }
  }

  let storedConfig: StoredConfig = {};
  if (existsSync(actualConfigPath)) {
    const raw = readFileSync(actualConfigPath, "utf-8");
    const ext = extname(actualConfigPath).toLowerCase();
    try {
      if (ext === ".yaml" || ext === ".yml") {
        storedConfig = loadYaml(raw) as unknown as StoredConfig;
      } else {
        storedConfig = JSON.parse(raw);
      }
    } catch {
      // If parsing fails, fall back to empty config to avoid crashing.
      storedConfig = {};
    }
  }

  const instructionsFilePathResolved =
    instructionsPath ?? INSTRUCTIONS_FILEPATH;
  const userInstructions = existsSync(instructionsFilePathResolved)
    ? readFileSync(instructionsFilePathResolved, "utf-8")
    : DEFAULT_INSTRUCTIONS;

  // Project doc support.
  const shouldLoadProjectDoc =
    !options.disableProjectDoc &&
    process.env["CODEX_DISABLE_PROJECT_DOC"] !== "1";

  let projectDoc = "";
  let projectDocPath: string | null = null;
  if (shouldLoadProjectDoc) {
    const cwd = options.cwd ?? process.cwd();
    projectDoc = loadProjectDoc(cwd, options.projectDocPath);
    projectDocPath = options.projectDocPath
      ? resolvePath(cwd, options.projectDocPath)
      : discoverProjectDocPath(cwd);
    if (projectDocPath) {
      log(
        `[codex] Loaded project doc from ${projectDocPath} (${projectDoc.length} bytes)`,
      );
    } else {
      log(`[codex] No project doc found in ${cwd}`);
    }
  }

  const combinedInstructions = [userInstructions, projectDoc]
    .filter((s) => s && s.trim() !== "")
    .join("\n\n--- project-doc ---\n\n");

  // Treat empty string ("" or whitespace) as absence so we can fall back to
  // the latest DEFAULT_MODEL.
  const storedModel =
    storedConfig.model && storedConfig.model.trim() !== ""
      ? storedConfig.model.trim()
      : undefined;

  const config: AppConfig = {
    model:
      storedModel ??
      (options.isFullContext
        ? DEFAULT_FULL_CONTEXT_MODEL
        : DEFAULT_AGENTIC_MODEL),
    provider: storedConfig.provider,
    instructions: combinedInstructions,
    notify: storedConfig.notify === true,
    approvalMode: storedConfig.approvalMode,
    disableResponseStorage: storedConfig.disableResponseStorage ?? false,
  };

  // -----------------------------------------------------------------------
  // First‑run bootstrap: if the configuration file (and/or its containing
  // directory) didn't exist we create them now so that users end up with a
  // materialised ~/.codex/config.json file on first execution.  This mirrors
  // what `saveConfig()` would do but without requiring callers to remember to
  // invoke it separately.
  //
  // We intentionally perform this *after* we have computed the final
  // `config` object so that we can just persist the resolved defaults.  The
  // write operations are guarded by `existsSync` checks so that subsequent
  // runs that already have a config will remain read‑only here.
  // -----------------------------------------------------------------------

  try {
    if (!existsSync(actualConfigPath)) {
      // Ensure the directory exists first.
      const dir = dirname(actualConfigPath);
      if (!existsSync(dir)) {
        mkdirSync(dir, { recursive: true });
      }

      // Persist a minimal config – we include the `model` key but leave it as
      // an empty string so that `loadConfig()` treats it as "unset" and falls
      // back to whatever DEFAULT_MODEL is current at runtime.  This prevents
      // pinning users to an old default after upgrading Codex.
      const ext = extname(actualConfigPath).toLowerCase();
      if (ext === ".yaml" || ext === ".yml") {
        writeFileSync(actualConfigPath, dumpYaml(EMPTY_STORED_CONFIG), "utf-8");
      } else {
        writeFileSync(actualConfigPath, EMPTY_CONFIG_JSON, "utf-8");
      }
    }

    // Always ensure the instructions file exists so users can edit it.
    if (!existsSync(instructionsFilePathResolved)) {
      const instrDir = dirname(instructionsFilePathResolved);
      if (!existsSync(instrDir)) {
        mkdirSync(instrDir, { recursive: true });
      }
      writeFileSync(instructionsFilePathResolved, userInstructions, "utf-8");
    }
  } catch {
    // Silently ignore any errors – failure to persist the defaults shouldn't
    // block the CLI from starting.  A future explicit `codex config` command
    // or `saveConfig()` call can handle (re‑)writing later.
  }

  // Only include the "memory" key if it was explicitly set by the user. This
  // preserves backward‑compatibility with older config files (and our test
  // fixtures) that don't include a "memory" section.
  if (storedConfig.memory !== undefined) {
    config.memory = storedConfig.memory;
  }

  if (storedConfig.fullAutoErrorMode) {
    config.fullAutoErrorMode = storedConfig.fullAutoErrorMode;
  }
  // Notification setting: enable desktop notifications when set in config
  config.notify = storedConfig.notify === true;

  // Add default history config if not provided
  if (storedConfig.history !== undefined) {
    config.history = {
      maxSize: storedConfig.history.maxSize ?? 1000,
      saveHistory: storedConfig.history.saveHistory ?? true,
      sensitivePatterns: storedConfig.history.sensitivePatterns ?? [],
    };
  } else {
    config.history = {
      maxSize: 1000,
      saveHistory: true,
      sensitivePatterns: [],
    };
  }

  return config;
};

export const saveConfig = (
  config: AppConfig,
  configPath = CONFIG_FILEPATH,
  instructionsPath = INSTRUCTIONS_FILEPATH,
): void => {
  // If the caller passed the default JSON path *and* a YAML config already
  // exists on disk, save back to that YAML file instead to preserve the
  // user's chosen format.
  let targetPath = configPath;
  if (
    configPath === CONFIG_FILEPATH &&
    !existsSync(configPath) &&
    (existsSync(CONFIG_YAML_FILEPATH) || existsSync(CONFIG_YML_FILEPATH))
  ) {
    targetPath = existsSync(CONFIG_YAML_FILEPATH)
      ? CONFIG_YAML_FILEPATH
      : CONFIG_YML_FILEPATH;
  }

  const dir = dirname(targetPath);
  if (!existsSync(dir)) {
    mkdirSync(dir, { recursive: true });
  }

  const ext = extname(targetPath).toLowerCase();
  // Create the config object to save
  const configToSave: StoredConfig = {
    model: config.model,
    provider: config.provider,
    approvalMode: config.approvalMode,
  };

  // Add history settings if they exist
  if (config.history) {
    configToSave.history = {
      maxSize: config.history.maxSize,
      saveHistory: config.history.saveHistory,
      sensitivePatterns: config.history.sensitivePatterns,
    };
  }

  if (ext === ".yaml" || ext === ".yml") {
    writeFileSync(targetPath, dumpYaml(configToSave), "utf-8");
  } else {
    writeFileSync(targetPath, JSON.stringify(configToSave, null, 2), "utf-8");
  }

  writeFileSync(instructionsPath, config.instructions, "utf-8");
};<|MERGE_RESOLUTION|>--- conflicted
+++ resolved
@@ -78,6 +78,12 @@
 }
 
 export function getBaseUrl(provider: string = "openai"): string | undefined {
+  // Check for a PROVIDER-specific override: e.g. OLLAMA_BASE_URL
+  const envKey = `${provider.toUpperCase()}_BASE_URL`;
+  if (process.env[envKey]) {
+    return process.env[envKey];
+  }
+
   // Use merged providers configuration
   const mergedProviders = getMergedProviders();
   const providerInfo = mergedProviders[provider.toLowerCase()];
@@ -86,17 +92,6 @@
     return OPENAI_BASE_URL;
   }
 
-<<<<<<< HEAD
-=======
-  // Check for a PROVIDER-specific override: e.g. OLLAMA_BASE_URL
-  const envKey = `${provider.toUpperCase()}_BASE_URL`;
-  if (process.env[envKey]) {
-    return process.env[envKey];
-  }
-
-  // Use the default URL from providers if available
-  const providerInfo = providers[provider.toLowerCase()];
->>>>>>> f99c9080
   if (providerInfo) {
     return providerInfo.baseURL;
   }

--- conflicted
+++ resolved
@@ -397,7 +397,6 @@
 //    it is more dangerous than --fullAuto we deliberately give it lower
 //    priority so a user specifying both flags still gets the safer behaviour.
 // 3. --autoEdit – automatically approve edits, but prompt for commands.
-<<<<<<< HEAD
 // 4. Default – use the config file's approval mode.
 // 5. If not specified, fall back to suggest mode (prompt for everything).
 
@@ -421,17 +420,6 @@
 })();
 
 preloadModels();
-=======
-// 4. config.approvalMode - use the approvalMode setting from ~/.codex/config.json.
-// 5. Default – suggest mode (prompt for everything).
-
-const approvalPolicy: ApprovalPolicy =
-  cli.flags.fullAuto || cli.flags.approvalMode === "full-auto"
-    ? AutoApprovalMode.FULL_AUTO
-    : cli.flags.autoEdit || cli.flags.approvalMode === "auto-edit"
-    ? AutoApprovalMode.AUTO_EDIT
-    : config.approvalMode || AutoApprovalMode.SUGGEST;
->>>>>>> 146a61b0
 
 const instance = render(
   <App

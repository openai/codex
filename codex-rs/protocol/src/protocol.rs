//! Defines the protocol for a Codex session between a client and an agent.
//!
//! Uses a SQ (Submission Queue) / EQ (Event Queue) pattern to asynchronously communicate
//! between user and agent.

use std::collections::HashMap;
use std::fmt;
use std::path::Path;
use std::path::PathBuf;
use std::str::FromStr;
use std::time::Duration;

use crate::config_types::ReasoningEffort as ReasoningEffortConfig;
use crate::config_types::ReasoningSummary as ReasoningSummaryConfig;
use crate::custom_prompts::CustomPrompt;
use crate::mcp_protocol::ConversationId;
use crate::message_history::HistoryEntry;
use crate::models::ResponseItem;
use crate::num_format::format_with_separators;
use crate::parse_command::ParsedCommand;
use crate::plan_tool::UpdatePlanArgs;
use mcp_types::CallToolResult;
use mcp_types::Tool as McpTool;
use serde::Deserialize;
use serde::Serialize;
use serde_with::serde_as;
use strum_macros::Display;
use ts_rs::TS;

/// Open/close tags for special user-input blocks. Used across crates to avoid
/// duplicated hardcoded strings.
pub const USER_INSTRUCTIONS_OPEN_TAG: &str = "<user_instructions>";
pub const USER_INSTRUCTIONS_CLOSE_TAG: &str = "</user_instructions>";
pub const ENVIRONMENT_CONTEXT_OPEN_TAG: &str = "<environment_context>";
pub const ENVIRONMENT_CONTEXT_CLOSE_TAG: &str = "</environment_context>";
pub const USER_MESSAGE_BEGIN: &str = "## My request for Codex:";

/// Submission Queue Entry - requests from user
#[derive(Debug, Clone, Deserialize, Serialize)]
pub struct Submission {
    /// Unique id for this Submission to correlate with Events
    pub id: String,
    /// Payload
    pub op: Op,
}

/// Submission operation
#[derive(Debug, Clone, Deserialize, Serialize, PartialEq)]
#[serde(tag = "type", rename_all = "snake_case")]
#[allow(clippy::large_enum_variant)]
#[non_exhaustive]
pub enum Op {
    /// Abort current task.
    /// This server sends [`EventMsg::TurnAborted`] in response.
    Interrupt,

    /// Input from the user
    UserInput {
        /// User input items, see `InputItem`
        items: Vec<InputItem>,
    },

    /// Similar to [`Op::UserInput`], but contains additional context required
    /// for a turn of a [`crate::codex_conversation::CodexConversation`].
    UserTurn {
        /// User input items, see `InputItem`
        items: Vec<InputItem>,

        /// `cwd` to use with the [`SandboxPolicy`] and potentially tool calls
        /// such as `local_shell`.
        cwd: PathBuf,

        /// Policy to use for command approval.
        approval_policy: AskForApproval,

        /// Policy to use for tool calls such as `local_shell`.
        sandbox_policy: SandboxPolicy,

        /// Must be a valid model slug for the [`crate::client::ModelClient`]
        /// associated with this conversation.
        model: String,

        /// Will only be honored if the model is configured to use reasoning.
        effort: ReasoningEffortConfig,

        /// Will only be honored if the model is configured to use reasoning.
        summary: ReasoningSummaryConfig,
    },

    /// Override parts of the persistent turn context for subsequent turns.
    ///
    /// All fields are optional; when omitted, the existing value is preserved.
    /// This does not enqueue any input – it only updates defaults used for
    /// future `UserInput` turns.
    OverrideTurnContext {
        /// Updated `cwd` for sandbox/tool calls.
        #[serde(skip_serializing_if = "Option::is_none")]
        cwd: Option<PathBuf>,

        /// Updated command approval policy.
        #[serde(skip_serializing_if = "Option::is_none")]
        approval_policy: Option<AskForApproval>,

        /// Updated sandbox policy for tool calls.
        #[serde(skip_serializing_if = "Option::is_none")]
        sandbox_policy: Option<SandboxPolicy>,

        /// Updated model slug. When set, the model family is derived
        /// automatically.
        #[serde(skip_serializing_if = "Option::is_none")]
        model: Option<String>,

        /// Updated reasoning effort (honored only for reasoning-capable models).
        #[serde(skip_serializing_if = "Option::is_none")]
        effort: Option<ReasoningEffortConfig>,

        /// Updated reasoning summary preference (honored only for reasoning-capable models).
        #[serde(skip_serializing_if = "Option::is_none")]
        summary: Option<ReasoningSummaryConfig>,
    },

    /// Approve a command execution
    ExecApproval {
        /// The id of the submission we are approving
        id: String,
        /// The user's decision in response to the request.
        decision: ReviewDecision,
    },

    /// Approve a code patch
    PatchApproval {
        /// The id of the submission we are approving
        id: String,
        /// The user's decision in response to the request.
        decision: ReviewDecision,
    },

    /// Append an entry to the persistent cross-session message history.
    ///
    /// Note the entry is not guaranteed to be logged if the user has
    /// history disabled, it matches the list of "sensitive" patterns, etc.
    AddToHistory {
        /// The message text to be stored.
        text: String,
    },

    /// Request a single history entry identified by `log_id` + `offset`.
    GetHistoryEntryRequest { offset: usize, log_id: u64 },

    /// Request the full in-memory conversation transcript for the current session.
    /// Reply is delivered via `EventMsg::ConversationHistory`.
    GetPath,

    /// Request the list of MCP tools available across all configured servers.
    /// Reply is delivered via `EventMsg::McpListToolsResponse`.
    ListMcpTools,

    /// Request the list of available custom prompts.
    ListCustomPrompts,

    /// Request the agent to summarize the current conversation context.
    /// The agent will use its existing context (either conversation history or previous response id)
    /// to generate a summary which will be returned as an AgentMessage event.
    Compact,

    /// Request a code review from the agent.
    Review { prompt: String },

    /// Request to shut down codex instance.
    Shutdown,
}

/// Determines the conditions under which the user is consulted to approve
/// running the command proposed by Codex.
#[derive(Debug, Clone, Copy, Default, PartialEq, Eq, Hash, Serialize, Deserialize, Display, TS)]
#[serde(rename_all = "kebab-case")]
#[strum(serialize_all = "kebab-case")]
pub enum AskForApproval {
    /// Under this policy, only "known safe" commands—as determined by
    /// `is_safe_command()`—that **only read files** are auto‑approved.
    /// Everything else will ask the user to approve.
    #[serde(rename = "untrusted")]
    #[strum(serialize = "untrusted")]
    UnlessTrusted,

    /// *All* commands are auto‑approved, but they are expected to run inside a
    /// sandbox where network access is disabled and writes are confined to a
    /// specific set of paths. If the command fails, it will be escalated to
    /// the user to approve execution without a sandbox.
    OnFailure,

    /// The model decides when to ask the user for approval.
    #[default]
    OnRequest,

    /// Never ask the user to approve commands. Failures are immediately returned
    /// to the model, and never escalated to the user for approval.
    Never,
}

/// Determines execution restrictions for model shell commands.
#[derive(Debug, Clone, PartialEq, Eq, Serialize, Deserialize, Display, TS)]
#[strum(serialize_all = "kebab-case")]
#[serde(tag = "mode", rename_all = "kebab-case")]
pub enum SandboxPolicy {
    /// No restrictions whatsoever. Use with caution.
    #[serde(rename = "danger-full-access")]
    DangerFullAccess,

    /// Read-only access to the entire file-system.
    #[serde(rename = "read-only")]
    ReadOnly,

    /// Same as `ReadOnly` but additionally grants write access to the current
    /// working directory ("workspace").
    #[serde(rename = "workspace-write")]
    WorkspaceWrite {
        /// Additional folders (beyond cwd and possibly TMPDIR) that should be
        /// writable from within the sandbox.
        #[serde(default, skip_serializing_if = "Vec::is_empty")]
        writable_roots: Vec<PathBuf>,

        /// When set to `true`, outbound network access is allowed. `false` by
        /// default.
        #[serde(default)]
        network_access: bool,

        /// When set to `true`, will NOT include the per-user `TMPDIR`
        /// environment variable among the default writable roots. Defaults to
        /// `false`.
        #[serde(default)]
        exclude_tmpdir_env_var: bool,

        /// When set to `true`, will NOT include the `/tmp` among the default
        /// writable roots on UNIX. Defaults to `false`.
        #[serde(default)]
        exclude_slash_tmp: bool,
    },
}

/// A writable root path accompanied by a list of subpaths that should remain
/// read‑only even when the root is writable. This is primarily used to ensure
/// top‑level VCS metadata directories (e.g. `.git`) under a writable root are
/// not modified by the agent.
#[derive(Debug, Clone, PartialEq, Eq)]
pub struct WritableRoot {
    /// Absolute path, by construction.
    pub root: PathBuf,

    /// Also absolute paths, by construction.
    pub read_only_subpaths: Vec<PathBuf>,
}

impl WritableRoot {
    pub fn is_path_writable(&self, path: &Path) -> bool {
        // Check if the path is under the root.
        if !path.starts_with(&self.root) {
            return false;
        }

        // Check if the path is under any of the read-only subpaths.
        for subpath in &self.read_only_subpaths {
            if path.starts_with(subpath) {
                return false;
            }
        }

        true
    }
}

impl FromStr for SandboxPolicy {
    type Err = serde_json::Error;

    fn from_str(s: &str) -> Result<Self, Self::Err> {
        serde_json::from_str(s)
    }
}

impl SandboxPolicy {
    /// Returns a policy with read-only disk access and no network.
    pub fn new_read_only_policy() -> Self {
        SandboxPolicy::ReadOnly
    }

    /// Returns a policy that can read the entire disk, but can only write to
    /// the current working directory and the per-user tmp dir on macOS. It does
    /// not allow network access.
    pub fn new_workspace_write_policy() -> Self {
        SandboxPolicy::WorkspaceWrite {
            writable_roots: vec![],
            network_access: false,
            exclude_tmpdir_env_var: false,
            exclude_slash_tmp: false,
        }
    }

    /// Always returns `true`; restricting read access is not supported.
    pub fn has_full_disk_read_access(&self) -> bool {
        true
    }

    pub fn has_full_disk_write_access(&self) -> bool {
        match self {
            SandboxPolicy::DangerFullAccess => true,
            SandboxPolicy::ReadOnly => false,
            SandboxPolicy::WorkspaceWrite { .. } => false,
        }
    }

    pub fn has_full_network_access(&self) -> bool {
        match self {
            SandboxPolicy::DangerFullAccess => true,
            SandboxPolicy::ReadOnly => false,
            SandboxPolicy::WorkspaceWrite { network_access, .. } => *network_access,
        }
    }

    /// Returns the list of writable roots (tailored to the current working
    /// directory) together with subpaths that should remain read‑only under
    /// each writable root.
    pub fn get_writable_roots_with_cwd(&self, cwd: &Path) -> Vec<WritableRoot> {
        match self {
            SandboxPolicy::DangerFullAccess => Vec::new(),
            SandboxPolicy::ReadOnly => Vec::new(),
            SandboxPolicy::WorkspaceWrite {
                writable_roots,
                exclude_tmpdir_env_var,
                exclude_slash_tmp,
                network_access: _,
            } => {
                // Start from explicitly configured writable roots.
                let mut roots: Vec<PathBuf> = writable_roots.clone();

                // Always include defaults: cwd, /tmp (if present on Unix), and
                // on macOS, the per-user TMPDIR unless explicitly excluded.
                roots.push(cwd.to_path_buf());

                // Include /tmp on Unix unless explicitly excluded.
                if cfg!(unix) && !exclude_slash_tmp {
                    let slash_tmp = PathBuf::from("/tmp");
                    if slash_tmp.is_dir() {
                        roots.push(slash_tmp);
                    }
                }

                // Include $TMPDIR unless explicitly excluded. On macOS, TMPDIR
                // is per-user, so writes to TMPDIR should not be readable by
                // other users on the system.
                //
                // By comparison, TMPDIR is not guaranteed to be defined on
                // Linux or Windows, but supporting it here gives users a way to
                // provide the model with their own temporary directory without
                // having to hardcode it in the config.
                if !exclude_tmpdir_env_var
                    && let Some(tmpdir) = std::env::var_os("TMPDIR")
                    && !tmpdir.is_empty()
                {
                    roots.push(PathBuf::from(tmpdir));
                }

                // For each root, compute subpaths that should remain read-only.
                roots
                    .into_iter()
                    .map(|writable_root| {
                        let mut subpaths = Vec::new();
                        let top_level_git = writable_root.join(".git");
                        if top_level_git.is_dir() {
                            subpaths.push(top_level_git);
                        }
                        WritableRoot {
                            root: writable_root,
                            read_only_subpaths: subpaths,
                        }
                    })
                    .collect()
            }
        }
    }
}

/// User input
#[non_exhaustive]
#[derive(Debug, Clone, Deserialize, Serialize, PartialEq)]
#[serde(tag = "type", rename_all = "snake_case")]
pub enum InputItem {
    Text {
        text: String,
    },
    /// Pre‑encoded data: URI image.
    Image {
        image_url: String,
    },

    /// Local image path provided by the user.  This will be converted to an
    /// `Image` variant (base64 data URL) during request serialization.
    LocalImage {
        path: std::path::PathBuf,
    },
}

/// Event Queue Entry - events from agent
#[derive(Debug, Clone, Deserialize, Serialize)]
pub struct Event {
    /// Submission `id` that this event is correlated with.
    pub id: String,
    /// Payload
    pub msg: EventMsg,
}

/// Response event from the agent
#[derive(Debug, Clone, Deserialize, Serialize, Display, TS)]
#[serde(tag = "type", rename_all = "snake_case")]
#[strum(serialize_all = "snake_case")]
pub enum EventMsg {
    /// Error while executing a submission
    Error(ErrorEvent),

    /// Agent has started a task
    TaskStarted(TaskStartedEvent),

    /// Agent has completed all actions
    TaskComplete(TaskCompleteEvent),

    /// Usage update for the current session, including totals and last turn.
    /// Optional means unknown — UIs should not display when `None`.
    TokenCount(TokenCountEvent),

    /// Agent text output message
    AgentMessage(AgentMessageEvent),

    /// User/system input message (what was sent to the model)
    UserMessage(UserMessageEvent),

    /// Agent text output delta message
    AgentMessageDelta(AgentMessageDeltaEvent),

    /// Reasoning event from agent.
    AgentReasoning(AgentReasoningEvent),

    /// Agent reasoning delta event from agent.
    AgentReasoningDelta(AgentReasoningDeltaEvent),

    /// Raw chain-of-thought from agent.
    AgentReasoningRawContent(AgentReasoningRawContentEvent),

    /// Agent reasoning content delta event from agent.
    AgentReasoningRawContentDelta(AgentReasoningRawContentDeltaEvent),
    /// Signaled when the model begins a new reasoning summary section (e.g., a new titled block).
    AgentReasoningSectionBreak(AgentReasoningSectionBreakEvent),

    /// Ack the client's configure message.
    SessionConfigured(SessionConfiguredEvent),

    McpToolCallBegin(McpToolCallBeginEvent),

    McpToolCallEnd(McpToolCallEndEvent),

    WebSearchBegin(WebSearchBeginEvent),

    WebSearchEnd(WebSearchEndEvent),

    /// Notification that the server is about to execute a command.
    ExecCommandBegin(ExecCommandBeginEvent),

    /// Incremental chunk of output from a running command.
    ExecCommandOutputDelta(ExecCommandOutputDeltaEvent),

    ExecCommandEnd(ExecCommandEndEvent),

    ExecApprovalRequest(ExecApprovalRequestEvent),

    ApplyPatchApprovalRequest(ApplyPatchApprovalRequestEvent),

    BackgroundEvent(BackgroundEventEvent),

    /// Notification that a model stream experienced an error or disconnect
    /// and the system is handling it (e.g., retrying with backoff).
    StreamError(StreamErrorEvent),

    /// Notification that the agent is about to apply a code patch. Mirrors
    /// `ExecCommandBegin` so front‑ends can show progress indicators.
    PatchApplyBegin(PatchApplyBeginEvent),

    /// Notification that a patch application has finished.
    PatchApplyEnd(PatchApplyEndEvent),

    TurnDiff(TurnDiffEvent),

    /// Response to GetHistoryEntryRequest.
    GetHistoryEntryResponse(GetHistoryEntryResponseEvent),

    /// List of MCP tools available to the agent.
    McpListToolsResponse(McpListToolsResponseEvent),

    /// List of custom prompts available to the agent.
    ListCustomPromptsResponse(ListCustomPromptsResponseEvent),

    PlanUpdate(UpdatePlanArgs),

    TurnAborted(TurnAbortedEvent),

    /// Notification that the agent is shutting down.
    ShutdownComplete,

<<<<<<< HEAD
    ConversationHistory(ConversationHistoryResponseEvent),

    /// Entered review mode.
    EnteredReviewMode,

    /// Exited review mode with an optional final result to apply.
    ExitedReviewMode(Option<ReviewOutputEvent>),
=======
    ConversationPath(ConversationPathResponseEvent),
>>>>>>> 6ccd32c6
}

// Individual event payload types matching each `EventMsg` variant.

#[derive(Debug, Clone, Deserialize, Serialize, TS)]
pub struct ErrorEvent {
    pub message: String,
}

#[derive(Debug, Clone, Deserialize, Serialize, TS)]
pub struct TaskCompleteEvent {
    pub last_agent_message: Option<String>,
}

#[derive(Debug, Clone, Deserialize, Serialize, TS)]
pub struct TaskStartedEvent {
    pub model_context_window: Option<u64>,
}

#[derive(Debug, Clone, Deserialize, Serialize, Default, TS)]
pub struct TokenUsage {
    pub input_tokens: u64,
    pub cached_input_tokens: u64,
    pub output_tokens: u64,
    pub reasoning_output_tokens: u64,
    pub total_tokens: u64,
}

#[derive(Debug, Clone, Deserialize, Serialize, TS)]
pub struct TokenUsageInfo {
    pub total_token_usage: TokenUsage,
    pub last_token_usage: TokenUsage,
    pub model_context_window: Option<u64>,
}

impl TokenUsageInfo {
    pub fn new_or_append(
        info: &Option<TokenUsageInfo>,
        last: &Option<TokenUsage>,
        model_context_window: Option<u64>,
    ) -> Option<Self> {
        if info.is_none() && last.is_none() {
            return None;
        }

        let mut info = match info {
            Some(info) => info.clone(),
            None => Self {
                total_token_usage: TokenUsage::default(),
                last_token_usage: TokenUsage::default(),
                model_context_window,
            },
        };
        if let Some(last) = last {
            info.append_last_usage(last);
        }
        Some(info)
    }

    pub fn append_last_usage(&mut self, last: &TokenUsage) {
        self.total_token_usage.add_assign(last);
        self.last_token_usage = last.clone();
    }
}

#[derive(Debug, Clone, Deserialize, Serialize, TS)]
pub struct TokenCountEvent {
    pub info: Option<TokenUsageInfo>,
}

// Includes prompts, tools and space to call compact.
const BASELINE_TOKENS: u64 = 12000;

impl TokenUsage {
    pub fn is_zero(&self) -> bool {
        self.total_tokens == 0
    }

    pub fn cached_input(&self) -> u64 {
        self.cached_input_tokens
    }

    pub fn non_cached_input(&self) -> u64 {
        self.input_tokens.saturating_sub(self.cached_input())
    }

    /// Primary count for display as a single absolute value: non-cached input + output.
    pub fn blended_total(&self) -> u64 {
        self.non_cached_input() + self.output_tokens
    }

    /// For estimating what % of the model's context window is used, we need to account
    /// for reasoning output tokens from prior turns being dropped from the context window.
    /// We approximate this here by subtracting reasoning output tokens from the total.
    /// This will be off for the current turn and pending function calls.
    pub fn tokens_in_context_window(&self) -> u64 {
        self.total_tokens
            .saturating_sub(self.reasoning_output_tokens)
    }

    /// Estimate the remaining user-controllable percentage of the model's context window.
    ///
    /// `context_window` is the total size of the model's context window.
    /// `BASELINE_TOKENS` should capture tokens that are always present in
    /// the context (e.g., system prompt and fixed tool instructions) so that
    /// the percentage reflects the portion the user can influence.
    ///
    /// This normalizes both the numerator and denominator by subtracting the
    /// baseline, so immediately after the first prompt the UI shows 100% left
    /// and trends toward 0% as the user fills the effective window.
    pub fn percent_of_context_window_remaining(&self, context_window: u64) -> u8 {
        if context_window <= BASELINE_TOKENS {
            return 0;
        }

        let effective_window = context_window - BASELINE_TOKENS;
        let used = self
            .tokens_in_context_window()
            .saturating_sub(BASELINE_TOKENS);
        let remaining = effective_window.saturating_sub(used);
        ((remaining as f32 / effective_window as f32) * 100.0).clamp(0.0, 100.0) as u8
    }

    /// In-place element-wise sum of token counts.
    pub fn add_assign(&mut self, other: &TokenUsage) {
        self.input_tokens += other.input_tokens;
        self.cached_input_tokens += other.cached_input_tokens;
        self.output_tokens += other.output_tokens;
        self.reasoning_output_tokens += other.reasoning_output_tokens;
        self.total_tokens += other.total_tokens;
    }
}

#[derive(Debug, Clone, Deserialize, Serialize)]
pub struct FinalOutput {
    pub token_usage: TokenUsage,
}

impl From<TokenUsage> for FinalOutput {
    fn from(token_usage: TokenUsage) -> Self {
        Self { token_usage }
    }
}

impl fmt::Display for FinalOutput {
    fn fmt(&self, f: &mut fmt::Formatter<'_>) -> fmt::Result {
        let token_usage = &self.token_usage;

        write!(
            f,
            "Token usage: total={} input={}{} output={}{}",
            format_with_separators(token_usage.blended_total()),
            format_with_separators(token_usage.non_cached_input()),
            if token_usage.cached_input() > 0 {
                format!(
                    " (+ {} cached)",
                    format_with_separators(token_usage.cached_input())
                )
            } else {
                String::new()
            },
            format_with_separators(token_usage.output_tokens),
            if token_usage.reasoning_output_tokens > 0 {
                format!(
                    " (reasoning {})",
                    format_with_separators(token_usage.reasoning_output_tokens)
                )
            } else {
                String::new()
            }
        )
    }
}

#[derive(Debug, Clone, Deserialize, Serialize, TS)]
pub struct AgentMessageEvent {
    pub message: String,
}

#[derive(Debug, Clone, Deserialize, Serialize, TS)]
#[serde(rename_all = "snake_case")]
pub enum InputMessageKind {
    /// Plain user text (default)
    Plain,
    /// XML-wrapped user instructions (<user_instructions>...)
    UserInstructions,
    /// XML-wrapped environment context (<environment_context>...)
    EnvironmentContext,
}

#[derive(Debug, Clone, Deserialize, Serialize, TS)]
pub struct UserMessageEvent {
    pub message: String,
    #[serde(skip_serializing_if = "Option::is_none")]
    pub kind: Option<InputMessageKind>,
    #[serde(skip_serializing_if = "Option::is_none")]
    pub images: Option<Vec<String>>,
}

impl<T, U> From<(T, U)> for InputMessageKind
where
    T: AsRef<str>,
    U: AsRef<str>,
{
    fn from(value: (T, U)) -> Self {
        let (_role, message) = value;
        let message = message.as_ref();
        let trimmed = message.trim();
        if trimmed.starts_with(ENVIRONMENT_CONTEXT_OPEN_TAG)
            && trimmed.ends_with(ENVIRONMENT_CONTEXT_CLOSE_TAG)
        {
            InputMessageKind::EnvironmentContext
        } else if trimmed.starts_with(USER_INSTRUCTIONS_OPEN_TAG)
            && trimmed.ends_with(USER_INSTRUCTIONS_CLOSE_TAG)
        {
            InputMessageKind::UserInstructions
        } else {
            InputMessageKind::Plain
        }
    }
}

#[derive(Debug, Clone, Deserialize, Serialize, TS)]
pub struct AgentMessageDeltaEvent {
    pub delta: String,
}

#[derive(Debug, Clone, Deserialize, Serialize, TS)]
pub struct AgentReasoningEvent {
    pub text: String,
}

#[derive(Debug, Clone, Deserialize, Serialize, TS)]
pub struct AgentReasoningRawContentEvent {
    pub text: String,
}

#[derive(Debug, Clone, Deserialize, Serialize, TS)]
pub struct AgentReasoningRawContentDeltaEvent {
    pub delta: String,
}

#[derive(Debug, Clone, Deserialize, Serialize, TS)]
pub struct AgentReasoningSectionBreakEvent {}

#[derive(Debug, Clone, Deserialize, Serialize, TS)]
pub struct AgentReasoningDeltaEvent {
    pub delta: String,
}

#[derive(Debug, Clone, Deserialize, Serialize, TS)]
pub struct McpInvocation {
    /// Name of the MCP server as defined in the config.
    pub server: String,
    /// Name of the tool as given by the MCP server.
    pub tool: String,
    /// Arguments to the tool call.
    pub arguments: Option<serde_json::Value>,
}

#[derive(Debug, Clone, Deserialize, Serialize, TS)]
pub struct McpToolCallBeginEvent {
    /// Identifier so this can be paired with the McpToolCallEnd event.
    pub call_id: String,
    pub invocation: McpInvocation,
}

#[derive(Debug, Clone, Deserialize, Serialize, TS)]
pub struct McpToolCallEndEvent {
    /// Identifier for the corresponding McpToolCallBegin that finished.
    pub call_id: String,
    pub invocation: McpInvocation,
    #[ts(type = "string")]
    pub duration: Duration,
    /// Result of the tool call. Note this could be an error.
    pub result: Result<CallToolResult, String>,
}

impl McpToolCallEndEvent {
    pub fn is_success(&self) -> bool {
        match &self.result {
            Ok(result) => !result.is_error.unwrap_or(false),
            Err(_) => false,
        }
    }
}

#[derive(Debug, Clone, Deserialize, Serialize, TS)]
pub struct WebSearchBeginEvent {
    pub call_id: String,
}

#[derive(Debug, Clone, Deserialize, Serialize, TS)]
pub struct WebSearchEndEvent {
    pub call_id: String,
    pub query: String,
}

/// Response payload for `Op::GetHistory` containing the current session's
/// in-memory transcript.
#[derive(Debug, Clone, Deserialize, Serialize, TS)]
pub struct ConversationPathResponseEvent {
    pub conversation_id: ConversationId,
    pub path: PathBuf,
}

#[derive(Debug, Clone, Deserialize, Serialize, TS)]
pub struct ResumedHistory {
    pub conversation_id: ConversationId,
    pub history: Vec<RolloutItem>,
    pub rollout_path: PathBuf,
}

#[derive(Debug, Clone, Deserialize, Serialize, TS)]
pub enum InitialHistory {
    New,
    Resumed(ResumedHistory),
    Forked(Vec<RolloutItem>),
}

impl InitialHistory {
    pub fn get_rollout_items(&self) -> Vec<RolloutItem> {
        match self {
            InitialHistory::New => Vec::new(),
            InitialHistory::Resumed(resumed) => resumed.history.clone(),
            InitialHistory::Forked(items) => items.clone(),
        }
    }
    pub fn get_response_items(&self) -> Vec<ResponseItem> {
        match self {
            InitialHistory::New => Vec::new(),
            InitialHistory::Resumed(resumed) => resumed
                .history
                .iter()
                .filter_map(|ri| match ri {
                    RolloutItem::ResponseItem(item) => Some(item.clone()),
                    _ => None,
                })
                .collect(),
            InitialHistory::Forked(items) => items
                .iter()
                .filter_map(|ri| match ri {
                    RolloutItem::ResponseItem(item) => Some(item.clone()),
                    _ => None,
                })
                .collect(),
        }
    }
    pub fn get_event_msgs(&self) -> Option<Vec<EventMsg>> {
        match self {
            InitialHistory::New => None,
            InitialHistory::Resumed(resumed) => Some(
                resumed
                    .history
                    .iter()
                    .filter_map(|ri| match ri {
                        RolloutItem::EventMsg(ev) => Some(ev.clone()),
                        _ => None,
                    })
                    .collect(),
            ),
            InitialHistory::Forked(items) => Some(
                items
                    .iter()
                    .filter_map(|ri| match ri {
                        RolloutItem::EventMsg(ev) => Some(ev.clone()),
                        _ => None,
                    })
                    .collect(),
            ),
        }
    }
}

#[derive(Serialize, Deserialize, Clone, Default, Debug, TS)]
pub struct SessionMeta {
    pub id: ConversationId,
    pub timestamp: String,
    pub cwd: PathBuf,
    pub originator: String,
    pub cli_version: String,
    pub instructions: Option<String>,
}

#[derive(Serialize, Deserialize, Debug, Clone, TS)]
pub struct SessionMetaLine {
    #[serde(flatten)]
    pub meta: SessionMeta,
    #[serde(skip_serializing_if = "Option::is_none")]
    pub git: Option<GitInfo>,
}

#[derive(Serialize, Deserialize, Debug, Clone, TS)]
#[serde(tag = "type", content = "payload", rename_all = "snake_case")]
pub enum RolloutItem {
    SessionMeta(SessionMetaLine),
    ResponseItem(ResponseItem),
    Compacted(CompactedItem),
    TurnContext(TurnContextItem),
    EventMsg(EventMsg),
}

#[derive(Serialize, Deserialize, Clone, Debug, TS)]
pub struct CompactedItem {
    pub message: String,
}

#[derive(Serialize, Deserialize, Clone, Debug, TS)]
pub struct TurnContextItem {
    pub cwd: PathBuf,
    pub approval_policy: AskForApproval,
    pub sandbox_policy: SandboxPolicy,
    pub model: String,
    pub effort: ReasoningEffortConfig,
    pub summary: ReasoningSummaryConfig,
}

#[derive(Serialize, Deserialize, Clone)]
pub struct RolloutLine {
    pub timestamp: String,
    #[serde(flatten)]
    pub item: RolloutItem,
}

#[derive(Serialize, Deserialize, Clone, Debug, TS)]
pub struct GitInfo {
    /// Current commit hash (SHA)
    #[serde(skip_serializing_if = "Option::is_none")]
    pub commit_hash: Option<String>,
    /// Current branch name
    #[serde(skip_serializing_if = "Option::is_none")]
    pub branch: Option<String>,
    /// Repository URL (if available from remote)
    #[serde(skip_serializing_if = "Option::is_none")]
    pub repository_url: Option<String>,
}

/// Structured review result produced by a child review session.
#[derive(Debug, Clone, Deserialize, Serialize, PartialEq, TS)]
pub struct ReviewOutputEvent {
    pub findings: Vec<ReviewFinding>,
    pub overall_correctness: String,
    pub overall_explanation: String,
    pub overall_confidence_score: f32,
}

/// A single review finding describing an observed issue or recommendation.
#[derive(Debug, Clone, Deserialize, Serialize, PartialEq, TS)]
pub struct ReviewFinding {
    pub title: String,
    pub body: String,
    pub confidence_score: f32,
    pub priority: i32,
    pub code_location: ReviewCodeLocation,
}

/// Location of the code related to a review finding.
#[derive(Debug, Clone, Deserialize, Serialize, PartialEq, TS)]
pub struct ReviewCodeLocation {
    pub absolute_file_path: PathBuf,
    pub line_range: ReviewLineRange,
}

/// Inclusive line range in a file associated with the finding.
#[derive(Debug, Clone, Deserialize, Serialize, PartialEq, TS)]
pub struct ReviewLineRange {
    pub start: u32,
    pub end: u32,
}

#[derive(Debug, Clone, Deserialize, Serialize, TS)]
pub struct ExecCommandBeginEvent {
    /// Identifier so this can be paired with the ExecCommandEnd event.
    pub call_id: String,
    /// The command to be executed.
    pub command: Vec<String>,
    /// The command's working directory if not the default cwd for the agent.
    pub cwd: PathBuf,
    pub parsed_cmd: Vec<ParsedCommand>,
}

#[derive(Debug, Clone, Deserialize, Serialize, TS)]
pub struct ExecCommandEndEvent {
    /// Identifier for the ExecCommandBegin that finished.
    pub call_id: String,
    /// Captured stdout
    pub stdout: String,
    /// Captured stderr
    pub stderr: String,
    /// Captured aggregated output
    #[serde(default)]
    pub aggregated_output: String,
    /// The command's exit code.
    pub exit_code: i32,
    /// The duration of the command execution.
    #[ts(type = "string")]
    pub duration: Duration,
    /// Formatted output from the command, as seen by the model.
    pub formatted_output: String,
}

#[derive(Debug, Clone, Deserialize, Serialize, PartialEq, TS)]
#[serde(rename_all = "snake_case")]
pub enum ExecOutputStream {
    Stdout,
    Stderr,
}

#[serde_as]
#[derive(Debug, Clone, Deserialize, Serialize, PartialEq, TS)]
pub struct ExecCommandOutputDeltaEvent {
    /// Identifier for the ExecCommandBegin that produced this chunk.
    pub call_id: String,
    /// Which stream produced this chunk.
    pub stream: ExecOutputStream,
    /// Raw bytes from the stream (may not be valid UTF-8).
    #[serde_as(as = "serde_with::base64::Base64")]
    #[ts(type = "string")]
    pub chunk: Vec<u8>,
}

#[derive(Debug, Clone, Deserialize, Serialize, TS)]
pub struct ExecApprovalRequestEvent {
    /// Identifier for the associated exec call, if available.
    pub call_id: String,
    /// The command to be executed.
    pub command: Vec<String>,
    /// The command's working directory.
    pub cwd: PathBuf,
    /// Optional human-readable reason for the approval (e.g. retry without sandbox).
    #[serde(skip_serializing_if = "Option::is_none")]
    pub reason: Option<String>,
}

#[derive(Debug, Clone, Deserialize, Serialize, TS)]
pub struct ApplyPatchApprovalRequestEvent {
    /// Responses API call id for the associated patch apply call, if available.
    pub call_id: String,
    pub changes: HashMap<PathBuf, FileChange>,
    /// Optional explanatory reason (e.g. request for extra write access).
    #[serde(skip_serializing_if = "Option::is_none")]
    pub reason: Option<String>,
    /// When set, the agent is asking the user to allow writes under this root for the remainder of the session.
    #[serde(skip_serializing_if = "Option::is_none")]
    pub grant_root: Option<PathBuf>,
}

#[derive(Debug, Clone, Deserialize, Serialize, TS)]
pub struct BackgroundEventEvent {
    pub message: String,
}

#[derive(Debug, Clone, Deserialize, Serialize, TS)]
pub struct StreamErrorEvent {
    pub message: String,
}

#[derive(Debug, Clone, Deserialize, Serialize, TS)]
pub struct PatchApplyBeginEvent {
    /// Identifier so this can be paired with the PatchApplyEnd event.
    pub call_id: String,
    /// If true, there was no ApplyPatchApprovalRequest for this patch.
    pub auto_approved: bool,
    /// The changes to be applied.
    pub changes: HashMap<PathBuf, FileChange>,
}

#[derive(Debug, Clone, Deserialize, Serialize, TS)]
pub struct PatchApplyEndEvent {
    /// Identifier for the PatchApplyBegin that finished.
    pub call_id: String,
    /// Captured stdout (summary printed by apply_patch).
    pub stdout: String,
    /// Captured stderr (parser errors, IO failures, etc.).
    pub stderr: String,
    /// Whether the patch was applied successfully.
    pub success: bool,
}

#[derive(Debug, Clone, Deserialize, Serialize, TS)]
pub struct TurnDiffEvent {
    pub unified_diff: String,
}

#[derive(Debug, Clone, Deserialize, Serialize, TS)]
pub struct GetHistoryEntryResponseEvent {
    pub offset: usize,
    pub log_id: u64,
    /// The entry at the requested offset, if available and parseable.
    #[serde(skip_serializing_if = "Option::is_none")]
    pub entry: Option<HistoryEntry>,
}

/// Response payload for `Op::ListMcpTools`.
#[derive(Debug, Clone, Deserialize, Serialize, TS)]
pub struct McpListToolsResponseEvent {
    /// Fully qualified tool name -> tool definition.
    pub tools: std::collections::HashMap<String, McpTool>,
}

/// Response payload for `Op::ListCustomPrompts`.
#[derive(Debug, Clone, Deserialize, Serialize, TS)]
pub struct ListCustomPromptsResponseEvent {
    pub custom_prompts: Vec<CustomPrompt>,
}

#[derive(Debug, Default, Clone, Deserialize, Serialize, TS)]
pub struct SessionConfiguredEvent {
    /// Name left as session_id instead of conversation_id for backwards compatibility.
    pub session_id: ConversationId,

    /// Tell the client what model is being queried.
    pub model: String,

    /// Identifier of the history log file (inode on Unix, 0 otherwise).
    pub history_log_id: u64,

    /// Current number of entries in the history log.
    pub history_entry_count: usize,

    /// Optional initial messages (as events) for resumed sessions.
    /// When present, UIs can use these to seed the history.
    #[serde(skip_serializing_if = "Option::is_none")]
    pub initial_messages: Option<Vec<EventMsg>>,

    pub rollout_path: PathBuf,
}

/// User's decision in response to an ExecApprovalRequest.
#[derive(Debug, Default, Clone, Copy, Deserialize, Serialize, PartialEq, Eq, TS)]
#[serde(rename_all = "snake_case")]
pub enum ReviewDecision {
    /// User has approved this command and the agent should execute it.
    Approved,

    /// User has approved this command and wants to automatically approve any
    /// future identical instances (`command` and `cwd` match exactly) for the
    /// remainder of the session.
    ApprovedForSession,

    /// User has denied this command and the agent should not execute it, but
    /// it should continue the session and try something else.
    #[default]
    Denied,

    /// User has denied this command and the agent should not do anything until
    /// the user's next command.
    Abort,
}

#[derive(Debug, Clone, Deserialize, Serialize, PartialEq, TS)]
#[serde(rename_all = "snake_case")]
pub enum FileChange {
    Add {
        content: String,
    },
    Delete {
        content: String,
    },
    Update {
        unified_diff: String,
        move_path: Option<PathBuf>,
    },
}

#[derive(Debug, Clone, Deserialize, Serialize, TS)]
pub struct Chunk {
    /// 1-based line index of the first line in the original file
    pub orig_index: u32,
    pub deleted_lines: Vec<String>,
    pub inserted_lines: Vec<String>,
}

#[derive(Debug, Clone, Deserialize, Serialize, TS)]
pub struct TurnAbortedEvent {
    pub reason: TurnAbortReason,
}

#[derive(Debug, Clone, Deserialize, Serialize, PartialEq, TS)]
#[serde(rename_all = "snake_case")]
pub enum TurnAbortReason {
    Interrupted,
    Replaced,
}

#[cfg(test)]
mod tests {
    use super::*;
    use serde_json::json;
    use tempfile::NamedTempFile;

    /// Serialize Event to verify that its JSON representation has the expected
    /// amount of nesting.
    #[test]
    fn serialize_event() {
        let conversation_id = ConversationId(uuid::uuid!("67e55044-10b1-426f-9247-bb680e5fe0c8"));
        let rollout_file = NamedTempFile::new().unwrap();
        let event = Event {
            id: "1234".to_string(),
            msg: EventMsg::SessionConfigured(SessionConfiguredEvent {
                session_id: conversation_id,
                model: "codex-mini-latest".to_string(),
                history_log_id: 0,
                history_entry_count: 0,
                initial_messages: None,
                rollout_path: rollout_file.path().to_path_buf(),
            }),
        };

        let expected = json!({
            "id": "1234",
            "msg": {
                "type": "session_configured",
                "session_id": "67e55044-10b1-426f-9247-bb680e5fe0c8",
                "model": "codex-mini-latest",
                "history_log_id": 0,
                "history_entry_count": 0,
                "rollout_path": format!("{}", rollout_file.path().display()),
            }
        });
        assert_eq!(expected, serde_json::to_value(&event).unwrap());
    }

    #[test]
    fn vec_u8_as_base64_serialization_and_deserialization() {
        let event = ExecCommandOutputDeltaEvent {
            call_id: "call21".to_string(),
            stream: ExecOutputStream::Stdout,
            chunk: vec![1, 2, 3, 4, 5],
        };
        let serialized = serde_json::to_string(&event).unwrap();
        assert_eq!(
            r#"{"call_id":"call21","stream":"stdout","chunk":"AQIDBAU="}"#,
            serialized,
        );

        let deserialized: ExecCommandOutputDeltaEvent = serde_json::from_str(&serialized).unwrap();
        assert_eq!(deserialized, event);
    }
}<|MERGE_RESOLUTION|>--- conflicted
+++ resolved
@@ -503,17 +503,13 @@
     /// Notification that the agent is shutting down.
     ShutdownComplete,
 
-<<<<<<< HEAD
-    ConversationHistory(ConversationHistoryResponseEvent),
+    ConversationPath(ConversationPathResponseEvent),
 
     /// Entered review mode.
     EnteredReviewMode,
 
     /// Exited review mode with an optional final result to apply.
     ExitedReviewMode(Option<ReviewOutputEvent>),
-=======
-    ConversationPath(ConversationPathResponseEvent),
->>>>>>> 6ccd32c6
 }
 
 // Individual event payload types matching each `EventMsg` variant.

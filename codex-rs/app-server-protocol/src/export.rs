--- conflicted
+++ resolved
@@ -31,89 +31,8 @@
 use ts_rs::TS;
 
 const HEADER: &str = "// GENERATED CODE! DO NOT MODIFY BY HAND!\n\n";
-<<<<<<< HEAD
+
 type JsonSchemaEmitter = fn(&Path) -> Result<RootSchema>;
-=======
-
-macro_rules! for_each_schema_type {
-    ($macro:ident) => {
-        $macro!(crate::RequestId);
-        $macro!(crate::JSONRPCMessage);
-        $macro!(crate::JSONRPCRequest);
-        $macro!(crate::JSONRPCNotification);
-        $macro!(crate::JSONRPCResponse);
-        $macro!(crate::JSONRPCError);
-        $macro!(crate::JSONRPCErrorError);
-        $macro!(crate::AddConversationListenerParams);
-        $macro!(crate::AddConversationSubscriptionResponse);
-        $macro!(crate::ApplyPatchApprovalParams);
-        $macro!(crate::ApplyPatchApprovalResponse);
-        $macro!(crate::ArchiveConversationParams);
-        $macro!(crate::ArchiveConversationResponse);
-        $macro!(crate::AuthMode);
-        $macro!(crate::AccountUpdatedNotification);
-        $macro!(crate::AuthStatusChangeNotification);
-        $macro!(crate::CancelLoginChatGptParams);
-        $macro!(crate::CancelLoginChatGptResponse);
-        $macro!(crate::ClientInfo);
-        $macro!(crate::ClientNotification);
-        $macro!(crate::ClientRequest);
-        $macro!(crate::ConversationSummary);
-        $macro!(crate::ExecCommandApprovalParams);
-        $macro!(crate::ExecCommandApprovalResponse);
-        $macro!(crate::ExecOneOffCommandParams);
-        $macro!(crate::ExecOneOffCommandResponse);
-        $macro!(crate::FuzzyFileSearchParams);
-        $macro!(crate::FuzzyFileSearchResponse);
-        $macro!(crate::FuzzyFileSearchResult);
-        $macro!(crate::GetAuthStatusParams);
-        $macro!(crate::GetAuthStatusResponse);
-        $macro!(crate::GetUserAgentResponse);
-        $macro!(crate::GetUserSavedConfigResponse);
-        $macro!(crate::GitDiffToRemoteParams);
-        $macro!(crate::GitDiffToRemoteResponse);
-        $macro!(crate::GitSha);
-        $macro!(crate::InitializeParams);
-        $macro!(crate::InitializeResponse);
-        $macro!(crate::InputItem);
-        $macro!(crate::InterruptConversationParams);
-        $macro!(crate::InterruptConversationResponse);
-        $macro!(crate::ListConversationsParams);
-        $macro!(crate::ListConversationsResponse);
-        $macro!(crate::LoginApiKeyParams);
-        $macro!(crate::LoginApiKeyResponse);
-        $macro!(crate::LoginChatGptCompleteNotification);
-        $macro!(crate::LoginChatGptResponse);
-        $macro!(crate::LogoutChatGptParams);
-        $macro!(crate::LogoutChatGptResponse);
-        $macro!(crate::NewConversationParams);
-        $macro!(crate::NewConversationResponse);
-        $macro!(crate::Profile);
-        $macro!(crate::RemoveConversationListenerParams);
-        $macro!(crate::RemoveConversationSubscriptionResponse);
-        $macro!(crate::ResumeConversationParams);
-        $macro!(crate::ResumeConversationResponse);
-        $macro!(crate::SandboxSettings);
-        $macro!(crate::SendUserMessageParams);
-        $macro!(crate::SendUserMessageResponse);
-        $macro!(crate::SendUserTurnParams);
-        $macro!(crate::SendUserTurnResponse);
-        $macro!(crate::ServerNotification);
-        $macro!(crate::ServerRequest);
-        $macro!(crate::SessionConfiguredNotification);
-        $macro!(crate::SetDefaultModelParams);
-        $macro!(crate::SetDefaultModelResponse);
-        $macro!(crate::Tools);
-        $macro!(crate::UserInfoResponse);
-        $macro!(crate::UserSavedConfig);
-        $macro!(codex_protocol::protocol::EventMsg);
-        $macro!(codex_protocol::protocol::FileChange);
-        $macro!(codex_protocol::parse_command::ParsedCommand);
-        $macro!(codex_protocol::protocol::SandboxPolicy);
-    };
-}
->>>>>>> 7e068e10
-
 pub fn generate_types(out_dir: &Path, prettier: Option<&Path>) -> Result<()> {
     generate_ts(out_dir, prettier)?;
     generate_json(out_dir)?;

use std::collections::HashMap;
use std::path::PathBuf;

use crate::JSONRPCNotification;
use crate::JSONRPCRequest;
use crate::RequestId;
use codex_protocol::ConversationId;
use codex_protocol::account::PlanType;
use codex_protocol::config_types::ForcedLoginMethod;
use codex_protocol::config_types::ReasoningEffort;
use codex_protocol::config_types::ReasoningSummary;
use codex_protocol::config_types::SandboxMode;
use codex_protocol::config_types::Verbosity;
use codex_protocol::models::ResponseItem;
use codex_protocol::parse_command::ParsedCommand;
use codex_protocol::protocol::AskForApproval;
use codex_protocol::protocol::EventMsg;
use codex_protocol::protocol::FileChange;
use codex_protocol::protocol::RateLimitSnapshot;
use codex_protocol::protocol::ReviewDecision;
use codex_protocol::protocol::SandboxCommandAssessment;
use codex_protocol::protocol::SandboxPolicy;
use codex_protocol::protocol::TurnAbortReason;
use paste::paste;
use schemars::JsonSchema;
use serde::Deserialize;
use serde::Serialize;
use strum_macros::Display;
use ts_rs::TS;
use uuid::Uuid;

#[derive(Serialize, Deserialize, Clone, Debug, PartialEq, JsonSchema, TS)]
#[ts(type = "string")]
pub struct GitSha(pub String);

impl GitSha {
    pub fn new(sha: &str) -> Self {
        Self(sha.to_string())
    }
}

#[derive(Serialize, Deserialize, Debug, Clone, Copy, PartialEq, Eq, Display, JsonSchema, TS)]
#[serde(rename_all = "lowercase")]
pub enum AuthMode {
    ApiKey,
    ChatGPT,
}

/// Generates an `enum ClientRequest` where each variant is a request that the
/// client can send to the server. Each variant has associated `params` and
/// `response` types. Also generates a `export_client_responses()` function to
/// export all response types to TypeScript.
macro_rules! client_request_definitions {
    (
        $(
            $(#[$variant_meta:meta])*
            $variant:ident {
                params: $(#[$params_meta:meta])* $params:ty,
                response: $response:ty,
            }
        ),* $(,)?
    ) => {
        /// Request from the client to the server.
        #[derive(Serialize, Deserialize, Debug, Clone, PartialEq, JsonSchema, TS)]
        #[serde(tag = "method", rename_all = "camelCase")]
        pub enum ClientRequest {
            $(
                $(#[$variant_meta])*
                $variant {
                    #[serde(rename = "id")]
                    request_id: RequestId,
                    $(#[$params_meta])*
                    params: $params,
                },
            )*
        }

        pub fn export_client_responses(
            out_dir: &::std::path::Path,
        ) -> ::std::result::Result<(), ::ts_rs::ExportError> {
            $(
                <$response as ::ts_rs::TS>::export_all_to(out_dir)?;
            )*
            Ok(())
        }

        pub fn export_client_response_schemas(
            out_dir: &::std::path::Path,
        ) -> ::anyhow::Result<()> {
            $(
                crate::export::write_json_schema::<$response>(out_dir, stringify!($response))?;
            )*
            Ok(())
        }
    };
}

client_request_definitions! {
    /// NEW APIs
    #[serde(rename = "model/list")]
    #[ts(rename = "model/list")]
    ListModels {
        params: ListModelsParams,
        response: ListModelsResponse,
    },

    #[serde(rename = "account/login")]
    #[ts(rename = "account/login")]
    LoginAccount {
        params: LoginAccountParams,
        response: LoginAccountResponse,
    },

    #[serde(rename = "account/logout")]
    #[ts(rename = "account/logout")]
    LogoutAccount {
        params: #[ts(type = "undefined")] #[serde(skip_serializing_if = "Option::is_none")] Option<()>,
        response: LogoutAccountResponse,
    },

    #[serde(rename = "account/rateLimits/read")]
    #[ts(rename = "account/rateLimits/read")]
    GetAccountRateLimits {
        params: #[ts(type = "undefined")] #[serde(skip_serializing_if = "Option::is_none")] Option<()>,
        response: GetAccountRateLimitsResponse,
    },

    #[serde(rename = "feedback/upload")]
    #[ts(rename = "feedback/upload")]
    UploadFeedback {
        params: UploadFeedbackParams,
        response: UploadFeedbackResponse,
    },

    #[serde(rename = "account/read")]
    #[ts(rename = "account/read")]
    GetAccount {
        params: #[ts(type = "undefined")] #[serde(skip_serializing_if = "Option::is_none")] Option<()>,
        response: GetAccountResponse,
    },

    /// DEPRECATED APIs below
    Initialize {
        params: InitializeParams,
        response: InitializeResponse,
    },
    NewConversation {
        params: NewConversationParams,
        response: NewConversationResponse,
    },
    GetConversationSummary {
        params: GetConversationSummaryParams,
        response: GetConversationSummaryResponse,
    },
    /// List recorded Codex conversations (rollouts) with optional pagination and search.
    ListConversations {
        params: ListConversationsParams,
        response: ListConversationsResponse,
    },
    /// Resume a recorded Codex conversation from a rollout file.
    ResumeConversation {
        params: ResumeConversationParams,
        response: ResumeConversationResponse,
    },
    ArchiveConversation {
        params: ArchiveConversationParams,
        response: ArchiveConversationResponse,
    },
    SendUserMessage {
        params: SendUserMessageParams,
        response: SendUserMessageResponse,
    },
    SendUserTurn {
        params: SendUserTurnParams,
        response: SendUserTurnResponse,
    },
    InterruptConversation {
        params: InterruptConversationParams,
        response: InterruptConversationResponse,
    },
    AddConversationListener {
        params: AddConversationListenerParams,
        response: AddConversationSubscriptionResponse,
    },
    RemoveConversationListener {
        params: RemoveConversationListenerParams,
        response: RemoveConversationSubscriptionResponse,
    },
    GitDiffToRemote {
        params: GitDiffToRemoteParams,
        response: GitDiffToRemoteResponse,
    },
    LoginApiKey {
        params: LoginApiKeyParams,
        response: LoginApiKeyResponse,
    },
    LoginChatGpt {
        params: #[ts(type = "undefined")] #[serde(skip_serializing_if = "Option::is_none")] Option<()>,
        response: LoginChatGptResponse,
    },
    CancelLoginChatGpt {
        params: CancelLoginChatGptParams,
        response: CancelLoginChatGptResponse,
    },
    LogoutChatGpt {
        params: #[ts(type = "undefined")] #[serde(skip_serializing_if = "Option::is_none")] Option<()>,
        response: LogoutChatGptResponse,
    },
    GetAuthStatus {
        params: GetAuthStatusParams,
        response: GetAuthStatusResponse,
    },
    GetUserSavedConfig {
        params: #[ts(type = "undefined")] #[serde(skip_serializing_if = "Option::is_none")] Option<()>,
        response: GetUserSavedConfigResponse,
    },
    SetDefaultModel {
        params: SetDefaultModelParams,
        response: SetDefaultModelResponse,
    },
    GetUserAgent {
        params: #[ts(type = "undefined")] #[serde(skip_serializing_if = "Option::is_none")] Option<()>,
        response: GetUserAgentResponse,
    },
    UserInfo {
        params: #[ts(type = "undefined")] #[serde(skip_serializing_if = "Option::is_none")] Option<()>,
        response: UserInfoResponse,
    },
    FuzzyFileSearch {
        params: FuzzyFileSearchParams,
        response: FuzzyFileSearchResponse,
    },
    /// Execute a command (argv vector) under the server's sandbox.
    ExecOneOffCommand {
        params: ExecOneOffCommandParams,
        response: ExecOneOffCommandResponse,
    },
}

#[derive(Debug, Clone, PartialEq, Deserialize, Serialize, JsonSchema, TS)]
#[serde(tag = "type", rename_all = "camelCase")]
#[ts(tag = "type")]
pub enum Account {
    #[serde(rename = "apiKey", rename_all = "camelCase")]
    #[ts(rename = "apiKey", rename_all = "camelCase")]
    ApiKey { api_key: String },

    #[serde(rename = "chatgpt", rename_all = "camelCase")]
    #[ts(rename = "chatgpt", rename_all = "camelCase")]
    ChatGpt {
        email: Option<String>,
        plan_type: PlanType,
    },
}

#[derive(Serialize, Deserialize, Debug, Clone, PartialEq, JsonSchema, TS)]
#[serde(rename_all = "camelCase")]
pub struct GetAccountResponse {
    pub account: Account,
}

#[derive(Serialize, Deserialize, Debug, Clone, PartialEq, Default, JsonSchema, TS)]
#[serde(rename_all = "camelCase")]
pub struct InitializeParams {
    pub client_info: ClientInfo,
}

#[derive(Serialize, Deserialize, Debug, Clone, PartialEq, Default, JsonSchema, TS)]
#[serde(rename_all = "camelCase")]
pub struct ClientInfo {
    pub name: String,
    #[serde(skip_serializing_if = "Option::is_none")]
    pub title: Option<String>,
    pub version: String,
}

#[derive(Serialize, Deserialize, Debug, Clone, PartialEq, JsonSchema, TS)]
#[serde(rename_all = "camelCase")]
pub struct InitializeResponse {
    pub user_agent: String,
}

#[derive(Serialize, Deserialize, Debug, Clone, PartialEq, Default, JsonSchema, TS)]
#[serde(rename_all = "camelCase")]
pub struct NewConversationParams {
    /// Optional override for the model name (e.g. "o3", "o4-mini").
    #[serde(skip_serializing_if = "Option::is_none")]
    pub model: Option<String>,

<<<<<<< HEAD
    /// Optional override for the review model name (e.g. "gpt-4o-mini").
    #[serde(skip_serializing_if = "Option::is_none")]
    pub review_model: Option<String>,
=======
    /// Override the model provider to use for this session.
    #[serde(skip_serializing_if = "Option::is_none")]
    pub model_provider: Option<String>,
>>>>>>> 060637b4

    /// Configuration profile from config.toml to specify default options.
    #[serde(skip_serializing_if = "Option::is_none")]
    pub profile: Option<String>,

    /// Working directory for the session. If relative, it is resolved against
    /// the server process's current working directory.
    #[serde(skip_serializing_if = "Option::is_none")]
    pub cwd: Option<String>,

    /// Approval policy for shell commands generated by the model:
    /// `untrusted`, `on-failure`, `on-request`, `never`.
    #[serde(skip_serializing_if = "Option::is_none")]
    pub approval_policy: Option<AskForApproval>,

    /// Sandbox mode: `read-only`, `workspace-write`, or `danger-full-access`.
    #[serde(skip_serializing_if = "Option::is_none")]
    pub sandbox: Option<SandboxMode>,

    /// Individual config settings that will override what is in
    /// CODEX_HOME/config.toml.
    #[serde(skip_serializing_if = "Option::is_none")]
    pub config: Option<HashMap<String, serde_json::Value>>,

    /// The set of instructions to use instead of the default ones.
    #[serde(skip_serializing_if = "Option::is_none")]
    pub base_instructions: Option<String>,

    /// Whether to include the apply patch tool in the conversation.
    #[serde(skip_serializing_if = "Option::is_none")]
    pub include_apply_patch_tool: Option<bool>,
}

#[derive(Serialize, Deserialize, Debug, Clone, PartialEq, JsonSchema, TS)]
#[serde(rename_all = "camelCase")]
pub struct NewConversationResponse {
    pub conversation_id: ConversationId,
    pub model: String,
    /// Note this could be ignored by the model.
    #[serde(skip_serializing_if = "Option::is_none")]
    pub reasoning_effort: Option<ReasoningEffort>,
    pub rollout_path: PathBuf,
}

#[derive(Serialize, Deserialize, Debug, Clone, JsonSchema, TS)]
#[serde(rename_all = "camelCase")]
pub struct ResumeConversationResponse {
    pub conversation_id: ConversationId,
    pub model: String,
    #[serde(skip_serializing_if = "Option::is_none")]
    pub initial_messages: Option<Vec<EventMsg>>,
    pub rollout_path: PathBuf,
}

#[derive(Serialize, Deserialize, Debug, Clone, PartialEq, JsonSchema, TS)]
#[serde(untagged)]
pub enum GetConversationSummaryParams {
    /// Provide the absolute or CODEX_HOME‑relative rollout path directly.
    RolloutPath {
        #[serde(rename = "rolloutPath")]
        rollout_path: PathBuf,
    },
    /// Provide a conversation id; the server will locate the rollout using the
    /// same logic as `resumeConversation`. There will be extra latency compared to using the rollout path,
    /// as the server needs to locate the rollout path first.
    ConversationId {
        #[serde(rename = "conversationId")]
        conversation_id: ConversationId,
    },
}

#[derive(Serialize, Deserialize, Debug, Clone, JsonSchema, TS)]
#[serde(rename_all = "camelCase")]
pub struct GetConversationSummaryResponse {
    pub summary: ConversationSummary,
}

#[derive(Serialize, Deserialize, Debug, Clone, PartialEq, Default, JsonSchema, TS)]
#[serde(rename_all = "camelCase")]
pub struct ListConversationsParams {
    /// Optional page size; defaults to a reasonable server-side value.
    #[serde(skip_serializing_if = "Option::is_none")]
    pub page_size: Option<usize>,
    /// Opaque pagination cursor returned by a previous call.
    #[serde(skip_serializing_if = "Option::is_none")]
    pub cursor: Option<String>,
    /// Optional model provider filter (matches against session metadata).
    /// - None => filter by the server's default model provider
    /// - Some([]) => no filtering, include all providers
    /// - Some([...]) => only include sessions with one of the specified providers
    #[serde(skip_serializing_if = "Option::is_none")]
    pub model_providers: Option<Vec<String>>,
}

#[derive(Serialize, Deserialize, Debug, Clone, PartialEq, JsonSchema, TS)]
#[serde(rename_all = "camelCase")]
pub struct ConversationSummary {
    pub conversation_id: ConversationId,
    pub path: PathBuf,
    pub preview: String,
    /// RFC3339 timestamp string for the session start, if available.
    #[serde(skip_serializing_if = "Option::is_none")]
    pub timestamp: Option<String>,
    /// Model provider recorded for the session (resolved when absent in metadata).
    pub model_provider: String,
}

#[derive(Serialize, Deserialize, Debug, Clone, PartialEq, JsonSchema, TS)]
#[serde(rename_all = "camelCase")]
pub struct ListConversationsResponse {
    pub items: Vec<ConversationSummary>,
    /// Opaque cursor to pass to the next call to continue after the last item.
    /// if None, there are no more items to return.
    #[serde(skip_serializing_if = "Option::is_none")]
    pub next_cursor: Option<String>,
}

#[derive(Serialize, Deserialize, Debug, Clone, PartialEq, Default, JsonSchema, TS)]
#[serde(rename_all = "camelCase")]
pub struct ListModelsParams {
    /// Optional page size; defaults to a reasonable server-side value.
    #[serde(skip_serializing_if = "Option::is_none")]
    pub page_size: Option<usize>,
    /// Opaque pagination cursor returned by a previous call.
    #[serde(skip_serializing_if = "Option::is_none")]
    pub cursor: Option<String>,
}

#[derive(Serialize, Deserialize, Debug, Clone, PartialEq, JsonSchema, TS)]
#[serde(rename_all = "camelCase")]
pub struct Model {
    pub id: String,
    pub model: String,
    pub display_name: String,
    pub description: String,
    pub supported_reasoning_efforts: Vec<ReasoningEffortOption>,
    pub default_reasoning_effort: ReasoningEffort,
    // Only one model should be marked as default.
    pub is_default: bool,
}

#[derive(Serialize, Deserialize, Debug, Clone, PartialEq, JsonSchema, TS)]
#[serde(rename_all = "camelCase")]
pub struct ReasoningEffortOption {
    pub reasoning_effort: ReasoningEffort,
    pub description: String,
}

#[derive(Serialize, Deserialize, Debug, Clone, PartialEq, JsonSchema, TS)]
#[serde(rename_all = "camelCase")]
pub struct ListModelsResponse {
    pub items: Vec<Model>,
    /// Opaque cursor to pass to the next call to continue after the last item.
    /// if None, there are no more items to return.
    #[serde(skip_serializing_if = "Option::is_none")]
    pub next_cursor: Option<String>,
}

#[derive(Serialize, Deserialize, Debug, Clone, PartialEq, JsonSchema, TS)]
#[serde(rename_all = "camelCase")]
pub struct UploadFeedbackParams {
    pub classification: String,
    #[serde(skip_serializing_if = "Option::is_none")]
    pub reason: Option<String>,
    #[serde(skip_serializing_if = "Option::is_none")]
    pub conversation_id: Option<ConversationId>,
    pub include_logs: bool,
}

#[derive(Serialize, Deserialize, Debug, Clone, PartialEq, JsonSchema, TS)]
#[serde(rename_all = "camelCase")]
pub struct UploadFeedbackResponse {
    pub thread_id: String,
}

#[derive(Serialize, Deserialize, Debug, Clone, PartialEq, JsonSchema, TS)]
#[serde(tag = "type")]
#[ts(tag = "type")]
pub enum LoginAccountParams {
    #[serde(rename = "apiKey")]
    #[ts(rename = "apiKey")]
    ApiKey {
        #[serde(rename = "apiKey")]
        #[ts(rename = "apiKey")]
        api_key: String,
    },
    #[serde(rename = "chatgpt")]
    #[ts(rename = "chatgpt")]
    ChatGpt,
}

#[derive(Serialize, Deserialize, Debug, Clone, PartialEq, JsonSchema, TS)]
#[serde(rename_all = "camelCase")]
pub struct LoginAccountResponse {
    /// Only set if the login method is ChatGPT.
    #[schemars(with = "String")]
    pub login_id: Option<Uuid>,

    /// URL the client should open in a browser to initiate the OAuth flow.
    /// Only set if the login method is ChatGPT.
    pub auth_url: Option<String>,
}

#[derive(Serialize, Deserialize, Debug, Clone, PartialEq, JsonSchema, TS)]
#[serde(rename_all = "camelCase")]
pub struct LogoutAccountResponse {}

#[derive(Serialize, Deserialize, Debug, Clone, PartialEq, JsonSchema, TS)]
#[serde(rename_all = "camelCase")]
pub struct ResumeConversationParams {
    /// Absolute path to the rollout JSONL file, when explicitly resuming a known rollout.
    #[serde(skip_serializing_if = "Option::is_none")]
    pub path: Option<PathBuf>,
    /// If the rollout path is not known, it can be discovered via the conversation id at the cost of extra latency.
    #[serde(skip_serializing_if = "Option::is_none")]
    pub conversation_id: Option<ConversationId>,
    /// if the rollout path or conversation id is not known, it can be resumed from given history
    #[serde(skip_serializing_if = "Option::is_none")]
    pub history: Option<Vec<ResponseItem>>,
    /// Optional overrides to apply when spawning the resumed session.
    #[serde(skip_serializing_if = "Option::is_none")]
    pub overrides: Option<NewConversationParams>,
}

#[derive(Serialize, Deserialize, Debug, Clone, PartialEq, JsonSchema, TS)]
#[serde(rename_all = "camelCase")]
pub struct AddConversationSubscriptionResponse {
    #[schemars(with = "String")]
    pub subscription_id: Uuid,
}

/// The [`ConversationId`] must match the `rollout_path`.
#[derive(Serialize, Deserialize, Debug, Clone, PartialEq, JsonSchema, TS)]
#[serde(rename_all = "camelCase")]
pub struct ArchiveConversationParams {
    pub conversation_id: ConversationId,
    pub rollout_path: PathBuf,
}

#[derive(Serialize, Deserialize, Debug, Clone, PartialEq, JsonSchema, TS)]
#[serde(rename_all = "camelCase")]
pub struct ArchiveConversationResponse {}

#[derive(Serialize, Deserialize, Debug, Clone, PartialEq, JsonSchema, TS)]
#[serde(rename_all = "camelCase")]
pub struct RemoveConversationSubscriptionResponse {}

#[derive(Serialize, Deserialize, Debug, Clone, PartialEq, JsonSchema, TS)]
#[serde(rename_all = "camelCase")]
pub struct LoginApiKeyParams {
    pub api_key: String,
}

#[derive(Serialize, Deserialize, Debug, Clone, PartialEq, JsonSchema, TS)]
#[serde(rename_all = "camelCase")]
pub struct LoginApiKeyResponse {}

#[derive(Serialize, Deserialize, Debug, Clone, PartialEq, JsonSchema, TS)]
#[serde(rename_all = "camelCase")]
pub struct LoginChatGptResponse {
    #[schemars(with = "String")]
    pub login_id: Uuid,
    /// URL the client should open in a browser to initiate the OAuth flow.
    pub auth_url: String,
}

#[derive(Serialize, Deserialize, Debug, Clone, PartialEq, JsonSchema, TS)]
#[serde(rename_all = "camelCase")]
pub struct GitDiffToRemoteResponse {
    pub sha: GitSha,
    pub diff: String,
}

#[derive(Serialize, Deserialize, Debug, Clone, PartialEq, JsonSchema, TS)]
#[serde(rename_all = "camelCase")]
pub struct CancelLoginChatGptParams {
    #[schemars(with = "String")]
    pub login_id: Uuid,
}

#[derive(Serialize, Deserialize, Debug, Clone, PartialEq, JsonSchema, TS)]
#[serde(rename_all = "camelCase")]
pub struct GitDiffToRemoteParams {
    pub cwd: PathBuf,
}

#[derive(Serialize, Deserialize, Debug, Clone, PartialEq, JsonSchema, TS)]
#[serde(rename_all = "camelCase")]
pub struct CancelLoginChatGptResponse {}

#[derive(Serialize, Deserialize, Debug, Clone, PartialEq, JsonSchema, TS)]
#[serde(rename_all = "camelCase")]
pub struct LogoutChatGptParams {}

#[derive(Serialize, Deserialize, Debug, Clone, PartialEq, JsonSchema, TS)]
#[serde(rename_all = "camelCase")]
pub struct LogoutChatGptResponse {}

#[derive(Serialize, Deserialize, Debug, Clone, PartialEq, JsonSchema, TS)]
#[serde(rename_all = "camelCase")]
pub struct GetAuthStatusParams {
    /// If true, include the current auth token (if available) in the response.
    #[serde(skip_serializing_if = "Option::is_none")]
    pub include_token: Option<bool>,
    /// If true, attempt to refresh the token before returning status.
    #[serde(skip_serializing_if = "Option::is_none")]
    pub refresh_token: Option<bool>,
}

#[derive(Serialize, Deserialize, Debug, Clone, PartialEq, JsonSchema, TS)]
#[serde(rename_all = "camelCase")]
pub struct ExecOneOffCommandParams {
    /// Command argv to execute.
    pub command: Vec<String>,
    /// Timeout of the command in milliseconds.
    /// If not specified, a sensible default is used server-side.
    pub timeout_ms: Option<u64>,
    /// Optional working directory for the process. Defaults to server config cwd.
    #[serde(skip_serializing_if = "Option::is_none")]
    pub cwd: Option<PathBuf>,
    /// Optional explicit sandbox policy overriding the server default.
    #[serde(skip_serializing_if = "Option::is_none")]
    pub sandbox_policy: Option<SandboxPolicy>,
}

#[derive(Serialize, Deserialize, Debug, Clone, PartialEq, JsonSchema, TS)]
#[serde(rename_all = "camelCase")]
pub struct ExecOneOffCommandResponse {
    pub exit_code: i32,
    pub stdout: String,
    pub stderr: String,
}

#[derive(Serialize, Deserialize, Debug, Clone, PartialEq, JsonSchema, TS)]
#[serde(rename_all = "camelCase")]
pub struct GetAccountRateLimitsResponse {
    pub rate_limits: RateLimitSnapshot,
}

#[derive(Serialize, Deserialize, Debug, Clone, PartialEq, JsonSchema, TS)]
#[serde(rename_all = "camelCase")]
pub struct GetAuthStatusResponse {
    #[serde(skip_serializing_if = "Option::is_none")]
    pub auth_method: Option<AuthMode>,
    #[serde(skip_serializing_if = "Option::is_none")]
    pub auth_token: Option<String>,

    // Indicates that auth method must be valid to use the server.
    // This can be false if using a custom provider that is configured
    // with requires_openai_auth == false.
    #[serde(skip_serializing_if = "Option::is_none")]
    pub requires_openai_auth: Option<bool>,
}

#[derive(Serialize, Deserialize, Debug, Clone, PartialEq, JsonSchema, TS)]
#[serde(rename_all = "camelCase")]
pub struct GetUserAgentResponse {
    pub user_agent: String,
}

#[derive(Serialize, Deserialize, Debug, Clone, PartialEq, JsonSchema, TS)]
#[serde(rename_all = "camelCase")]
pub struct UserInfoResponse {
    /// Note: `alleged_user_email` is not currently verified. We read it from
    /// the local auth.json, which the user could theoretically modify. In the
    /// future, we may add logic to verify the email against the server before
    /// returning it.
    pub alleged_user_email: Option<String>,
}

#[derive(Serialize, Deserialize, Debug, Clone, PartialEq, JsonSchema, TS)]
#[serde(rename_all = "camelCase")]
pub struct GetUserSavedConfigResponse {
    pub config: UserSavedConfig,
}

#[derive(Serialize, Deserialize, Debug, Clone, PartialEq, JsonSchema, TS)]
#[serde(rename_all = "camelCase")]
pub struct SetDefaultModelParams {
    /// If set to None, this means `model` should be cleared in config.toml.
    #[serde(skip_serializing_if = "Option::is_none")]
    pub model: Option<String>,
    /// If set to None, this means `model_reasoning_effort` should be cleared
    /// in config.toml.
    #[serde(skip_serializing_if = "Option::is_none")]
    pub reasoning_effort: Option<ReasoningEffort>,
}

#[derive(Serialize, Deserialize, Debug, Clone, PartialEq, JsonSchema, TS)]
#[serde(rename_all = "camelCase")]
pub struct SetDefaultModelResponse {}

/// UserSavedConfig contains a subset of the config. It is meant to expose mcp
/// client-configurable settings that can be specified in the NewConversation
/// and SendUserTurn requests.
#[derive(Deserialize, Debug, Clone, PartialEq, Serialize, JsonSchema, TS)]
#[serde(rename_all = "camelCase")]
pub struct UserSavedConfig {
    /// Approvals
    #[serde(skip_serializing_if = "Option::is_none")]
    pub approval_policy: Option<AskForApproval>,
    #[serde(skip_serializing_if = "Option::is_none")]
    pub sandbox_mode: Option<SandboxMode>,
    #[serde(skip_serializing_if = "Option::is_none")]
    pub sandbox_settings: Option<SandboxSettings>,

    #[serde(skip_serializing_if = "Option::is_none")]
    pub forced_chatgpt_workspace_id: Option<String>,
    #[serde(skip_serializing_if = "Option::is_none")]
    pub forced_login_method: Option<ForcedLoginMethod>,

    /// Model-specific configuration
    #[serde(skip_serializing_if = "Option::is_none")]
    pub model: Option<String>,
    #[serde(skip_serializing_if = "Option::is_none")]
    pub model_reasoning_effort: Option<ReasoningEffort>,
    #[serde(skip_serializing_if = "Option::is_none")]
    pub model_reasoning_summary: Option<ReasoningSummary>,
    #[serde(skip_serializing_if = "Option::is_none")]
    pub model_verbosity: Option<Verbosity>,

    /// Tools
    #[serde(skip_serializing_if = "Option::is_none")]
    pub tools: Option<Tools>,

    /// Profiles
    #[serde(skip_serializing_if = "Option::is_none")]
    pub profile: Option<String>,
    #[serde(default)]
    pub profiles: HashMap<String, Profile>,
}

/// MCP representation of a [`codex_core::config_profile::ConfigProfile`].
#[derive(Deserialize, Debug, Clone, PartialEq, Serialize, JsonSchema, TS)]
#[serde(rename_all = "camelCase")]
pub struct Profile {
    pub model: Option<String>,
    pub review_model: Option<String>,
    /// The key in the `model_providers` map identifying the
    /// [`ModelProviderInfo`] to use.
    pub model_provider: Option<String>,
    pub approval_policy: Option<AskForApproval>,
    pub model_reasoning_effort: Option<ReasoningEffort>,
    pub model_reasoning_summary: Option<ReasoningSummary>,
    pub model_verbosity: Option<Verbosity>,
    pub chatgpt_base_url: Option<String>,
}
/// MCP representation of a [`codex_core::config::ToolsToml`].
#[derive(Deserialize, Debug, Clone, PartialEq, Serialize, JsonSchema, TS)]
#[serde(rename_all = "camelCase")]
pub struct Tools {
    #[serde(skip_serializing_if = "Option::is_none")]
    pub web_search: Option<bool>,
    #[serde(skip_serializing_if = "Option::is_none")]
    pub view_image: Option<bool>,
}

/// MCP representation of a [`codex_core::config_types::SandboxWorkspaceWrite`].
#[derive(Deserialize, Debug, Clone, PartialEq, Serialize, JsonSchema, TS)]
#[serde(rename_all = "camelCase")]
pub struct SandboxSettings {
    #[serde(default)]
    pub writable_roots: Vec<PathBuf>,
    #[serde(skip_serializing_if = "Option::is_none")]
    pub network_access: Option<bool>,
    #[serde(skip_serializing_if = "Option::is_none")]
    pub exclude_tmpdir_env_var: Option<bool>,
    #[serde(skip_serializing_if = "Option::is_none")]
    pub exclude_slash_tmp: Option<bool>,
}

#[derive(Serialize, Deserialize, Debug, Clone, PartialEq, JsonSchema, TS)]
#[serde(rename_all = "camelCase")]
pub struct SendUserMessageParams {
    pub conversation_id: ConversationId,
    pub items: Vec<InputItem>,
}

#[derive(Serialize, Deserialize, Debug, Clone, PartialEq, JsonSchema, TS)]
#[serde(rename_all = "camelCase")]
pub struct SendUserTurnParams {
    pub conversation_id: ConversationId,
    pub items: Vec<InputItem>,
    pub cwd: PathBuf,
    pub approval_policy: AskForApproval,
    pub sandbox_policy: SandboxPolicy,
    pub model: String,
    #[serde(skip_serializing_if = "Option::is_none")]
    pub effort: Option<ReasoningEffort>,
    pub summary: ReasoningSummary,
}

#[derive(Serialize, Deserialize, Debug, Clone, PartialEq, JsonSchema, TS)]
#[serde(rename_all = "camelCase")]
pub struct SendUserTurnResponse {}

#[derive(Serialize, Deserialize, Debug, Clone, PartialEq, JsonSchema, TS)]
#[serde(rename_all = "camelCase")]
pub struct InterruptConversationParams {
    pub conversation_id: ConversationId,
}

#[derive(Serialize, Deserialize, Debug, Clone, JsonSchema, TS)]
#[serde(rename_all = "camelCase")]
pub struct InterruptConversationResponse {
    pub abort_reason: TurnAbortReason,
}

#[derive(Serialize, Deserialize, Debug, Clone, PartialEq, JsonSchema, TS)]
#[serde(rename_all = "camelCase")]
pub struct SendUserMessageResponse {}

#[derive(Serialize, Deserialize, Debug, Clone, PartialEq, JsonSchema, TS)]
#[serde(rename_all = "camelCase")]
pub struct AddConversationListenerParams {
    pub conversation_id: ConversationId,
    #[serde(default)]
    pub experimental_raw_events: bool,
}

#[derive(Serialize, Deserialize, Debug, Clone, PartialEq, JsonSchema, TS)]
#[serde(rename_all = "camelCase")]
pub struct RemoveConversationListenerParams {
    #[schemars(with = "String")]
    pub subscription_id: Uuid,
}

#[derive(Serialize, Deserialize, Debug, Clone, PartialEq, JsonSchema, TS)]
#[serde(rename_all = "camelCase")]
#[serde(tag = "type", content = "data")]
pub enum InputItem {
    Text {
        text: String,
    },
    /// Pre‑encoded data: URI image.
    Image {
        image_url: String,
    },

    /// Local image path provided by the user.  This will be converted to an
    /// `Image` variant (base64 data URL) during request serialization.
    LocalImage {
        path: PathBuf,
    },
}

/// Generates an `enum ServerRequest` where each variant is a request that the
/// server can send to the client along with the corresponding params and
/// response types. It also generates helper types used by the app/server
/// infrastructure (payload enum, request constructor, and export helpers).
macro_rules! server_request_definitions {
    (
        $(
            $(#[$variant_meta:meta])*
            $variant:ident
        ),* $(,)?
    ) => {
        paste! {
            /// Request initiated from the server and sent to the client.
            #[derive(Serialize, Deserialize, Debug, Clone, PartialEq, JsonSchema, TS)]
            #[serde(tag = "method", rename_all = "camelCase")]
            pub enum ServerRequest {
                $(
                    $(#[$variant_meta])*
                    $variant {
                        #[serde(rename = "id")]
                        request_id: RequestId,
                        params: [<$variant Params>],
                    },
                )*
            }

            #[derive(Debug, Clone, PartialEq, JsonSchema)]
            pub enum ServerRequestPayload {
                $( $variant([<$variant Params>]), )*
            }

            impl ServerRequestPayload {
                pub fn request_with_id(self, request_id: RequestId) -> ServerRequest {
                    match self {
                        $(Self::$variant(params) => ServerRequest::$variant { request_id, params },)*
                    }
                }
            }
        }

        pub fn export_server_responses(
            out_dir: &::std::path::Path,
        ) -> ::std::result::Result<(), ::ts_rs::ExportError> {
            paste! {
                $(<[<$variant Response>] as ::ts_rs::TS>::export_all_to(out_dir)?;)*
            }
            Ok(())
        }

        pub fn export_server_response_schemas(
            out_dir: &::std::path::Path,
        ) -> ::anyhow::Result<()> {
            paste! {
                $(crate::export::write_json_schema::<[<$variant Response>]>(out_dir, stringify!([<$variant Response>]))?;)*
            }
            Ok(())
        }
    };
}

impl TryFrom<JSONRPCRequest> for ServerRequest {
    type Error = serde_json::Error;

    fn try_from(value: JSONRPCRequest) -> Result<Self, Self::Error> {
        serde_json::from_value(serde_json::to_value(value)?)
    }
}

server_request_definitions! {
    /// Request to approve a patch.
    ApplyPatchApproval,
    /// Request to exec a command.
    ExecCommandApproval,
}

#[derive(Serialize, Deserialize, Debug, Clone, PartialEq, JsonSchema, TS)]
#[serde(rename_all = "camelCase")]
pub struct ApplyPatchApprovalParams {
    pub conversation_id: ConversationId,
    /// Use to correlate this with [codex_core::protocol::PatchApplyBeginEvent]
    /// and [codex_core::protocol::PatchApplyEndEvent].
    pub call_id: String,
    pub file_changes: HashMap<PathBuf, FileChange>,
    /// Optional explanatory reason (e.g. request for extra write access).
    #[serde(skip_serializing_if = "Option::is_none")]
    pub reason: Option<String>,
    /// When set, the agent is asking the user to allow writes under this root
    /// for the remainder of the session (unclear if this is honored today).
    #[serde(skip_serializing_if = "Option::is_none")]
    pub grant_root: Option<PathBuf>,
}

#[derive(Serialize, Deserialize, Debug, Clone, PartialEq, JsonSchema, TS)]
#[serde(rename_all = "camelCase")]
pub struct ExecCommandApprovalParams {
    pub conversation_id: ConversationId,
    /// Use to correlate this with [codex_core::protocol::ExecCommandBeginEvent]
    /// and [codex_core::protocol::ExecCommandEndEvent].
    pub call_id: String,
    pub command: Vec<String>,
    pub cwd: PathBuf,
    #[serde(skip_serializing_if = "Option::is_none")]
    pub reason: Option<String>,
    #[serde(skip_serializing_if = "Option::is_none")]
    pub risk: Option<SandboxCommandAssessment>,
    pub parsed_cmd: Vec<ParsedCommand>,
}

#[derive(Serialize, Deserialize, Debug, Clone, PartialEq, JsonSchema, TS)]
pub struct ExecCommandApprovalResponse {
    pub decision: ReviewDecision,
}

#[derive(Serialize, Deserialize, Debug, Clone, PartialEq, JsonSchema, TS)]
pub struct ApplyPatchApprovalResponse {
    pub decision: ReviewDecision,
}

#[derive(Serialize, Deserialize, Debug, Clone, PartialEq, JsonSchema, TS)]
#[serde(rename_all = "camelCase")]
#[ts(rename_all = "camelCase")]
pub struct FuzzyFileSearchParams {
    pub query: String,
    pub roots: Vec<String>,
    // if provided, will cancel any previous request that used the same value
    #[serde(skip_serializing_if = "Option::is_none")]
    pub cancellation_token: Option<String>,
}

/// Superset of [`codex_file_search::FileMatch`]
#[derive(Serialize, Deserialize, Debug, Clone, PartialEq, JsonSchema, TS)]
pub struct FuzzyFileSearchResult {
    pub root: String,
    pub path: String,
    pub file_name: String,
    pub score: u32,
    #[serde(skip_serializing_if = "Option::is_none")]
    pub indices: Option<Vec<u32>>,
}

#[derive(Serialize, Deserialize, Debug, Clone, PartialEq, JsonSchema, TS)]
pub struct FuzzyFileSearchResponse {
    pub files: Vec<FuzzyFileSearchResult>,
}

#[derive(Serialize, Deserialize, Debug, Clone, PartialEq, JsonSchema, TS)]
#[serde(rename_all = "camelCase")]
pub struct LoginChatGptCompleteNotification {
    #[schemars(with = "String")]
    pub login_id: Uuid,
    pub success: bool,
    #[serde(skip_serializing_if = "Option::is_none")]
    pub error: Option<String>,
}

#[derive(Serialize, Deserialize, Debug, Clone, JsonSchema, TS)]
#[serde(rename_all = "camelCase")]
pub struct SessionConfiguredNotification {
    /// Name left as session_id instead of conversation_id for backwards compatibility.
    pub session_id: ConversationId,

    /// Tell the client what model is being queried.
    pub model: String,

    /// The effort the model is putting into reasoning about the user's request.
    #[serde(skip_serializing_if = "Option::is_none")]
    pub reasoning_effort: Option<ReasoningEffort>,

    /// Identifier of the history log file (inode on Unix, 0 otherwise).
    pub history_log_id: u64,

    /// Current number of entries in the history log.
    #[ts(type = "number")]
    pub history_entry_count: usize,

    /// Optional initial messages (as events) for resumed sessions.
    /// When present, UIs can use these to seed the history.
    #[serde(skip_serializing_if = "Option::is_none")]
    pub initial_messages: Option<Vec<EventMsg>>,

    pub rollout_path: PathBuf,
}

#[derive(Serialize, Deserialize, Debug, Clone, PartialEq, JsonSchema, TS)]
#[serde(rename_all = "camelCase")]
pub struct AuthStatusChangeNotification {
    /// Current authentication method; omitted if signed out.
    #[serde(skip_serializing_if = "Option::is_none")]
    pub auth_method: Option<AuthMode>,
}

/// Notification sent from the server to the client.
#[derive(Serialize, Deserialize, Debug, Clone, JsonSchema, TS, Display)]
#[serde(tag = "method", content = "params", rename_all = "camelCase")]
#[strum(serialize_all = "camelCase")]
pub enum ServerNotification {
    /// NEW NOTIFICATIONS
    #[serde(rename = "account/rateLimits/updated")]
    #[ts(rename = "account/rateLimits/updated")]
    #[strum(serialize = "account/rateLimits/updated")]
    AccountRateLimitsUpdated(RateLimitSnapshot),

    /// DEPRECATED NOTIFICATIONS below
    /// Authentication status changed
    AuthStatusChange(AuthStatusChangeNotification),

    /// ChatGPT login flow completed
    LoginChatGptComplete(LoginChatGptCompleteNotification),

    /// The special session configured event for a new or resumed conversation.
    SessionConfigured(SessionConfiguredNotification),
}

impl ServerNotification {
    pub fn to_params(self) -> Result<serde_json::Value, serde_json::Error> {
        match self {
            ServerNotification::AccountRateLimitsUpdated(params) => serde_json::to_value(params),
            ServerNotification::AuthStatusChange(params) => serde_json::to_value(params),
            ServerNotification::LoginChatGptComplete(params) => serde_json::to_value(params),
            ServerNotification::SessionConfigured(params) => serde_json::to_value(params),
        }
    }
}

impl TryFrom<JSONRPCNotification> for ServerNotification {
    type Error = serde_json::Error;

    fn try_from(value: JSONRPCNotification) -> Result<Self, Self::Error> {
        serde_json::from_value(serde_json::to_value(value)?)
    }
}

/// Notification sent from the client to the server.
#[derive(Serialize, Deserialize, Debug, Clone, JsonSchema, TS, Display)]
#[serde(tag = "method", content = "params", rename_all = "camelCase")]
#[strum(serialize_all = "camelCase")]
pub enum ClientNotification {
    Initialized,
}

#[cfg(test)]
mod tests {
    use super::*;
    use anyhow::Result;
    use pretty_assertions::assert_eq;
    use serde_json::json;

    #[test]
    fn serialize_new_conversation() -> Result<()> {
        let request = ClientRequest::NewConversation {
            request_id: RequestId::Integer(42),
            params: NewConversationParams {
                model: Some("gpt-5-codex".to_string()),
                model_provider: None,
                profile: None,
                cwd: None,
                approval_policy: Some(AskForApproval::OnRequest),
                sandbox: None,
                config: None,
                base_instructions: None,
                include_apply_patch_tool: None,
                review_model: None,
            },
        };
        assert_eq!(
            json!({
                "method": "newConversation",
                "id": 42,
                "params": {
                    "model": "gpt-5-codex",
                    "approvalPolicy": "on-request"
                }
            }),
            serde_json::to_value(&request)?,
        );
        Ok(())
    }

    #[test]
    fn conversation_id_serializes_as_plain_string() -> Result<()> {
        let id = ConversationId::from_string("67e55044-10b1-426f-9247-bb680e5fe0c8")?;

        assert_eq!(
            json!("67e55044-10b1-426f-9247-bb680e5fe0c8"),
            serde_json::to_value(id)?
        );
        Ok(())
    }

    #[test]
    fn conversation_id_deserializes_from_plain_string() -> Result<()> {
        let id: ConversationId =
            serde_json::from_value(json!("67e55044-10b1-426f-9247-bb680e5fe0c8"))?;

        assert_eq!(
            ConversationId::from_string("67e55044-10b1-426f-9247-bb680e5fe0c8")?,
            id,
        );
        Ok(())
    }

    #[test]
    fn serialize_client_notification() -> Result<()> {
        let notification = ClientNotification::Initialized;
        // Note there is no "params" field for this notification.
        assert_eq!(
            json!({
                "method": "initialized",
            }),
            serde_json::to_value(&notification)?,
        );
        Ok(())
    }

    #[test]
    fn serialize_server_request() -> Result<()> {
        let conversation_id = ConversationId::from_string("67e55044-10b1-426f-9247-bb680e5fe0c8")?;
        let params = ExecCommandApprovalParams {
            conversation_id,
            call_id: "call-42".to_string(),
            command: vec!["echo".to_string(), "hello".to_string()],
            cwd: PathBuf::from("/tmp"),
            reason: Some("because tests".to_string()),
            risk: None,
            parsed_cmd: vec![ParsedCommand::Unknown {
                cmd: "echo hello".to_string(),
            }],
        };
        let request = ServerRequest::ExecCommandApproval {
            request_id: RequestId::Integer(7),
            params: params.clone(),
        };

        assert_eq!(
            json!({
                "method": "execCommandApproval",
                "id": 7,
                "params": {
                    "conversationId": "67e55044-10b1-426f-9247-bb680e5fe0c8",
                    "callId": "call-42",
                    "command": ["echo", "hello"],
                    "cwd": "/tmp",
                    "reason": "because tests",
                    "parsedCmd": [
                        {
                            "type": "unknown",
                            "cmd": "echo hello"
                        }
                    ]
                }
            }),
            serde_json::to_value(&request)?,
        );

        let payload = ServerRequestPayload::ExecCommandApproval(params);
        assert_eq!(payload.request_with_id(RequestId::Integer(7)), request);
        Ok(())
    }

    #[test]
    fn serialize_get_account_rate_limits() -> Result<()> {
        let request = ClientRequest::GetAccountRateLimits {
            request_id: RequestId::Integer(1),
            params: None,
        };
        assert_eq!(
            json!({
                "method": "account/rateLimits/read",
                "id": 1,
            }),
            serde_json::to_value(&request)?,
        );
        Ok(())
    }

    #[test]
    fn serialize_account_login_api_key() -> Result<()> {
        let request = ClientRequest::LoginAccount {
            request_id: RequestId::Integer(2),
            params: LoginAccountParams::ApiKey {
                api_key: "secret".to_string(),
            },
        };
        assert_eq!(
            json!({
                "method": "account/login",
                "id": 2,
                "params": {
                    "type": "apiKey",
                    "apiKey": "secret"
                }
            }),
            serde_json::to_value(&request)?,
        );
        Ok(())
    }

    #[test]
    fn serialize_account_login_chatgpt() -> Result<()> {
        let request = ClientRequest::LoginAccount {
            request_id: RequestId::Integer(3),
            params: LoginAccountParams::ChatGpt,
        };
        assert_eq!(
            json!({
                "method": "account/login",
                "id": 3,
                "params": {
                    "type": "chatgpt"
                }
            }),
            serde_json::to_value(&request)?,
        );
        Ok(())
    }

    #[test]
    fn serialize_account_logout() -> Result<()> {
        let request = ClientRequest::LogoutAccount {
            request_id: RequestId::Integer(4),
            params: None,
        };
        assert_eq!(
            json!({
                "method": "account/logout",
                "id": 4,
            }),
            serde_json::to_value(&request)?,
        );
        Ok(())
    }

    #[test]
    fn serialize_get_account() -> Result<()> {
        let request = ClientRequest::GetAccount {
            request_id: RequestId::Integer(5),
            params: None,
        };
        assert_eq!(
            json!({
                "method": "account/read",
                "id": 5,
            }),
            serde_json::to_value(&request)?,
        );
        Ok(())
    }

    #[test]
    fn account_serializes_fields_in_camel_case() -> Result<()> {
        let api_key = Account::ApiKey {
            api_key: "secret".to_string(),
        };
        assert_eq!(
            json!({
                "type": "apiKey",
                "apiKey": "secret",
            }),
            serde_json::to_value(&api_key)?,
        );

        let chatgpt = Account::ChatGpt {
            email: Some("user@example.com".to_string()),
            plan_type: PlanType::Plus,
        };
        assert_eq!(
            json!({
                "type": "chatgpt",
                "email": "user@example.com",
                "planType": "plus",
            }),
            serde_json::to_value(&chatgpt)?,
        );

        Ok(())
    }

    #[test]
    fn serialize_list_models() -> Result<()> {
        let request = ClientRequest::ListModels {
            request_id: RequestId::Integer(6),
            params: ListModelsParams::default(),
        };
        assert_eq!(
            json!({
                "method": "model/list",
                "id": 6,
                "params": {}
            }),
            serde_json::to_value(&request)?,
        );
        Ok(())
    }
}<|MERGE_RESOLUTION|>--- conflicted
+++ resolved
@@ -287,15 +287,13 @@
     #[serde(skip_serializing_if = "Option::is_none")]
     pub model: Option<String>,
 
-<<<<<<< HEAD
     /// Optional override for the review model name (e.g. "gpt-4o-mini").
     #[serde(skip_serializing_if = "Option::is_none")]
     pub review_model: Option<String>,
-=======
+  
     /// Override the model provider to use for this session.
     #[serde(skip_serializing_if = "Option::is_none")]
     pub model_provider: Option<String>,
->>>>>>> 060637b4
 
     /// Configuration profile from config.toml to specify default options.
     #[serde(skip_serializing_if = "Option::is_none")]

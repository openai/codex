use std::path::Path;
use std::process::Stdio;
use std::sync::atomic::AtomicI64;
use std::sync::atomic::Ordering;
use tokio::io::AsyncBufReadExt;
use tokio::io::AsyncWriteExt;
use tokio::io::BufReader;
use tokio::process::Child;
use tokio::process::ChildStdin;
use tokio::process::ChildStdout;

use anyhow::Context;
use assert_cmd::prelude::*;
use codex_mcp_server::CodexToolCallParam;
use codex_mcp_server::wire_format::AddConversationListenerParams;
use codex_mcp_server::wire_format::InterruptConversationParams;
use codex_mcp_server::wire_format::NewConversationParams;
use codex_mcp_server::wire_format::RemoveConversationListenerParams;
use codex_mcp_server::wire_format::SendUserMessageParams;
use codex_mcp_server::wire_format::SendUserTurnParams;

use mcp_types::CallToolRequestParams;
use mcp_types::ClientCapabilities;
use mcp_types::Implementation;
use mcp_types::InitializeRequestParams;
use mcp_types::JSONRPC_VERSION;
use mcp_types::JSONRPCMessage;
use mcp_types::JSONRPCNotification;
use mcp_types::JSONRPCRequest;
use mcp_types::JSONRPCResponse;
use mcp_types::ModelContextProtocolNotification;
use mcp_types::ModelContextProtocolRequest;
use mcp_types::RequestId;
use pretty_assertions::assert_eq;
use serde_json::json;
use std::process::Command as StdCommand;
use tokio::process::Command;

pub struct McpProcess {
    next_request_id: AtomicI64,
    /// Retain this child process until the client is dropped. The Tokio runtime
    /// will make a "best effort" to reap the process after it exits, but it is
    /// not a guarantee. See the `kill_on_drop` documentation for details.
    #[allow(dead_code)]
    process: Child,
    stdin: ChildStdin,
    stdout: BufReader<ChildStdout>,
}

impl McpProcess {
    pub async fn new(codex_home: &Path) -> anyhow::Result<Self> {
        // Use assert_cmd to locate the binary path and then switch to tokio::process::Command
        let std_cmd = StdCommand::cargo_bin("codex-mcp-server")
            .context("should find binary for codex-mcp-server")?;

        let program = std_cmd.get_program().to_owned();

        let mut cmd = Command::new(program);

        cmd.stdin(Stdio::piped());
        cmd.stdout(Stdio::piped());
        cmd.env("CODEX_HOME", codex_home);
        cmd.env("RUST_LOG", "debug");

        let mut process = cmd
            .kill_on_drop(true)
            .spawn()
            .context("codex-mcp-server proc should start")?;
        let stdin = process
            .stdin
            .take()
            .ok_or_else(|| anyhow::format_err!("mcp should have stdin fd"))?;
        let stdout = process
            .stdout
            .take()
            .ok_or_else(|| anyhow::format_err!("mcp should have stdout fd"))?;
        let stdout = BufReader::new(stdout);
        Ok(Self {
            next_request_id: AtomicI64::new(0),
            process,
            stdin,
            stdout,
        })
    }

    /// Performs the initialization handshake with the MCP server.
    pub async fn initialize(&mut self) -> anyhow::Result<()> {
        let request_id = self.next_request_id.fetch_add(1, Ordering::Relaxed);

        let params = InitializeRequestParams {
            capabilities: ClientCapabilities {
                elicitation: Some(json!({})),
                experimental: None,
                roots: None,
                sampling: None,
            },
            client_info: Implementation {
                name: "elicitation test".into(),
                title: Some("Elicitation Test".into()),
                version: "0.0.0".into(),
            },
            protocol_version: mcp_types::MCP_SCHEMA_VERSION.into(),
        };
        let params_value = serde_json::to_value(params)?;

        self.send_jsonrpc_message(JSONRPCMessage::Request(JSONRPCRequest {
            jsonrpc: JSONRPC_VERSION.into(),
            id: RequestId::Integer(request_id),
            method: mcp_types::InitializeRequest::METHOD.into(),
            params: Some(params_value),
        }))
        .await?;

        let initialized = self.read_jsonrpc_message().await?;
        assert_eq!(
            JSONRPCMessage::Response(JSONRPCResponse {
                jsonrpc: JSONRPC_VERSION.into(),
                id: RequestId::Integer(request_id),
                result: json!({
                    "capabilities": {
                        "tools": {
                            "listChanged": true
                        },
                    },
                    "serverInfo": {
                        "name": "codex-mcp-server",
                        "title": "Codex",
                        "version": "0.0.0"
                    },
                    "protocolVersion": mcp_types::MCP_SCHEMA_VERSION
                })
            }),
            initialized
        );

        // Send notifications/initialized to ack the response.
        self.send_jsonrpc_message(JSONRPCMessage::Notification(JSONRPCNotification {
            jsonrpc: JSONRPC_VERSION.into(),
            method: mcp_types::InitializedNotification::METHOD.into(),
            params: None,
        }))
        .await?;

        Ok(())
    }

    /// Returns the id used to make the request so it can be used when
    /// correlating notifications.
    pub async fn send_codex_tool_call(
        &mut self,
        params: CodexToolCallParam,
    ) -> anyhow::Result<i64> {
        let codex_tool_call_params = CallToolRequestParams {
            name: "codex".to_string(),
            arguments: Some(serde_json::to_value(params)?),
        };
        self.send_request(
            mcp_types::CallToolRequest::METHOD,
            Some(serde_json::to_value(codex_tool_call_params)?),
        )
        .await
    }

    // ---------------------------------------------------------------------
    // Codex JSON-RPC (non-tool) helpers
    // ---------------------------------------------------------------------

    /// Send a `newConversation` JSON-RPC request.
    pub async fn send_new_conversation_request(
        &mut self,
        params: NewConversationParams,
    ) -> anyhow::Result<i64> {
        let params = Some(serde_json::to_value(params)?);
        self.send_request("newConversation", params).await
    }

    /// Send an `addConversationListener` JSON-RPC request.
    pub async fn send_add_conversation_listener_request(
        &mut self,
        params: AddConversationListenerParams,
    ) -> anyhow::Result<i64> {
        let params = Some(serde_json::to_value(params)?);
        self.send_request("addConversationListener", params).await
    }

    /// Send a `sendUserMessage` JSON-RPC request with a single text item.
    pub async fn send_send_user_message_request(
        &mut self,
        params: SendUserMessageParams,
    ) -> anyhow::Result<i64> {
        // Wire format expects variants in camelCase; text item uses external tagging.
        let params = Some(serde_json::to_value(params)?);
        self.send_request("sendUserMessage", params).await
    }

    /// Send a `removeConversationListener` JSON-RPC request.
    pub async fn send_remove_conversation_listener_request(
        &mut self,
        params: RemoveConversationListenerParams,
    ) -> anyhow::Result<i64> {
        let params = Some(serde_json::to_value(params)?);
        self.send_request("removeConversationListener", params)
            .await
    }

    /// Send a `sendUserTurn` JSON-RPC request.
    pub async fn send_send_user_turn_request(
        &mut self,
        params: SendUserTurnParams,
    ) -> anyhow::Result<i64> {
        let params = Some(serde_json::to_value(params)?);
        self.send_request("sendUserTurn", params).await
    }

    pub async fn send_interrupt_conversation_request(
        &mut self,
        params: InterruptConversationParams,
    ) -> anyhow::Result<i64> {
        let params = Some(serde_json::to_value(params)?);
        self.send_request("interruptConversation", params).await
    }

    async fn send_request(
        &mut self,
        method: &str,
        params: Option<serde_json::Value>,
    ) -> anyhow::Result<i64> {
        let request_id = self.next_request_id.fetch_add(1, Ordering::Relaxed);

        let message = JSONRPCMessage::Request(JSONRPCRequest {
            jsonrpc: JSONRPC_VERSION.into(),
            id: RequestId::Integer(request_id),
            method: method.to_string(),
            params,
        });
        self.send_jsonrpc_message(message).await?;
        Ok(request_id)
    }

    pub async fn send_response(
        &mut self,
        id: RequestId,
        result: serde_json::Value,
    ) -> anyhow::Result<()> {
        self.send_jsonrpc_message(JSONRPCMessage::Response(JSONRPCResponse {
            jsonrpc: JSONRPC_VERSION.into(),
            id,
            result,
        }))
        .await
    }

    async fn send_jsonrpc_message(&mut self, message: JSONRPCMessage) -> anyhow::Result<()> {
        let payload = serde_json::to_string(&message)?;
        self.stdin.write_all(payload.as_bytes()).await?;
        self.stdin.write_all(b"\n").await?;
        self.stdin.flush().await?;
        Ok(())
    }

    async fn read_jsonrpc_message(&mut self) -> anyhow::Result<JSONRPCMessage> {
        let mut line = String::new();
        self.stdout.read_line(&mut line).await?;
        let message = serde_json::from_str::<JSONRPCMessage>(&line)?;
        Ok(message)
    }
    pub async fn read_stream_until_request_message(&mut self) -> anyhow::Result<JSONRPCRequest> {
        loop {
            let message = self.read_jsonrpc_message().await?;
            eprint!("message: {message:?}");

            match message {
                JSONRPCMessage::Notification(_) => {
                    eprintln!("notification: {message:?}");
                }
                JSONRPCMessage::Request(jsonrpc_request) => {
                    return Ok(jsonrpc_request);
                }
                JSONRPCMessage::Error(_) => {
                    anyhow::bail!("unexpected JSONRPCMessage::Error: {message:?}");
                }
                JSONRPCMessage::Response(_) => {
                    anyhow::bail!("unexpected JSONRPCMessage::Response: {message:?}");
                }
            }
        }
    }

    pub async fn read_stream_until_response_message(
        &mut self,
        request_id: RequestId,
    ) -> anyhow::Result<JSONRPCResponse> {
        loop {
            let message = self.read_jsonrpc_message().await?;
            eprint!("message: {message:?}");

            match message {
                JSONRPCMessage::Notification(_) => {
                    eprintln!("notification: {message:?}");
                }
                JSONRPCMessage::Request(_) => {
                    anyhow::bail!("unexpected JSONRPCMessage::Request: {message:?}");
                }
                JSONRPCMessage::Error(_) => {
                    anyhow::bail!("unexpected JSONRPCMessage::Error: {message:?}");
                }
                JSONRPCMessage::Response(jsonrpc_response) => {
                    if jsonrpc_response.id == request_id {
                        return Ok(jsonrpc_response);
                    }
                }
            }
        }
    }

    pub async fn read_stream_until_error_message(
<<<<<<< HEAD
        &mut self,
        request_id: RequestId,
    ) -> anyhow::Result<mcp_types::JSONRPCError> {
        loop {
            let message = self.read_jsonrpc_message().await?;
            eprint!("message: {message:?}");

            match message {
                JSONRPCMessage::Notification(_) => {
                    eprintln!("notification: {message:?}");
                }
                JSONRPCMessage::Request(_) => {
                    anyhow::bail!("unexpected JSONRPCMessage::Request: {message:?}");
                }
                JSONRPCMessage::Response(_) => {
                    // Keep scanning; we're waiting for an error with matching id.
                }
                JSONRPCMessage::Error(err) => {
                    if err.id == request_id {
                        return Ok(err);
                    }
                }
            }
        }
    }

    pub async fn read_stream_until_notification_message(
=======
>>>>>>> 538fa740
        &mut self,
        request_id: RequestId,
    ) -> anyhow::Result<mcp_types::JSONRPCError> {
        loop {
            let message = self.read_jsonrpc_message().await?;
            eprint!("message: {message:?}");

            match message {
                JSONRPCMessage::Notification(_) => {
                    eprintln!("notification: {message:?}");
                }
                JSONRPCMessage::Request(_) => {
                    anyhow::bail!("unexpected JSONRPCMessage::Request: {message:?}");
                }
                JSONRPCMessage::Response(_) => {
                    // Keep scanning; we're waiting for an error with matching id.
                }
                JSONRPCMessage::Error(err) => {
                    if err.id == request_id {
                        return Ok(err);
                    }
                }
            }
        }
    }

    pub async fn read_stream_until_notification_message(
        &mut self,
        method: &str,
    ) -> anyhow::Result<JSONRPCNotification> {
        loop {
            let message = self.read_jsonrpc_message().await?;
            eprint!("message: {message:?}");

            match message {
                JSONRPCMessage::Notification(notification) => {
                    if notification.method == method {
                        return Ok(notification);
                    }
                }
                JSONRPCMessage::Request(_) => {
                    anyhow::bail!("unexpected JSONRPCMessage::Request: {message:?}");
                }
                JSONRPCMessage::Error(_) => {
                    anyhow::bail!("unexpected JSONRPCMessage::Error: {message:?}");
                }
                JSONRPCMessage::Response(_) => {
                    anyhow::bail!("unexpected JSONRPCMessage::Response: {message:?}");
                }
            }
        }
    }

    /// Reads notifications until a legacy TaskComplete event is observed:
    /// Method "codex/event" with params.msg.type == "task_complete".
    pub async fn read_stream_until_legacy_task_complete_notification(
        &mut self,
    ) -> anyhow::Result<JSONRPCNotification> {
        loop {
            let message = self.read_jsonrpc_message().await?;
            eprint!("message: {message:?}");

            match message {
                JSONRPCMessage::Notification(notification) => {
                    let is_match = if notification.method == "codex/event" {
                        if let Some(params) = &notification.params {
                            params
                                .get("msg")
                                .and_then(|m| m.get("type"))
                                .and_then(|t| t.as_str())
                                == Some("task_complete")
                        } else {
                            false
                        }
                    } else {
                        false
                    };

                    if is_match {
                        return Ok(notification);
                    }
                }
                JSONRPCMessage::Request(_) => {
                    anyhow::bail!("unexpected JSONRPCMessage::Request: {message:?}");
                }
                JSONRPCMessage::Error(_) => {
                    anyhow::bail!("unexpected JSONRPCMessage::Error: {message:?}");
                }
                JSONRPCMessage::Response(_) => {
                    anyhow::bail!("unexpected JSONRPCMessage::Response: {message:?}");
                }
            }
        }
    }
}<|MERGE_RESOLUTION|>--- conflicted
+++ resolved
@@ -314,36 +314,6 @@
     }
 
     pub async fn read_stream_until_error_message(
-<<<<<<< HEAD
-        &mut self,
-        request_id: RequestId,
-    ) -> anyhow::Result<mcp_types::JSONRPCError> {
-        loop {
-            let message = self.read_jsonrpc_message().await?;
-            eprint!("message: {message:?}");
-
-            match message {
-                JSONRPCMessage::Notification(_) => {
-                    eprintln!("notification: {message:?}");
-                }
-                JSONRPCMessage::Request(_) => {
-                    anyhow::bail!("unexpected JSONRPCMessage::Request: {message:?}");
-                }
-                JSONRPCMessage::Response(_) => {
-                    // Keep scanning; we're waiting for an error with matching id.
-                }
-                JSONRPCMessage::Error(err) => {
-                    if err.id == request_id {
-                        return Ok(err);
-                    }
-                }
-            }
-        }
-    }
-
-    pub async fn read_stream_until_notification_message(
-=======
->>>>>>> 538fa740
         &mut self,
         request_id: RequestId,
     ) -> anyhow::Result<mcp_types::JSONRPCError> {

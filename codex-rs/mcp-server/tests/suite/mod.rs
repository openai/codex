--- conflicted
+++ resolved
@@ -9,8 +9,5 @@
 mod list_resume;
 mod login;
 mod send_message;
-<<<<<<< HEAD
 mod user_agent;
-=======
-mod simple_compat_test;
->>>>>>> 187a711e
+mod simple_compat_test;
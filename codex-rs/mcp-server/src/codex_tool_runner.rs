//! Asynchronous worker that executes a **Codex** tool-call inside a spawned
//! Tokio task. Separated from `message_processor.rs` to keep that file small
//! and to make future feature-growth easier to manage.

use std::collections::HashMap;
use std::sync::Arc;

use crate::exec_approval::handle_exec_approval_request;
use crate::outgoing_message::OutgoingMessageSender;
use crate::outgoing_message::OutgoingNotificationMeta;
use crate::patch_approval::handle_patch_approval_request;
use codex_core::CodexConversation;
use codex_core::ConversationManager;
use codex_core::NewConversation;
use codex_core::config::Config as CodexConfig;
use codex_core::protocol::AgentMessageEvent;
use codex_core::protocol::ApplyPatchApprovalRequestEvent;
use codex_core::protocol::Event;
use codex_core::protocol::EventMsg;
use codex_core::protocol::ExecApprovalRequestEvent;
use codex_core::protocol::InputItem;
use codex_core::protocol::Op;
use codex_core::protocol::Submission;
use codex_core::protocol::TaskCompleteEvent;
use codex_protocol::mcp_protocol::ConversationId;
use mcp_types::CallToolResult;
use mcp_types::ContentBlock;
use mcp_types::RequestId;
use mcp_types::TextContent;
use serde_json::json;
use tokio::sync::Mutex;
<<<<<<< HEAD
=======

use crate::exec_approval::handle_exec_approval_request;
use crate::outgoing_message::OutgoingMessageSender;
use crate::outgoing_message::OutgoingNotificationMeta;
use crate::patch_approval::handle_patch_approval_request;
>>>>>>> c8fab513

pub(crate) const INVALID_PARAMS_ERROR_CODE: i64 = -32602;

/// Run a complete Codex session and stream events back to the client.
///
/// On completion (success or error) the function sends the appropriate
/// `tools/call` response so the LLM can continue the conversation.
pub async fn run_codex_tool_session(
    id: RequestId,
    initial_prompt: String,
    config: CodexConfig,
    outgoing: Arc<OutgoingMessageSender>,
    conversation_manager: Arc<ConversationManager>,
    running_requests_id_to_codex_uuid: Arc<Mutex<HashMap<RequestId, ConversationId>>>,
) {
    let NewConversation {
        conversation_id,
        conversation,
        session_configured,
    } = match conversation_manager.new_conversation(config).await {
        Ok(res) => res,
        Err(e) => {
            let result = CallToolResult {
                content: vec![ContentBlock::TextContent(TextContent {
                    r#type: "text".to_string(),
                    text: format!("Failed to start Codex session: {e}"),
                    annotations: None,
                })],
                is_error: Some(true),
                structured_content: None,
            };
            outgoing.send_response(id.clone(), result).await;
            return;
        }
    };

    let session_configured_event = Event {
        // Use a fake id value for now.
        id: "".to_string(),
        msg: EventMsg::SessionConfigured(session_configured.clone()),
    };
    outgoing
        .send_event_as_notification(
            &session_configured_event,
            Some(OutgoingNotificationMeta::new(Some(id.clone()))),
        )
        .await;

    // Use the original MCP request ID as the `sub_id` for the Codex submission so that
    // any events emitted for this tool-call can be correlated with the
    // originating `tools/call` request.
    let sub_id = match &id {
        RequestId::String(s) => s.clone(),
        RequestId::Integer(n) => n.to_string(),
    };
    running_requests_id_to_codex_uuid
        .lock()
        .await
        .insert(id.clone(), conversation_id);
    let submission = Submission {
        id: sub_id.clone(),
        op: Op::UserInput {
            items: vec![InputItem::Text {
                text: initial_prompt.clone(),
            }],
        },
    };

    if let Err(e) = conversation.submit_with_id(submission).await {
        tracing::error!("Failed to submit initial prompt: {e}");
        // unregister the id so we don't keep it in the map
        running_requests_id_to_codex_uuid.lock().await.remove(&id);
        return;
    }

    run_codex_tool_session_inner(
        conversation,
        outgoing,
        id,
        running_requests_id_to_codex_uuid,
    )
    .await;
}

pub async fn run_codex_tool_session_reply(
    conversation: Arc<CodexConversation>,
    outgoing: Arc<OutgoingMessageSender>,
    request_id: RequestId,
    prompt: String,
    running_requests_id_to_codex_uuid: Arc<Mutex<HashMap<RequestId, ConversationId>>>,
<<<<<<< HEAD
    session_id: ConversationId,
=======
    conversation_id: ConversationId,
>>>>>>> c8fab513
) {
    running_requests_id_to_codex_uuid
        .lock()
        .await
        .insert(request_id.clone(), conversation_id);
    if let Err(e) = conversation
        .submit(Op::UserInput {
            items: vec![InputItem::Text { text: prompt }],
        })
        .await
    {
        tracing::error!("Failed to submit user input: {e}");
        // unregister the id so we don't keep it in the map
        running_requests_id_to_codex_uuid
            .lock()
            .await
            .remove(&request_id);
        return;
    }

    run_codex_tool_session_inner(
        conversation,
        outgoing,
        request_id,
        running_requests_id_to_codex_uuid,
    )
    .await;
}

async fn run_codex_tool_session_inner(
    codex: Arc<CodexConversation>,
    outgoing: Arc<OutgoingMessageSender>,
    request_id: RequestId,
    running_requests_id_to_codex_uuid: Arc<Mutex<HashMap<RequestId, ConversationId>>>,
) {
    let request_id_str = match &request_id {
        RequestId::String(s) => s.clone(),
        RequestId::Integer(n) => n.to_string(),
    };

    // Stream events until the task needs to pause for user interaction or
    // completes.
    loop {
        match codex.next_event().await {
            Ok(event) => {
                outgoing
                    .send_event_as_notification(
                        &event,
                        Some(OutgoingNotificationMeta::new(Some(request_id.clone()))),
                    )
                    .await;

                match event.msg {
                    EventMsg::ExecApprovalRequest(ExecApprovalRequestEvent {
                        command,
                        cwd,
                        call_id,
                        reason: _,
                    }) => {
                        handle_exec_approval_request(
                            command,
                            cwd,
                            outgoing.clone(),
                            codex.clone(),
                            request_id.clone(),
                            request_id_str.clone(),
                            event.id.clone(),
                            call_id,
                        )
                        .await;
                        continue;
                    }
                    EventMsg::Error(err_event) => {
                        // Return a response to conclude the tool call when the Codex session reports an error (e.g., interruption).
                        let result = json!({
                            "error": err_event.message,
                        });
                        outgoing.send_response(request_id.clone(), result).await;
                        break;
                    }
                    EventMsg::ApplyPatchApprovalRequest(ApplyPatchApprovalRequestEvent {
                        call_id,
                        reason,
                        grant_root,
                        changes,
                    }) => {
                        handle_patch_approval_request(
                            call_id,
                            reason,
                            grant_root,
                            changes,
                            outgoing.clone(),
                            codex.clone(),
                            request_id.clone(),
                            request_id_str.clone(),
                            event.id.clone(),
                        )
                        .await;
                        continue;
                    }
                    EventMsg::TaskComplete(TaskCompleteEvent { last_agent_message }) => {
                        let text = match last_agent_message {
                            Some(msg) => msg.clone(),
                            None => "".to_string(),
                        };
                        let result = CallToolResult {
                            content: vec![ContentBlock::TextContent(TextContent {
                                r#type: "text".to_string(),
                                text,
                                annotations: None,
                            })],
                            is_error: None,
                            structured_content: None,
                        };
                        outgoing.send_response(request_id.clone(), result).await;
                        // unregister the id so we don't keep it in the map
                        running_requests_id_to_codex_uuid
                            .lock()
                            .await
                            .remove(&request_id);
                        break;
                    }
                    EventMsg::SessionConfigured(_) => {
                        tracing::error!("unexpected SessionConfigured event");
                    }
                    EventMsg::AgentMessageDelta(_) => {
                        // TODO: think how we want to support this in the MCP
                    }
                    EventMsg::AgentReasoningDelta(_) => {
                        // TODO: think how we want to support this in the MCP
                    }
                    EventMsg::AgentMessage(AgentMessageEvent { .. }) => {
                        // TODO: think how we want to support this in the MCP
                    }
                    EventMsg::AgentReasoningRawContent(_)
                    | EventMsg::AgentReasoningRawContentDelta(_)
                    | EventMsg::TaskStarted(_)
                    | EventMsg::TokenCount(_)
                    | EventMsg::AgentReasoning(_)
                    | EventMsg::AgentReasoningSectionBreak(_)
                    | EventMsg::McpToolCallBegin(_)
                    | EventMsg::McpToolCallEnd(_)
                    | EventMsg::McpListToolsResponse(_)
                    | EventMsg::ListCustomPromptsResponse(_)
                    | EventMsg::ExecCommandBegin(_)
                    | EventMsg::ExecCommandOutputDelta(_)
                    | EventMsg::ExecCommandEnd(_)
                    | EventMsg::BackgroundEvent(_)
                    | EventMsg::StreamError(_)
                    | EventMsg::PatchApplyBegin(_)
                    | EventMsg::PatchApplyEnd(_)
                    | EventMsg::TurnDiff(_)
                    | EventMsg::WebSearchBegin(_)
                    | EventMsg::WebSearchEnd(_)
                    | EventMsg::GetHistoryEntryResponse(_)
                    | EventMsg::PlanUpdate(_)
                    | EventMsg::TurnAborted(_)
                    | EventMsg::ConversationHistory(_)
                    | EventMsg::UserMessage(_)
                    | EventMsg::ShutdownComplete => {
                        // For now, we do not do anything extra for these
                        // events. Note that
                        // send(codex_event_to_notification(&event)) above has
                        // already dispatched these events as notifications,
                        // though we may want to do give different treatment to
                        // individual events in the future.
                    }
                }
            }
            Err(e) => {
                let result = CallToolResult {
                    content: vec![ContentBlock::TextContent(TextContent {
                        r#type: "text".to_string(),
                        text: format!("Codex runtime error: {e}"),
                        annotations: None,
                    })],
                    is_error: Some(true),
                    // TODO(mbolin): Could present the error in a more
                    // structured way.
                    structured_content: None,
                };
                outgoing.send_response(request_id.clone(), result).await;
                break;
            }
        }
    }
}<|MERGE_RESOLUTION|>--- conflicted
+++ resolved
@@ -29,14 +29,6 @@
 use mcp_types::TextContent;
 use serde_json::json;
 use tokio::sync::Mutex;
-<<<<<<< HEAD
-=======
-
-use crate::exec_approval::handle_exec_approval_request;
-use crate::outgoing_message::OutgoingMessageSender;
-use crate::outgoing_message::OutgoingNotificationMeta;
-use crate::patch_approval::handle_patch_approval_request;
->>>>>>> c8fab513
 
 pub(crate) const INVALID_PARAMS_ERROR_CODE: i64 = -32602;
 
@@ -127,11 +119,7 @@
     request_id: RequestId,
     prompt: String,
     running_requests_id_to_codex_uuid: Arc<Mutex<HashMap<RequestId, ConversationId>>>,
-<<<<<<< HEAD
-    session_id: ConversationId,
-=======
     conversation_id: ConversationId,
->>>>>>> c8fab513
 ) {
     running_requests_id_to_codex_uuid
         .lock()

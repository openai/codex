--- conflicted
+++ resolved
@@ -54,16 +54,11 @@
         config: Arc<Config>,
     ) -> Self {
         let outgoing = Arc::new(outgoing);
-<<<<<<< HEAD
         let auth_manager = AuthManager::shared(
             config.codex_home.clone(),
             AuthMode::ApiKey,
             config.responses_originator_header.clone(),
         );
-=======
-        let auth_manager =
-            AuthManager::shared(config.codex_home.clone(), config.preferred_auth_method);
->>>>>>> 5eab4c7a
         let conversation_manager = Arc::new(ConversationManager::new(auth_manager.clone()));
         let codex_message_processor = CodexMessageProcessor::new(
             auth_manager,
@@ -502,11 +497,7 @@
         let outgoing = self.outgoing.clone();
         let running_requests_id_to_codex_uuid = self.running_requests_id_to_codex_uuid.clone();
 
-        let codex = match self
-            .conversation_manager
-            .get_conversation(codex_protocol::mcp_protocol::ConversationId(session_id))
-            .await
-        {
+        let codex = match self.conversation_manager.get_conversation(session_id).await {
             Ok(c) => c,
             Err(_) => {
                 tracing::warn!("Session not found for session_id: {session_id}");
@@ -588,11 +579,7 @@
         tracing::info!("session_id: {session_id}");
 
         // Obtain the Codex conversation from the server.
-        let codex_arc = match self
-            .conversation_manager
-            .get_conversation(codex_protocol::mcp_protocol::ConversationId(session_id))
-            .await
-        {
+        let codex_arc = match self.conversation_manager.get_conversation(session_id).await {
             Ok(c) => c,
             Err(_) => {
                 tracing::warn!("Session not found for session_id: {session_id}");

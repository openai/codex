# Codex CLI (Rust Implementation)

We provide Codex CLI as a standalone, native executable to ensure a zero-dependency install.

## Installing Codex

Today, the easiest way to install Codex is via `npm`:

```shell
npm i -g @openai/codex
codex
```

You can also install via Homebrew (`brew install --cask codex`) or download a platform-specific release directly from our [GitHub Releases](https://github.com/openai/codex/releases).

## Documentation quickstart

- First run with Codex? Follow the walkthrough in [`docs/getting-started.md`](../docs/getting-started.md) for prompts, keyboard shortcuts, and session management.
- Already shipping with Codex and want deeper control? Jump to [`docs/advanced.md`](../docs/advanced.md) and the configuration reference at [`docs/config.md`](../docs/config.md).

## What's new in the Rust CLI

The Rust implementation is now the maintained Codex CLI and serves as the default experience. It includes a number of features that the legacy TypeScript CLI never supported.

### Config

Codex supports a rich set of configuration options. Note that the Rust CLI uses `config.toml` instead of `config.json`. See [`docs/config.md`](../docs/config.md) for details.

### Model Context Protocol Support

#### MCP client

Codex CLI functions as an MCP client that allows the Codex CLI and IDE extension to connect to MCP servers on startup. See the [`configuration documentation`](../docs/config.md#mcp_servers) for details.

#### MCP server (experimental)

Codex can be launched as an MCP _server_ by running `codex mcp-server`. This allows _other_ MCP clients to use Codex as a tool for another agent.

Use the [`@modelcontextprotocol/inspector`](https://github.com/modelcontextprotocol/inspector) to try it out:

```shell
npx @modelcontextprotocol/inspector codex mcp-server
```

Use `codex mcp` to add/list/get/remove MCP server launchers defined in `config.toml`, and `codex mcp-server` to run the MCP server directly.

### Notifications

You can enable notifications by configuring a script that is run whenever the agent finishes a turn. The [notify documentation](../docs/config.md#notify) includes a detailed example that explains how to get desktop notifications via [terminal-notifier](https://github.com/julienXX/terminal-notifier) on macOS.

### `codex exec` to run Codex programmatically/non-interactively

To run Codex non-interactively, run `codex exec PROMPT` (you can also pass the prompt via `stdin`) and Codex will work on your task until it decides that it is done and exits. Output is printed to the terminal directly. You can set the `RUST_LOG` environment variable to see more about what's going on.

<<<<<<< HEAD
### Use `@` for file search

Typing `@` triggers a fuzzy-filename search over the workspace root. Use up/down to select among the results and Tab or Enter to replace the `@` with the selected path. You can use Esc to cancel the search.

### Esc–Esc to edit a previous message

When the chat composer is empty, press Esc to prime “backtrack” mode. Press Esc again to open a transcript preview highlighting the last user message; press Esc repeatedly to step to older user messages. Press Enter to confirm and Codex will fork the conversation from that point, trim the visible transcript accordingly, and pre‑fill the composer with the selected user message so you can edit and resubmit it.

In the transcript preview, the footer shows an `Esc edit prev` hint while editing is active.

### `--cd`/`-C` flag

Sometimes it is not convenient to `cd` to the directory you want Codex to use as the "working root" before running Codex. Fortunately, `codex` supports a `--cd` option so you can specify whatever folder you want. You can confirm that Codex is honoring `--cd` by double-checking the **workdir** it reports in the TUI at the start of a new session.

### `--add-dir` flag

Need to work across multiple projects? Pass `--add-dir` one or more times to expose extra directories as writable roots for the current session while keeping the main working directory unchanged. For example:

```shell
codex --cd apps/frontend --add-dir ../backend --add-dir ../shared
```

Codex can now inspect and edit files in each listed directory without leaving the primary workspace. The flag only applies when the effective sandbox mode permits custom writable roots (e.g. `workspace-write` or `danger-full-access`).

### Shell completions

Generate shell completion scripts via:

```shell
codex completion bash
codex completion zsh
codex completion fish
```

=======
>>>>>>> 049a61bc
### Experimenting with the Codex Sandbox

To test to see what happens when a command is run under the sandbox provided by Codex, we provide the following subcommands in Codex CLI:

```
# macOS
codex sandbox macos [--full-auto] [COMMAND]...

# Linux
codex sandbox linux [--full-auto] [COMMAND]...

# Legacy aliases
codex debug seatbelt [--full-auto] [COMMAND]...
codex debug landlock [--full-auto] [COMMAND]...
```

### Selecting a sandbox policy via `--sandbox`

The Rust CLI exposes a dedicated `--sandbox` (`-s`) flag that lets you pick the sandbox policy **without** having to reach for the generic `-c/--config` option:

```shell
# Run Codex with the default, read-only sandbox
codex --sandbox read-only

# Allow the agent to write within the current workspace while still blocking network access
codex --sandbox workspace-write

# Danger! Disable sandboxing entirely (only do this if you are already running in a container or other isolated env)
codex --sandbox danger-full-access
```

The same setting can be persisted in `~/.codex/config.toml` via the top-level `sandbox_mode = "MODE"` key, e.g. `sandbox_mode = "workspace-write"`.

## Code Organization

This folder is the root of a Cargo workspace. It contains quite a bit of experimental code, but here are the key crates:

- [`core/`](./core) contains the business logic for Codex. Ultimately, we hope this to be a library crate that is generally useful for building other Rust/native applications that use Codex.
- [`exec/`](./exec) "headless" CLI for use in automation.
- [`tui/`](./tui) CLI that launches a fullscreen TUI built with [Ratatui](https://ratatui.rs/).
- [`cli/`](./cli) CLI multitool that provides the aforementioned CLIs via subcommands.<|MERGE_RESOLUTION|>--- conflicted
+++ resolved
@@ -52,43 +52,6 @@
 
 To run Codex non-interactively, run `codex exec PROMPT` (you can also pass the prompt via `stdin`) and Codex will work on your task until it decides that it is done and exits. Output is printed to the terminal directly. You can set the `RUST_LOG` environment variable to see more about what's going on.
 
-<<<<<<< HEAD
-### Use `@` for file search
-
-Typing `@` triggers a fuzzy-filename search over the workspace root. Use up/down to select among the results and Tab or Enter to replace the `@` with the selected path. You can use Esc to cancel the search.
-
-### Esc–Esc to edit a previous message
-
-When the chat composer is empty, press Esc to prime “backtrack” mode. Press Esc again to open a transcript preview highlighting the last user message; press Esc repeatedly to step to older user messages. Press Enter to confirm and Codex will fork the conversation from that point, trim the visible transcript accordingly, and pre‑fill the composer with the selected user message so you can edit and resubmit it.
-
-In the transcript preview, the footer shows an `Esc edit prev` hint while editing is active.
-
-### `--cd`/`-C` flag
-
-Sometimes it is not convenient to `cd` to the directory you want Codex to use as the "working root" before running Codex. Fortunately, `codex` supports a `--cd` option so you can specify whatever folder you want. You can confirm that Codex is honoring `--cd` by double-checking the **workdir** it reports in the TUI at the start of a new session.
-
-### `--add-dir` flag
-
-Need to work across multiple projects? Pass `--add-dir` one or more times to expose extra directories as writable roots for the current session while keeping the main working directory unchanged. For example:
-
-```shell
-codex --cd apps/frontend --add-dir ../backend --add-dir ../shared
-```
-
-Codex can now inspect and edit files in each listed directory without leaving the primary workspace. The flag only applies when the effective sandbox mode permits custom writable roots (e.g. `workspace-write` or `danger-full-access`).
-
-### Shell completions
-
-Generate shell completion scripts via:
-
-```shell
-codex completion bash
-codex completion zsh
-codex completion fish
-```
-
-=======
->>>>>>> 049a61bc
 ### Experimenting with the Codex Sandbox
 
 To test to see what happens when a command is run under the sandbox provided by Codex, we provide the following subcommands in Codex CLI:

--- conflicted
+++ resolved
@@ -30,9 +30,5 @@
 webbrowser = { workspace = true }
 
 [dev-dependencies]
-<<<<<<< HEAD
-tempfile = { workspace = true }
-=======
-tempfile = "3"
-core_test_support = { path = "../core/tests/common" }
->>>>>>> 14a115d4
+core_test_support = { workspace = true }
+tempfile = { workspace = true }
[workspace]
members = [
    "backend-client",
    "ansi-escape",
    "async-utils",
    "app-server",
    "app-server-protocol",
    "apply-patch",
    "arg0",
    "feedback",
    "codex-backend-openapi-models",
    "cloud-tasks",
    "cloud-tasks-client",
    "cli",
    "common",
    "core",
    "exec",
    "execpolicy",
    "keyring-store",
    "file-search",
    "linux-sandbox",
    "login",
    "mcp-server",
    "mcp-types",
    "ollama",
    "process-hardening",
    "protocol",
    "rmcp-client",
    "responses-api-proxy",
    "stdio-to-uds",
    "otel",
    "tui",
    "utils/git",
    "utils/cache",
    "utils/image",
    "utils/json-to-toml",
    "utils/pty",
    "utils/readiness",
    "utils/string",
    "utils/tokenizer",
]
resolver = "2"

[workspace.package]
version = "0.0.0"
# Track the edition for all workspace crates in one place. Individual
# crates can still override this value, but keeping it here means new
# crates created with `cargo new -w ...` automatically inherit the 2024
# edition.
edition = "2024"

[workspace.dependencies]
# Internal
app_test_support = { path = "app-server/tests/common" }
codex-ansi-escape = { path = "ansi-escape" }
codex-app-server = { path = "app-server" }
codex-app-server-protocol = { path = "app-server-protocol" }
codex-apply-patch = { path = "apply-patch" }
codex-arg0 = { path = "arg0" }
codex-async-utils = { path = "async-utils" }
codex-backend-client = { path = "backend-client" }
codex-chatgpt = { path = "chatgpt" }
codex-common = { path = "common" }
codex-core = { path = "core" }
codex-exec = { path = "exec" }
codex-feedback = { path = "feedback" }
codex-file-search = { path = "file-search" }
codex-git = { path = "utils/git" }
codex-keyring-store = { path = "keyring-store" }
codex-linux-sandbox = { path = "linux-sandbox" }
codex-login = { path = "login" }
codex-mcp-server = { path = "mcp-server" }
codex-ollama = { path = "ollama" }
codex-otel = { path = "otel" }
codex-process-hardening = { path = "process-hardening" }
codex-protocol = { path = "protocol" }
codex-responses-api-proxy = { path = "responses-api-proxy" }
codex-rmcp-client = { path = "rmcp-client" }
codex-stdio-to-uds = { path = "stdio-to-uds" }
codex-tui = { path = "tui" }
codex-utils-cache = { path = "utils/cache" }
codex-utils-image = { path = "utils/image" }
codex-utils-json-to-toml = { path = "utils/json-to-toml" }
codex-utils-pty = { path = "utils/pty" }
codex-utils-readiness = { path = "utils/readiness" }
codex-utils-string = { path = "utils/string" }
codex-utils-tokenizer = { path = "utils/tokenizer" }
codex-windows-sandbox = { path = "windows-sandbox-rs" }
core_test_support = { path = "core/tests/common" }
mcp-types = { path = "mcp-types" }
mcp_test_support = { path = "mcp-server/tests/common" }

# External
allocative = "0.3.3"
ansi-to-tui = "7.0.0"
anyhow = "1"
<<<<<<< HEAD
arboard = { version = "3", features = ["wayland-data-control"] }
askama = "0.12"
=======
arboard = "3"
askama = "0.14"
>>>>>>> 2ac49fea
assert_cmd = "2"
assert_matches = "1.5.0"
async-channel = "2.3.1"
async-stream = "0.3.6"
async-trait = "0.1.89"
axum = { version = "0.8", default-features = false }
base64 = "0.22.1"
bytes = "1.10.1"
chrono = "0.4.42"
clap = "4"
clap_complete = "4"
color-eyre = "0.6.3"
crossterm = "0.28.1"
ctor = "0.5.0"
derive_more = "2"
diffy = "0.4.2"
dirs = "6"
dotenvy = "0.15.7"
dunce = "1.0.4"
env-flags = "0.1.1"
env_logger = "0.11.5"
escargot = "0.5"
eventsource-stream = "0.2.3"
futures = { version = "0.3", default-features = false }
http = "1.3.1"
icu_decimal = "2.1"
icu_provider = { version = "2.1", features = ["sync"] }
icu_locale_core = "2.1"
ignore = "0.4.23"
image = { version = "^0.25.8", default-features = false }
indexmap = "2.12.0"
insta = "1.43.2"
itertools = "0.14.0"
keyring = "3.6"
landlock = "0.4.1"
lazy_static = "1"
libc = "0.2.175"
log = "0.4"
lru = "0.12.5"
maplit = "1.0.2"
mime_guess = "2.0.5"
multimap = "0.10.0"
notify = "8.2.0"
nucleo-matcher = "0.3.1"
openssl-sys = "*"
opentelemetry = "0.30.0"
opentelemetry-appender-tracing = "0.30.0"
opentelemetry-otlp = "0.30.0"
opentelemetry-semantic-conventions = "0.30.0"
opentelemetry_sdk = "0.30.0"
os_info = "3.12.0"
owo-colors = "4.2.0"
paste = "1.0.15"
path-absolutize = "3.1.1"
pathdiff = "0.2"
portable-pty = "0.9.0"
predicates = "3"
pretty_assertions = "1.4.1"
pulldown-cmark = "0.10"
rand = "0.9"
ratatui = "0.29.0"
ratatui-macros = "0.6.0"
regex-lite = "0.1.7"
reqwest = "0.12"
rmcp = { version = "0.8.5", default-features = false }
schemars = "0.8.22"
seccompiler = "0.5.0"
sentry = "0.34.0"
serde = "1"
serde_json = "1"
serde_with = "3.14"
serial_test = "3.2.0"
sha1 = "0.10.6"
sha2 = "0.10"
shlex = "1.3.0"
similar = "2.7.0"
starlark = "0.13.0"
strum = "0.27.2"
strum_macros = "0.27.2"
supports-color = "3.0.2"
sys-locale = "0.3.2"
tempfile = "3.23.0"
test-log = "0.2.18"
textwrap = "0.16.2"
thiserror = "2.0.17"
time = "0.3"
tiny_http = "0.12"
tokio = "1"
tokio-stream = "0.1.17"
tokio-test = "0.4"
tokio-util = "0.7.16"
toml = "0.9.5"
toml_edit = "0.23.4"
tonic = "0.13.1"
tracing = "0.1.41"
tracing-appender = "0.2.3"
tracing-subscriber = "0.3.20"
tracing-test = "0.2.5"
tree-sitter = "0.25.10"
tree-sitter-bash = "0.25"
tree-sitter-highlight = "0.25.10"
ts-rs = "11"
uds_windows = "1.1.0"
unicode-segmentation = "1.12.0"
unicode-width = "0.2"
url = "2"
urlencoding = "2.1"
uuid = "1"
vt100 = "0.16.2"
walkdir = "2.5.0"
webbrowser = "1.0"
which = "6"
wildmatch = "2.5.0"

wiremock = "0.6"
zeroize = "1.8.2"

[workspace.lints]
rust = {}

[workspace.lints.clippy]
expect_used = "deny"
identity_op = "deny"
manual_clamp = "deny"
manual_filter = "deny"
manual_find = "deny"
manual_flatten = "deny"
manual_map = "deny"
manual_memcpy = "deny"
manual_non_exhaustive = "deny"
manual_ok_or = "deny"
manual_range_contains = "deny"
manual_retain = "deny"
manual_strip = "deny"
manual_try_fold = "deny"
manual_unwrap_or = "deny"
needless_borrow = "deny"
needless_borrowed_reference = "deny"
needless_collect = "deny"
needless_late_init = "deny"
needless_option_as_deref = "deny"
needless_question_mark = "deny"
needless_update = "deny"
redundant_clone = "deny"
redundant_closure = "deny"
redundant_closure_for_method_calls = "deny"
redundant_static_lifetimes = "deny"
trivially_copy_pass_by_ref = "deny"
uninlined_format_args = "deny"
unnecessary_filter_map = "deny"
unnecessary_lazy_evaluations = "deny"
unnecessary_sort_by = "deny"
unnecessary_to_owned = "deny"
unwrap_used = "deny"

# cargo-shear cannot see the platform-specific openssl-sys usage, so we
# silence the false positive here instead of deleting a real dependency.
[workspace.metadata.cargo-shear]
ignored = [
    "icu_provider",
    "openssl-sys",
    "codex-utils-readiness",
    "codex-utils-tokenizer",
]

[profile.release]
lto = "fat"
# Because we bundle some of these executables with the TypeScript CLI, we
# remove everything to make the binary as small as possible.
strip = "symbols"

# See https://github.com/openai/codex/issues/1411 for details.
codegen-units = 1

[profile.ci-test]
debug = 1         # Reduce debug symbol size
inherits = "test"
opt-level = 0

[patch.crates-io]
# Uncomment to debug local changes.
# ratatui = { path = "../../ratatui" }
ratatui = { git = "https://github.com/nornagon/ratatui", branch = "nornagon-v0.29.0-patch" }
crossterm = { git = "https://github.com/nornagon/crossterm", branch = "nornagon/color-query" }

# Uncomment to debug local changes.
# rmcp = { path = "../../rust-sdk/crates/rmcp" }<|MERGE_RESOLUTION|>--- conflicted
+++ resolved
@@ -94,13 +94,8 @@
 allocative = "0.3.3"
 ansi-to-tui = "7.0.0"
 anyhow = "1"
-<<<<<<< HEAD
 arboard = { version = "3", features = ["wayland-data-control"] }
-askama = "0.12"
-=======
-arboard = "3"
 askama = "0.14"
->>>>>>> 2ac49fea
 assert_cmd = "2"
 assert_matches = "1.5.0"
 async-channel = "2.3.1"

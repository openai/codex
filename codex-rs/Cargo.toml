--- conflicted
+++ resolved
@@ -178,12 +178,8 @@
 sentry = "0.34.0"
 serde = "1"
 serde_json = "1"
-<<<<<<< HEAD
 serde_yaml = "0.9"
-serde_with = "3.14"
-=======
 serde_with = "3.16"
->>>>>>> c0564ede
 serial_test = "3.2.0"
 sha1 = "0.10.6"
 sha2 = "0.10"

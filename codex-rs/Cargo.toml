[workspace]
members = [
    "backend-client",
    "ansi-escape",
    "app-server",
    "apply-patch",
    "arg0",
    "codex-backend-openapi-models",
    "cloud-tasks",
    "cloud-tasks-client",
    "cli",
    "common",
    "core",
    "exec",
    "execpolicy",
    "file-search",
    "git-tooling",
    "linux-sandbox",
    "login",
    "mcp-client",
    "mcp-server",
    "mcp-types",
    "ollama",
    "process-hardening",
    "protocol",
    "protocol-ts",
    "rmcp-client",
    "responses-api-proxy",
    "otel",
    "tui",
<<<<<<< HEAD
    "git-apply",
=======
    "utils/json-to-toml",
>>>>>>> d9dbf488
    "utils/readiness",
]
resolver = "2"

[workspace.package]
version = "0.0.0"
# Track the edition for all workspace crates in one place. Individual
# crates can still override this value, but keeping it here means new
# crates created with `cargo new -w ...` automatically inherit the 2024
# edition.
edition = "2024"

[workspace.dependencies]
# Internal
app_test_support = { path = "app-server/tests/common" }
codex-ansi-escape = { path = "ansi-escape" }
codex-app-server = { path = "app-server" }
codex-apply-patch = { path = "apply-patch" }
codex-arg0 = { path = "arg0" }
codex-chatgpt = { path = "chatgpt" }
codex-common = { path = "common" }
codex-core = { path = "core" }
codex-exec = { path = "exec" }
codex-file-search = { path = "file-search" }
codex-git-tooling = { path = "git-tooling" }
codex-linux-sandbox = { path = "linux-sandbox" }
codex-login = { path = "login" }
codex-mcp-client = { path = "mcp-client" }
codex-mcp-server = { path = "mcp-server" }
codex-ollama = { path = "ollama" }
codex-otel = { path = "otel" }
codex-process-hardening = { path = "process-hardening" }
codex-protocol = { path = "protocol" }
codex-protocol-ts = { path = "protocol-ts" }
codex-responses-api-proxy = { path = "responses-api-proxy" }
codex-rmcp-client = { path = "rmcp-client" }
codex-tui = { path = "tui" }
codex-utils-json-to-toml = { path = "utils/json-to-toml" }
codex-utils-readiness = { path = "utils/readiness" }
core_test_support = { path = "core/tests/common" }
mcp-types = { path = "mcp-types" }
mcp_test_support = { path = "mcp-server/tests/common" }

# External
allocative = "0.3.3"
ansi-to-tui = "7.0.0"
anyhow = "1"
arboard = "3"
askama = "0.12"
assert_cmd = "2"
async-channel = "2.3.1"
async-stream = "0.3.6"
async-trait = "0.1.89"
base64 = "0.22.1"
bytes = "1.10.1"
chrono = "0.4.42"
clap = "4"
clap_complete = "4"
color-eyre = "0.6.3"
crossterm = "0.28.1"
ctor = "0.5.0"
derive_more = "2"
diffy = "0.4.2"
dirs = "6"
dotenvy = "0.15.7"
env-flags = "0.1.1"
env_logger = "0.11.5"
escargot = "0.5"
eventsource-stream = "0.2.3"
futures = "0.3"
icu_decimal = "2.0.0"
icu_locale_core = "2.0.0"
ignore = "0.4.23"
image = { version = "^0.25.8", default-features = false }
indexmap = "2.6.0"
insta = "1.43.2"
itertools = "0.14.0"
landlock = "0.4.1"
lazy_static = "1"
libc = "0.2.175"
log = "0.4"
maplit = "1.0.2"
mime_guess = "2.0.5"
multimap = "0.10.0"
nucleo-matcher = "0.3.1"
openssl-sys = "*"
opentelemetry = "0.30.0"
opentelemetry-appender-tracing = "0.30.0"
opentelemetry-otlp = "0.30.0"
opentelemetry-semantic-conventions = "0.30.0"
opentelemetry_sdk = "0.30.0"
os_info = "3.12.0"
owo-colors = "4.2.0"
path-absolutize = "3.1.1"
path-clean = "1.0.1"
pathdiff = "0.2"
portable-pty = "0.9.0"
predicates = "3"
pretty_assertions = "1.4.1"
pulldown-cmark = "0.10"
rand = "0.9"
ratatui = "0.29.0"
regex-lite = "0.1.7"
reqwest = "0.12"
schemars = "0.8.22"
seccompiler = "0.5.0"
serde = "1"
serde_json = "1"
serde_with = "3.14"
sha1 = "0.10.6"
sha2 = "0.10"
shlex = "1.3.0"
similar = "2.7.0"
starlark = "0.13.0"
strum = "0.27.2"
strum_macros = "0.27.2"
supports-color = "3.0.2"
sys-locale = "0.3.2"
tempfile = "3.23.0"
textwrap = "0.16.2"
thiserror = "2.0.16"
time = "0.3"
tiny_http = "0.12"
tokio = "1"
tokio-stream = "0.1.17"
tokio-test = "0.4"
tokio-util = "0.7.16"
toml = "0.9.5"
toml_edit = "0.23.4"
tonic = "0.13.1"
tracing = "0.1.41"
tracing-appender = "0.2.3"
tracing-subscriber = "0.3.20"
tracing-test = "0.2.5"
tree-sitter = "0.25.9"
tree-sitter-bash = "0.25.0"
ts-rs = "11"
unicode-segmentation = "1.12.0"
unicode-width = "0.2"
url = "2"
urlencoding = "2.1"
uuid = "1"
vt100 = "0.16.2"
walkdir = "2.5.0"
webbrowser = "1.0"
which = "6"
wildmatch = "2.5.0"
wiremock = "0.6"
zeroize = "1.8.1"

[workspace.lints]
rust = {}

[workspace.lints.clippy]
expect_used = "deny"
identity_op = "deny"
manual_clamp = "deny"
manual_filter = "deny"
manual_find = "deny"
manual_flatten = "deny"
manual_map = "deny"
manual_memcpy = "deny"
manual_non_exhaustive = "deny"
manual_ok_or = "deny"
manual_range_contains = "deny"
manual_retain = "deny"
manual_strip = "deny"
manual_try_fold = "deny"
manual_unwrap_or = "deny"
needless_borrow = "deny"
needless_borrowed_reference = "deny"
needless_collect = "deny"
needless_late_init = "deny"
needless_option_as_deref = "deny"
needless_question_mark = "deny"
needless_update = "deny"
redundant_clone = "deny"
redundant_closure = "deny"
redundant_closure_for_method_calls = "deny"
redundant_static_lifetimes = "deny"
trivially_copy_pass_by_ref = "deny"
uninlined_format_args = "deny"
unnecessary_filter_map = "deny"
unnecessary_lazy_evaluations = "deny"
unnecessary_sort_by = "deny"
unnecessary_to_owned = "deny"
unwrap_used = "deny"

# cargo-shear cannot see the platform-specific openssl-sys usage, so we
# silence the false positive here instead of deleting a real dependency.
[workspace.metadata.cargo-shear]
ignored = ["openssl-sys", "codex-utils-readiness"]

[profile.release]
lto = "fat"
# Because we bundle some of these executables with the TypeScript CLI, we
# remove everything to make the binary as small as possible.
strip = "symbols"

# See https://github.com/openai/codex/issues/1411 for details.
codegen-units = 1

[patch.crates-io]
# ratatui = { path = "../../ratatui" }
ratatui = { git = "https://github.com/nornagon/ratatui", branch = "nornagon-v0.29.0-patch" }<|MERGE_RESOLUTION|>--- conflicted
+++ resolved
@@ -28,11 +28,8 @@
     "responses-api-proxy",
     "otel",
     "tui",
-<<<<<<< HEAD
     "git-apply",
-=======
     "utils/json-to-toml",
->>>>>>> d9dbf488
     "utils/readiness",
 ]
 resolver = "2"

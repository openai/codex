--- conflicted
+++ resolved
@@ -168,11 +168,7 @@
         &*ctx.backend,
         &env_id,
         &prompt,
-<<<<<<< HEAD
-        &git_ref,
-=======
         &branch,
->>>>>>> b4635ccc
         false,
         attempts,
     )
@@ -2034,17 +2030,13 @@
 
 #[cfg(test)]
 mod tests {
-<<<<<<< HEAD
-
     use crate::resolve_git_ref_with_git_info;
-=======
     use super::*;
     use codex_cloud_tasks_client::DiffSummary;
     use codex_cloud_tasks_client::MockClient;
     use codex_cloud_tasks_client::TaskId;
     use codex_cloud_tasks_client::TaskStatus;
     use codex_cloud_tasks_client::TaskSummary;
->>>>>>> b4635ccc
     use codex_tui::ComposerAction;
     use codex_tui::ComposerInput;
     use crossterm::event::KeyCode;

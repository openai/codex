--- conflicted
+++ resolved
@@ -37,13 +37,9 @@
 owo-colors = { workspace = true, features = ["supports-colors"] }
 supports-color = { workspace = true }
 
-<<<<<<< HEAD
 [dependencies.async-trait]
 workspace = true
 
 [dev-dependencies]
-=======
-[dev-dependencies]
 async-trait = { workspace = true }
-pretty_assertions = { workspace = true }
->>>>>>> b4635ccc
+pretty_assertions = { workspace = true }
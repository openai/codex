use anyhow::Result;
use codex_protocol::ConversationId;
use codex_protocol::protocol::GitInfo;
use codex_protocol::protocol::SessionMeta;
use codex_protocol::protocol::SessionMetaLine;
use codex_protocol::protocol::SessionSource;
use serde_json::json;
use std::fs;
use std::path::Path;
use std::path::PathBuf;
use uuid::Uuid;

/// Create a minimal rollout file under `CODEX_HOME/sessions/YYYY/MM/DD/`.
///
/// - `filename_ts` is the filename timestamp component in `YYYY-MM-DDThh-mm-ss` format.
/// - `meta_rfc3339` is the envelope timestamp used in JSON lines.
/// - `preview` is the user message preview text.
/// - `model_provider` optionally sets the provider in the session meta payload.
///
/// Returns the generated conversation/session UUID as a string.
pub fn create_fake_rollout(
    codex_home: &Path,
    filename_ts: &str,
    meta_rfc3339: &str,
    preview: &str,
    model_provider: Option<&str>,
    git_info: Option<GitInfo>,
) -> Result<String> {
    let uuid = Uuid::new_v4();
    let uuid_str = uuid.to_string();
    let conversation_id = ConversationId::from_string(&uuid_str)?;

    // sessions/YYYY/MM/DD derived from filename_ts (YYYY-MM-DDThh-mm-ss)
    let year = &filename_ts[0..4];
    let month = &filename_ts[5..7];
    let day = &filename_ts[8..10];
    let dir = codex_home.join("sessions").join(year).join(month).join(day);
    fs::create_dir_all(&dir)?;

    let file_path = dir.join(format!("rollout-{filename_ts}-{uuid}.jsonl"));

    // Build JSONL lines
    let meta = SessionMeta {
        id: conversation_id,
        timestamp: meta_rfc3339.to_string(),
        cwd: PathBuf::from("/"),
        originator: "codex".to_string(),
        cli_version: "0.0.0".to_string(),
        instructions: None,
        source: SessionSource::Cli,
        model_provider: model_provider.map(str::to_string),
<<<<<<< HEAD
        name: None,
=======
    };
    let payload = serde_json::to_value(SessionMetaLine {
        meta,
        git: git_info,
>>>>>>> 45f3250e
    })?;

    let lines = [
        json!({
            "timestamp": meta_rfc3339,
            "type": "session_meta",
            "payload": payload
        })
        .to_string(),
        json!({
            "timestamp": meta_rfc3339,
            "type":"response_item",
            "payload": {
                "type":"message",
                "role":"user",
                "content":[{"type":"input_text","text": preview}]
            }
        })
        .to_string(),
        json!({
            "timestamp": meta_rfc3339,
            "type":"event_msg",
            "payload": {
                "type":"user_message",
                "message": preview,
                "kind": "plain"
            }
        })
        .to_string(),
    ];

    fs::write(file_path, lines.join("\n") + "\n")?;
    Ok(uuid_str)
}<|MERGE_RESOLUTION|>--- conflicted
+++ resolved
@@ -49,14 +49,11 @@
         instructions: None,
         source: SessionSource::Cli,
         model_provider: model_provider.map(str::to_string),
-<<<<<<< HEAD
         name: None,
-=======
     };
     let payload = serde_json::to_value(SessionMetaLine {
         meta,
         git: git_info,
->>>>>>> 45f3250e
     })?;
 
     let lines = [

--- conflicted
+++ resolved
@@ -1169,14 +1169,6 @@
             .sandbox_policy
             .map(|policy| policy.to_core())
             .unwrap_or_else(|| self.config.sandbox_policy.clone());
-
-<<<<<<< HEAD
-        let sandboxed = !matches!(
-            &effective_policy,
-            codex_core::protocol::SandboxPolicy::DangerFullAccess
-        );
-=======
->>>>>>> 21ad1c1c
         let codex_linux_sandbox_exe = self.config.codex_linux_sandbox_exe.clone();
         let outgoing = self.outgoing.clone();
         let req_id = request_id;
@@ -1185,10 +1177,6 @@
         tokio::spawn(async move {
             match codex_core::exec::process_exec_tool_call(
                 exec_params,
-<<<<<<< HEAD
-                sandboxed,
-=======
->>>>>>> 21ad1c1c
                 &effective_policy,
                 sandbox_cwd.as_path(),
                 &codex_linux_sandbox_exe,

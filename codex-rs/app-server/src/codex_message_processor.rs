--- conflicted
+++ resolved
@@ -1136,27 +1136,38 @@
     ) -> Result<(), JSONRPCErrorError> {
         // Verify rollout_path is under sessions dir.
         let rollout_folder = self.config.codex_home.join(codex_core::SESSIONS_SUBDIR);
-        let canonical_rollout_path =
-            tokio::fs::canonicalize(rollout_path)
-                .await
-                .map_err(|_| JSONRPCErrorError {
-                    code: INVALID_REQUEST_ERROR_CODE,
+
+        let canonical_sessions_dir = match tokio::fs::canonicalize(&rollout_folder).await {
+            Ok(path) => path,
+            Err(err) => {
+                let error = JSONRPCErrorError {
+                    code: INTERNAL_ERROR_CODE,
                     message: format!(
-                        "rollout path `{}` must be in sessions directory",
-                        rollout_path.display()
+                        "failed to archive conversation: unable to resolve sessions directory: {err}"
                     ),
                     data: None,
-                })?;
-        if !canonical_rollout_path.starts_with(&rollout_folder) {
-            return Err(JSONRPCErrorError {
+                };
+                self.outgoing.send_error(request_id, error).await;
+                return;
+            }
+        };
+        let canonical_rollout_path = tokio::fs::canonicalize(rollout_path).await;
+        let canonical_rollout_path = if let Ok(path) = canonical_rollout_path
+            && path.starts_with(&canonical_sessions_dir)
+        {
+            path
+        } else {
+            let error = JSONRPCErrorError {
                 code: INVALID_REQUEST_ERROR_CODE,
                 message: format!(
                     "rollout path `{}` must be in sessions directory",
                     rollout_path.display()
                 ),
                 data: None,
-            });
-        }
+            };
+            self.outgoing.send_error(request_id, error).await;
+            return;
+        };
 
         // Verify file name matches conversation id.
         let required_suffix = format!("{conversation_id}.jsonl");
@@ -1183,10 +1194,6 @@
                 data: None,
             });
         }
-
-        // Proactively cancel any listeners for this conversation so our
-        // shutdown wait does not race with listener tasks consuming events.
-        self.cancel_conversation_listeners(conversation_id);
 
         // If the conversation is active, request shutdown and wait briefly.
         if let Some(conversation) = self
@@ -1813,65 +1820,10 @@
             conversation_id,
             rollout_path,
         } = params;
-<<<<<<< HEAD
+
         match self
             .archive_conversation_common(conversation_id, &rollout_path)
             .await
-=======
-
-        // Verify that the rollout path is in the sessions directory or else
-        // a malicious client could specify an arbitrary path.
-        let rollout_folder = self.config.codex_home.join(codex_core::SESSIONS_SUBDIR);
-        let canonical_sessions_dir = match tokio::fs::canonicalize(&rollout_folder).await {
-            Ok(path) => path,
-            Err(err) => {
-                let error = JSONRPCErrorError {
-                    code: INTERNAL_ERROR_CODE,
-                    message: format!(
-                        "failed to archive conversation: unable to resolve sessions directory: {err}"
-                    ),
-                    data: None,
-                };
-                self.outgoing.send_error(request_id, error).await;
-                return;
-            }
-        };
-        let canonical_rollout_path = tokio::fs::canonicalize(&rollout_path).await;
-        let canonical_rollout_path = if let Ok(path) = canonical_rollout_path
-            && path.starts_with(&canonical_sessions_dir)
-        {
-            path
-        } else {
-            let error = JSONRPCErrorError {
-                code: INVALID_REQUEST_ERROR_CODE,
-                message: format!(
-                    "rollout path `{}` must be in sessions directory",
-                    rollout_path.display()
-                ),
-                data: None,
-            };
-            self.outgoing.send_error(request_id, error).await;
-            return;
-        };
-
-        let required_suffix = format!("{conversation_id}.jsonl");
-        let Some(file_name) = canonical_rollout_path.file_name().map(OsStr::to_owned) else {
-            let error = JSONRPCErrorError {
-                code: INVALID_REQUEST_ERROR_CODE,
-                message: format!(
-                    "rollout path `{}` missing file name",
-                    rollout_path.display()
-                ),
-                data: None,
-            };
-            self.outgoing.send_error(request_id, error).await;
-            return;
-        };
-
-        if !file_name
-            .to_string_lossy()
-            .ends_with(required_suffix.as_str())
->>>>>>> a1ee10b4
         {
             Ok(()) => {
                 let response = ArchiveConversationResponse {};
@@ -2170,17 +2122,6 @@
         });
 
         Ok(subscription_id)
-    }
-
-    fn cancel_conversation_listeners(&mut self, conversation_id: ConversationId) {
-        if let Some(ids) = self.conversation_listener_index.remove(&conversation_id) {
-            for id in ids {
-                if let Some(sender) = self.conversation_listeners.remove(&id) {
-                    let _ = sender.send(());
-                }
-                self.subscription_to_conversation.remove(&id);
-            }
-        }
     }
 
     async fn remove_conversation_listener(

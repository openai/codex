--- conflicted
+++ resolved
@@ -70,13 +70,10 @@
 use codex_app_server_protocol::ModelListResponse;
 use codex_app_server_protocol::NewConversationParams;
 use codex_app_server_protocol::NewConversationResponse;
-<<<<<<< HEAD
 use codex_app_server_protocol::ParsedCommand as V2ParsedCommand;
-=======
 use codex_app_server_protocol::ReasoningSummaryPartAddedNotification;
 use codex_app_server_protocol::ReasoningSummaryTextDeltaNotification;
 use codex_app_server_protocol::ReasoningTextDeltaNotification;
->>>>>>> db2aa57d
 use codex_app_server_protocol::RemoveConversationListenerParams;
 use codex_app_server_protocol::RemoveConversationSubscriptionResponse;
 use codex_app_server_protocol::RequestId;
@@ -2686,7 +2683,6 @@
             changes,
             reason,
             grant_root,
-<<<<<<< HEAD
         }) => match api_version {
             ApiVersion::V1 => {
                 let params = ApplyPatchApprovalParams {
@@ -2730,23 +2726,6 @@
                 });
             }
         },
-=======
-        }) => {
-            let params = ApplyPatchApprovalParams {
-                conversation_id,
-                call_id,
-                file_changes: changes,
-                reason,
-                grant_root,
-            };
-            let rx = outgoing
-                .send_request(ServerRequestPayload::ApplyPatchApproval(params))
-                .await;
-            // TODO(mbolin): Enforce a timeout so this task does not live indefinitely?
-            tokio::spawn(async move {
-                on_patch_approval_response(event_id, rx, conversation).await;
-            });
-        }
         EventMsg::AgentMessageContentDelta(event) => {
             let notification = AgentMessageDeltaNotification {
                 item_id: event.item_id,
@@ -2789,7 +2768,6 @@
                 ))
                 .await;
         }
->>>>>>> db2aa57d
         EventMsg::ExecApprovalRequest(ExecApprovalRequestEvent {
             call_id,
             turn_id,
@@ -2865,6 +2843,37 @@
             outgoing
                 .send_server_notification(ServerNotification::ItemCompleted(notification))
                 .await;
+        }
+        EventMsg::ExecCommandBegin(exec_command_begin_event) => {
+            let item: ThreadItem = ThreadItem::CommandExecution {
+                id: exec_command_begin_event.call_id.clone(),
+                command: exec_command_begin_event.command,
+                cwd: exec_command_begin_event.cwd,
+                status: CommandExecutionStatus::InProgress,
+                parsed_cmd: exec_command_begin_event.parsed_cmd,
+                is_user_shell_command: exec_command_begin_event.is_user_shell_command,
+                aggregated_output: None,
+                exit_code: None,
+                duration_ms: None,
+            }
+            .into();
+            let notification = ItemStartedNotification { item };
+            outgoing
+                .send_server_notification(ServerNotification::ItemStarted(notification))
+                .await;
+        }
+        EventMsg::ExecCommandOutputDelta(exec_command_output_delta_event) => {
+            let notification = ExecCommandOutputDeltaNotification {
+                item_id: exec_command_output_delta_event.item_id,
+                delta: exec_command_output_delta_event.delta,
+            };
+            outgoing
+                .send_server_notification(ServerNotification::ExecCommandOutputDelta(notification))
+                .await;
+        }
+        EventMsg::ExecCommandEnd(exec_command_end_event) => {
+            // TODO: update the item to include the exit code and duration
+            // outgoing.send_server_notification(ServerNotification::ItemCompleted(notification)).await;
         }
         // If this is a TurnAborted, reply to any pending interrupt requests.
         EventMsg::TurnAborted(turn_aborted_event) => {

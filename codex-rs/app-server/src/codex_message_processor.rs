use crate::error_code::INTERNAL_ERROR_CODE;
use crate::error_code::INVALID_REQUEST_ERROR_CODE;
use crate::fuzzy_file_search::run_fuzzy_file_search;
use crate::models::supported_models;
use crate::outgoing_message::OutgoingMessageSender;
use crate::outgoing_message::OutgoingNotification;
use codex_app_server_protocol::AccountLoginCompletedNotification;
use codex_app_server_protocol::AccountRateLimitsUpdatedNotification;
use codex_app_server_protocol::AccountUpdatedNotification;
use codex_app_server_protocol::AddConversationListenerParams;
use codex_app_server_protocol::AddConversationSubscriptionResponse;
use codex_app_server_protocol::ApplyPatchApprovalParams;
use codex_app_server_protocol::ApplyPatchApprovalResponse;
use codex_app_server_protocol::ArchiveConversationParams;
use codex_app_server_protocol::ArchiveConversationResponse;
use codex_app_server_protocol::AskForApproval;
use codex_app_server_protocol::AuthMode;
use codex_app_server_protocol::AuthStatusChangeNotification;
<<<<<<< HEAD
=======
use codex_app_server_protocol::CancelLoginAccountParams;
use codex_app_server_protocol::CancelLoginAccountResponse;
>>>>>>> 667e841d
use codex_app_server_protocol::CancelLoginChatGptResponse;
use codex_app_server_protocol::ClientRequest;
use codex_app_server_protocol::ConversationSummary;
use codex_app_server_protocol::ExecCommandApprovalParams;
use codex_app_server_protocol::ExecCommandApprovalResponse;
use codex_app_server_protocol::ExecOneOffCommandParams;
use codex_app_server_protocol::ExecOneOffCommandResponse;
use codex_app_server_protocol::FeedbackUploadParams;
use codex_app_server_protocol::FeedbackUploadResponse;
use codex_app_server_protocol::FuzzyFileSearchParams;
use codex_app_server_protocol::FuzzyFileSearchResponse;
use codex_app_server_protocol::GetAccountRateLimitsResponse;
use codex_app_server_protocol::GetAuthStatusParams;
use codex_app_server_protocol::GetAuthStatusResponse;
use codex_app_server_protocol::GetConversationSummaryParams;
use codex_app_server_protocol::GetConversationSummaryResponse;
use codex_app_server_protocol::GetUserAgentResponse;
use codex_app_server_protocol::GetUserSavedConfigResponse;
use codex_app_server_protocol::GitDiffToRemoteResponse;
use codex_app_server_protocol::InputItem as WireInputItem;
use codex_app_server_protocol::InterruptConversationParams;
use codex_app_server_protocol::InterruptConversationResponse;
use codex_app_server_protocol::JSONRPCErrorError;
use codex_app_server_protocol::ListConversationsParams;
use codex_app_server_protocol::ListConversationsResponse;
use codex_app_server_protocol::LoginAccountParams;
use codex_app_server_protocol::LoginApiKeyParams;
use codex_app_server_protocol::LoginApiKeyResponse;
use codex_app_server_protocol::LoginChatGptCompleteNotification;
use codex_app_server_protocol::LoginChatGptResponse;
use codex_app_server_protocol::LogoutAccountResponse;
use codex_app_server_protocol::LogoutChatGptResponse;
use codex_app_server_protocol::ModelListParams;
use codex_app_server_protocol::ModelListResponse;
use codex_app_server_protocol::NewConversationParams;
use codex_app_server_protocol::NewConversationResponse;
use codex_app_server_protocol::RemoveConversationListenerParams;
use codex_app_server_protocol::RemoveConversationSubscriptionResponse;
use codex_app_server_protocol::RequestId;
use codex_app_server_protocol::Result as JsonRpcResult;
use codex_app_server_protocol::ResumeConversationParams;
use codex_app_server_protocol::ResumeConversationResponse;
use codex_app_server_protocol::SandboxMode;
use codex_app_server_protocol::SendUserMessageParams;
use codex_app_server_protocol::SendUserMessageResponse;
use codex_app_server_protocol::SendUserTurnParams;
use codex_app_server_protocol::SendUserTurnResponse;
use codex_app_server_protocol::ServerNotification;
use codex_app_server_protocol::ServerRequestPayload;
use codex_app_server_protocol::SessionConfiguredNotification;
use codex_app_server_protocol::SetDefaultModelParams;
use codex_app_server_protocol::SetDefaultModelResponse;
use codex_app_server_protocol::Thread;
use codex_app_server_protocol::ThreadArchiveParams;
use codex_app_server_protocol::ThreadArchiveResponse;
use codex_app_server_protocol::ThreadItem;
use codex_app_server_protocol::ThreadListParams;
use codex_app_server_protocol::ThreadListResponse;
use codex_app_server_protocol::ThreadResumeParams;
use codex_app_server_protocol::ThreadResumeResponse;
use codex_app_server_protocol::ThreadStartParams;
use codex_app_server_protocol::ThreadStartResponse;
use codex_app_server_protocol::ThreadStartedNotification;
use codex_app_server_protocol::Turn;
use codex_app_server_protocol::TurnInterruptParams;
use codex_app_server_protocol::TurnInterruptResponse;
use codex_app_server_protocol::TurnStartParams;
use codex_app_server_protocol::TurnStartResponse;
use codex_app_server_protocol::TurnStartedNotification;
use codex_app_server_protocol::TurnStatus;
use codex_app_server_protocol::UserInfoResponse;
use codex_app_server_protocol::UserInput as V2UserInput;
use codex_app_server_protocol::UserSavedConfig;
use codex_backend_client::Client as BackendClient;
use codex_core::AuthManager;
use codex_core::CodexConversation;
use codex_core::ConversationManager;
use codex_core::Cursor as RolloutCursor;
use codex_core::INTERACTIVE_SESSION_SOURCES;
use codex_core::InitialHistory;
use codex_core::NewConversation;
use codex_core::RolloutRecorder;
use codex_core::SessionMeta;
use codex_core::auth::CLIENT_ID;
use codex_core::auth::login_with_api_key;
use codex_core::config::Config;
use codex_core::config::ConfigOverrides;
use codex_core::config::ConfigToml;
use codex_core::config::edit::ConfigEditsBuilder;
use codex_core::config_loader::load_config_as_toml;
use codex_core::default_client::get_codex_user_agent;
use codex_core::exec::ExecParams;
use codex_core::exec_env::create_env;
use codex_core::find_conversation_path_by_id_str;
use codex_core::get_platform_sandbox;
use codex_core::git_info::git_diff_to_remote;
use codex_core::parse_cursor;
use codex_core::protocol::ApplyPatchApprovalRequestEvent;
use codex_core::protocol::Event;
use codex_core::protocol::EventMsg;
use codex_core::protocol::ExecApprovalRequestEvent;
use codex_core::protocol::Op;
use codex_core::protocol::ReviewDecision;
use codex_core::read_head_for_summary;
use codex_feedback::CodexFeedback;
use codex_login::ServerOptions as LoginServerOptions;
use codex_login::ShutdownHandle;
use codex_login::run_login_server;
use codex_protocol::ConversationId;
use codex_protocol::config_types::ForcedLoginMethod;
use codex_protocol::items::TurnItem;
use codex_protocol::models::ResponseItem;
use codex_protocol::protocol::RateLimitSnapshot as CoreRateLimitSnapshot;
use codex_protocol::protocol::RolloutItem;
use codex_protocol::protocol::USER_MESSAGE_BEGIN;
use codex_protocol::user_input::UserInput as CoreInputItem;
use codex_utils_json_to_toml::json_to_toml;
use std::collections::HashMap;
use std::ffi::OsStr;
use std::io::Error as IoError;
use std::path::Path;
use std::path::PathBuf;
use std::sync::Arc;
use std::sync::atomic::AtomicBool;
use std::sync::atomic::Ordering;
use std::time::Duration;
use tokio::select;
use tokio::sync::Mutex;
use tokio::sync::oneshot;
use tracing::error;
use tracing::info;
use tracing::warn;
use uuid::Uuid;

type PendingInterruptQueue = Vec<(RequestId, ApiVersion)>;
type PendingInterrupts = Arc<Mutex<HashMap<ConversationId, PendingInterruptQueue>>>;

// Duration before a ChatGPT login attempt is abandoned.
const LOGIN_CHATGPT_TIMEOUT: Duration = Duration::from_secs(10 * 60);
struct ActiveLogin {
    shutdown_handle: ShutdownHandle,
    login_id: Uuid,
}

impl ActiveLogin {
    fn drop(&self) {
        self.shutdown_handle.shutdown();
    }
}

/// Handles JSON-RPC messages for Codex conversations.
pub(crate) struct CodexMessageProcessor {
    auth_manager: Arc<AuthManager>,
    conversation_manager: Arc<ConversationManager>,
    outgoing: Arc<OutgoingMessageSender>,
    codex_linux_sandbox_exe: Option<PathBuf>,
    config: Arc<Config>,
    conversation_listeners: HashMap<Uuid, oneshot::Sender<()>>,
    active_login: Arc<Mutex<Option<ActiveLogin>>>,
    // Queue of pending interrupt requests per conversation. We reply when TurnAborted arrives.
    pending_interrupts: PendingInterrupts,
    pending_fuzzy_searches: Arc<Mutex<HashMap<String, Arc<AtomicBool>>>>,
    feedback: CodexFeedback,
}

#[derive(Clone, Copy, Debug)]
enum ApiVersion {
    V1,
    V2,
}

impl CodexMessageProcessor {
    pub fn new(
        auth_manager: Arc<AuthManager>,
        conversation_manager: Arc<ConversationManager>,
        outgoing: Arc<OutgoingMessageSender>,
        codex_linux_sandbox_exe: Option<PathBuf>,
        config: Arc<Config>,
        feedback: CodexFeedback,
    ) -> Self {
        Self {
            auth_manager,
            conversation_manager,
            outgoing,
            codex_linux_sandbox_exe,
            config,
            conversation_listeners: HashMap::new(),
            active_login: Arc::new(Mutex::new(None)),
            pending_interrupts: Arc::new(Mutex::new(HashMap::new())),
            pending_fuzzy_searches: Arc::new(Mutex::new(HashMap::new())),
            feedback,
        }
    }

    pub async fn process_request(&mut self, request: ClientRequest) {
        match request {
            ClientRequest::Initialize { .. } => {
                panic!("Initialize should be handled in MessageProcessor");
            }
            // === v2 Thread/Turn APIs ===
            ClientRequest::ThreadStart { request_id, params } => {
                self.thread_start(request_id, params).await;
            }
            ClientRequest::ThreadResume { request_id, params } => {
                self.thread_resume(request_id, params).await;
            }
            ClientRequest::ThreadArchive { request_id, params } => {
                self.thread_archive(request_id, params).await;
            }
            ClientRequest::ThreadList { request_id, params } => {
                self.thread_list(request_id, params).await;
            }
            ClientRequest::ThreadCompact {
                request_id,
                params: _,
            } => {
                self.send_unimplemented_error(request_id, "thread/compact")
                    .await;
            }
            ClientRequest::TurnStart { request_id, params } => {
                self.turn_start(request_id, params).await;
            }
            ClientRequest::TurnInterrupt { request_id, params } => {
                self.turn_interrupt(request_id, params).await;
            }
            ClientRequest::NewConversation { request_id, params } => {
                // Do not tokio::spawn() to process new_conversation()
                // asynchronously because we need to ensure the conversation is
                // created before processing any subsequent messages.
                self.process_new_conversation(request_id, params).await;
            }
            ClientRequest::GetConversationSummary { request_id, params } => {
                self.get_conversation_summary(request_id, params).await;
            }
            ClientRequest::ListConversations { request_id, params } => {
                self.handle_list_conversations(request_id, params).await;
            }
            ClientRequest::ModelList { request_id, params } => {
                self.list_models(request_id, params).await;
            }
            ClientRequest::LoginAccount { request_id, params } => {
                self.login_v2(request_id, params).await;
            }
            ClientRequest::LogoutAccount {
                request_id,
                params: _,
            } => {
                self.logout_v2(request_id).await;
            }
            ClientRequest::CancelLoginAccount { request_id, params } => {
                self.cancel_login_v2(request_id, params).await;
            }
            ClientRequest::GetAccount {
                request_id,
                params: _,
            } => {
                self.send_unimplemented_error(request_id, "account/read")
                    .await;
            }
            ClientRequest::ResumeConversation { request_id, params } => {
                self.handle_resume_conversation(request_id, params).await;
            }
            ClientRequest::ArchiveConversation { request_id, params } => {
                self.archive_conversation(request_id, params).await;
            }
            ClientRequest::SendUserMessage { request_id, params } => {
                self.send_user_message(request_id, params).await;
            }
            ClientRequest::SendUserTurn { request_id, params } => {
                self.send_user_turn(request_id, params).await;
            }
            ClientRequest::InterruptConversation { request_id, params } => {
                self.interrupt_conversation(request_id, params).await;
            }
            ClientRequest::AddConversationListener { request_id, params } => {
                self.add_conversation_listener(request_id, params).await;
            }
            ClientRequest::RemoveConversationListener { request_id, params } => {
                self.remove_conversation_listener(request_id, params).await;
            }
            ClientRequest::GitDiffToRemote { request_id, params } => {
                self.git_diff_to_origin(request_id, params.cwd).await;
            }
            ClientRequest::LoginApiKey { request_id, params } => {
                self.login_api_key_v1(request_id, params).await;
            }
            ClientRequest::LoginChatGpt {
                request_id,
                params: _,
            } => {
                self.login_chatgpt_v1(request_id).await;
            }
            ClientRequest::CancelLoginChatGpt { request_id, params } => {
                self.cancel_login_chatgpt(request_id, params.login_id).await;
            }
            ClientRequest::LogoutChatGpt {
                request_id,
                params: _,
            } => {
                self.logout_v1(request_id).await;
            }
            ClientRequest::GetAuthStatus { request_id, params } => {
                self.get_auth_status(request_id, params).await;
            }
            ClientRequest::GetUserSavedConfig {
                request_id,
                params: _,
            } => {
                self.get_user_saved_config(request_id).await;
            }
            ClientRequest::SetDefaultModel { request_id, params } => {
                self.set_default_model(request_id, params).await;
            }
            ClientRequest::GetUserAgent {
                request_id,
                params: _,
            } => {
                self.get_user_agent(request_id).await;
            }
            ClientRequest::UserInfo {
                request_id,
                params: _,
            } => {
                self.get_user_info(request_id).await;
            }
            ClientRequest::FuzzyFileSearch { request_id, params } => {
                self.fuzzy_file_search(request_id, params).await;
            }
            ClientRequest::ExecOneOffCommand { request_id, params } => {
                self.exec_one_off_command(request_id, params).await;
            }
            ClientRequest::GetAccountRateLimits {
                request_id,
                params: _,
            } => {
                self.get_account_rate_limits(request_id).await;
            }
            ClientRequest::FeedbackUpload { request_id, params } => {
                self.upload_feedback(request_id, params).await;
            }
        }
    }

    async fn send_unimplemented_error(&self, request_id: RequestId, method: &str) {
        let error = JSONRPCErrorError {
            code: INTERNAL_ERROR_CODE,
            message: format!("{method} is not implemented yet"),
            data: None,
        };
        self.outgoing.send_error(request_id, error).await;
    }

    async fn login_v2(&mut self, request_id: RequestId, params: LoginAccountParams) {
        match params {
            LoginAccountParams::ApiKey { api_key } => {
                self.login_api_key_v2(request_id, LoginApiKeyParams { api_key })
                    .await;
            }
            LoginAccountParams::Chatgpt => {
                self.login_chatgpt_v2(request_id).await;
            }
        }
    }

    async fn login_api_key_common(
        &mut self,
        params: &LoginApiKeyParams,
    ) -> std::result::Result<(), JSONRPCErrorError> {
        if matches!(
            self.config.forced_login_method,
            Some(ForcedLoginMethod::Chatgpt)
        ) {
            return Err(JSONRPCErrorError {
                code: INVALID_REQUEST_ERROR_CODE,
                message: "API key login is disabled. Use ChatGPT login instead.".to_string(),
                data: None,
            });
        }

        // Cancel any active login attempt.
        {
            let mut guard = self.active_login.lock().await;
            if let Some(active) = guard.take() {
                active.drop();
            }
        }

        match login_with_api_key(
            &self.config.codex_home,
            &params.api_key,
            self.config.cli_auth_credentials_store_mode,
        ) {
            Ok(()) => {
                self.auth_manager.reload();
                Ok(())
            }
            Err(err) => Err(JSONRPCErrorError {
                code: INTERNAL_ERROR_CODE,
                message: format!("failed to save api key: {err}"),
                data: None,
            }),
        }
    }

    async fn login_api_key_v1(&mut self, request_id: RequestId, params: LoginApiKeyParams) {
        match self.login_api_key_common(&params).await {
            Ok(()) => {
                self.outgoing
                    .send_response(request_id, LoginApiKeyResponse {})
                    .await;

                let payload = AuthStatusChangeNotification {
                    auth_method: self.auth_manager.auth().map(|auth| auth.mode),
                };
                self.outgoing
                    .send_server_notification(ServerNotification::AuthStatusChange(payload))
                    .await;
            }
            Err(error) => {
                self.outgoing.send_error(request_id, error).await;
            }
        }
    }

    async fn login_api_key_v2(&mut self, request_id: RequestId, params: LoginApiKeyParams) {
        match self.login_api_key_common(&params).await {
            Ok(()) => {
                let response = codex_app_server_protocol::LoginAccountResponse::ApiKey {};
                self.outgoing.send_response(request_id, response).await;

                let payload_login_completed = AccountLoginCompletedNotification {
                    login_id: None,
                    success: true,
                    error: None,
                };
                self.outgoing
                    .send_server_notification(ServerNotification::AccountLoginCompleted(
                        payload_login_completed,
                    ))
                    .await;

                let payload_v2 = AccountUpdatedNotification {
                    auth_mode: self.auth_manager.auth().map(|auth| auth.mode),
                };
                self.outgoing
                    .send_server_notification(ServerNotification::AccountUpdated(payload_v2))
                    .await;
            }
            Err(error) => {
                self.outgoing.send_error(request_id, error).await;
            }
        }
    }

    // Build options for a ChatGPT login attempt; performs validation.
    async fn login_chatgpt_common(
        &self,
    ) -> std::result::Result<LoginServerOptions, JSONRPCErrorError> {
        let config = self.config.as_ref();

        if matches!(config.forced_login_method, Some(ForcedLoginMethod::Api)) {
            return Err(JSONRPCErrorError {
                code: INVALID_REQUEST_ERROR_CODE,
                message: "ChatGPT login is disabled. Use API key login instead.".to_string(),
                data: None,
            });
        }

        Ok(LoginServerOptions {
            open_browser: false,
            ..LoginServerOptions::new(
                config.codex_home.clone(),
                CLIENT_ID.to_string(),
                config.forced_chatgpt_workspace_id.clone(),
                config.cli_auth_credentials_store_mode,
            )
        })
    }

    // Deprecated in favor of login_chatgpt_v2.
    async fn login_chatgpt_v1(&mut self, request_id: RequestId) {
        match self.login_chatgpt_common().await {
            Ok(opts) => match run_login_server(opts) {
                Ok(server) => {
                    let login_id = Uuid::new_v4();
                    let shutdown_handle = server.cancel_handle();

                    // Replace active login if present.
                    {
                        let mut guard = self.active_login.lock().await;
                        if let Some(existing) = guard.take() {
                            existing.drop();
                        }
                        *guard = Some(ActiveLogin {
                            shutdown_handle: shutdown_handle.clone(),
                            login_id,
                        });
                    }

                    // Spawn background task to monitor completion.
                    let outgoing_clone = self.outgoing.clone();
                    let active_login = self.active_login.clone();
                    let auth_manager = self.auth_manager.clone();
                    let auth_url = server.auth_url.clone();
                    tokio::spawn(async move {
                        let (success, error_msg) = match tokio::time::timeout(
                            LOGIN_CHATGPT_TIMEOUT,
                            server.block_until_done(),
                        )
                        .await
                        {
                            Ok(Ok(())) => (true, None),
                            Ok(Err(err)) => (false, Some(format!("Login server error: {err}"))),
                            Err(_elapsed) => {
                                shutdown_handle.shutdown();
                                (false, Some("Login timed out".to_string()))
                            }
                        };

                        let payload = LoginChatGptCompleteNotification {
                            login_id,
                            success,
                            error: error_msg.clone(),
                        };
                        outgoing_clone
                            .send_server_notification(ServerNotification::LoginChatGptComplete(
                                payload,
                            ))
                            .await;

                        if success {
                            auth_manager.reload();

                            // Notify clients with the actual current auth mode.
                            let current_auth_method = auth_manager.auth().map(|a| a.mode);
                            let payload = AuthStatusChangeNotification {
                                auth_method: current_auth_method,
                            };
                            outgoing_clone
                                .send_server_notification(ServerNotification::AuthStatusChange(
                                    payload,
                                ))
                                .await;
                        }

                        // Clear the active login if it matches this attempt. It may have been replaced or cancelled.
                        let mut guard = active_login.lock().await;
                        if guard.as_ref().map(|l| l.login_id) == Some(login_id) {
                            *guard = None;
                        }
                    });

                    let response = LoginChatGptResponse { login_id, auth_url };
                    self.outgoing.send_response(request_id, response).await;
                }
                Err(err) => {
                    let error = JSONRPCErrorError {
                        code: INTERNAL_ERROR_CODE,
                        message: format!("failed to start login server: {err}"),
                        data: None,
                    };
                    self.outgoing.send_error(request_id, error).await;
                }
            },
            Err(err) => {
                self.outgoing.send_error(request_id, err).await;
            }
        }
    }

    async fn login_chatgpt_v2(&mut self, request_id: RequestId) {
        match self.login_chatgpt_common().await {
            Ok(opts) => match run_login_server(opts) {
                Ok(server) => {
                    let login_id = Uuid::new_v4();
                    let shutdown_handle = server.cancel_handle();

                    // Replace active login if present.
                    {
                        let mut guard = self.active_login.lock().await;
                        if let Some(existing) = guard.take() {
                            existing.drop();
                        }
                        *guard = Some(ActiveLogin {
                            shutdown_handle: shutdown_handle.clone(),
                            login_id,
                        });
                    }

                    // Spawn background task to monitor completion.
                    let outgoing_clone = self.outgoing.clone();
                    let active_login = self.active_login.clone();
                    let auth_manager = self.auth_manager.clone();
                    let auth_url = server.auth_url.clone();
                    tokio::spawn(async move {
                        let (success, error_msg) = match tokio::time::timeout(
                            LOGIN_CHATGPT_TIMEOUT,
                            server.block_until_done(),
                        )
                        .await
                        {
                            Ok(Ok(())) => (true, None),
                            Ok(Err(err)) => (false, Some(format!("Login server error: {err}"))),
                            Err(_elapsed) => {
                                shutdown_handle.shutdown();
                                (false, Some("Login timed out".to_string()))
                            }
                        };

                        let payload_v2 = AccountLoginCompletedNotification {
                            login_id: Some(login_id.to_string()),
                            success,
                            error: error_msg,
                        };
                        outgoing_clone
                            .send_server_notification(ServerNotification::AccountLoginCompleted(
                                payload_v2,
                            ))
                            .await;

                        if success {
                            auth_manager.reload();

                            // Notify clients with the actual current auth mode.
                            let current_auth_method = auth_manager.auth().map(|a| a.mode);
                            let payload_v2 = AccountUpdatedNotification {
                                auth_mode: current_auth_method,
                            };
                            outgoing_clone
                                .send_server_notification(ServerNotification::AccountUpdated(
                                    payload_v2,
                                ))
                                .await;
                        }

                        // Clear the active login if it matches this attempt. It may have been replaced or cancelled.
                        let mut guard = active_login.lock().await;
                        if guard.as_ref().map(|l| l.login_id) == Some(login_id) {
                            *guard = None;
                        }
                    });

                    let response = codex_app_server_protocol::LoginAccountResponse::Chatgpt {
                        login_id: login_id.to_string(),
                        auth_url,
                    };
                    self.outgoing.send_response(request_id, response).await;
                }
                Err(err) => {
                    let error = JSONRPCErrorError {
                        code: INTERNAL_ERROR_CODE,
                        message: format!("failed to start login server: {err}"),
                        data: None,
                    };
                    self.outgoing.send_error(request_id, error).await;
                }
            },
            Err(err) => {
                self.outgoing.send_error(request_id, err).await;
            }
        }
    }

    async fn cancel_login_chatgpt_common(
        &mut self,
        login_id: Uuid,
    ) -> std::result::Result<(), JSONRPCErrorError> {
        let mut guard = self.active_login.lock().await;
        if guard.as_ref().map(|l| l.login_id) == Some(login_id) {
            if let Some(active) = guard.take() {
                active.drop();
            }
<<<<<<< HEAD
            drop(guard);
            self.outgoing
                .send_response(request_id, CancelLoginChatGptResponse {})
                .await;
=======
            Ok(())
>>>>>>> 667e841d
        } else {
            Err(JSONRPCErrorError {
                code: INVALID_REQUEST_ERROR_CODE,
                message: format!("login id not found: {login_id}"),
                data: None,
            })
        }
    }

    async fn cancel_login_chatgpt(&mut self, request_id: RequestId, login_id: Uuid) {
        match self.cancel_login_chatgpt_common(login_id).await {
            Ok(()) => {
                self.outgoing
                    .send_response(request_id, CancelLoginChatGptResponse {})
                    .await;
            }
            Err(error) => {
                self.outgoing.send_error(request_id, error).await;
            }
        }
    }

    async fn cancel_login_v2(&mut self, request_id: RequestId, params: CancelLoginAccountParams) {
        let login_id = params.login_id;
        match Uuid::parse_str(&login_id) {
            Ok(uuid) => match self.cancel_login_chatgpt_common(uuid).await {
                Ok(()) => {
                    self.outgoing
                        .send_response(request_id, CancelLoginAccountResponse {})
                        .await;
                }
                Err(error) => {
                    self.outgoing.send_error(request_id, error).await;
                }
            },
            Err(_) => {
                let error = JSONRPCErrorError {
                    code: INVALID_REQUEST_ERROR_CODE,
                    message: format!("invalid login id: {login_id}"),
                    data: None,
                };
                self.outgoing.send_error(request_id, error).await;
            }
        }
    }

    async fn logout_common(&mut self) -> std::result::Result<Option<AuthMode>, JSONRPCErrorError> {
        // Cancel any active login attempt.
        {
            let mut guard = self.active_login.lock().await;
            if let Some(active) = guard.take() {
                active.drop();
            }
        }

        if let Err(err) = self.auth_manager.logout() {
            return Err(JSONRPCErrorError {
                code: INTERNAL_ERROR_CODE,
                message: format!("logout failed: {err}"),
                data: None,
            });
        }

        // Reflect the current auth method after logout (likely None).
        Ok(self.auth_manager.auth().map(|auth| auth.mode))
    }

    async fn logout_v1(&mut self, request_id: RequestId) {
        match self.logout_common().await {
            Ok(current_auth_method) => {
                self.outgoing
                    .send_response(request_id, LogoutChatGptResponse {})
                    .await;

                let payload = AuthStatusChangeNotification {
                    auth_method: current_auth_method,
                };
                self.outgoing
                    .send_server_notification(ServerNotification::AuthStatusChange(payload))
                    .await;
            }
            Err(error) => {
                self.outgoing.send_error(request_id, error).await;
            }
        }
    }

    async fn logout_v2(&mut self, request_id: RequestId) {
        match self.logout_common().await {
            Ok(current_auth_method) => {
                self.outgoing
                    .send_response(request_id, LogoutAccountResponse {})
                    .await;

                let payload_v2 = AccountUpdatedNotification {
                    auth_mode: current_auth_method,
                };
                self.outgoing
                    .send_server_notification(ServerNotification::AccountUpdated(payload_v2))
                    .await;
            }
            Err(error) => {
                self.outgoing.send_error(request_id, error).await;
            }
        }
    }

    async fn get_auth_status(&self, request_id: RequestId, params: GetAuthStatusParams) {
        let include_token = params.include_token.unwrap_or(false);
        let do_refresh = params.refresh_token.unwrap_or(false);

        if do_refresh && let Err(err) = self.auth_manager.refresh_token().await {
            tracing::warn!("failed to refresh token while getting auth status: {err}");
        }

        // Determine whether auth is required based on the active model provider.
        // If a custom provider is configured with `requires_openai_auth == false`,
        // then no auth step is required; otherwise, default to requiring auth.
        let requires_openai_auth = self.config.model_provider.requires_openai_auth;

        let response = if !requires_openai_auth {
            GetAuthStatusResponse {
                auth_method: None,
                auth_token: None,
                requires_openai_auth: Some(false),
            }
        } else {
            match self.auth_manager.auth() {
                Some(auth) => {
                    let auth_mode = auth.mode;
                    let (reported_auth_method, token_opt) = match auth.get_token().await {
                        Ok(token) if !token.is_empty() => {
                            let tok = if include_token { Some(token) } else { None };
                            (Some(auth_mode), tok)
                        }
                        Ok(_) => (None, None),
                        Err(err) => {
                            tracing::warn!("failed to get token for auth status: {err}");
                            (None, None)
                        }
                    };
                    GetAuthStatusResponse {
                        auth_method: reported_auth_method,
                        auth_token: token_opt,
                        requires_openai_auth: Some(true),
                    }
                }
                None => GetAuthStatusResponse {
                    auth_method: None,
                    auth_token: None,
                    requires_openai_auth: Some(true),
                },
            }
        };

        self.outgoing.send_response(request_id, response).await;
    }

    async fn get_user_agent(&self, request_id: RequestId) {
        let user_agent = get_codex_user_agent();
        let response = GetUserAgentResponse { user_agent };
        self.outgoing.send_response(request_id, response).await;
    }

    async fn get_account_rate_limits(&self, request_id: RequestId) {
        match self.fetch_account_rate_limits().await {
            Ok(rate_limits) => {
                let response = GetAccountRateLimitsResponse {
                    rate_limits: rate_limits.into(),
                };
                self.outgoing.send_response(request_id, response).await;
            }
            Err(error) => {
                self.outgoing.send_error(request_id, error).await;
            }
        }
    }

    async fn fetch_account_rate_limits(&self) -> Result<CoreRateLimitSnapshot, JSONRPCErrorError> {
        let Some(auth) = self.auth_manager.auth() else {
            return Err(JSONRPCErrorError {
                code: INVALID_REQUEST_ERROR_CODE,
                message: "codex account authentication required to read rate limits".to_string(),
                data: None,
            });
        };

        if auth.mode != AuthMode::ChatGPT {
            return Err(JSONRPCErrorError {
                code: INVALID_REQUEST_ERROR_CODE,
                message: "chatgpt authentication required to read rate limits".to_string(),
                data: None,
            });
        }

        let client = BackendClient::from_auth(self.config.chatgpt_base_url.clone(), &auth)
            .await
            .map_err(|err| JSONRPCErrorError {
                code: INTERNAL_ERROR_CODE,
                message: format!("failed to construct backend client: {err}"),
                data: None,
            })?;

        client
            .get_rate_limits()
            .await
            .map_err(|err| JSONRPCErrorError {
                code: INTERNAL_ERROR_CODE,
                message: format!("failed to fetch codex rate limits: {err}"),
                data: None,
            })
    }

    async fn get_user_saved_config(&self, request_id: RequestId) {
        let toml_value = match load_config_as_toml(&self.config.codex_home).await {
            Ok(val) => val,
            Err(err) => {
                let error = JSONRPCErrorError {
                    code: INTERNAL_ERROR_CODE,
                    message: format!("failed to load config.toml: {err}"),
                    data: None,
                };
                self.outgoing.send_error(request_id, error).await;
                return;
            }
        };

        let cfg: ConfigToml = match toml_value.try_into() {
            Ok(cfg) => cfg,
            Err(err) => {
                let error = JSONRPCErrorError {
                    code: INTERNAL_ERROR_CODE,
                    message: format!("failed to parse config.toml: {err}"),
                    data: None,
                };
                self.outgoing.send_error(request_id, error).await;
                return;
            }
        };

        let user_saved_config: UserSavedConfig = cfg.into();

        let response = GetUserSavedConfigResponse {
            config: user_saved_config,
        };
        self.outgoing.send_response(request_id, response).await;
    }

    async fn get_user_info(&self, request_id: RequestId) {
        // Read alleged user email from cached auth (best-effort; not verified).
        let alleged_user_email = self.auth_manager.auth().and_then(|a| a.get_account_email());

        let response = UserInfoResponse { alleged_user_email };
        self.outgoing.send_response(request_id, response).await;
    }

    async fn set_default_model(&self, request_id: RequestId, params: SetDefaultModelParams) {
        let SetDefaultModelParams {
            model,
            reasoning_effort,
        } = params;

        match ConfigEditsBuilder::new(&self.config.codex_home)
            .with_profile(self.config.active_profile.as_deref())
            .set_model(model.as_deref(), reasoning_effort)
            .apply()
            .await
        {
            Ok(()) => {
                let response = SetDefaultModelResponse {};
                self.outgoing.send_response(request_id, response).await;
            }
            Err(err) => {
                let error = JSONRPCErrorError {
                    code: INTERNAL_ERROR_CODE,
                    message: format!("failed to persist model selection: {err}"),
                    data: None,
                };
                self.outgoing.send_error(request_id, error).await;
            }
        }
    }

    async fn exec_one_off_command(&self, request_id: RequestId, params: ExecOneOffCommandParams) {
        tracing::debug!("ExecOneOffCommand params: {params:?}");

        if params.command.is_empty() {
            let error = JSONRPCErrorError {
                code: INVALID_REQUEST_ERROR_CODE,
                message: "command must not be empty".to_string(),
                data: None,
            };
            self.outgoing.send_error(request_id, error).await;
            return;
        }

        let cwd = params.cwd.unwrap_or_else(|| self.config.cwd.clone());
        let env = create_env(&self.config.shell_environment_policy);
        let timeout_ms = params.timeout_ms;
        let exec_params = ExecParams {
            command: params.command,
            cwd,
            timeout_ms,
            env,
            with_escalated_permissions: None,
            justification: None,
            arg0: None,
        };

        let effective_policy = params
            .sandbox_policy
            .unwrap_or_else(|| self.config.sandbox_policy.clone());

        let sandbox_type = match &effective_policy {
            codex_core::protocol::SandboxPolicy::DangerFullAccess => {
                codex_core::exec::SandboxType::None
            }
            _ => get_platform_sandbox().unwrap_or(codex_core::exec::SandboxType::None),
        };
        tracing::debug!("Sandbox type: {sandbox_type:?}");
        let codex_linux_sandbox_exe = self.config.codex_linux_sandbox_exe.clone();
        let outgoing = self.outgoing.clone();
        let req_id = request_id;
        let sandbox_cwd = self.config.cwd.clone();

        tokio::spawn(async move {
            match codex_core::exec::process_exec_tool_call(
                exec_params,
                sandbox_type,
                &effective_policy,
                sandbox_cwd.as_path(),
                &codex_linux_sandbox_exe,
                None,
            )
            .await
            {
                Ok(output) => {
                    let response = ExecOneOffCommandResponse {
                        exit_code: output.exit_code,
                        stdout: output.stdout.text,
                        stderr: output.stderr.text,
                    };
                    outgoing.send_response(req_id, response).await;
                }
                Err(err) => {
                    let error = JSONRPCErrorError {
                        code: INTERNAL_ERROR_CODE,
                        message: format!("exec failed: {err}"),
                        data: None,
                    };
                    outgoing.send_error(req_id, error).await;
                }
            }
        });
    }

    async fn process_new_conversation(&self, request_id: RequestId, params: NewConversationParams) {
        let NewConversationParams {
            model,
            model_provider,
            profile,
            cwd,
            approval_policy,
            sandbox: sandbox_mode,
            config: cli_overrides,
            base_instructions,
            developer_instructions,
            compact_prompt,
            include_apply_patch_tool,
        } = params;

        let overrides = ConfigOverrides {
            model,
            config_profile: profile,
            cwd: cwd.map(PathBuf::from),
            approval_policy,
            sandbox_mode,
            model_provider,
            codex_linux_sandbox_exe: self.codex_linux_sandbox_exe.clone(),
            base_instructions,
            developer_instructions,
            compact_prompt,
            include_apply_patch_tool,
            ..Default::default()
        };

        let config = match derive_config_from_params(overrides, cli_overrides).await {
            Ok(config) => config,
            Err(err) => {
                let error = JSONRPCErrorError {
                    code: INVALID_REQUEST_ERROR_CODE,
                    message: format!("error deriving config: {err}"),
                    data: None,
                };
                self.outgoing.send_error(request_id, error).await;
                return;
            }
        };

        match self.conversation_manager.new_conversation(config).await {
            Ok(conversation_id) => {
                let NewConversation {
                    conversation_id,
                    session_configured,
                    ..
                } = conversation_id;
                let response = NewConversationResponse {
                    conversation_id,
                    model: session_configured.model,
                    reasoning_effort: session_configured.reasoning_effort,
                    rollout_path: session_configured.rollout_path,
                };
                self.outgoing.send_response(request_id, response).await;
            }
            Err(err) => {
                let error = JSONRPCErrorError {
                    code: INTERNAL_ERROR_CODE,
                    message: format!("error creating conversation: {err}"),
                    data: None,
                };
                self.outgoing.send_error(request_id, error).await;
            }
        }
    }

    async fn thread_start(&mut self, request_id: RequestId, params: ThreadStartParams) {
        // Build ConfigOverrides directly from ThreadStartParams for config derivation.
        let cli_overrides = params.config;
        let overrides = ConfigOverrides {
            model: params.model,
            cwd: params.cwd.map(PathBuf::from),
            approval_policy: params.approval_policy.map(AskForApproval::to_core),
            sandbox_mode: params.sandbox.map(SandboxMode::to_core),
            model_provider: params.model_provider,
            codex_linux_sandbox_exe: self.codex_linux_sandbox_exe.clone(),
            base_instructions: params.base_instructions,
            developer_instructions: params.developer_instructions,
            ..Default::default()
        };

        let config = match derive_config_from_params(overrides, cli_overrides).await {
            Ok(config) => config,
            Err(err) => {
                let error = JSONRPCErrorError {
                    code: INVALID_REQUEST_ERROR_CODE,
                    message: format!("error deriving config: {err}"),
                    data: None,
                };
                self.outgoing.send_error(request_id, error).await;
                return;
            }
        };

        match self.conversation_manager.new_conversation(config).await {
            Ok(new_conv) => {
                let thread = Thread {
                    id: new_conv.conversation_id.to_string(),
                };

                let response = ThreadStartResponse {
                    thread: thread.clone(),
                };

                // Auto-attach a conversation listener when starting a thread.
                // Use the same behavior as the v1 API with experimental_raw_events=false.
                if let Err(err) = self
                    .attach_conversation_listener(new_conv.conversation_id, false)
                    .await
                {
                    tracing::warn!(
                        "failed to attach listener for conversation {}: {}",
                        new_conv.conversation_id,
                        err.message
                    );
                }

                self.outgoing.send_response(request_id, response).await;

                let notif = ThreadStartedNotification { thread };
                self.outgoing
                    .send_server_notification(ServerNotification::ThreadStarted(notif))
                    .await;
            }
            Err(err) => {
                let error = JSONRPCErrorError {
                    code: INTERNAL_ERROR_CODE,
                    message: format!("error creating thread: {err}"),
                    data: None,
                };
                self.outgoing.send_error(request_id, error).await;
            }
        }
    }

    async fn thread_archive(&mut self, request_id: RequestId, params: ThreadArchiveParams) {
        let conversation_id = match ConversationId::from_string(&params.thread_id) {
            Ok(id) => id,
            Err(err) => {
                let error = JSONRPCErrorError {
                    code: INVALID_REQUEST_ERROR_CODE,
                    message: format!("invalid thread id: {err}"),
                    data: None,
                };
                self.outgoing.send_error(request_id, error).await;
                return;
            }
        };

        let rollout_path = match find_conversation_path_by_id_str(
            &self.config.codex_home,
            &conversation_id.to_string(),
        )
        .await
        {
            Ok(Some(p)) => p,
            Ok(None) => {
                let error = JSONRPCErrorError {
                    code: INVALID_REQUEST_ERROR_CODE,
                    message: format!("no rollout found for conversation id {conversation_id}"),
                    data: None,
                };
                self.outgoing.send_error(request_id, error).await;
                return;
            }
            Err(err) => {
                let error = JSONRPCErrorError {
                    code: INVALID_REQUEST_ERROR_CODE,
                    message: format!("failed to locate conversation id {conversation_id}: {err}"),
                    data: None,
                };
                self.outgoing.send_error(request_id, error).await;
                return;
            }
        };

        match self
            .archive_conversation_common(conversation_id, &rollout_path)
            .await
        {
            Ok(()) => {
                let response = ThreadArchiveResponse {};
                self.outgoing.send_response(request_id, response).await;
            }
            Err(err) => {
                self.outgoing.send_error(request_id, err).await;
            }
        }
    }

    async fn thread_list(&self, request_id: RequestId, params: ThreadListParams) {
        let ThreadListParams {
            cursor,
            limit,
            model_providers,
        } = params;

        let page_size = limit.unwrap_or(25).max(1) as usize;

        let (summaries, next_cursor) = match self
            .list_conversations_common(page_size, cursor, model_providers)
            .await
        {
            Ok(r) => r,
            Err(error) => {
                self.outgoing.send_error(request_id, error).await;
                return;
            }
        };

        let data = summaries
            .into_iter()
            .map(|s| Thread {
                id: s.conversation_id.to_string(),
            })
            .collect();

        let response = ThreadListResponse { data, next_cursor };
        self.outgoing.send_response(request_id, response).await;
    }

    async fn thread_resume(&mut self, request_id: RequestId, params: ThreadResumeParams) {
        let conversation_id = match ConversationId::from_string(&params.thread_id) {
            Ok(id) => id,
            Err(err) => {
                let error = JSONRPCErrorError {
                    code: INVALID_REQUEST_ERROR_CODE,
                    message: format!("invalid thread id: {err}"),
                    data: None,
                };
                self.outgoing.send_error(request_id, error).await;
                return;
            }
        };

        let path = match find_conversation_path_by_id_str(
            &self.config.codex_home,
            &conversation_id.to_string(),
        )
        .await
        {
            Ok(Some(p)) => p,
            Ok(None) => {
                let error = JSONRPCErrorError {
                    code: INVALID_REQUEST_ERROR_CODE,
                    message: format!("no rollout found for conversation id {conversation_id}"),
                    data: None,
                };
                self.outgoing.send_error(request_id, error).await;
                return;
            }
            Err(err) => {
                let error = JSONRPCErrorError {
                    code: INVALID_REQUEST_ERROR_CODE,
                    message: format!("failed to locate conversation id {conversation_id}: {err}"),
                    data: None,
                };
                self.outgoing.send_error(request_id, error).await;
                return;
            }
        };

        let fallback_provider = self.config.model_provider_id.as_str();
        let summary = match read_summary_from_rollout(&path, fallback_provider).await {
            Ok(s) => s,
            Err(err) => {
                let error = JSONRPCErrorError {
                    code: INVALID_REQUEST_ERROR_CODE,
                    message: format!("failed to load rollout `{}`: {err}", path.display()),
                    data: None,
                };
                self.outgoing.send_error(request_id, error).await;
                return;
            }
        };

        let initial_history = match RolloutRecorder::get_rollout_history(&summary.path).await {
            Ok(initial_history) => initial_history,
            Err(err) => {
                let error = JSONRPCErrorError {
                    code: INVALID_REQUEST_ERROR_CODE,
                    message: format!(
                        "failed to load rollout `{}` for conversation {conversation_id}: {err}",
                        summary.path.display()
                    ),
                    data: None,
                };
                self.outgoing.send_error(request_id, error).await;
                return;
            }
        };

        match self
            .conversation_manager
            .resume_conversation_with_history(
                self.config.as_ref().clone(),
                initial_history,
                self.auth_manager.clone(),
            )
            .await
        {
            Ok(_) => {
                // Auto-attach a conversation listener when resuming a thread.
                if let Err(err) = self
                    .attach_conversation_listener(conversation_id, false)
                    .await
                {
                    tracing::warn!(
                        "failed to attach listener for conversation {}: {}",
                        conversation_id,
                        err.message
                    );
                }

                let response = ThreadResumeResponse {
                    thread: Thread {
                        id: conversation_id.to_string(),
                    },
                };
                self.outgoing.send_response(request_id, response).await;
            }
            Err(err) => {
                let error = JSONRPCErrorError {
                    code: INTERNAL_ERROR_CODE,
                    message: format!("error resuming thread: {err}"),
                    data: None,
                };
                self.outgoing.send_error(request_id, error).await;
            }
        }
    }

    async fn get_conversation_summary(
        &self,
        request_id: RequestId,
        params: GetConversationSummaryParams,
    ) {
        let path = match params {
            GetConversationSummaryParams::RolloutPath { rollout_path } => {
                if rollout_path.is_relative() {
                    self.config.codex_home.join(&rollout_path)
                } else {
                    rollout_path
                }
            }
            GetConversationSummaryParams::ConversationId { conversation_id } => {
                match codex_core::find_conversation_path_by_id_str(
                    &self.config.codex_home,
                    &conversation_id.to_string(),
                )
                .await
                {
                    Ok(Some(p)) => p,
                    _ => {
                        let error = JSONRPCErrorError {
                            code: INVALID_REQUEST_ERROR_CODE,
                            message: format!(
                                "no rollout found for conversation id {conversation_id}"
                            ),
                            data: None,
                        };
                        self.outgoing.send_error(request_id, error).await;
                        return;
                    }
                }
            }
        };

        let fallback_provider = self.config.model_provider_id.as_str();

        match read_summary_from_rollout(&path, fallback_provider).await {
            Ok(summary) => {
                let response = GetConversationSummaryResponse { summary };
                self.outgoing.send_response(request_id, response).await;
            }
            Err(err) => {
                let error = JSONRPCErrorError {
                    code: INTERNAL_ERROR_CODE,
                    message: format!(
                        "failed to load conversation summary from {}: {}",
                        path.display(),
                        err
                    ),
                    data: None,
                };
                self.outgoing.send_error(request_id, error).await;
            }
        }
    }

    async fn handle_list_conversations(
        &self,
        request_id: RequestId,
        params: ListConversationsParams,
    ) {
        let ListConversationsParams {
            page_size,
            cursor,
            model_providers,
        } = params;
        let page_size = page_size.unwrap_or(25).max(1);

        match self
            .list_conversations_common(page_size, cursor, model_providers)
            .await
        {
            Ok((items, next_cursor)) => {
                let response = ListConversationsResponse { items, next_cursor };
                self.outgoing.send_response(request_id, response).await;
            }
            Err(error) => {
                self.outgoing.send_error(request_id, error).await;
            }
        };
    }

    async fn list_conversations_common(
        &self,
        page_size: usize,
        cursor: Option<String>,
        model_providers: Option<Vec<String>>,
    ) -> Result<(Vec<ConversationSummary>, Option<String>), JSONRPCErrorError> {
        let cursor_obj: Option<RolloutCursor> = cursor.as_ref().and_then(|s| parse_cursor(s));
        let cursor_ref = cursor_obj.as_ref();

        let model_provider_filter = match model_providers {
            Some(providers) => {
                if providers.is_empty() {
                    None
                } else {
                    Some(providers)
                }
            }
            None => Some(vec![self.config.model_provider_id.clone()]),
        };
        let fallback_provider = self.config.model_provider_id.clone();

        let page = match RolloutRecorder::list_conversations(
            &self.config.codex_home,
            page_size,
            cursor_ref,
            INTERACTIVE_SESSION_SOURCES,
            model_provider_filter.as_deref(),
            fallback_provider.as_str(),
        )
        .await
        {
            Ok(p) => p,
            Err(err) => {
                return Err(JSONRPCErrorError {
                    code: INTERNAL_ERROR_CODE,
                    message: format!("failed to list conversations: {err}"),
                    data: None,
                });
            }
        };

        let items = page
            .items
            .into_iter()
            .filter_map(|it| extract_conversation_summary(it.path, &it.head, &fallback_provider))
            .collect::<Vec<_>>();

        // Encode next_cursor as a plain string
        let next_cursor = page
            .next_cursor
            .and_then(|cursor| serde_json::to_value(&cursor).ok())
            .and_then(|value| value.as_str().map(str::to_owned));

        Ok((items, next_cursor))
    }

    async fn list_models(&self, request_id: RequestId, params: ModelListParams) {
        let ModelListParams { limit, cursor } = params;
<<<<<<< HEAD
        let mut models = supported_models();

        models.sort_by(|a, b| b.id.cmp(&a.id));
=======
        let auth_mode = self.auth_manager.auth().map(|auth| auth.mode);
        let models = supported_models(auth_mode);
>>>>>>> 667e841d
        let total = models.len();

        if total == 0 {
            let response = ModelListResponse {
                data: Vec::new(),
                next_cursor: None,
            };
            self.outgoing.send_response(request_id, response).await;
            return;
        }

        let effective_limit = limit.unwrap_or(total as u32).max(1) as usize;
        let effective_limit = effective_limit.min(total);
        let start = match cursor {
            Some(cursor) => match cursor.parse::<usize>() {
                Ok(idx) => idx,
                Err(_) => {
                    let error = JSONRPCErrorError {
                        code: INVALID_REQUEST_ERROR_CODE,
                        message: format!("invalid cursor: {cursor}"),
                        data: None,
                    };
                    self.outgoing.send_error(request_id, error).await;
                    return;
                }
            },
            None => 0,
        };

        if start > total {
            let error = JSONRPCErrorError {
                code: INVALID_REQUEST_ERROR_CODE,
                message: format!("cursor {start} exceeds total models {total}"),
                data: None,
            };
            self.outgoing.send_error(request_id, error).await;
            return;
        }

        let end = start.saturating_add(effective_limit).min(total);
        let items = models[start..end].to_vec();
        let next_cursor = if end < total {
            Some(end.to_string())
        } else {
            None
        };
        let response = ModelListResponse {
            data: items,
            next_cursor,
        };
        self.outgoing.send_response(request_id, response).await;
    }

    async fn handle_resume_conversation(
        &self,
        request_id: RequestId,
        params: ResumeConversationParams,
    ) {
        let ResumeConversationParams {
            path,
            conversation_id,
            history,
            overrides,
        } = params;

        // Derive a Config using the same logic as new conversation, honoring overrides if provided.
        let config = match overrides {
            Some(overrides) => {
                let NewConversationParams {
                    model,
                    model_provider,
                    profile,
                    cwd,
                    approval_policy,
                    sandbox: sandbox_mode,
                    config: cli_overrides,
                    base_instructions,
                    developer_instructions,
                    compact_prompt,
                    include_apply_patch_tool,
                } = overrides;

                let overrides = ConfigOverrides {
                    model,
                    config_profile: profile,
                    cwd: cwd.map(PathBuf::from),
                    approval_policy,
                    sandbox_mode,
                    model_provider,
                    codex_linux_sandbox_exe: self.codex_linux_sandbox_exe.clone(),
                    base_instructions,
                    developer_instructions,
                    compact_prompt,
                    include_apply_patch_tool,
                    ..Default::default()
                };

                derive_config_from_params(overrides, cli_overrides).await
            }
            None => Ok(self.config.as_ref().clone()),
        };
        let config = match config {
            Ok(cfg) => cfg,
            Err(err) => {
                self.send_invalid_request_error(
                    request_id,
                    format!("error deriving config: {err}"),
                )
                .await;
                return;
            }
        };

        let conversation_history = if let Some(path) = path {
            match RolloutRecorder::get_rollout_history(&path).await {
                Ok(initial_history) => initial_history,
                Err(err) => {
                    self.send_invalid_request_error(
                        request_id,
                        format!("failed to load rollout `{}`: {err}", path.display()),
                    )
                    .await;
                    return;
                }
            }
        } else if let Some(conversation_id) = conversation_id {
            match find_conversation_path_by_id_str(
                &self.config.codex_home,
                &conversation_id.to_string(),
            )
            .await
            {
                Ok(Some(found_path)) => {
                    match RolloutRecorder::get_rollout_history(&found_path).await {
                        Ok(initial_history) => initial_history,
                        Err(err) => {
                            self.send_invalid_request_error(
                                request_id,
                                format!(
                                    "failed to load rollout `{}` for conversation {conversation_id}: {err}",
                                    found_path.display()
                                ),
                            ).await;
                            return;
                        }
                    }
                }
                Ok(None) => {
                    self.send_invalid_request_error(
                        request_id,
                        format!("no rollout found for conversation id {conversation_id}"),
                    )
                    .await;
                    return;
                }
                Err(err) => {
                    self.send_invalid_request_error(
                        request_id,
                        format!("failed to locate conversation id {conversation_id}: {err}"),
                    )
                    .await;
                    return;
                }
            }
        } else {
            match history {
                Some(history) if !history.is_empty() => InitialHistory::Forked(
                    history.into_iter().map(RolloutItem::ResponseItem).collect(),
                ),
                Some(_) | None => {
                    self.send_invalid_request_error(
                        request_id,
                        "either path, conversation id or non empty history must be provided"
                            .to_string(),
                    )
                    .await;
                    return;
                }
            }
        };

        match self
            .conversation_manager
            .resume_conversation_with_history(
                config,
                conversation_history,
                self.auth_manager.clone(),
            )
            .await
        {
            Ok(NewConversation {
                conversation_id,
                session_configured,
                ..
            }) => {
                self.outgoing
                    .send_server_notification(ServerNotification::SessionConfigured(
                        SessionConfiguredNotification {
                            session_id: session_configured.session_id,
                            model: session_configured.model.clone(),
                            reasoning_effort: session_configured.reasoning_effort,
                            history_log_id: session_configured.history_log_id,
                            history_entry_count: session_configured.history_entry_count,
                            initial_messages: session_configured.initial_messages.clone(),
                            rollout_path: session_configured.rollout_path.clone(),
                        },
                    ))
                    .await;
                let initial_messages = session_configured
                    .initial_messages
                    .map(|msgs| msgs.into_iter().collect());

                // Reply with conversation id + model and initial messages (when present)
                let response = ResumeConversationResponse {
                    conversation_id,
                    model: session_configured.model.clone(),
                    initial_messages,
                    rollout_path: session_configured.rollout_path.clone(),
                };
                self.outgoing.send_response(request_id, response).await;
            }
            Err(err) => {
                let error = JSONRPCErrorError {
                    code: INTERNAL_ERROR_CODE,
                    message: format!("error resuming conversation: {err}"),
                    data: None,
                };
                self.outgoing.send_error(request_id, error).await;
            }
        }
    }

    async fn send_invalid_request_error(&self, request_id: RequestId, message: String) {
        let error = JSONRPCErrorError {
            code: INVALID_REQUEST_ERROR_CODE,
            message,
            data: None,
        };
        self.outgoing.send_error(request_id, error).await;
    }

    async fn archive_conversation(
        &mut self,
        request_id: RequestId,
        params: ArchiveConversationParams,
    ) {
        let ArchiveConversationParams {
            conversation_id,
            rollout_path,
        } = params;

        match self
            .archive_conversation_common(conversation_id, &rollout_path)
            .await
        {
            Ok(()) => {
                tracing::info!("thread/archive succeeded for {conversation_id}");
                let response = ArchiveConversationResponse {};
                self.outgoing.send_response(request_id, response).await;
            }
            Err(err) => {
                tracing::warn!(
                    "thread/archive failed for {conversation_id}: {}",
                    err.message
                );
                self.outgoing.send_error(request_id, err).await;
            }
        }
    }

    async fn archive_conversation_common(
        &mut self,
        conversation_id: ConversationId,
        rollout_path: &Path,
    ) -> Result<(), JSONRPCErrorError> {
        // Verify rollout_path is under sessions dir.
        let rollout_folder = self.config.codex_home.join(codex_core::SESSIONS_SUBDIR);

        let canonical_sessions_dir = match tokio::fs::canonicalize(&rollout_folder).await {
            Ok(path) => path,
            Err(err) => {
                return Err(JSONRPCErrorError {
                    code: INTERNAL_ERROR_CODE,
                    message: format!(
                        "failed to archive conversation: unable to resolve sessions directory: {err}"
                    ),
                    data: None,
                });
            }
        };
        let canonical_rollout_path = tokio::fs::canonicalize(rollout_path).await;
        let canonical_rollout_path = if let Ok(path) = canonical_rollout_path
            && path.starts_with(&canonical_sessions_dir)
        {
            path
        } else {
            return Err(JSONRPCErrorError {
                code: INVALID_REQUEST_ERROR_CODE,
                message: format!(
                    "rollout path `{}` must be in sessions directory",
                    rollout_path.display()
                ),
                data: None,
            });
        };

        // Verify file name matches conversation id.
        let required_suffix = format!("{conversation_id}.jsonl");
        let Some(file_name) = canonical_rollout_path.file_name().map(OsStr::to_owned) else {
            return Err(JSONRPCErrorError {
                code: INVALID_REQUEST_ERROR_CODE,
                message: format!(
                    "rollout path `{}` missing file name",
                    rollout_path.display()
                ),
                data: None,
            });
        };
        if !file_name
            .to_string_lossy()
            .ends_with(required_suffix.as_str())
        {
            return Err(JSONRPCErrorError {
                code: INVALID_REQUEST_ERROR_CODE,
                message: format!(
                    "rollout path `{}` does not match conversation id {conversation_id}",
                    rollout_path.display()
                ),
                data: None,
            });
        }

        // If the conversation is active, request shutdown and wait briefly.
        if let Some(conversation) = self
            .conversation_manager
            .remove_conversation(&conversation_id)
            .await
        {
            info!("conversation {conversation_id} was active; shutting down");
            let conversation_clone = conversation.clone();
            let notify = Arc::new(tokio::sync::Notify::new());
            let notify_clone = notify.clone();

            // Establish the listener for ShutdownComplete before submitting
            // Shutdown so it is not missed.
            let is_shutdown = tokio::spawn(async move {
                // Create the notified future outside the loop to avoid losing notifications.
                let notified = notify_clone.notified();
                tokio::pin!(notified);
                loop {
                    select! {
                        _ = &mut notified => { break; }
                        event = conversation_clone.next_event() => {
                            match event {
                                Ok(event) => {
                                    if matches!(event.msg, EventMsg::ShutdownComplete) { break; }
                                }
                                // Break on errors to avoid tight loops when the agent loop has exited.
                                Err(_) => { break; }
                            }
                        }
                    }
                }
            });
            // Request shutdown.
            match conversation.submit(Op::Shutdown).await {
                Ok(_) => {
                    // Successfully submitted Shutdown; wait before proceeding.
                    select! {
                        _ = is_shutdown => {
                            // Normal shutdown: proceed with archive.
                        }
                        _ = tokio::time::sleep(Duration::from_secs(10)) => {
                            warn!("conversation {conversation_id} shutdown timed out; proceeding with archive");
                            // Wake any waiter; use notify_waiters to avoid missing the signal.
                            notify.notify_waiters();
                            // Perhaps we lost a shutdown race, so let's continue to
                            // clean up the .jsonl file.
                        }
                    }
                }
                Err(err) => {
                    error!("failed to submit Shutdown to conversation {conversation_id}: {err}");
                    notify.notify_waiters();
                }
            }
        }

        // Move the rollout file to archived.
        let result: std::io::Result<()> = async {
            let archive_folder = self
                .config
                .codex_home
                .join(codex_core::ARCHIVED_SESSIONS_SUBDIR);
            tokio::fs::create_dir_all(&archive_folder).await?;
            tokio::fs::rename(&canonical_rollout_path, &archive_folder.join(&file_name)).await?;
            Ok(())
        }
        .await;

        result.map_err(|err| JSONRPCErrorError {
            code: INTERNAL_ERROR_CODE,
            message: format!("failed to archive conversation: {err}"),
            data: None,
        })
    }

    async fn send_user_message(&self, request_id: RequestId, params: SendUserMessageParams) {
        let SendUserMessageParams {
            conversation_id,
            items,
        } = params;
        let Ok(conversation) = self
            .conversation_manager
            .get_conversation(conversation_id)
            .await
        else {
            let error = JSONRPCErrorError {
                code: INVALID_REQUEST_ERROR_CODE,
                message: format!("conversation not found: {conversation_id}"),
                data: None,
            };
            self.outgoing.send_error(request_id, error).await;
            return;
        };

        let mapped_items: Vec<CoreInputItem> = items
            .into_iter()
            .map(|item| match item {
                WireInputItem::Text { text } => CoreInputItem::Text { text },
                WireInputItem::Image { image_url } => CoreInputItem::Image { image_url },
                WireInputItem::LocalImage { path } => CoreInputItem::LocalImage { path },
            })
            .collect();

        // Submit user input to the conversation.
        let _ = conversation
            .submit(Op::UserInput {
                items: mapped_items,
            })
            .await;

        // Acknowledge with an empty result.
        self.outgoing
            .send_response(request_id, SendUserMessageResponse {})
            .await;
    }

    async fn send_user_turn(&self, request_id: RequestId, params: SendUserTurnParams) {
        let SendUserTurnParams {
            conversation_id,
            items,
            cwd,
            approval_policy,
            sandbox_policy,
            model,
            effort,
            summary,
        } = params;

        let Ok(conversation) = self
            .conversation_manager
            .get_conversation(conversation_id)
            .await
        else {
            let error = JSONRPCErrorError {
                code: INVALID_REQUEST_ERROR_CODE,
                message: format!("conversation not found: {conversation_id}"),
                data: None,
            };
            self.outgoing.send_error(request_id, error).await;
            return;
        };

        let mapped_items: Vec<CoreInputItem> = items
            .into_iter()
            .map(|item| match item {
                WireInputItem::Text { text } => CoreInputItem::Text { text },
                WireInputItem::Image { image_url } => CoreInputItem::Image { image_url },
                WireInputItem::LocalImage { path } => CoreInputItem::LocalImage { path },
            })
            .collect();

        let _ = conversation
            .submit(Op::UserTurn {
                items: mapped_items,
                cwd,
                approval_policy,
                sandbox_policy,
                model,
                effort,
                summary,
                final_output_json_schema: None,
            })
            .await;

        self.outgoing
            .send_response(request_id, SendUserTurnResponse {})
            .await;
    }

    async fn interrupt_conversation(
        &mut self,
        request_id: RequestId,
        params: InterruptConversationParams,
    ) {
        let InterruptConversationParams { conversation_id } = params;
        let Ok(conversation) = self
            .conversation_manager
            .get_conversation(conversation_id)
            .await
        else {
            let error = JSONRPCErrorError {
                code: INVALID_REQUEST_ERROR_CODE,
                message: format!("conversation not found: {conversation_id}"),
                data: None,
            };
            self.outgoing.send_error(request_id, error).await;
            return;
        };

        // Record the pending interrupt so we can reply when TurnAborted arrives.
        {
            let mut map = self.pending_interrupts.lock().await;
            map.entry(conversation_id)
                .or_default()
                .push((request_id, ApiVersion::V1));
        }

        // Submit the interrupt; we'll respond upon TurnAborted.
        let _ = conversation.submit(Op::Interrupt).await;
    }

    async fn turn_start(&self, request_id: RequestId, params: TurnStartParams) {
        // Resolve conversation id from v2 thread id string.
        let conversation_id = match ConversationId::from_string(&params.thread_id) {
            Ok(id) => id,
            Err(err) => {
                let error = JSONRPCErrorError {
                    code: INVALID_REQUEST_ERROR_CODE,
                    message: format!("invalid thread id: {err}"),
                    data: None,
                };
                self.outgoing.send_error(request_id, error).await;
                return;
            }
        };

        let Ok(conversation) = self
            .conversation_manager
            .get_conversation(conversation_id)
            .await
        else {
            let error = JSONRPCErrorError {
                code: INVALID_REQUEST_ERROR_CODE,
                message: format!("conversation not found: {conversation_id}"),
                data: None,
            };
            self.outgoing.send_error(request_id, error).await;
            return;
        };

        // Keep a copy of v2 inputs for the notification payload.
        let v2_inputs_for_notif = params.input.clone();

        // Map v2 input items to core input items.
        let mapped_items: Vec<CoreInputItem> = params
            .input
            .into_iter()
            .map(V2UserInput::into_core)
            .collect();

        let has_any_overrides = params.cwd.is_some()
            || params.approval_policy.is_some()
            || params.sandbox_policy.is_some()
            || params.model.is_some()
            || params.effort.is_some()
            || params.summary.is_some();

        // If any overrides are provided, update the session turn context first.
        if has_any_overrides {
            let _ = conversation
                .submit(Op::OverrideTurnContext {
                    cwd: params.cwd,
                    approval_policy: params.approval_policy.map(AskForApproval::to_core),
                    sandbox_policy: params.sandbox_policy.map(|p| p.to_core()),
                    model: params.model,
                    effort: params.effort.map(Some),
                    summary: params.summary,
                })
                .await;
        }

        // Start the turn by submitting the user input. Return its submission id as turn_id.
        let turn_id = conversation
            .submit(Op::UserInput {
                items: mapped_items,
            })
            .await;

        match turn_id {
            Ok(turn_id) => {
                let turn = Turn {
                    id: turn_id.clone(),
                    items: vec![ThreadItem::UserMessage {
                        id: turn_id,
                        content: v2_inputs_for_notif,
                    }],
                    status: TurnStatus::InProgress,
                    error: None,
                };

                let response = TurnStartResponse { turn: turn.clone() };
                self.outgoing.send_response(request_id, response).await;

                // Emit v2 turn/started notification.
                let notif = TurnStartedNotification { turn };
                self.outgoing
                    .send_server_notification(ServerNotification::TurnStarted(notif))
                    .await;
            }
            Err(err) => {
                let error = JSONRPCErrorError {
                    code: INTERNAL_ERROR_CODE,
                    message: format!("failed to start turn: {err}"),
                    data: None,
                };
                self.outgoing.send_error(request_id, error).await;
            }
        }
    }

    async fn turn_interrupt(&mut self, request_id: RequestId, params: TurnInterruptParams) {
        let TurnInterruptParams { thread_id, .. } = params;

        // Resolve conversation id from v2 thread id string.
        let conversation_id = match ConversationId::from_string(&thread_id) {
            Ok(id) => id,
            Err(err) => {
                let error = JSONRPCErrorError {
                    code: INVALID_REQUEST_ERROR_CODE,
                    message: format!("invalid thread id: {err}"),
                    data: None,
                };
                self.outgoing.send_error(request_id, error).await;
                return;
            }
        };

        let Ok(conversation) = self
            .conversation_manager
            .get_conversation(conversation_id)
            .await
        else {
            let error = JSONRPCErrorError {
                code: INVALID_REQUEST_ERROR_CODE,
                message: format!("conversation not found: {conversation_id}"),
                data: None,
            };
            self.outgoing.send_error(request_id, error).await;
            return;
        };

        // Record the pending interrupt so we can reply when TurnAborted arrives.
        {
            let mut map = self.pending_interrupts.lock().await;
            map.entry(conversation_id)
                .or_default()
                .push((request_id, ApiVersion::V2));
        }

        // Submit the interrupt; we'll respond upon TurnAborted.
        let _ = conversation.submit(Op::Interrupt).await;
    }

    async fn add_conversation_listener(
        &mut self,
        request_id: RequestId,
        params: AddConversationListenerParams,
    ) {
        let AddConversationListenerParams {
            conversation_id,
            experimental_raw_events,
        } = params;
        match self
            .attach_conversation_listener(conversation_id, experimental_raw_events)
            .await
        {
            Ok(subscription_id) => {
                let response = AddConversationSubscriptionResponse { subscription_id };
                self.outgoing.send_response(request_id, response).await;
            }
            Err(err) => {
                self.outgoing.send_error(request_id, err).await;
            }
        }
    }

    async fn remove_conversation_listener(
        &mut self,
        request_id: RequestId,
        params: RemoveConversationListenerParams,
    ) {
        let RemoveConversationListenerParams { subscription_id } = params;
        match self.conversation_listeners.remove(&subscription_id) {
            Some(sender) => {
                // Signal the spawned task to exit and acknowledge.
                let _ = sender.send(());
                let response = RemoveConversationSubscriptionResponse {};
                self.outgoing.send_response(request_id, response).await;
            }
            None => {
                let error = JSONRPCErrorError {
                    code: INVALID_REQUEST_ERROR_CODE,
                    message: format!("subscription not found: {subscription_id}"),
                    data: None,
                };
                self.outgoing.send_error(request_id, error).await;
            }
        }
    }

    async fn attach_conversation_listener(
        &mut self,
        conversation_id: ConversationId,
        experimental_raw_events: bool,
    ) -> Result<Uuid, JSONRPCErrorError> {
        let conversation = match self
            .conversation_manager
            .get_conversation(conversation_id)
            .await
        {
            Ok(conv) => conv,
            Err(_) => {
                return Err(JSONRPCErrorError {
                    code: INVALID_REQUEST_ERROR_CODE,
                    message: format!("conversation not found: {conversation_id}"),
                    data: None,
                });
            }
        };

        let subscription_id = Uuid::new_v4();
        let (cancel_tx, mut cancel_rx) = oneshot::channel();
        self.conversation_listeners
            .insert(subscription_id, cancel_tx);

        let outgoing_for_task = self.outgoing.clone();
        let pending_interrupts = self.pending_interrupts.clone();
        tokio::spawn(async move {
            loop {
                tokio::select! {
                    _ = &mut cancel_rx => {
                        // User has unsubscribed, so exit this task.
                        break;
                    }
                    event = conversation.next_event() => {
                        let event = match event {
                            Ok(event) => event,
                            Err(err) => {
                                tracing::warn!("conversation.next_event() failed with: {err}");
                                break;
                            }
                        };

                        if let EventMsg::RawResponseItem(_) = &event.msg
                            && !experimental_raw_events {
                                continue;
                            }

                        // For now, we send a notification for every event,
                        // JSON-serializing the `Event` as-is, but these should
                        // be migrated to be variants of `ServerNotification`
                        // instead.
                        let method = format!("codex/event/{}", event.msg);
                        let mut params = match serde_json::to_value(event.clone()) {
                            Ok(serde_json::Value::Object(map)) => map,
                            Ok(_) => {
                                error!("event did not serialize to an object");
                                continue;
                            }
                            Err(err) => {
                                error!("failed to serialize event: {err}");
                                continue;
                            }
                        };
                        params.insert(
                            "conversationId".to_string(),
                            conversation_id.to_string().into(),
                        );

                        outgoing_for_task
                            .send_notification(OutgoingNotification {
                                method,
                                params: Some(params.into()),
                            })
                            .await;

                        apply_bespoke_event_handling(
                            event.clone(),
                            conversation_id,
                            conversation.clone(),
                            outgoing_for_task.clone(),
                            pending_interrupts.clone(),
                        )
                        .await;
                    }
                }
            }
        });
        Ok(subscription_id)
    }

    async fn git_diff_to_origin(&self, request_id: RequestId, cwd: PathBuf) {
        let diff = git_diff_to_remote(&cwd).await;
        match diff {
            Some(value) => {
                let response = GitDiffToRemoteResponse {
                    sha: value.sha,
                    diff: value.diff,
                };
                self.outgoing.send_response(request_id, response).await;
            }
            None => {
                let error = JSONRPCErrorError {
                    code: INVALID_REQUEST_ERROR_CODE,
                    message: format!("failed to compute git diff to remote for cwd: {cwd:?}"),
                    data: None,
                };
                self.outgoing.send_error(request_id, error).await;
            }
        }
    }

    async fn fuzzy_file_search(&mut self, request_id: RequestId, params: FuzzyFileSearchParams) {
        let FuzzyFileSearchParams {
            query,
            roots,
            cancellation_token,
        } = params;

        let cancel_flag = match cancellation_token.clone() {
            Some(token) => {
                let mut pending_fuzzy_searches = self.pending_fuzzy_searches.lock().await;
                // if a cancellation_token is provided and a pending_request exists for
                // that token, cancel it
                if let Some(existing) = pending_fuzzy_searches.get(&token) {
                    existing.store(true, Ordering::Relaxed);
                }
                let flag = Arc::new(AtomicBool::new(false));
                pending_fuzzy_searches.insert(token.clone(), flag.clone());
                flag
            }
            None => Arc::new(AtomicBool::new(false)),
        };

        let results = match query.as_str() {
            "" => vec![],
            _ => run_fuzzy_file_search(query, roots, cancel_flag.clone()).await,
        };

        if let Some(token) = cancellation_token {
            let mut pending_fuzzy_searches = self.pending_fuzzy_searches.lock().await;
            if let Some(current_flag) = pending_fuzzy_searches.get(&token)
                && Arc::ptr_eq(current_flag, &cancel_flag)
            {
                pending_fuzzy_searches.remove(&token);
            }
        }

        let response = FuzzyFileSearchResponse { files: results };
        self.outgoing.send_response(request_id, response).await;
    }

    async fn upload_feedback(&self, request_id: RequestId, params: FeedbackUploadParams) {
        let FeedbackUploadParams {
            classification,
            reason,
            conversation_id,
            include_logs,
        } = params;

        let snapshot = self.feedback.snapshot(conversation_id);
        let thread_id = snapshot.thread_id.clone();

        let validated_rollout_path = if include_logs {
            match conversation_id {
                Some(conv_id) => self.resolve_rollout_path(conv_id).await,
                None => None,
            }
        } else {
            None
        };

        let upload_result = tokio::task::spawn_blocking(move || {
            let rollout_path_ref = validated_rollout_path.as_deref();
            snapshot.upload_feedback(
                &classification,
                reason.as_deref(),
                include_logs,
                rollout_path_ref,
            )
        })
        .await;

        let upload_result = match upload_result {
            Ok(result) => result,
            Err(join_err) => {
                let error = JSONRPCErrorError {
                    code: INTERNAL_ERROR_CODE,
                    message: format!("failed to upload feedback: {join_err}"),
                    data: None,
                };
                self.outgoing.send_error(request_id, error).await;
                return;
            }
        };

        match upload_result {
            Ok(()) => {
                let response = FeedbackUploadResponse { thread_id };
                self.outgoing.send_response(request_id, response).await;
            }
            Err(err) => {
                let error = JSONRPCErrorError {
                    code: INTERNAL_ERROR_CODE,
                    message: format!("failed to upload feedback: {err}"),
                    data: None,
                };
                self.outgoing.send_error(request_id, error).await;
            }
        }
    }

    async fn resolve_rollout_path(&self, conversation_id: ConversationId) -> Option<PathBuf> {
        match self
            .conversation_manager
            .get_conversation(conversation_id)
            .await
        {
            Ok(conv) => Some(conv.rollout_path()),
            Err(_) => None,
        }
    }
}

async fn apply_bespoke_event_handling(
    event: Event,
    conversation_id: ConversationId,
    conversation: Arc<CodexConversation>,
    outgoing: Arc<OutgoingMessageSender>,
    pending_interrupts: PendingInterrupts,
) {
    let Event { id: event_id, msg } = event;
    match msg {
        EventMsg::ApplyPatchApprovalRequest(ApplyPatchApprovalRequestEvent {
            call_id,
            changes,
            reason,
            grant_root,
        }) => {
            let params = ApplyPatchApprovalParams {
                conversation_id,
                call_id,
                file_changes: changes,
                reason,
                grant_root,
            };
            let rx = outgoing
                .send_request(ServerRequestPayload::ApplyPatchApproval(params))
                .await;
            // TODO(mbolin): Enforce a timeout so this task does not live indefinitely?
            tokio::spawn(async move {
                on_patch_approval_response(event_id, rx, conversation).await;
            });
        }
        EventMsg::ExecApprovalRequest(ExecApprovalRequestEvent {
            call_id,
            command,
            cwd,
            reason,
            risk,
            parsed_cmd,
        }) => {
            let params = ExecCommandApprovalParams {
                conversation_id,
                call_id,
                command,
                cwd,
                reason,
                risk,
                parsed_cmd,
            };
            let rx = outgoing
                .send_request(ServerRequestPayload::ExecCommandApproval(params))
                .await;

            // TODO(mbolin): Enforce a timeout so this task does not live indefinitely?
            tokio::spawn(async move {
                on_exec_approval_response(event_id, rx, conversation).await;
            });
        }
        EventMsg::TokenCount(token_count_event) => {
            if let Some(rate_limits) = token_count_event.rate_limits {
                outgoing
                    .send_server_notification(ServerNotification::AccountRateLimitsUpdated(
                        AccountRateLimitsUpdatedNotification {
                            rate_limits: rate_limits.into(),
                        },
                    ))
                    .await;
            }
        }
        // If this is a TurnAborted, reply to any pending interrupt requests.
        EventMsg::TurnAborted(turn_aborted_event) => {
            let pending = {
                let mut map = pending_interrupts.lock().await;
                map.remove(&conversation_id).unwrap_or_default()
            };
            if !pending.is_empty() {
                for (rid, ver) in pending {
                    match ver {
                        ApiVersion::V1 => {
                            let response = InterruptConversationResponse {
                                abort_reason: turn_aborted_event.reason.clone(),
                            };
                            outgoing.send_response(rid, response).await;
                        }
                        ApiVersion::V2 => {
                            let response = TurnInterruptResponse {};
                            outgoing.send_response(rid, response).await;
                        }
                    }
                }
            }
        }

        _ => {}
    }
}

async fn derive_config_from_params(
    overrides: ConfigOverrides,
    cli_overrides: Option<std::collections::HashMap<String, serde_json::Value>>,
) -> std::io::Result<Config> {
    let cli_overrides = cli_overrides
        .unwrap_or_default()
        .into_iter()
        .map(|(k, v)| (k, json_to_toml(v)))
        .collect();

    Config::load_with_cli_overrides(cli_overrides, overrides).await
}

async fn on_patch_approval_response(
    event_id: String,
    receiver: oneshot::Receiver<JsonRpcResult>,
    codex: Arc<CodexConversation>,
) {
    let response = receiver.await;
    let value = match response {
        Ok(value) => value,
        Err(err) => {
            error!("request failed: {err:?}");
            if let Err(submit_err) = codex
                .submit(Op::PatchApproval {
                    id: event_id.clone(),
                    decision: ReviewDecision::Denied,
                })
                .await
            {
                error!("failed to submit denied PatchApproval after request failure: {submit_err}");
            }
            return;
        }
    };

    let response =
        serde_json::from_value::<ApplyPatchApprovalResponse>(value).unwrap_or_else(|err| {
            error!("failed to deserialize ApplyPatchApprovalResponse: {err}");
            ApplyPatchApprovalResponse {
                decision: ReviewDecision::Denied,
            }
        });

    if let Err(err) = codex
        .submit(Op::PatchApproval {
            id: event_id,
            decision: response.decision,
        })
        .await
    {
        error!("failed to submit PatchApproval: {err}");
    }
}

async fn on_exec_approval_response(
    event_id: String,
    receiver: oneshot::Receiver<JsonRpcResult>,
    conversation: Arc<CodexConversation>,
) {
    let response = receiver.await;
    let value = match response {
        Ok(value) => value,
        Err(err) => {
            error!("request failed: {err:?}");
            return;
        }
    };

    // Try to deserialize `value` and then make the appropriate call to `codex`.
    let response =
        serde_json::from_value::<ExecCommandApprovalResponse>(value).unwrap_or_else(|err| {
            error!("failed to deserialize ExecCommandApprovalResponse: {err}");
            // If we cannot deserialize the response, we deny the request to be
            // conservative.
            ExecCommandApprovalResponse {
                decision: ReviewDecision::Denied,
            }
        });

    if let Err(err) = conversation
        .submit(Op::ExecApproval {
            id: event_id,
            decision: response.decision,
        })
        .await
    {
        error!("failed to submit ExecApproval: {err}");
    }
}

async fn read_summary_from_rollout(
    path: &Path,
    fallback_provider: &str,
) -> std::io::Result<ConversationSummary> {
    let head = read_head_for_summary(path).await?;

    let Some(first) = head.first() else {
        return Err(IoError::other(format!(
            "rollout at {} is empty",
            path.display()
        )));
    };

    let session_meta = serde_json::from_value::<SessionMeta>(first.clone()).map_err(|_| {
        IoError::other(format!(
            "rollout at {} does not start with session metadata",
            path.display()
        ))
    })?;

    if let Some(summary) =
        extract_conversation_summary(path.to_path_buf(), &head, fallback_provider)
    {
        return Ok(summary);
    }

    let timestamp = if session_meta.timestamp.is_empty() {
        None
    } else {
        Some(session_meta.timestamp.clone())
    };
    let model_provider = session_meta
        .model_provider
        .unwrap_or_else(|| fallback_provider.to_string());

    Ok(ConversationSummary {
        conversation_id: session_meta.id,
        timestamp,
        path: path.to_path_buf(),
        preview: String::new(),
        model_provider,
    })
}

fn extract_conversation_summary(
    path: PathBuf,
    head: &[serde_json::Value],
    fallback_provider: &str,
) -> Option<ConversationSummary> {
    let session_meta = match head.first() {
        Some(first_line) => serde_json::from_value::<SessionMeta>(first_line.clone()).ok()?,
        None => return None,
    };

    let preview = head
        .iter()
        .filter_map(|value| serde_json::from_value::<ResponseItem>(value.clone()).ok())
        .find_map(|item| match codex_core::parse_turn_item(&item) {
            Some(TurnItem::UserMessage(user)) => Some(user.message()),
            _ => None,
        })?;

    let preview = match preview.find(USER_MESSAGE_BEGIN) {
        Some(idx) => preview[idx + USER_MESSAGE_BEGIN.len()..].trim(),
        None => preview.as_str(),
    };

    let timestamp = if session_meta.timestamp.is_empty() {
        None
    } else {
        Some(session_meta.timestamp.clone())
    };
    let conversation_id = session_meta.id;
    let model_provider = session_meta
        .model_provider
        .unwrap_or_else(|| fallback_provider.to_string());

    Some(ConversationSummary {
        conversation_id,
        timestamp,
        path,
        preview: preview.to_string(),
        model_provider,
    })
}

#[cfg(test)]
mod tests {
    use super::*;
    use anyhow::Result;
    use pretty_assertions::assert_eq;
    use serde_json::json;
    use tempfile::TempDir;

    #[test]
    fn extract_conversation_summary_prefers_plain_user_messages() -> Result<()> {
        let conversation_id = ConversationId::from_string("3f941c35-29b3-493b-b0a4-e25800d9aeb0")?;
        let timestamp = Some("2025-09-05T16:53:11.850Z".to_string());
        let path = PathBuf::from("rollout.jsonl");

        let head = vec![
            json!({
                "id": conversation_id.to_string(),
                "timestamp": timestamp,
                "cwd": "/",
                "originator": "codex",
                "cli_version": "0.0.0",
                "instructions": null,
                "model_provider": "test-provider"
            }),
            json!({
                "type": "message",
                "role": "user",
                "content": [{
                    "type": "input_text",
                    "text": "<user_instructions>\n<AGENTS.md contents>\n</user_instructions>".to_string(),
                }],
            }),
            json!({
                "type": "message",
                "role": "user",
                "content": [{
                    "type": "input_text",
                    "text": format!("<prior context> {USER_MESSAGE_BEGIN}Count to 5"),
                }],
            }),
        ];

        let summary =
            extract_conversation_summary(path.clone(), &head, "test-provider").expect("summary");

        let expected = ConversationSummary {
            conversation_id,
            timestamp,
            path,
            preview: "Count to 5".to_string(),
            model_provider: "test-provider".to_string(),
        };

        assert_eq!(summary, expected);
        Ok(())
    }

    #[tokio::test]
    async fn read_summary_from_rollout_returns_empty_preview_when_no_user_message() -> Result<()> {
        use codex_protocol::protocol::RolloutItem;
        use codex_protocol::protocol::RolloutLine;
        use codex_protocol::protocol::SessionMetaLine;
        use std::fs;

        let temp_dir = TempDir::new()?;
        let path = temp_dir.path().join("rollout.jsonl");

        let conversation_id = ConversationId::from_string("bfd12a78-5900-467b-9bc5-d3d35df08191")?;
        let timestamp = "2025-09-05T16:53:11.850Z".to_string();

        let session_meta = SessionMeta {
            id: conversation_id,
            timestamp: timestamp.clone(),
            model_provider: None,
            ..SessionMeta::default()
        };

        let line = RolloutLine {
            timestamp: timestamp.clone(),
            item: RolloutItem::SessionMeta(SessionMetaLine {
                meta: session_meta.clone(),
                git: None,
            }),
        };

        fs::write(&path, format!("{}\n", serde_json::to_string(&line)?))?;

        let summary = read_summary_from_rollout(path.as_path(), "fallback").await?;

        let expected = ConversationSummary {
            conversation_id,
            timestamp: Some(timestamp),
            path: path.clone(),
            preview: String::new(),
            model_provider: "fallback".to_string(),
        };

        assert_eq!(summary, expected);
        Ok(())
    }
}<|MERGE_RESOLUTION|>--- conflicted
+++ resolved
@@ -16,11 +16,8 @@
 use codex_app_server_protocol::AskForApproval;
 use codex_app_server_protocol::AuthMode;
 use codex_app_server_protocol::AuthStatusChangeNotification;
-<<<<<<< HEAD
-=======
 use codex_app_server_protocol::CancelLoginAccountParams;
 use codex_app_server_protocol::CancelLoginAccountResponse;
->>>>>>> 667e841d
 use codex_app_server_protocol::CancelLoginChatGptResponse;
 use codex_app_server_protocol::ClientRequest;
 use codex_app_server_protocol::ConversationSummary;
@@ -693,14 +690,7 @@
             if let Some(active) = guard.take() {
                 active.drop();
             }
-<<<<<<< HEAD
-            drop(guard);
-            self.outgoing
-                .send_response(request_id, CancelLoginChatGptResponse {})
-                .await;
-=======
             Ok(())
->>>>>>> 667e841d
         } else {
             Err(JSONRPCErrorError {
                 code: INVALID_REQUEST_ERROR_CODE,
@@ -1534,14 +1524,8 @@
 
     async fn list_models(&self, request_id: RequestId, params: ModelListParams) {
         let ModelListParams { limit, cursor } = params;
-<<<<<<< HEAD
-        let mut models = supported_models();
-
-        models.sort_by(|a, b| b.id.cmp(&a.id));
-=======
         let auth_mode = self.auth_manager.auth().map(|auth| auth.mode);
         let models = supported_models(auth_mode);
->>>>>>> 667e841d
         let total = models.len();
 
         if total == 0 {

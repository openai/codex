use crate::error_code::INTERNAL_ERROR_CODE;
use crate::error_code::INVALID_REQUEST_ERROR_CODE;
use crate::fuzzy_file_search::run_fuzzy_file_search;
use crate::models::supported_models;
use crate::outgoing_message::OutgoingMessageSender;
use crate::outgoing_message::OutgoingNotification;
use codex_app_server_protocol::AddConversationListenerParams;
use codex_app_server_protocol::AddConversationSubscriptionResponse;
use codex_app_server_protocol::ApplyPatchApprovalParams;
use codex_app_server_protocol::ApplyPatchApprovalResponse;
use codex_app_server_protocol::ArchiveConversationParams;
use codex_app_server_protocol::ArchiveConversationResponse;
use codex_app_server_protocol::AuthMode;
use codex_app_server_protocol::AuthStatusChangeNotification;
use codex_app_server_protocol::ClientRequest;
use codex_app_server_protocol::ConversationSummary;
use codex_app_server_protocol::ExecCommandApprovalParams;
use codex_app_server_protocol::ExecCommandApprovalResponse;
use codex_app_server_protocol::ExecOneOffCommandParams;
use codex_app_server_protocol::ExecOneOffCommandResponse;
use codex_app_server_protocol::FuzzyFileSearchParams;
use codex_app_server_protocol::FuzzyFileSearchResponse;
use codex_app_server_protocol::GetAccountRateLimitsResponse;
use codex_app_server_protocol::GetConversationSummaryParams;
use codex_app_server_protocol::GetConversationSummaryResponse;
use codex_app_server_protocol::GetUserAgentResponse;
use codex_app_server_protocol::GetUserSavedConfigResponse;
use codex_app_server_protocol::GitDiffToRemoteResponse;
use codex_app_server_protocol::InputItem as WireInputItem;
use codex_app_server_protocol::InterruptConversationParams;
use codex_app_server_protocol::InterruptConversationResponse;
use codex_app_server_protocol::JSONRPCErrorError;
use codex_app_server_protocol::ListConversationsParams;
use codex_app_server_protocol::ListConversationsResponse;
use codex_app_server_protocol::ListModelsParams;
use codex_app_server_protocol::ListModelsResponse;
use codex_app_server_protocol::LoginApiKeyParams;
use codex_app_server_protocol::LoginApiKeyResponse;
use codex_app_server_protocol::LoginChatGptCompleteNotification;
use codex_app_server_protocol::LoginChatGptResponse;
use codex_app_server_protocol::NewConversationParams;
use codex_app_server_protocol::NewConversationResponse;
use codex_app_server_protocol::RemoveConversationListenerParams;
use codex_app_server_protocol::RemoveConversationSubscriptionResponse;
use codex_app_server_protocol::RequestId;
use codex_app_server_protocol::Result as JsonRpcResult;
use codex_app_server_protocol::ResumeConversationParams;
use codex_app_server_protocol::SendUserMessageParams;
use codex_app_server_protocol::SendUserMessageResponse;
use codex_app_server_protocol::SendUserTurnParams;
use codex_app_server_protocol::SendUserTurnResponse;
use codex_app_server_protocol::ServerNotification;
use codex_app_server_protocol::ServerRequestPayload;
use codex_app_server_protocol::SessionConfiguredNotification;
use codex_app_server_protocol::SetDefaultModelParams;
use codex_app_server_protocol::SetDefaultModelResponse;
use codex_app_server_protocol::UploadFeedbackParams;
use codex_app_server_protocol::UploadFeedbackResponse;
use codex_app_server_protocol::UserInfoResponse;
use codex_app_server_protocol::UserSavedConfig;
use codex_backend_client::Client as BackendClient;
use codex_core::AuthManager;
use codex_core::CodexConversation;
use codex_core::ConversationManager;
use codex_core::Cursor as RolloutCursor;
use codex_core::INTERACTIVE_SESSION_SOURCES;
use codex_core::InitialHistory;
use codex_core::NewConversation;
use codex_core::RolloutRecorder;
use codex_core::SessionMeta;
use codex_core::auth::CLIENT_ID;
use codex_core::auth::login_with_api_key;
use codex_core::config::Config;
use codex_core::config::ConfigOverrides;
use codex_core::config::ConfigToml;
use codex_core::config::load_config_as_toml;
use codex_core::config_edit::CONFIG_KEY_EFFORT;
use codex_core::config_edit::CONFIG_KEY_MODEL;
use codex_core::config_edit::persist_overrides_and_clear_if_none;
use codex_core::default_client::get_codex_user_agent;
use codex_core::exec::ExecParams;
use codex_core::exec_env::create_env;
use codex_core::find_conversation_path_by_id_str;
use codex_core::get_platform_sandbox;
use codex_core::git_info::git_diff_to_remote;
use codex_core::protocol::ApplyPatchApprovalRequestEvent;
use codex_core::protocol::Event;
use codex_core::protocol::EventMsg;
use codex_core::protocol::ExecApprovalRequestEvent;
use codex_core::protocol::Op;
use codex_core::protocol::ReviewDecision;
use codex_core::read_head_for_summary;
use codex_feedback::CodexFeedback;
use codex_login::ServerOptions as LoginServerOptions;
use codex_login::ShutdownHandle;
use codex_login::run_login_server;
use codex_protocol::ConversationId;
use codex_protocol::config_types::ForcedLoginMethod;
use codex_protocol::items::TurnItem;
use codex_protocol::models::ResponseItem;
use codex_protocol::protocol::RateLimitSnapshot;
use codex_protocol::protocol::RolloutItem;
use codex_protocol::protocol::USER_MESSAGE_BEGIN;
use codex_protocol::user_input::UserInput as CoreInputItem;
use codex_utils_json_to_toml::json_to_toml;
use std::collections::HashMap;
use std::ffi::OsStr;
use std::io::Error as IoError;
use std::path::Path;
use std::path::PathBuf;
use std::sync::Arc;
use std::sync::atomic::AtomicBool;
use std::sync::atomic::Ordering;
use std::time::Duration;
use tokio::select;
use tokio::sync::Mutex;
use tokio::sync::oneshot;
use tracing::error;
use tracing::info;
use tracing::warn;
use uuid::Uuid;

// Duration before a ChatGPT login attempt is abandoned.
const LOGIN_CHATGPT_TIMEOUT: Duration = Duration::from_secs(10 * 60);
struct ActiveLogin {
    shutdown_handle: ShutdownHandle,
    login_id: Uuid,
}

impl ActiveLogin {
    fn drop(&self) {
        self.shutdown_handle.shutdown();
    }
}

/// Handles JSON-RPC messages for Codex conversations.
pub(crate) struct CodexMessageProcessor {
    auth_manager: Arc<AuthManager>,
    conversation_manager: Arc<ConversationManager>,
    outgoing: Arc<OutgoingMessageSender>,
    codex_linux_sandbox_exe: Option<PathBuf>,
    config: Arc<Config>,
    conversation_listeners: HashMap<Uuid, oneshot::Sender<()>>,
    active_login: Arc<Mutex<Option<ActiveLogin>>>,
    // Queue of pending interrupt requests per conversation. We reply when TurnAborted arrives.
    pending_interrupts: Arc<Mutex<HashMap<ConversationId, Vec<RequestId>>>>,
    pending_fuzzy_searches: Arc<Mutex<HashMap<String, Arc<AtomicBool>>>>,
    feedback: CodexFeedback,
}

impl CodexMessageProcessor {
    pub fn new(
        auth_manager: Arc<AuthManager>,
        conversation_manager: Arc<ConversationManager>,
        outgoing: Arc<OutgoingMessageSender>,
        codex_linux_sandbox_exe: Option<PathBuf>,
        config: Arc<Config>,
        feedback: CodexFeedback,
    ) -> Self {
        Self {
            auth_manager,
            conversation_manager,
            outgoing,
            codex_linux_sandbox_exe,
            config,
            conversation_listeners: HashMap::new(),
            active_login: Arc::new(Mutex::new(None)),
            pending_interrupts: Arc::new(Mutex::new(HashMap::new())),
            pending_fuzzy_searches: Arc::new(Mutex::new(HashMap::new())),
            feedback,
        }
    }

    pub async fn process_request(&mut self, request: ClientRequest) {
        match request {
            ClientRequest::Initialize { .. } => {
                panic!("Initialize should be handled in MessageProcessor");
            }
            ClientRequest::NewConversation { request_id, params } => {
                // Do not tokio::spawn() to process new_conversation()
                // asynchronously because we need to ensure the conversation is
                // created before processing any subsequent messages.
                self.process_new_conversation(request_id, params).await;
            }
            ClientRequest::GetConversationSummary { request_id, params } => {
                self.get_conversation_summary(request_id, params).await;
            }
            ClientRequest::ListConversations { request_id, params } => {
                self.handle_list_conversations(request_id, params).await;
            }
            ClientRequest::ListModels { request_id, params } => {
                self.list_models(request_id, params).await;
            }
            ClientRequest::LoginAccount {
                request_id,
                params: _,
            } => {
                self.send_unimplemented_error(request_id, "account/login")
                    .await;
            }
            ClientRequest::LogoutAccount {
                request_id,
                params: _,
            } => {
                self.send_unimplemented_error(request_id, "account/logout")
                    .await;
            }
            ClientRequest::GetAccount {
                request_id,
                params: _,
            } => {
                self.send_unimplemented_error(request_id, "account/read")
                    .await;
            }
            ClientRequest::ResumeConversation { request_id, params } => {
                self.handle_resume_conversation(request_id, params).await;
            }
            ClientRequest::ArchiveConversation { request_id, params } => {
                self.archive_conversation(request_id, params).await;
            }
            ClientRequest::SendUserMessage { request_id, params } => {
                self.send_user_message(request_id, params).await;
            }
            ClientRequest::SendUserTurn { request_id, params } => {
                self.send_user_turn(request_id, params).await;
            }
            ClientRequest::InterruptConversation { request_id, params } => {
                self.interrupt_conversation(request_id, params).await;
            }
            ClientRequest::AddConversationListener { request_id, params } => {
                self.add_conversation_listener(request_id, params).await;
            }
            ClientRequest::RemoveConversationListener { request_id, params } => {
                self.remove_conversation_listener(request_id, params).await;
            }
            ClientRequest::GitDiffToRemote { request_id, params } => {
                self.git_diff_to_origin(request_id, params.cwd).await;
            }
            ClientRequest::LoginApiKey { request_id, params } => {
                self.login_api_key(request_id, params).await;
            }
            ClientRequest::LoginChatGpt {
                request_id,
                params: _,
            } => {
                self.login_chatgpt(request_id).await;
            }
            ClientRequest::CancelLoginChatGpt { request_id, params } => {
                self.cancel_login_chatgpt(request_id, params.login_id).await;
            }
            ClientRequest::LogoutChatGpt {
                request_id,
                params: _,
            } => {
                self.logout_chatgpt(request_id).await;
            }
            ClientRequest::GetAuthStatus { request_id, params } => {
                self.get_auth_status(request_id, params).await;
            }
            ClientRequest::GetUserSavedConfig {
                request_id,
                params: _,
            } => {
                self.get_user_saved_config(request_id).await;
            }
            ClientRequest::SetDefaultModel { request_id, params } => {
                self.set_default_model(request_id, params).await;
            }
            ClientRequest::GetUserAgent {
                request_id,
                params: _,
            } => {
                self.get_user_agent(request_id).await;
            }
            ClientRequest::UserInfo {
                request_id,
                params: _,
            } => {
                self.get_user_info(request_id).await;
            }
            ClientRequest::FuzzyFileSearch { request_id, params } => {
                self.fuzzy_file_search(request_id, params).await;
            }
            ClientRequest::ExecOneOffCommand { request_id, params } => {
                self.exec_one_off_command(request_id, params).await;
            }
            ClientRequest::GetAccountRateLimits {
                request_id,
                params: _,
            } => {
                self.get_account_rate_limits(request_id).await;
            }
            ClientRequest::UploadFeedback { request_id, params } => {
                self.upload_feedback(request_id, params).await;
            }
        }
    }

    async fn send_unimplemented_error(&self, request_id: RequestId, method: &str) {
        let error = JSONRPCErrorError {
            code: INTERNAL_ERROR_CODE,
            message: format!("{method} is not implemented yet"),
            data: None,
        };
        self.outgoing.send_error(request_id, error).await;
    }

    async fn login_api_key(&mut self, request_id: RequestId, params: LoginApiKeyParams) {
        if matches!(
            self.config.forced_login_method,
            Some(ForcedLoginMethod::Chatgpt)
        ) {
            let error = JSONRPCErrorError {
                code: INVALID_REQUEST_ERROR_CODE,
                message: "API key login is disabled. Use ChatGPT login instead.".to_string(),
                data: None,
            };
            self.outgoing.send_error(request_id, error).await;
            return;
        }

        {
            let mut guard = self.active_login.lock().await;
            if let Some(active) = guard.take() {
                active.drop();
            }
        }

        match login_with_api_key(
            &self.config.codex_home,
            &params.api_key,
            self.config.cli_auth_credentials_store_mode,
        ) {
            Ok(()) => {
                self.auth_manager.reload();
                self.outgoing
                    .send_response(request_id, LoginApiKeyResponse {})
                    .await;

                let payload = AuthStatusChangeNotification {
                    auth_method: self.auth_manager.auth().map(|auth| auth.mode),
                };
                self.outgoing
                    .send_server_notification(ServerNotification::AuthStatusChange(payload))
                    .await;
            }
            Err(err) => {
                let error = JSONRPCErrorError {
                    code: INTERNAL_ERROR_CODE,
                    message: format!("failed to save api key: {err}"),
                    data: None,
                };
                self.outgoing.send_error(request_id, error).await;
            }
        }
    }

    async fn login_chatgpt(&mut self, request_id: RequestId) {
        let config = self.config.as_ref();

        if matches!(config.forced_login_method, Some(ForcedLoginMethod::Api)) {
            let error = JSONRPCErrorError {
                code: INVALID_REQUEST_ERROR_CODE,
                message: "ChatGPT login is disabled. Use API key login instead.".to_string(),
                data: None,
            };
            self.outgoing.send_error(request_id, error).await;
            return;
        }

        let opts = LoginServerOptions {
            open_browser: false,
            ..LoginServerOptions::new(
                config.codex_home.clone(),
                CLIENT_ID.to_string(),
                config.forced_chatgpt_workspace_id.clone(),
                config.cli_auth_credentials_store_mode,
            )
        };

        enum LoginChatGptReply {
            Response(LoginChatGptResponse),
            Error(JSONRPCErrorError),
        }

        let reply = match run_login_server(opts) {
            Ok(server) => {
                let login_id = Uuid::new_v4();
                let shutdown_handle = server.cancel_handle();

                // Replace active login if present.
                {
                    let mut guard = self.active_login.lock().await;
                    if let Some(existing) = guard.take() {
                        existing.drop();
                    }
                    *guard = Some(ActiveLogin {
                        shutdown_handle: shutdown_handle.clone(),
                        login_id,
                    });
                }

                let response = LoginChatGptResponse {
                    login_id,
                    auth_url: server.auth_url.clone(),
                };

                // Spawn background task to monitor completion.
                let outgoing_clone = self.outgoing.clone();
                let active_login = self.active_login.clone();
                let auth_manager = self.auth_manager.clone();
                tokio::spawn(async move {
                    let (success, error_msg) = match tokio::time::timeout(
                        LOGIN_CHATGPT_TIMEOUT,
                        server.block_until_done(),
                    )
                    .await
                    {
                        Ok(Ok(())) => (true, None),
                        Ok(Err(err)) => (false, Some(format!("Login server error: {err}"))),
                        Err(_elapsed) => {
                            // Timeout: cancel server and report
                            shutdown_handle.shutdown();
                            (false, Some("Login timed out".to_string()))
                        }
                    };
                    let payload = LoginChatGptCompleteNotification {
                        login_id,
                        success,
                        error: error_msg,
                    };
                    outgoing_clone
                        .send_server_notification(ServerNotification::LoginChatGptComplete(payload))
                        .await;

                    // Send an auth status change notification.
                    if success {
                        // Update in-memory auth cache now that login completed.
                        auth_manager.reload();

                        // Notify clients with the actual current auth mode.
                        let current_auth_method = auth_manager.auth().map(|a| a.mode);
                        let payload = AuthStatusChangeNotification {
                            auth_method: current_auth_method,
                        };
                        outgoing_clone
                            .send_server_notification(ServerNotification::AuthStatusChange(payload))
                            .await;
                    }

                    // Clear the active login if it matches this attempt. It may have been replaced or cancelled.
                    let mut guard = active_login.lock().await;
                    if guard.as_ref().map(|l| l.login_id) == Some(login_id) {
                        *guard = None;
                    }
                });

                LoginChatGptReply::Response(response)
            }
            Err(err) => LoginChatGptReply::Error(JSONRPCErrorError {
                code: INTERNAL_ERROR_CODE,
                message: format!("failed to start login server: {err}"),
                data: None,
            }),
        };

        match reply {
            LoginChatGptReply::Response(resp) => {
                self.outgoing.send_response(request_id, resp).await
            }
            LoginChatGptReply::Error(err) => self.outgoing.send_error(request_id, err).await,
        }
    }

    async fn cancel_login_chatgpt(&mut self, request_id: RequestId, login_id: Uuid) {
        let mut guard = self.active_login.lock().await;
        if guard.as_ref().map(|l| l.login_id) == Some(login_id) {
            if let Some(active) = guard.take() {
                active.drop();
            }
            drop(guard);
            self.outgoing
                .send_response(
                    request_id,
                    codex_app_server_protocol::CancelLoginChatGptResponse {},
                )
                .await;
        } else {
            drop(guard);
            let error = JSONRPCErrorError {
                code: INVALID_REQUEST_ERROR_CODE,
                message: format!("login id not found: {login_id}"),
                data: None,
            };
            self.outgoing.send_error(request_id, error).await;
        }
    }

    async fn logout_chatgpt(&mut self, request_id: RequestId) {
        {
            // Cancel any active login attempt.
            let mut guard = self.active_login.lock().await;
            if let Some(active) = guard.take() {
                active.drop();
            }
        }

        if let Err(err) = self.auth_manager.logout() {
            let error = JSONRPCErrorError {
                code: INTERNAL_ERROR_CODE,
                message: format!("logout failed: {err}"),
                data: None,
            };
            self.outgoing.send_error(request_id, error).await;
            return;
        }

        self.outgoing
            .send_response(
                request_id,
                codex_app_server_protocol::LogoutChatGptResponse {},
            )
            .await;

        // Send auth status change notification reflecting the current auth mode
        // after logout.
        let current_auth_method = self.auth_manager.auth().map(|auth| auth.mode);
        let payload = AuthStatusChangeNotification {
            auth_method: current_auth_method,
        };
        self.outgoing
            .send_server_notification(ServerNotification::AuthStatusChange(payload))
            .await;
    }

    async fn get_auth_status(
        &self,
        request_id: RequestId,
        params: codex_app_server_protocol::GetAuthStatusParams,
    ) {
        let include_token = params.include_token.unwrap_or(false);
        let do_refresh = params.refresh_token.unwrap_or(false);

        if do_refresh && let Err(err) = self.auth_manager.refresh_token().await {
            tracing::warn!("failed to refresh token while getting auth status: {err}");
        }

        // Determine whether auth is required based on the active model provider.
        // If a custom provider is configured with `requires_openai_auth == false`,
        // then no auth step is required; otherwise, default to requiring auth.
        let requires_openai_auth = self.config.model_provider.requires_openai_auth;

        let response = if !requires_openai_auth {
            codex_app_server_protocol::GetAuthStatusResponse {
                auth_method: None,
                auth_token: None,
                requires_openai_auth: Some(false),
            }
        } else {
            match self.auth_manager.auth() {
                Some(auth) => {
                    let auth_mode = auth.mode;
                    let (reported_auth_method, token_opt) = match auth.get_token().await {
                        Ok(token) if !token.is_empty() => {
                            let tok = if include_token { Some(token) } else { None };
                            (Some(auth_mode), tok)
                        }
                        Ok(_) => (None, None),
                        Err(err) => {
                            tracing::warn!("failed to get token for auth status: {err}");
                            (None, None)
                        }
                    };
                    codex_app_server_protocol::GetAuthStatusResponse {
                        auth_method: reported_auth_method,
                        auth_token: token_opt,
                        requires_openai_auth: Some(true),
                    }
                }
                None => codex_app_server_protocol::GetAuthStatusResponse {
                    auth_method: None,
                    auth_token: None,
                    requires_openai_auth: Some(true),
                },
            }
        };

        self.outgoing.send_response(request_id, response).await;
    }

    async fn get_user_agent(&self, request_id: RequestId) {
        let user_agent = get_codex_user_agent();
        let response = GetUserAgentResponse { user_agent };
        self.outgoing.send_response(request_id, response).await;
    }

    async fn get_account_rate_limits(&self, request_id: RequestId) {
        match self.fetch_account_rate_limits().await {
            Ok(rate_limits) => {
                let response = GetAccountRateLimitsResponse { rate_limits };
                self.outgoing.send_response(request_id, response).await;
            }
            Err(error) => {
                self.outgoing.send_error(request_id, error).await;
            }
        }
    }

    async fn fetch_account_rate_limits(&self) -> Result<RateLimitSnapshot, JSONRPCErrorError> {
        let Some(auth) = self.auth_manager.auth() else {
            return Err(JSONRPCErrorError {
                code: INVALID_REQUEST_ERROR_CODE,
                message: "codex account authentication required to read rate limits".to_string(),
                data: None,
            });
        };

        if auth.mode != AuthMode::ChatGPT {
            return Err(JSONRPCErrorError {
                code: INVALID_REQUEST_ERROR_CODE,
                message: "chatgpt authentication required to read rate limits".to_string(),
                data: None,
            });
        }

        let client = BackendClient::from_auth(self.config.chatgpt_base_url.clone(), &auth)
            .await
            .map_err(|err| JSONRPCErrorError {
                code: INTERNAL_ERROR_CODE,
                message: format!("failed to construct backend client: {err}"),
                data: None,
            })?;

        client
            .get_rate_limits()
            .await
            .map_err(|err| JSONRPCErrorError {
                code: INTERNAL_ERROR_CODE,
                message: format!("failed to fetch codex rate limits: {err}"),
                data: None,
            })
    }

    async fn get_user_saved_config(&self, request_id: RequestId) {
        let toml_value = match load_config_as_toml(&self.config.codex_home).await {
            Ok(val) => val,
            Err(err) => {
                let error = JSONRPCErrorError {
                    code: INTERNAL_ERROR_CODE,
                    message: format!("failed to load config.toml: {err}"),
                    data: None,
                };
                self.outgoing.send_error(request_id, error).await;
                return;
            }
        };

        let cfg: ConfigToml = match toml_value.try_into() {
            Ok(cfg) => cfg,
            Err(err) => {
                let error = JSONRPCErrorError {
                    code: INTERNAL_ERROR_CODE,
                    message: format!("failed to parse config.toml: {err}"),
                    data: None,
                };
                self.outgoing.send_error(request_id, error).await;
                return;
            }
        };

        let user_saved_config: UserSavedConfig = cfg.into();

        let response = GetUserSavedConfigResponse {
            config: user_saved_config,
        };
        self.outgoing.send_response(request_id, response).await;
    }

    async fn get_user_info(&self, request_id: RequestId) {
        // Read alleged user email from cached auth (best-effort; not verified).
        let alleged_user_email = self.auth_manager.auth().and_then(|a| a.get_account_email());

        let response = UserInfoResponse { alleged_user_email };
        self.outgoing.send_response(request_id, response).await;
    }

    async fn set_default_model(&self, request_id: RequestId, params: SetDefaultModelParams) {
        let SetDefaultModelParams {
            model,
            reasoning_effort,
        } = params;
        let effort_str = reasoning_effort.map(|effort| effort.to_string());

        let overrides: [(&[&str], Option<&str>); 2] = [
            (&[CONFIG_KEY_MODEL], model.as_deref()),
            (&[CONFIG_KEY_EFFORT], effort_str.as_deref()),
        ];

        match persist_overrides_and_clear_if_none(
            &self.config.codex_home,
            self.config.active_profile.as_deref(),
            &overrides,
        )
        .await
        {
            Ok(()) => {
                let response = SetDefaultModelResponse {};
                self.outgoing.send_response(request_id, response).await;
            }
            Err(err) => {
                let error = JSONRPCErrorError {
                    code: INTERNAL_ERROR_CODE,
                    message: format!("failed to persist overrides: {err}"),
                    data: None,
                };
                self.outgoing.send_error(request_id, error).await;
            }
        }
    }

    async fn exec_one_off_command(&self, request_id: RequestId, params: ExecOneOffCommandParams) {
        tracing::debug!("ExecOneOffCommand params: {params:?}");

        if params.command.is_empty() {
            let error = JSONRPCErrorError {
                code: INVALID_REQUEST_ERROR_CODE,
                message: "command must not be empty".to_string(),
                data: None,
            };
            self.outgoing.send_error(request_id, error).await;
            return;
        }

        let cwd = params.cwd.unwrap_or_else(|| self.config.cwd.clone());
        let env = create_env(&self.config.shell_environment_policy);
        let timeout_ms = params.timeout_ms;
        let exec_params = ExecParams {
            command: params.command,
            cwd,
            timeout_ms,
            env,
            with_escalated_permissions: None,
            justification: None,
            arg0: None,
        };

        let effective_policy = params
            .sandbox_policy
            .unwrap_or_else(|| self.config.sandbox_policy.clone());

        let sandbox_type = match &effective_policy {
            codex_core::protocol::SandboxPolicy::DangerFullAccess => {
                codex_core::exec::SandboxType::None
            }
            _ => get_platform_sandbox().unwrap_or(codex_core::exec::SandboxType::None),
        };
        tracing::debug!("Sandbox type: {sandbox_type:?}");
        let codex_linux_sandbox_exe = self.config.codex_linux_sandbox_exe.clone();
        let outgoing = self.outgoing.clone();
        let req_id = request_id;
        let sandbox_cwd = self.config.cwd.clone();

        tokio::spawn(async move {
            match codex_core::exec::process_exec_tool_call(
                exec_params,
                sandbox_type,
                &effective_policy,
                sandbox_cwd.as_path(),
                &codex_linux_sandbox_exe,
                None,
            )
            .await
            {
                Ok(output) => {
                    let response = ExecOneOffCommandResponse {
                        exit_code: output.exit_code,
                        stdout: output.stdout.text,
                        stderr: output.stderr.text,
                    };
                    outgoing.send_response(req_id, response).await;
                }
                Err(err) => {
                    let error = JSONRPCErrorError {
                        code: INTERNAL_ERROR_CODE,
                        message: format!("exec failed: {err}"),
                        data: None,
                    };
                    outgoing.send_error(req_id, error).await;
                }
            }
        });
    }

    async fn process_new_conversation(&self, request_id: RequestId, params: NewConversationParams) {
        let config =
            match derive_config_from_params(params, self.codex_linux_sandbox_exe.clone()).await {
                Ok(config) => config,
                Err(err) => {
                    let error = JSONRPCErrorError {
                        code: INVALID_REQUEST_ERROR_CODE,
                        message: format!("error deriving config: {err}"),
                        data: None,
                    };
                    self.outgoing.send_error(request_id, error).await;
                    return;
                }
            };

        match self.conversation_manager.new_conversation(config).await {
            Ok(conversation_id) => {
                let NewConversation {
                    conversation_id,
                    session_configured,
                    ..
                } = conversation_id;
                let response = NewConversationResponse {
                    conversation_id,
                    model: session_configured.model,
                    reasoning_effort: session_configured.reasoning_effort,
                    rollout_path: session_configured.rollout_path,
                };
                self.outgoing.send_response(request_id, response).await;
            }
            Err(err) => {
                let error = JSONRPCErrorError {
                    code: INTERNAL_ERROR_CODE,
                    message: format!("error creating conversation: {err}"),
                    data: None,
                };
                self.outgoing.send_error(request_id, error).await;
            }
        }
    }

    async fn get_conversation_summary(
        &self,
        request_id: RequestId,
        params: GetConversationSummaryParams,
    ) {
        let path = match params {
            GetConversationSummaryParams::RolloutPath { rollout_path } => {
                if rollout_path.is_relative() {
                    self.config.codex_home.join(&rollout_path)
                } else {
                    rollout_path
                }
            }
            GetConversationSummaryParams::ConversationId { conversation_id } => {
                match codex_core::find_conversation_path_by_id_str(
                    &self.config.codex_home,
                    &conversation_id.to_string(),
                )
                .await
                {
                    Ok(Some(p)) => p,
                    _ => {
                        let error = JSONRPCErrorError {
                            code: INVALID_REQUEST_ERROR_CODE,
                            message: format!(
                                "no rollout found for conversation id {conversation_id}"
                            ),
                            data: None,
                        };
                        self.outgoing.send_error(request_id, error).await;
                        return;
                    }
                }
            }
        };

        let fallback_provider = self.config.model_provider_id.as_str();

        match read_summary_from_rollout(&path, fallback_provider).await {
            Ok(summary) => {
                let response = GetConversationSummaryResponse { summary };
                self.outgoing.send_response(request_id, response).await;
            }
            Err(err) => {
                let error = JSONRPCErrorError {
                    code: INTERNAL_ERROR_CODE,
                    message: format!(
                        "failed to load conversation summary from {}: {}",
                        path.display(),
                        err
                    ),
                    data: None,
                };
                self.outgoing.send_error(request_id, error).await;
            }
        }
    }

    async fn handle_list_conversations(
        &self,
        request_id: RequestId,
        params: ListConversationsParams,
    ) {
        let ListConversationsParams {
            page_size,
            cursor,
            model_providers: model_provider,
        } = params;
        let page_size = page_size.unwrap_or(25);
        // Decode the optional cursor string to a Cursor via serde (Cursor implements Deserialize from string)
        let cursor_obj: Option<RolloutCursor> = match cursor {
            Some(s) => serde_json::from_str::<RolloutCursor>(&format!("\"{s}\"")).ok(),
            None => None,
        };
        let cursor_ref = cursor_obj.as_ref();
        let model_provider_filter = match model_provider {
            Some(providers) => {
                if providers.is_empty() {
                    None
                } else {
                    Some(providers)
                }
            }
            None => Some(vec![self.config.model_provider_id.clone()]),
        };
        let model_provider_slice = model_provider_filter.as_deref();
        let fallback_provider = self.config.model_provider_id.clone();

        let page = match RolloutRecorder::list_conversations(
            &self.config.codex_home,
            page_size,
            cursor_ref,
            INTERACTIVE_SESSION_SOURCES,
            model_provider_slice,
            fallback_provider.as_str(),
        )
        .await
        {
            Ok(p) => p,
            Err(err) => {
                let error = JSONRPCErrorError {
                    code: INTERNAL_ERROR_CODE,
                    message: format!("failed to list conversations: {err}"),
                    data: None,
                };
                self.outgoing.send_error(request_id, error).await;
                return;
            }
        };

        let items = page
            .items
            .into_iter()
            .filter_map(|it| extract_conversation_summary(it.path, &it.head, &fallback_provider))
            .collect();

        // Encode next_cursor as a plain string
        let next_cursor = match page.next_cursor {
            Some(c) => match serde_json::to_value(&c) {
                Ok(serde_json::Value::String(s)) => Some(s),
                _ => None,
            },
            None => None,
        };

        let response = ListConversationsResponse { items, next_cursor };
        self.outgoing.send_response(request_id, response).await;
    }

    async fn list_models(&self, request_id: RequestId, params: ListModelsParams) {
        let ListModelsParams { page_size, cursor } = params;
        let models = supported_models();
        let total = models.len();

        if total == 0 {
            let response = ListModelsResponse {
                items: Vec::new(),
                next_cursor: None,
            };
            self.outgoing.send_response(request_id, response).await;
            return;
        }

        let effective_page_size = page_size.unwrap_or(total).max(1).min(total);
        let start = match cursor {
            Some(cursor) => match cursor.parse::<usize>() {
                Ok(idx) => idx,
                Err(_) => {
                    let error = JSONRPCErrorError {
                        code: INVALID_REQUEST_ERROR_CODE,
                        message: format!("invalid cursor: {cursor}"),
                        data: None,
                    };
                    self.outgoing.send_error(request_id, error).await;
                    return;
                }
            },
            None => 0,
        };

        if start > total {
            let error = JSONRPCErrorError {
                code: INVALID_REQUEST_ERROR_CODE,
                message: format!("cursor {start} exceeds total models {total}"),
                data: None,
            };
            self.outgoing.send_error(request_id, error).await;
            return;
        }

        let end = start.saturating_add(effective_page_size).min(total);
        let items = models[start..end].to_vec();
        let next_cursor = if end < total {
            Some(end.to_string())
        } else {
            None
        };
        let response = ListModelsResponse { items, next_cursor };
        self.outgoing.send_response(request_id, response).await;
    }

    async fn handle_resume_conversation(
        &self,
        request_id: RequestId,
        params: ResumeConversationParams,
    ) {
        let ResumeConversationParams {
            path,
            conversation_id,
            history,
            overrides,
        } = params;

        // Derive a Config using the same logic as new conversation, honoring overrides if provided.
        let config = match overrides {
            Some(overrides) => {
                derive_config_from_params(overrides, self.codex_linux_sandbox_exe.clone()).await
            }
            None => Ok(self.config.as_ref().clone()),
        };
        let config = match config {
            Ok(cfg) => cfg,
            Err(err) => {
                self.send_invalid_request_error(
                    request_id,
                    format!("error deriving config: {err}"),
                )
                .await;
                return;
            }
        };

        let conversation_history = if let Some(path) = path {
            match RolloutRecorder::get_rollout_history(&path).await {
                Ok(initial_history) => initial_history,
                Err(err) => {
                    self.send_invalid_request_error(
                        request_id,
                        format!("failed to load rollout `{}`: {err}", path.display()),
                    )
                    .await;
                    return;
                }
            }
        } else if let Some(conversation_id) = conversation_id {
            match find_conversation_path_by_id_str(
                &self.config.codex_home,
                &conversation_id.to_string(),
            )
            .await
            {
                Ok(Some(found_path)) => {
                    match RolloutRecorder::get_rollout_history(&found_path).await {
                        Ok(initial_history) => initial_history,
                        Err(err) => {
                            self.send_invalid_request_error(
                                request_id,
                                format!(
                                    "failed to load rollout `{}` for conversation {conversation_id}: {err}",
                                    found_path.display()
                                ),
                            ).await;
                            return;
                        }
                    }
                }
                Ok(None) => {
                    self.send_invalid_request_error(
                        request_id,
                        format!("no rollout found for conversation id {conversation_id}"),
                    )
                    .await;
                    return;
                }
                Err(err) => {
                    self.send_invalid_request_error(
                        request_id,
                        format!("failed to locate conversation id {conversation_id}: {err}"),
                    )
                    .await;
                    return;
                }
            }
        } else {
            match history {
                Some(history) if !history.is_empty() => InitialHistory::Forked(
                    history.into_iter().map(RolloutItem::ResponseItem).collect(),
                ),
                Some(_) | None => {
                    self.send_invalid_request_error(
                        request_id,
                        "either path, conversation id or non empty history must be provided"
                            .to_string(),
                    )
                    .await;
                    return;
                }
            }
        };

        match self
            .conversation_manager
            .resume_conversation_with_history(
                config,
                conversation_history,
                self.auth_manager.clone(),
            )
            .await
        {
            Ok(NewConversation {
                conversation_id,
                session_configured,
                ..
            }) => {
                self.outgoing
                    .send_server_notification(ServerNotification::SessionConfigured(
                        SessionConfiguredNotification {
                            session_id: session_configured.session_id,
                            model: session_configured.model.clone(),
                            reasoning_effort: session_configured.reasoning_effort,
                            history_log_id: session_configured.history_log_id,
                            history_entry_count: session_configured.history_entry_count,
                            initial_messages: session_configured.initial_messages.clone(),
                            rollout_path: session_configured.rollout_path.clone(),
                        },
                    ))
                    .await;
                let initial_messages = session_configured
                    .initial_messages
                    .map(|msgs| msgs.into_iter().collect());

                // Reply with conversation id + model and initial messages (when present)
                let response = codex_app_server_protocol::ResumeConversationResponse {
                    conversation_id,
                    model: session_configured.model.clone(),
                    initial_messages,
                    rollout_path: session_configured.rollout_path.clone(),
                };
                self.outgoing.send_response(request_id, response).await;
            }
            Err(err) => {
                let error = JSONRPCErrorError {
                    code: INTERNAL_ERROR_CODE,
                    message: format!("error resuming conversation: {err}"),
                    data: None,
                };
                self.outgoing.send_error(request_id, error).await;
            }
        }
    }

    async fn send_invalid_request_error(&self, request_id: RequestId, message: String) {
        let error = JSONRPCErrorError {
            code: INVALID_REQUEST_ERROR_CODE,
            message,
            data: None,
        };
        self.outgoing.send_error(request_id, error).await;
    }

    async fn archive_conversation(&self, request_id: RequestId, params: ArchiveConversationParams) {
        let ArchiveConversationParams {
            conversation_id,
            rollout_path,
        } = params;

        // Verify that the rollout path is in the sessions directory or else
        // a malicious client could specify an arbitrary path.
        let rollout_folder = self.config.codex_home.join(codex_core::SESSIONS_SUBDIR);
        let canonical_rollout_path = tokio::fs::canonicalize(&rollout_path).await;
        let canonical_rollout_path = if let Ok(path) = canonical_rollout_path
            && path.starts_with(&rollout_folder)
        {
            path
        } else {
            let error = JSONRPCErrorError {
                code: INVALID_REQUEST_ERROR_CODE,
                message: format!(
                    "rollout path `{}` must be in sessions directory",
                    rollout_path.display()
                ),
                data: None,
            };
            self.outgoing.send_error(request_id, error).await;
            return;
        };

        let required_suffix = format!("{conversation_id}.jsonl");
        let Some(file_name) = canonical_rollout_path.file_name().map(OsStr::to_owned) else {
            let error = JSONRPCErrorError {
                code: INVALID_REQUEST_ERROR_CODE,
                message: format!(
                    "rollout path `{}` missing file name",
                    rollout_path.display()
                ),
                data: None,
            };
            self.outgoing.send_error(request_id, error).await;
            return;
        };

        if !file_name
            .to_string_lossy()
            .ends_with(required_suffix.as_str())
        {
            let error = JSONRPCErrorError {
                code: INVALID_REQUEST_ERROR_CODE,
                message: format!(
                    "rollout path `{}` does not match conversation id {conversation_id}",
                    rollout_path.display()
                ),
                data: None,
            };
            self.outgoing.send_error(request_id, error).await;
            return;
        }

        let removed_conversation = self
            .conversation_manager
            .remove_conversation(&conversation_id)
            .await;
        if let Some(conversation) = removed_conversation {
            info!("conversation {conversation_id} was active; shutting down");
            let conversation_clone = conversation.clone();
            let notify = Arc::new(tokio::sync::Notify::new());
            let notify_clone = notify.clone();

            // Establish the listener for ShutdownComplete before submitting
            // Shutdown so it is not missed.
            let is_shutdown = tokio::spawn(async move {
                loop {
                    select! {
                        _ = notify_clone.notified() => {
                            break;
                        }
                        event = conversation_clone.next_event() => {
                            if let Ok(event) = event && matches!(event.msg, EventMsg::ShutdownComplete) {
                                break;
                            }
                        }
                    }
                }
            });

            // Request shutdown.
            match conversation.submit(Op::Shutdown).await {
                Ok(_) => {
                    // Successfully submitted Shutdown; wait before proceeding.
                    select! {
                        _ = is_shutdown => {
                            // Normal shutdown: proceed with archive.
                        }
                        _ = tokio::time::sleep(Duration::from_secs(10)) => {
                            warn!("conversation {conversation_id} shutdown timed out; proceeding with archive");
                            notify.notify_one();
                        }
                    }
                }
                Err(err) => {
                    error!("failed to submit Shutdown to conversation {conversation_id}: {err}");
                    notify.notify_one();
                    // Perhaps we lost a shutdown race, so let's continue to
                    // clean up the .jsonl file.
                }
            }
        }

        // Move the .jsonl file to the archived sessions subdir.
        let result: std::io::Result<()> = async {
            let archive_folder = self
                .config
                .codex_home
                .join(codex_core::ARCHIVED_SESSIONS_SUBDIR);
            tokio::fs::create_dir_all(&archive_folder).await?;
            tokio::fs::rename(&canonical_rollout_path, &archive_folder.join(&file_name)).await?;
            Ok(())
        }
        .await;

        match result {
            Ok(()) => {
                let response = ArchiveConversationResponse {};
                self.outgoing.send_response(request_id, response).await;
            }
            Err(err) => {
                let error = JSONRPCErrorError {
                    code: INTERNAL_ERROR_CODE,
                    message: format!("failed to archive conversation: {err}"),
                    data: None,
                };
                self.outgoing.send_error(request_id, error).await;
            }
        }
    }

    async fn send_user_message(&self, request_id: RequestId, params: SendUserMessageParams) {
        let SendUserMessageParams {
            conversation_id,
            items,
        } = params;
        let Ok(conversation) = self
            .conversation_manager
            .get_conversation(conversation_id)
            .await
        else {
            let error = JSONRPCErrorError {
                code: INVALID_REQUEST_ERROR_CODE,
                message: format!("conversation not found: {conversation_id}"),
                data: None,
            };
            self.outgoing.send_error(request_id, error).await;
            return;
        };

        let mapped_items: Vec<CoreInputItem> = items
            .into_iter()
            .map(|item| match item {
                WireInputItem::Text { text } => CoreInputItem::Text { text },
                WireInputItem::Image { image_url } => CoreInputItem::Image { image_url },
                WireInputItem::LocalImage { path } => CoreInputItem::LocalImage { path },
            })
            .collect();

        // Submit user input to the conversation.
        let _ = conversation
            .submit(Op::UserInput {
                items: mapped_items,
            })
            .await;

        // Acknowledge with an empty result.
        self.outgoing
            .send_response(request_id, SendUserMessageResponse {})
            .await;
    }

    async fn send_user_turn(&self, request_id: RequestId, params: SendUserTurnParams) {
        let SendUserTurnParams {
            conversation_id,
            items,
            cwd,
            approval_policy,
            sandbox_policy,
            model,
            effort,
            summary,
        } = params;

        let Ok(conversation) = self
            .conversation_manager
            .get_conversation(conversation_id)
            .await
        else {
            let error = JSONRPCErrorError {
                code: INVALID_REQUEST_ERROR_CODE,
                message: format!("conversation not found: {conversation_id}"),
                data: None,
            };
            self.outgoing.send_error(request_id, error).await;
            return;
        };

        let mapped_items: Vec<CoreInputItem> = items
            .into_iter()
            .map(|item| match item {
                WireInputItem::Text { text } => CoreInputItem::Text { text },
                WireInputItem::Image { image_url } => CoreInputItem::Image { image_url },
                WireInputItem::LocalImage { path } => CoreInputItem::LocalImage { path },
            })
            .collect();

        let _ = conversation
            .submit(Op::UserTurn {
                items: mapped_items,
                cwd,
                approval_policy,
                sandbox_policy,
                model,
                effort,
                summary,
                final_output_json_schema: None,
            })
            .await;

        self.outgoing
            .send_response(request_id, SendUserTurnResponse {})
            .await;
    }

    async fn interrupt_conversation(
        &mut self,
        request_id: RequestId,
        params: InterruptConversationParams,
    ) {
        let InterruptConversationParams { conversation_id } = params;
        let Ok(conversation) = self
            .conversation_manager
            .get_conversation(conversation_id)
            .await
        else {
            let error = JSONRPCErrorError {
                code: INVALID_REQUEST_ERROR_CODE,
                message: format!("conversation not found: {conversation_id}"),
                data: None,
            };
            self.outgoing.send_error(request_id, error).await;
            return;
        };

        // Record the pending interrupt so we can reply when TurnAborted arrives.
        {
            let mut map = self.pending_interrupts.lock().await;
            map.entry(conversation_id).or_default().push(request_id);
        }

        // Submit the interrupt; we'll respond upon TurnAborted.
        let _ = conversation.submit(Op::Interrupt).await;
    }

    async fn add_conversation_listener(
        &mut self,
        request_id: RequestId,
        params: AddConversationListenerParams,
    ) {
        let AddConversationListenerParams {
            conversation_id,
            experimental_raw_events,
        } = params;
        let Ok(conversation) = self
            .conversation_manager
            .get_conversation(conversation_id)
            .await
        else {
            let error = JSONRPCErrorError {
                code: INVALID_REQUEST_ERROR_CODE,
                message: format!("conversation not found: {conversation_id}"),
                data: None,
            };
            self.outgoing.send_error(request_id, error).await;
            return;
        };

        let subscription_id = Uuid::new_v4();
        let (cancel_tx, mut cancel_rx) = oneshot::channel();
        self.conversation_listeners
            .insert(subscription_id, cancel_tx);
        let outgoing_for_task = self.outgoing.clone();
        let pending_interrupts = self.pending_interrupts.clone();
        tokio::spawn(async move {
            loop {
                tokio::select! {
                    _ = &mut cancel_rx => {
                        // User has unsubscribed, so exit this task.
                        break;
                    }
                    event = conversation.next_event() => {
                        let event = match event {
                            Ok(event) => event,
                            Err(err) => {
                                tracing::warn!("conversation.next_event() failed with: {err}");
                                break;
                            }
                        };

                        if let EventMsg::RawResponseItem(_) = &event.msg
                            && !experimental_raw_events {
                                continue;
                            }

                        // For now, we send a notification for every event,
                        // JSON-serializing the `Event` as-is, but these should
                        // be migrated to be variants of `ServerNotification`
                        // instead.
                        let method = format!("codex/event/{}", event.msg);
                        let mut params = match serde_json::to_value(event.clone()) {
                            Ok(serde_json::Value::Object(map)) => map,
                            Ok(_) => {
                                error!("event did not serialize to an object");
                                continue;
                            }
                            Err(err) => {
                                error!("failed to serialize event: {err}");
                                continue;
                            }
                        };
                        params.insert("conversationId".to_string(), conversation_id.to_string().into());

                        outgoing_for_task.send_notification(OutgoingNotification {
                            method,
                            params: Some(params.into()),
                        })
                        .await;

                        apply_bespoke_event_handling(event.clone(), conversation_id, conversation.clone(), outgoing_for_task.clone(), pending_interrupts.clone()).await;
                    }
                }
            }
        });
        let response = AddConversationSubscriptionResponse { subscription_id };
        self.outgoing.send_response(request_id, response).await;
    }

    async fn remove_conversation_listener(
        &mut self,
        request_id: RequestId,
        params: RemoveConversationListenerParams,
    ) {
        let RemoveConversationListenerParams { subscription_id } = params;
        match self.conversation_listeners.remove(&subscription_id) {
            Some(sender) => {
                // Signal the spawned task to exit and acknowledge.
                let _ = sender.send(());
                let response = RemoveConversationSubscriptionResponse {};
                self.outgoing.send_response(request_id, response).await;
            }
            None => {
                let error = JSONRPCErrorError {
                    code: INVALID_REQUEST_ERROR_CODE,
                    message: format!("subscription not found: {subscription_id}"),
                    data: None,
                };
                self.outgoing.send_error(request_id, error).await;
            }
        }
    }

    async fn git_diff_to_origin(&self, request_id: RequestId, cwd: PathBuf) {
        let diff = git_diff_to_remote(&cwd).await;
        match diff {
            Some(value) => {
                let response = GitDiffToRemoteResponse {
                    sha: value.sha,
                    diff: value.diff,
                };
                self.outgoing.send_response(request_id, response).await;
            }
            None => {
                let error = JSONRPCErrorError {
                    code: INVALID_REQUEST_ERROR_CODE,
                    message: format!("failed to compute git diff to remote for cwd: {cwd:?}"),
                    data: None,
                };
                self.outgoing.send_error(request_id, error).await;
            }
        }
    }

    async fn fuzzy_file_search(&mut self, request_id: RequestId, params: FuzzyFileSearchParams) {
        let FuzzyFileSearchParams {
            query,
            roots,
            cancellation_token,
        } = params;

        let cancel_flag = match cancellation_token.clone() {
            Some(token) => {
                let mut pending_fuzzy_searches = self.pending_fuzzy_searches.lock().await;
                // if a cancellation_token is provided and a pending_request exists for
                // that token, cancel it
                if let Some(existing) = pending_fuzzy_searches.get(&token) {
                    existing.store(true, Ordering::Relaxed);
                }
                let flag = Arc::new(AtomicBool::new(false));
                pending_fuzzy_searches.insert(token.clone(), flag.clone());
                flag
            }
            None => Arc::new(AtomicBool::new(false)),
        };

        let results = match query.as_str() {
            "" => vec![],
            _ => run_fuzzy_file_search(query, roots, cancel_flag.clone()).await,
        };

        if let Some(token) = cancellation_token {
            let mut pending_fuzzy_searches = self.pending_fuzzy_searches.lock().await;
            if let Some(current_flag) = pending_fuzzy_searches.get(&token)
                && Arc::ptr_eq(current_flag, &cancel_flag)
            {
                pending_fuzzy_searches.remove(&token);
            }
        }

        let response = FuzzyFileSearchResponse { files: results };
        self.outgoing.send_response(request_id, response).await;
    }

    async fn upload_feedback(&self, request_id: RequestId, params: UploadFeedbackParams) {
        let UploadFeedbackParams {
            classification,
            reason,
            conversation_id,
            include_logs,
        } = params;

        let snapshot = self.feedback.snapshot(conversation_id);
        let thread_id = snapshot.thread_id.clone();

        let validated_rollout_path = if include_logs {
            match conversation_id {
                Some(conv_id) => self.resolve_rollout_path(conv_id).await,
                None => None,
            }
        } else {
            None
        };

        let upload_result = tokio::task::spawn_blocking(move || {
            let rollout_path_ref = validated_rollout_path.as_deref();
            snapshot.upload_feedback(
                &classification,
                reason.as_deref(),
                include_logs,
                rollout_path_ref,
            )
        })
        .await;

        let upload_result = match upload_result {
            Ok(result) => result,
            Err(join_err) => {
                let error = JSONRPCErrorError {
                    code: INTERNAL_ERROR_CODE,
                    message: format!("failed to upload feedback: {join_err}"),
                    data: None,
                };
                self.outgoing.send_error(request_id, error).await;
                return;
            }
        };

        match upload_result {
            Ok(()) => {
                let response = UploadFeedbackResponse { thread_id };
                self.outgoing.send_response(request_id, response).await;
            }
            Err(err) => {
                let error = JSONRPCErrorError {
                    code: INTERNAL_ERROR_CODE,
                    message: format!("failed to upload feedback: {err}"),
                    data: None,
                };
                self.outgoing.send_error(request_id, error).await;
            }
        }
    }

    async fn resolve_rollout_path(&self, conversation_id: ConversationId) -> Option<PathBuf> {
        match self
            .conversation_manager
            .get_conversation(conversation_id)
            .await
        {
            Ok(conv) => Some(conv.rollout_path()),
            Err(_) => None,
        }
    }
}

async fn apply_bespoke_event_handling(
    event: Event,
    conversation_id: ConversationId,
    conversation: Arc<CodexConversation>,
    outgoing: Arc<OutgoingMessageSender>,
    pending_interrupts: Arc<Mutex<HashMap<ConversationId, Vec<RequestId>>>>,
) {
    let Event { id: event_id, msg } = event;
    match msg {
        EventMsg::ApplyPatchApprovalRequest(ApplyPatchApprovalRequestEvent {
            call_id,
            changes,
            reason,
            grant_root,
        }) => {
            let params = ApplyPatchApprovalParams {
                conversation_id,
                call_id,
                file_changes: changes,
                reason,
                grant_root,
            };
            let rx = outgoing
                .send_request(ServerRequestPayload::ApplyPatchApproval(params))
                .await;
            // TODO(mbolin): Enforce a timeout so this task does not live indefinitely?
            tokio::spawn(async move {
                on_patch_approval_response(event_id, rx, conversation).await;
            });
        }
        EventMsg::ExecApprovalRequest(ExecApprovalRequestEvent {
            call_id,
            command,
            cwd,
            reason,
            risk,
            parsed_cmd,
        }) => {
            let params = ExecCommandApprovalParams {
                conversation_id,
                call_id,
                command,
                cwd,
                reason,
                risk,
                parsed_cmd,
            };
            let rx = outgoing
                .send_request(ServerRequestPayload::ExecCommandApproval(params))
                .await;

            // TODO(mbolin): Enforce a timeout so this task does not live indefinitely?
            tokio::spawn(async move {
                on_exec_approval_response(event_id, rx, conversation).await;
            });
        }
        EventMsg::TokenCount(token_count_event) => {
            if let Some(rate_limits) = token_count_event.rate_limits {
                outgoing
                    .send_server_notification(ServerNotification::AccountRateLimitsUpdated(
                        rate_limits,
                    ))
                    .await;
            }
        }
        // If this is a TurnAborted, reply to any pending interrupt requests.
        EventMsg::TurnAborted(turn_aborted_event) => {
            let pending = {
                let mut map = pending_interrupts.lock().await;
                map.remove(&conversation_id).unwrap_or_default()
            };
            if !pending.is_empty() {
                let response = InterruptConversationResponse {
                    abort_reason: turn_aborted_event.reason,
                };
                for rid in pending {
                    outgoing.send_response(rid, response.clone()).await;
                }
            }
        }

        _ => {}
    }
}

async fn derive_config_from_params(
    params: NewConversationParams,
    codex_linux_sandbox_exe: Option<PathBuf>,
) -> std::io::Result<Config> {
    let NewConversationParams {
        model,
<<<<<<< HEAD
        review_model,
=======
        model_provider,
>>>>>>> 060637b4
        profile,
        cwd,
        approval_policy,
        sandbox: sandbox_mode,
        config: cli_overrides,
        base_instructions,
        include_apply_patch_tool,
    } = params;
    let overrides = ConfigOverrides {
        model,
        review_model,
        config_profile: profile,
        cwd: cwd.map(PathBuf::from),
        approval_policy,
        sandbox_mode,
        model_provider,
        codex_linux_sandbox_exe,
        base_instructions,
        include_apply_patch_tool,
        include_view_image_tool: None,
        show_raw_agent_reasoning: None,
        tools_web_search_request: None,
        experimental_sandbox_command_assessment: None,
        additional_writable_roots: Vec::new(),
    };

    let cli_overrides = cli_overrides
        .unwrap_or_default()
        .into_iter()
        .map(|(k, v)| (k, json_to_toml(v)))
        .collect();

    Config::load_with_cli_overrides(cli_overrides, overrides).await
}

async fn on_patch_approval_response(
    event_id: String,
    receiver: oneshot::Receiver<JsonRpcResult>,
    codex: Arc<CodexConversation>,
) {
    let response = receiver.await;
    let value = match response {
        Ok(value) => value,
        Err(err) => {
            error!("request failed: {err:?}");
            if let Err(submit_err) = codex
                .submit(Op::PatchApproval {
                    id: event_id.clone(),
                    decision: ReviewDecision::Denied,
                })
                .await
            {
                error!("failed to submit denied PatchApproval after request failure: {submit_err}");
            }
            return;
        }
    };

    let response =
        serde_json::from_value::<ApplyPatchApprovalResponse>(value).unwrap_or_else(|err| {
            error!("failed to deserialize ApplyPatchApprovalResponse: {err}");
            ApplyPatchApprovalResponse {
                decision: ReviewDecision::Denied,
            }
        });

    if let Err(err) = codex
        .submit(Op::PatchApproval {
            id: event_id,
            decision: response.decision,
        })
        .await
    {
        error!("failed to submit PatchApproval: {err}");
    }
}

async fn on_exec_approval_response(
    event_id: String,
    receiver: oneshot::Receiver<JsonRpcResult>,
    conversation: Arc<CodexConversation>,
) {
    let response = receiver.await;
    let value = match response {
        Ok(value) => value,
        Err(err) => {
            error!("request failed: {err:?}");
            return;
        }
    };

    // Try to deserialize `value` and then make the appropriate call to `codex`.
    let response =
        serde_json::from_value::<ExecCommandApprovalResponse>(value).unwrap_or_else(|err| {
            error!("failed to deserialize ExecCommandApprovalResponse: {err}");
            // If we cannot deserialize the response, we deny the request to be
            // conservative.
            ExecCommandApprovalResponse {
                decision: ReviewDecision::Denied,
            }
        });

    if let Err(err) = conversation
        .submit(Op::ExecApproval {
            id: event_id,
            decision: response.decision,
        })
        .await
    {
        error!("failed to submit ExecApproval: {err}");
    }
}

async fn read_summary_from_rollout(
    path: &Path,
    fallback_provider: &str,
) -> std::io::Result<ConversationSummary> {
    let head = read_head_for_summary(path).await?;

    let Some(first) = head.first() else {
        return Err(IoError::other(format!(
            "rollout at {} is empty",
            path.display()
        )));
    };

    let session_meta = serde_json::from_value::<SessionMeta>(first.clone()).map_err(|_| {
        IoError::other(format!(
            "rollout at {} does not start with session metadata",
            path.display()
        ))
    })?;

    if let Some(summary) =
        extract_conversation_summary(path.to_path_buf(), &head, fallback_provider)
    {
        return Ok(summary);
    }

    let timestamp = if session_meta.timestamp.is_empty() {
        None
    } else {
        Some(session_meta.timestamp.clone())
    };
    let model_provider = session_meta
        .model_provider
        .unwrap_or_else(|| fallback_provider.to_string());

    Ok(ConversationSummary {
        conversation_id: session_meta.id,
        timestamp,
        path: path.to_path_buf(),
        preview: String::new(),
        model_provider,
    })
}

fn extract_conversation_summary(
    path: PathBuf,
    head: &[serde_json::Value],
    fallback_provider: &str,
) -> Option<ConversationSummary> {
    let session_meta = match head.first() {
        Some(first_line) => serde_json::from_value::<SessionMeta>(first_line.clone()).ok()?,
        None => return None,
    };

    let preview = head
        .iter()
        .filter_map(|value| serde_json::from_value::<ResponseItem>(value.clone()).ok())
        .find_map(|item| match codex_core::parse_turn_item(&item) {
            Some(TurnItem::UserMessage(user)) => Some(user.message()),
            _ => None,
        })?;

    let preview = match preview.find(USER_MESSAGE_BEGIN) {
        Some(idx) => preview[idx + USER_MESSAGE_BEGIN.len()..].trim(),
        None => preview.as_str(),
    };

    let timestamp = if session_meta.timestamp.is_empty() {
        None
    } else {
        Some(session_meta.timestamp.clone())
    };
    let conversation_id = session_meta.id;
    let model_provider = session_meta
        .model_provider
        .unwrap_or_else(|| fallback_provider.to_string());

    Some(ConversationSummary {
        conversation_id,
        timestamp,
        path,
        preview: preview.to_string(),
        model_provider,
    })
}

#[cfg(test)]
mod tests {
    use super::*;
    use anyhow::Result;
    use pretty_assertions::assert_eq;
    use serde_json::json;
    use tempfile::TempDir;

    #[test]
    fn extract_conversation_summary_prefers_plain_user_messages() -> Result<()> {
        let conversation_id = ConversationId::from_string("3f941c35-29b3-493b-b0a4-e25800d9aeb0")?;
        let timestamp = Some("2025-09-05T16:53:11.850Z".to_string());
        let path = PathBuf::from("rollout.jsonl");

        let head = vec![
            json!({
                "id": conversation_id.to_string(),
                "timestamp": timestamp,
                "cwd": "/",
                "originator": "codex",
                "cli_version": "0.0.0",
                "instructions": null,
                "model_provider": "test-provider"
            }),
            json!({
                "type": "message",
                "role": "user",
                "content": [{
                    "type": "input_text",
                    "text": "<user_instructions>\n<AGENTS.md contents>\n</user_instructions>".to_string(),
                }],
            }),
            json!({
                "type": "message",
                "role": "user",
                "content": [{
                    "type": "input_text",
                    "text": format!("<prior context> {USER_MESSAGE_BEGIN}Count to 5"),
                }],
            }),
        ];

        let summary =
            extract_conversation_summary(path.clone(), &head, "test-provider").expect("summary");

        let expected = ConversationSummary {
            conversation_id,
            timestamp,
            path,
            preview: "Count to 5".to_string(),
            model_provider: "test-provider".to_string(),
        };

        assert_eq!(summary, expected);
        Ok(())
    }

    #[tokio::test]
    async fn read_summary_from_rollout_returns_empty_preview_when_no_user_message() -> Result<()> {
        use codex_protocol::protocol::RolloutItem;
        use codex_protocol::protocol::RolloutLine;
        use codex_protocol::protocol::SessionMetaLine;
        use std::fs;

        let temp_dir = TempDir::new()?;
        let path = temp_dir.path().join("rollout.jsonl");

        let conversation_id = ConversationId::from_string("bfd12a78-5900-467b-9bc5-d3d35df08191")?;
        let timestamp = "2025-09-05T16:53:11.850Z".to_string();

        let session_meta = SessionMeta {
            id: conversation_id,
            timestamp: timestamp.clone(),
            model_provider: None,
            ..SessionMeta::default()
        };

        let line = RolloutLine {
            timestamp: timestamp.clone(),
            item: RolloutItem::SessionMeta(SessionMetaLine {
                meta: session_meta.clone(),
                git: None,
            }),
        };

        fs::write(&path, format!("{}\n", serde_json::to_string(&line)?))?;

        let summary = read_summary_from_rollout(path.as_path(), "fallback").await?;

        let expected = ConversationSummary {
            conversation_id,
            timestamp: Some(timestamp),
            path: path.clone(),
            preview: String::new(),
            model_provider: "fallback".to_string(),
        };

        assert_eq!(summary, expected);
        Ok(())
    }
}<|MERGE_RESOLUTION|>--- conflicted
+++ resolved
@@ -1762,11 +1762,8 @@
 ) -> std::io::Result<Config> {
     let NewConversationParams {
         model,
-<<<<<<< HEAD
         review_model,
-=======
         model_provider,
->>>>>>> 060637b4
         profile,
         cwd,
         approval_policy,

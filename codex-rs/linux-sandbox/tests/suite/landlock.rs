#![cfg(target_os = "linux")]
use codex_core::config::types::ShellEnvironmentPolicy;
use codex_core::error::CodexErr;
use codex_core::error::SandboxErr;
use codex_core::exec::ExecParams;
use codex_core::exec::process_exec_tool_call;
use codex_core::exec_env::create_env;
use codex_core::protocol::SandboxPolicy;
use std::collections::HashMap;
use std::path::PathBuf;
use tempfile::NamedTempFile;

// At least on GitHub CI, the arm64 tests appear to need longer timeouts.

#[cfg(not(target_arch = "aarch64"))]
const SHORT_TIMEOUT_MS: u64 = 200;
#[cfg(target_arch = "aarch64")]
const SHORT_TIMEOUT_MS: u64 = 5_000;

#[cfg(not(target_arch = "aarch64"))]
const LONG_TIMEOUT_MS: u64 = 1_000;
#[cfg(target_arch = "aarch64")]
const LONG_TIMEOUT_MS: u64 = 5_000;

#[cfg(not(target_arch = "aarch64"))]
const NETWORK_TIMEOUT_MS: u64 = 2_000;
#[cfg(target_arch = "aarch64")]
const NETWORK_TIMEOUT_MS: u64 = 10_000;

fn create_env_from_core_vars() -> HashMap<String, String> {
    let policy = ShellEnvironmentPolicy::default();
    create_env(&policy)
}

#[expect(clippy::print_stdout, clippy::expect_used, clippy::unwrap_used)]
async fn run_cmd(cmd: &[&str], writable_roots: &[PathBuf], timeout_ms: u64) {
    let cwd = std::env::current_dir().expect("cwd should exist");
    let sandbox_cwd = cwd.clone();
    let params = ExecParams {
        command: cmd.iter().copied().map(str::to_owned).collect(),
        cwd,
        expiration: timeout_ms.into(),
        env: create_env_from_core_vars(),
        with_escalated_permissions: None,
        justification: None,
        arg0: None,
    };

    let sandbox_policy = SandboxPolicy::WorkspaceWrite {
        writable_roots: writable_roots.to_vec(),
        network_access: false,
        // Exclude tmp-related folders from writable roots because we need a
        // folder that is writable by tests but that we intentionally disallow
        // writing to in the sandbox.
        exclude_tmpdir_env_var: true,
        exclude_slash_tmp: true,
    };
    let sandbox_program = env!("CARGO_BIN_EXE_codex-linux-sandbox");
    let codex_linux_sandbox_exe = Some(PathBuf::from(sandbox_program));
    let res = process_exec_tool_call(
        params,
<<<<<<< HEAD
        true,
=======
>>>>>>> 21ad1c1c
        &sandbox_policy,
        sandbox_cwd.as_path(),
        &codex_linux_sandbox_exe,
        None,
    )
    .await
    .unwrap();

    if res.exit_code != 0 {
        println!("stdout:\n{}", res.stdout.text);
        println!("stderr:\n{}", res.stderr.text);
        panic!("exit code: {}", res.exit_code);
    }
}

#[tokio::test]
async fn test_root_read() {
    run_cmd(&["ls", "-l", "/bin"], &[], SHORT_TIMEOUT_MS).await;
}

#[tokio::test]
#[should_panic]
async fn test_root_write() {
    let tmpfile = NamedTempFile::new().unwrap();
    let tmpfile_path = tmpfile.path().to_string_lossy();
    run_cmd(
        &["bash", "-lc", &format!("echo blah > {tmpfile_path}")],
        &[],
        SHORT_TIMEOUT_MS,
    )
    .await;
}

#[tokio::test]
async fn test_dev_null_write() {
    run_cmd(
        &["bash", "-lc", "echo blah > /dev/null"],
        &[],
        // We have seen timeouts when running this test in CI on GitHub,
        // so we are using a generous timeout until we can diagnose further.
        LONG_TIMEOUT_MS,
    )
    .await;
}

#[tokio::test]
async fn test_writable_root() {
    let tmpdir = tempfile::tempdir().unwrap();
    let file_path = tmpdir.path().join("test");
    run_cmd(
        &[
            "bash",
            "-lc",
            &format!("echo blah > {}", file_path.to_string_lossy()),
        ],
        &[tmpdir.path().to_path_buf()],
        // We have seen timeouts when running this test in CI on GitHub,
        // so we are using a generous timeout until we can diagnose further.
        LONG_TIMEOUT_MS,
    )
    .await;
}

#[tokio::test]
#[should_panic(expected = "Sandbox(Timeout")]
async fn test_timeout() {
    run_cmd(&["sleep", "2"], &[], 50).await;
}

/// Helper that runs `cmd` under the Linux sandbox and asserts that the command
/// does NOT succeed (i.e. returns a non‑zero exit code) **unless** the binary
/// is missing in which case we silently treat it as an accepted skip so the
/// suite remains green on leaner CI images.
#[expect(clippy::expect_used)]
async fn assert_network_blocked(cmd: &[&str]) {
    let cwd = std::env::current_dir().expect("cwd should exist");
    let sandbox_cwd = cwd.clone();
    let params = ExecParams {
        command: cmd.iter().copied().map(str::to_owned).collect(),
        cwd,
        // Give the tool a generous 2-second timeout so even slow DNS timeouts
        // do not stall the suite.
        expiration: NETWORK_TIMEOUT_MS.into(),
        env: create_env_from_core_vars(),
        with_escalated_permissions: None,
        justification: None,
        arg0: None,
    };

    let sandbox_policy = SandboxPolicy::new_read_only_policy();
    let sandbox_program = env!("CARGO_BIN_EXE_codex-linux-sandbox");
    let codex_linux_sandbox_exe: Option<PathBuf> = Some(PathBuf::from(sandbox_program));
    let result = process_exec_tool_call(
        params,
<<<<<<< HEAD
        true,
=======
>>>>>>> 21ad1c1c
        &sandbox_policy,
        sandbox_cwd.as_path(),
        &codex_linux_sandbox_exe,
        None,
    )
    .await;

    let output = match result {
        Ok(output) => output,
        Err(CodexErr::Sandbox(SandboxErr::Denied { output })) => *output,
        _ => {
            panic!("expected sandbox denied error, got: {result:?}");
        }
    };

    dbg!(&output.stderr.text);
    dbg!(&output.stdout.text);
    dbg!(&output.exit_code);

    // A completely missing binary exits with 127.  Anything else should also
    // be non‑zero (EPERM from seccomp will usually bubble up as 1, 2, 13…)
    // If—*and only if*—the command exits 0 we consider the sandbox breached.

    if output.exit_code == 0 {
        panic!(
            "Network sandbox FAILED - {cmd:?} exited 0\nstdout:\n{}\nstderr:\n{}",
            output.stdout.text, output.stderr.text
        );
    }
}

#[tokio::test]
async fn sandbox_blocks_curl() {
    assert_network_blocked(&["curl", "-I", "http://openai.com"]).await;
}

#[tokio::test]
async fn sandbox_blocks_wget() {
    assert_network_blocked(&["wget", "-qO-", "http://openai.com"]).await;
}

#[tokio::test]
async fn sandbox_blocks_ping() {
    // ICMP requires raw socket – should be denied quickly with EPERM.
    assert_network_blocked(&["ping", "-c", "1", "8.8.8.8"]).await;
}

#[tokio::test]
async fn sandbox_blocks_nc() {
    // Zero‑length connection attempt to localhost.
    assert_network_blocked(&["nc", "-z", "127.0.0.1", "80"]).await;
}

#[tokio::test]
async fn sandbox_blocks_ssh() {
    // Force ssh to attempt a real TCP connection but fail quickly.  `BatchMode`
    // avoids password prompts, and `ConnectTimeout` keeps the hang time low.
    assert_network_blocked(&[
        "ssh",
        "-o",
        "BatchMode=yes",
        "-o",
        "ConnectTimeout=1",
        "github.com",
    ])
    .await;
}

#[tokio::test]
async fn sandbox_blocks_getent() {
    assert_network_blocked(&["getent", "ahosts", "openai.com"]).await;
}

#[tokio::test]
async fn sandbox_blocks_dev_tcp_redirection() {
    // This syntax is only supported by bash and zsh. We try bash first.
    // Fallback generic socket attempt using /bin/sh with bash‑style /dev/tcp.  Not
    // all images ship bash, so we guard against 127 as well.
    assert_network_blocked(&["bash", "-c", "echo hi > /dev/tcp/127.0.0.1/80"]).await;
}<|MERGE_RESOLUTION|>--- conflicted
+++ resolved
@@ -59,10 +59,6 @@
     let codex_linux_sandbox_exe = Some(PathBuf::from(sandbox_program));
     let res = process_exec_tool_call(
         params,
-<<<<<<< HEAD
-        true,
-=======
->>>>>>> 21ad1c1c
         &sandbox_policy,
         sandbox_cwd.as_path(),
         &codex_linux_sandbox_exe,
@@ -157,10 +153,6 @@
     let codex_linux_sandbox_exe: Option<PathBuf> = Some(PathBuf::from(sandbox_program));
     let result = process_exec_tool_call(
         params,
-<<<<<<< HEAD
-        true,
-=======
->>>>>>> 21ad1c1c
         &sandbox_policy,
         sandbox_cwd.as_path(),
         &codex_linux_sandbox_exe,

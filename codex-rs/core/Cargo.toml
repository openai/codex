[package]
edition = "2024"
name = "codex-core"
version = { workspace = true }

[lib]
name = "codex_core"
path = "src/lib.rs"
doctest = false

[lints]
workspace = true

[dependencies]
anyhow = "1"
askama = "0.12"
async-channel = "2.3.1"
base64 = "0.22"
bytes = "1.10.1"
chrono = { version = "0.4", features = ["serde"] }
codex-apply-patch = { path = "../apply-patch" }
codex-file-search = { path = "../file-search" }
codex-mcp-client = { path = "../mcp-client" }
codex-protocol = { path = "../protocol" }
dirs = "6"
env-flags = "0.1.1"
eventsource-stream = "0.2.3"
futures = "0.3"
libc = "0.2.175"
mcp-types = { path = "../mcp-types" }
os_info = "3.12.0"
portable-pty = "0.9.0"
rand = "0.9"
regex-lite = "0.1.7"
reqwest = { version = "0.12", features = ["json", "stream"] }
serde = { version = "1", features = ["derive"] }
serde_json = "1"
sha1 = "0.10.6"
shlex = "1.3.0"
similar = "2.7.0"
strum_macros = "0.27.2"
tempfile = "3"
thiserror = "2.0.16"
time = { version = "0.3", features = ["formatting", "parsing", "local-offset", "macros"] }
tokio = { version = "1", features = [
    "io-std",
    "macros",
    "process",
    "rt-multi-thread",
    "signal",
] }
tokio-util = "0.7.16"
toml = "0.9.5"
toml_edit = "0.23.4"
tracing = { version = "0.1.41", features = ["log"] }
tree-sitter = "0.25.9"
tree-sitter-bash = "0.25.0"
uuid = { version = "1", features = ["serde", "v4"] }
which = "6"
<<<<<<< HEAD
wildmatch = "2.4.0"
lazy_static = "1"
mime_guess = "2"
serde_bytes = "0.11"
fs2 = "0.4"
url = "2"
htmd = "0.1"
img_hash = "3"
codex-browser = { path = "../browser" }
codex-version = { path = "../codex-version" }
=======
wildmatch = "2.5.0"
>>>>>>> 404c126f


[target.'cfg(target_os = "linux")'.dependencies]
landlock = "0.4.1"
seccompiler = "0.5.0"

# Build OpenSSL from source for musl builds.
[target.x86_64-unknown-linux-musl.dependencies]
openssl-sys = { version = "*", features = ["vendored"] }

# Build OpenSSL from source for musl builds.
[target.aarch64-unknown-linux-musl.dependencies]
openssl-sys = { version = "*", features = ["vendored"] }

[dev-dependencies]
assert_cmd = "2"
core_test_support = { path = "tests/common" }
maplit = "1.0.2"
predicates = "3"
pretty_assertions = "1.4.1"
tempfile = "3"
tokio-test = "0.4"
walkdir = "2.5.0"
wiremock = "0.6"

[package.metadata.cargo-shear]
ignored = ["openssl-sys"]<|MERGE_RESOLUTION|>--- conflicted
+++ resolved
@@ -57,8 +57,7 @@
 tree-sitter-bash = "0.25.0"
 uuid = { version = "1", features = ["serde", "v4"] }
 which = "6"
-<<<<<<< HEAD
-wildmatch = "2.4.0"
+wildmatch = "2.5.0"
 lazy_static = "1"
 mime_guess = "2"
 serde_bytes = "0.11"
@@ -68,9 +67,6 @@
 img_hash = "3"
 codex-browser = { path = "../browser" }
 codex-version = { path = "../codex-version" }
-=======
-wildmatch = "2.5.0"
->>>>>>> 404c126f
 
 
 [target.'cfg(target_os = "linux")'.dependencies]

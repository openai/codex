[package]
edition = "2024"
name = "codex-core"
version = { workspace = true }

[lib]
doctest = false
name = "codex_core"
path = "src/lib.rs"

[lints]
workspace = true

[dependencies]
anyhow = { workspace = true }
askama = { workspace = true }
async-channel = { workspace = true }
async-trait = { workspace = true }
base64 = { workspace = true }
bytes = { workspace = true }
chrono = { workspace = true, features = ["serde"] }
codex-app-server-protocol = { workspace = true }
codex-apply-patch = { workspace = true }
<<<<<<< HEAD
codex-mcp-client = { workspace = true }
=======
codex-file-search = { workspace = true }
>>>>>>> f59978ed
codex-otel = { workspace = true, features = ["otel"] }
codex-protocol = { workspace = true }
codex-rmcp-client = { workspace = true }
codex-async-utils = { workspace = true }
codex-utils-string = { workspace = true }
codex-utils-pty = { workspace = true }
dirs = { workspace = true }
dunce = { workspace = true }
env-flags = { workspace = true }
eventsource-stream = { workspace = true }
futures = { workspace = true }
indexmap = { workspace = true }
libc = { workspace = true }
mcp-types = { workspace = true }
os_info = { workspace = true }
rand = { workspace = true }
regex-lite = { workspace = true }
reqwest = { workspace = true, features = ["json", "stream"] }
serde = { workspace = true, features = ["derive"] }
serde_json = { workspace = true }
sha1 = { workspace = true }
shlex = { workspace = true }
similar = { workspace = true }
strum_macros = { workspace = true }
tempfile = { workspace = true }
test-log = { workspace = true }
thiserror = { workspace = true }
time = { workspace = true, features = [
    "formatting",
    "parsing",
    "local-offset",
    "macros",
] }
tokio = { workspace = true, features = [
    "io-std",
    "macros",
    "process",
    "rt-multi-thread",
    "signal",
] }
tokio-util = { workspace = true, features = ["rt"] }
toml = { workspace = true }
toml_edit = { workspace = true }
tracing = { workspace = true, features = ["log"] }
tree-sitter = { workspace = true }
tree-sitter-bash = { workspace = true }
uuid = { workspace = true, features = ["serde", "v4"] }
which = { workspace = true }
wildmatch = { workspace = true }


[target.'cfg(target_os = "linux")'.dependencies]
landlock = { workspace = true }
seccompiler = { workspace = true }

[target.'cfg(target_os = "macos")'.dependencies]
core-foundation = "0.9"

# Build OpenSSL from source for musl builds.
[target.x86_64-unknown-linux-musl.dependencies]
openssl-sys = { workspace = true, features = ["vendored"] }

# Build OpenSSL from source for musl builds.
[target.aarch64-unknown-linux-musl.dependencies]
openssl-sys = { workspace = true, features = ["vendored"] }

[dev-dependencies]
assert_cmd = { workspace = true }
assert_matches = { workspace = true }
core_test_support = { workspace = true }
escargot = { workspace = true }
maplit = { workspace = true }
predicates = { workspace = true }
pretty_assertions = { workspace = true }
serial_test = { workspace = true }
tempfile = { workspace = true }
tokio-test = { workspace = true }
tracing-test = { workspace = true, features = ["no-env-filter"] }
walkdir = { workspace = true }
wiremock = { workspace = true }

[package.metadata.cargo-shear]
ignored = ["openssl-sys"]<|MERGE_RESOLUTION|>--- conflicted
+++ resolved
@@ -21,11 +21,8 @@
 chrono = { workspace = true, features = ["serde"] }
 codex-app-server-protocol = { workspace = true }
 codex-apply-patch = { workspace = true }
-<<<<<<< HEAD
 codex-mcp-client = { workspace = true }
-=======
 codex-file-search = { workspace = true }
->>>>>>> f59978ed
 codex-otel = { workspace = true, features = ["otel"] }
 codex-protocol = { workspace = true }
 codex-rmcp-client = { workspace = true }

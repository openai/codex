--- conflicted
+++ resolved
@@ -122,13 +122,9 @@
 assert_cmd = { workspace = true }
 assert_matches = { workspace = true }
 codex-arg0 = { workspace = true }
-<<<<<<< HEAD
 codex-core = { path = ".", default-features = false, features = ["deterministic_process_ids"] }
 codex-otel = { workspace = true, features = ["disable-default-metrics-exporter"] }
-=======
-codex-core = { path = ".", features = ["deterministic_process_ids"] }
 codex-utils-cargo-bin = { workspace = true }
->>>>>>> 810ebe0d
 core_test_support = { workspace = true }
 ctor = { workspace = true }
 escargot = { workspace = true }

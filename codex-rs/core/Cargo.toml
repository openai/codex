[package]
edition = "2024"
name = "codex-core"
version = { workspace = true }

[lib]
doctest = false
name = "codex_core"
path = "src/lib.rs"

[features]
default = []
agent_security = []
windows-ai = ["codex-windows-ai"]
<<<<<<< HEAD
cuda = ["codex-cuda-runtime"]
=======
cuda = []
>>>>>>> 0cf8fac6

[lints]
workspace = true

[dependencies]
anyhow = { workspace = true }
askama = { workspace = true }
async-channel = { workspace = true }
async-trait = { workspace = true }
base64 = { workspace = true }
bytes = { workspace = true }
chrono = { workspace = true, features = ["serde"] }
# 🔐 Security dependencies (Phase 1: TLS/mTLS)
rustls = { workspace = true }
tokio-rustls = { workspace = true }
rustls-pemfile = { workspace = true }
x509-parser = { workspace = true }
# 🔐 Security dependencies (Phase 2: Signing/Encryption)
ed25519-dalek = { workspace = true }
aes-gcm = { workspace = true }
hkdf = { workspace = true }
hmac = { workspace = true }
hex = { workspace = true }
codex-app-server-protocol = { workspace = true }
codex-apply-patch = { workspace = true }
codex-async-utils = { workspace = true }
codex-deep-research = { workspace = true }
codex-file-search = { workspace = true }
codex-git = { workspace = true }
codex-keyring-store = { workspace = true }
codex-otel = { workspace = true, features = ["otel"] }
codex-protocol = { workspace = true }
codex-rmcp-client = { workspace = true }
codex-utils-pty = { workspace = true }
codex-utils-readiness = { workspace = true }
codex-utils-string = { workspace = true }
codex-utils-tokenizer = { workspace = true }
dashmap = { workspace = true }
dirs = { workspace = true }
dunce = { workspace = true }
env-flags = { workspace = true }
eventsource-stream = { workspace = true }
futures = { workspace = true }
hostname = "0.4"
http = { workspace = true }
indexmap = { workspace = true }
keyring = { workspace = true, features = [
    "apple-native",
    "crypto-rust",
    "linux-native-async-persistent",
    "windows-native",
] }
libc = { workspace = true }
mcp-types = { workspace = true }
once_cell = { workspace = true }
os_info = { workspace = true }
rand = { workspace = true }
regex = { workspace = true }
regex-lite = { workspace = true }
reqwest = { workspace = true, features = ["json", "stream"] }
serde = { workspace = true, features = ["derive"] }
serde_json = { workspace = true }
serde_yaml = { workspace = true }
sha1 = { workspace = true }
sha2 = { workspace = true }
shlex = { workspace = true }
similar = { workspace = true }
strum_macros = { workspace = true }
sysinfo = "0.31"
tempfile = { workspace = true }
test-log = { workspace = true }
thiserror = { workspace = true }
time = { workspace = true, features = [
    "formatting",
    "parsing",
    "local-offset",
    "macros",
] }
tokio = { workspace = true, features = [
    "io-std",
    "macros",
    "process",
    "rt-multi-thread",
    "signal",
] }
tokio-util = { workspace = true, features = ["rt"] }
toml = { workspace = true }
toml_edit = { workspace = true }
tracing = { workspace = true, features = ["log"] }
tree-sitter = { workspace = true }
tree-sitter-bash = { workspace = true }
url = { workspace = true }
uuid = { workspace = true, features = ["serde", "v4", "v5"] }
which = { workspace = true }
wildmatch = { workspace = true }
codex_windows_sandbox = { package = "codex-windows-sandbox", path = "../windows-sandbox-rs" }
codex-windows-ai = { path = "../windows-ai", optional = true }
<<<<<<< HEAD
codex-cuda-runtime = { path = "../cuda-runtime", optional = true }
=======
>>>>>>> 0cf8fac6


[target.'cfg(target_os = "linux")'.dependencies]
landlock = { workspace = true }
seccompiler = { workspace = true }

[target.'cfg(target_os = "macos")'.dependencies]
core-foundation = "0.10"

# Build OpenSSL from source for musl builds.
[target.x86_64-unknown-linux-musl.dependencies]
openssl-sys = { workspace = true, features = ["vendored"] }

# Build OpenSSL from source for musl builds.
[target.aarch64-unknown-linux-musl.dependencies]
openssl-sys = { workspace = true, features = ["vendored"] }

[dev-dependencies]
assert_cmd = { workspace = true }
assert_matches = { workspace = true }
core_test_support = { workspace = true }
escargot = { workspace = true }
image = { workspace = true, features = ["jpeg", "png"] }
maplit = { workspace = true }
predicates = { workspace = true }
pretty_assertions = { workspace = true }
serial_test = { workspace = true }
tempfile = { workspace = true }
tokio-test = { workspace = true }
tracing-test = { workspace = true, features = ["no-env-filter"] }
walkdir = { workspace = true }
wiremock = { workspace = true }

[package.metadata.cargo-shear]
ignored = ["openssl-sys"]<|MERGE_RESOLUTION|>--- conflicted
+++ resolved
@@ -12,11 +12,7 @@
 default = []
 agent_security = []
 windows-ai = ["codex-windows-ai"]
-<<<<<<< HEAD
-cuda = ["codex-cuda-runtime"]
-=======
 cuda = []
->>>>>>> 0cf8fac6
 
 [lints]
 workspace = true
@@ -114,10 +110,6 @@
 wildmatch = { workspace = true }
 codex_windows_sandbox = { package = "codex-windows-sandbox", path = "../windows-sandbox-rs" }
 codex-windows-ai = { path = "../windows-ai", optional = true }
-<<<<<<< HEAD
-codex-cuda-runtime = { path = "../cuda-runtime", optional = true }
-=======
->>>>>>> 0cf8fac6
 
 
 [target.'cfg(target_os = "linux")'.dependencies]

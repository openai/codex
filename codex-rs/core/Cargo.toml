--- conflicted
+++ resolved
@@ -10,14 +10,8 @@
 
 [features]
 agent_security = []
-<<<<<<< HEAD
 windows-ai = ["codex-windows-ai"]
 cuda = []
-=======
-cuda = ["codex-cuda-runtime"]
-default = []
-windows-ai = ["codex-windows-ai"]
->>>>>>> bc4ec02a
 
 [lints]
 workspace = true
@@ -116,11 +110,8 @@
 uuid = { workspace = true, features = ["serde", "v4", "v5"] }
 which = { workspace = true }
 wildmatch = { workspace = true }
-<<<<<<< HEAD
 codex_windows_sandbox = { package = "codex-windows-sandbox", path = "../windows-sandbox-rs" }
 codex-windows-ai = { path = "../windows-ai", optional = true }
-=======
->>>>>>> bc4ec02a
 
 
 [target.'cfg(target_os = "linux")'.dependencies]

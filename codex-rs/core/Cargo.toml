--- conflicted
+++ resolved
@@ -29,11 +29,8 @@
 codex-async-utils = { workspace = true }
 codex-utils-string = { workspace = true }
 codex-utils-pty = { workspace = true }
-<<<<<<< HEAD
 codex-utils-readiness = { workspace = true }
-=======
 codex-utils-tokenizer = { workspace = true }
->>>>>>> ed77d2d9
 dirs = { workspace = true }
 dunce = { workspace = true }
 env-flags = { workspace = true }

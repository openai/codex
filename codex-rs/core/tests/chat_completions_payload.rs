use std::sync::Arc;

use codex_app_server_protocol::AuthMode;
use codex_core::ContentItem;
use codex_core::LocalShellAction;
use codex_core::LocalShellExecAction;
use codex_core::LocalShellStatus;
use codex_core::ModelClient;
use codex_core::ModelProviderInfo;
use codex_core::Prompt;
use codex_core::ResponseItem;
use codex_core::WireApi;
use codex_otel::otel_event_manager::OtelEventManager;
use codex_protocol::ConversationId;
use codex_protocol::models::ReasoningItemContent;
use core_test_support::load_default_config_for_test;
use core_test_support::skip_if_no_network;
use futures::StreamExt;
use serde_json::Value;
use tempfile::TempDir;
use wiremock::Mock;
use wiremock::MockServer;
use wiremock::ResponseTemplate;
use wiremock::matchers::method;
use wiremock::matchers::path;

async fn run_request(input: Vec<ResponseItem>) -> Value {
    let server = MockServer::start().await;

    let template = ResponseTemplate::new(200)
        .insert_header("content-type", "text/event-stream")
        .set_body_raw(
            "data: {\"choices\":[{\"delta\":{}}]}\n\ndata: [DONE]\n\n",
            "text/event-stream",
        );

    Mock::given(method("POST"))
        .and(path("/v1/chat/completions"))
        .respond_with(template)
        .expect(1)
        .mount(&server)
        .await;

    let provider = ModelProviderInfo {
        name: "mock".into(),
        base_url: Some(format!("{}/v1", server.uri())),
        env_key: None,
        env_key_instructions: None,
        experimental_bearer_token: None,
        wire_api: WireApi::Chat,
        query_params: None,
        http_headers: None,
        env_http_headers: None,
        request_max_retries: Some(0),
        stream_max_retries: Some(0),
        stream_idle_timeout_ms: Some(5_000),
        requires_openai_auth: false,
    };

    let codex_home = match TempDir::new() {
        Ok(dir) => dir,
        Err(e) => panic!("failed to create TempDir: {e}"),
    };
    let mut config = load_default_config_for_test(&codex_home);
    config.model_provider_id = provider.name.clone();
    config.model_provider = provider.clone();
    config.show_raw_agent_reasoning = true;
    let effort = config.model_reasoning_effort;
    let summary = config.model_reasoning_summary;
    let config = Arc::new(config);

    let conversation_id = ConversationId::new();

    let otel_event_manager = OtelEventManager::new(
        conversation_id,
        config.model.as_str(),
        config.model_family.slug.as_str(),
        None,
        Some("test@test.com".to_string()),
        Some(AuthMode::ChatGPT),
        false,
        "test".to_string(),
    );

    let client = ModelClient::new(
        Arc::clone(&config),
        None,
        otel_event_manager,
        provider,
        effort,
        summary,
        conversation_id,
        codex_protocol::protocol::SessionSource::Exec,
    );

    let mut prompt = Prompt::default();
    prompt.input = input;

    let mut stream = match client.stream(&prompt).await {
        Ok(s) => s,
        Err(e) => panic!("stream chat failed: {e}"),
    };
    while let Some(event) = stream.next().await {
        if let Err(e) = event {
            panic!("stream event error: {e}");
        }
    }

    let requests = match server.received_requests().await {
        Some(reqs) => reqs,
        None => panic!("request not made"),
    };
    match requests[0].body_json() {
        Ok(v) => v,
        Err(e) => panic!("invalid json body: {e}"),
    }
}

fn user_message(text: &str) -> ResponseItem {
    ResponseItem::Message {
        id: None,
        role: "user".to_string(),
        content: vec![ContentItem::InputText {
            text: text.to_string(),
        }],
    }
}

fn assistant_message(text: &str) -> ResponseItem {
    ResponseItem::Message {
        id: None,
        role: "assistant".to_string(),
        content: vec![ContentItem::OutputText {
            text: text.to_string(),
        }],
    }
}

fn reasoning_item(text: &str) -> ResponseItem {
    ResponseItem::Reasoning {
        id: String::new(),
        summary: Vec::new(),
        content: Some(vec![ReasoningItemContent::ReasoningText {
            text: text.to_string(),
        }]),
        encrypted_content: None,
    }
}

fn function_call() -> ResponseItem {
    ResponseItem::FunctionCall {
        id: None,
        name: "f".to_string(),
        arguments: "{}".to_string(),
        call_id: "c1".to_string(),
    }
}

fn local_shell_call() -> ResponseItem {
    ResponseItem::LocalShellCall {
        id: Some("id1".to_string()),
        call_id: None,
        status: LocalShellStatus::InProgress,
        action: LocalShellAction::Exec(LocalShellExecAction {
            command: vec!["echo".to_string()],
            timeout_ms: Some(1_000),
            working_directory: None,
            env: None,
            user: None,
        }),
    }
}

fn messages_from(body: &Value) -> Vec<Value> {
    match body["messages"].as_array() {
        Some(arr) => arr.clone(),
        None => panic!("messages array missing"),
    }
}

fn first_assistant(messages: &[Value]) -> &Value {
    match messages.iter().find(|msg| msg["role"] == "assistant") {
        Some(v) => v,
        None => panic!("assistant message not present"),
    }
}

#[tokio::test(flavor = "multi_thread", worker_threads = 2)]
async fn omits_reasoning_when_none_present() {
    skip_if_no_network!();

    let body = run_request(vec![user_message("u1"), assistant_message("a1")]).await;
    let messages = messages_from(&body);
    let assistant = first_assistant(&messages);

    assert_eq!(assistant["content"], Value::String("a1".into()));
    assert!(assistant.get("reasoning").is_none());
}

#[tokio::test(flavor = "multi_thread", worker_threads = 2)]
async fn attaches_reasoning_to_previous_assistant() {
    skip_if_no_network!();

    let body = run_request(vec![
        user_message("u1"),
        assistant_message("a1"),
        reasoning_item("rA"),
    ])
    .await;
    let messages = messages_from(&body);
    let assistant = first_assistant(&messages);

    assert_eq!(assistant["content"], Value::String("a1".into()));
    assert_eq!(assistant["reasoning"], Value::String("rA".into()));
}

#[tokio::test(flavor = "multi_thread", worker_threads = 2)]
async fn attaches_reasoning_to_function_call_anchor() {
    skip_if_no_network!();

    let body = run_request(vec![
        user_message("u1"),
        reasoning_item("rFunc"),
        function_call(),
    ])
    .await;
    let messages = messages_from(&body);
    let assistant = first_assistant(&messages);

    assert_eq!(assistant["reasoning"], Value::String("rFunc".into()));
    let tool_calls = match assistant["tool_calls"].as_array() {
        Some(arr) => arr,
        None => panic!("tool call list missing"),
    };
    assert_eq!(tool_calls.len(), 1);
    assert_eq!(tool_calls[0]["type"], Value::String("function".into()));
}

#[tokio::test(flavor = "multi_thread", worker_threads = 2)]
async fn attaches_reasoning_to_local_shell_call() {
    skip_if_no_network!();

    let body = run_request(vec![
        user_message("u1"),
        reasoning_item("rShell"),
        local_shell_call(),
    ])
    .await;
    let messages = messages_from(&body);
    let assistant = first_assistant(&messages);

    assert_eq!(assistant["reasoning"], Value::String("rShell".into()));
    assert_eq!(
        assistant["tool_calls"][0]["type"],
        Value::String("local_shell_call".into())
    );
}

#[tokio::test(flavor = "multi_thread", worker_threads = 2)]
async fn drops_reasoning_when_last_role_is_user() {
    skip_if_no_network!();

    let body = run_request(vec![
        assistant_message("aPrev"),
        reasoning_item("rHist"),
        user_message("uNew"),
    ])
    .await;
    let messages = messages_from(&body);
    assert!(messages.iter().all(|msg| msg.get("reasoning").is_none()));
}

#[tokio::test(flavor = "multi_thread", worker_threads = 2)]
async fn ignores_reasoning_before_last_user() {
    skip_if_no_network!();

    let body = run_request(vec![
        user_message("u1"),
        assistant_message("a1"),
        user_message("u2"),
        reasoning_item("rAfterU1"),
    ])
    .await;
    let messages = messages_from(&body);
    assert!(messages.iter().all(|msg| msg.get("reasoning").is_none()));
}

#[tokio::test(flavor = "multi_thread", worker_threads = 2)]
async fn skips_empty_reasoning_segments() {
    skip_if_no_network!();

    let body = run_request(vec![
        user_message("u1"),
        assistant_message("a1"),
        reasoning_item(""),
        reasoning_item("   "),
    ])
    .await;
    let messages = messages_from(&body);
    let assistant = first_assistant(&messages);
    assert!(assistant.get("reasoning").is_none());
}

#[tokio::test(flavor = "multi_thread", worker_threads = 2)]
<<<<<<< HEAD
async fn merges_assistant_text_and_tool_call_into_single_message() {
    if network_disabled() {
        println!(
            "Skipping test because it cannot execute when network is disabled in a Codex sandbox."
        );
        return;
    }
=======
async fn suppresses_duplicate_assistant_messages() {
    skip_if_no_network!();
>>>>>>> 526eb3ff

    let body = run_request(vec![
        user_message("u1"),
        assistant_message("assistant content"),
        function_call(),
    ])
    .await;
    let messages = messages_from(&body);

    let assistant_messages: Vec<_> = messages
        .iter()
        .filter(|msg| msg["role"] == "assistant")
        .collect();
    assert_eq!(assistant_messages.len(), 1, "messages: {messages:?}");

    let assistant = assistant_messages[0];
    assert_eq!(
        assistant["content"],
        Value::String("assistant content".into())
    );

    let tool_calls = assistant["tool_calls"]
        .as_array()
        .unwrap_or_else(|| panic!("expected tool_calls on assistant message, got {assistant:?}"));
    assert_eq!(tool_calls.len(), 1);
    assert_eq!(tool_calls[0]["type"], Value::String("function".into()));
    assert_eq!(tool_calls[0]["id"], Value::String("c1".into()));
}<|MERGE_RESOLUTION|>--- conflicted
+++ resolved
@@ -302,18 +302,8 @@
 }
 
 #[tokio::test(flavor = "multi_thread", worker_threads = 2)]
-<<<<<<< HEAD
-async fn merges_assistant_text_and_tool_call_into_single_message() {
-    if network_disabled() {
-        println!(
-            "Skipping test because it cannot execute when network is disabled in a Codex sandbox."
-        );
-        return;
-    }
-=======
 async fn suppresses_duplicate_assistant_messages() {
     skip_if_no_network!();
->>>>>>> 526eb3ff
 
     let body = run_request(vec![
         user_message("u1"),

use std::sync::Arc;

use codex_app_server_protocol::AuthMode;
use codex_core::AuthManager;
use codex_core::CodexAuth;
use codex_core::ContentItem;
use codex_core::LocalShellAction;
use codex_core::LocalShellExecAction;
use codex_core::LocalShellStatus;
use codex_core::ModelClient;
use codex_core::ModelProviderInfo;
use codex_core::Prompt;
use codex_core::ResponseItem;
use codex_core::WireApi;
use codex_core::construct_model_family_sync;
use codex_otel::otel_event_manager::OtelEventManager;
use codex_protocol::ConversationId;
use codex_protocol::models::ReasoningItemContent;
use core_test_support::load_default_config_for_test;
use core_test_support::skip_if_no_network;
use futures::StreamExt;
use serde_json::Value;
use tempfile::TempDir;
use wiremock::Mock;
use wiremock::MockServer;
use wiremock::ResponseTemplate;
use wiremock::matchers::method;
use wiremock::matchers::path;

async fn run_request(input: Vec<ResponseItem>) -> Value {
    let server = MockServer::start().await;

    let template = ResponseTemplate::new(200)
        .insert_header("content-type", "text/event-stream")
        .set_body_raw(
            "data: {\"choices\":[{\"delta\":{}}]}\n\ndata: [DONE]\n\n",
            "text/event-stream",
        );

    Mock::given(method("POST"))
        .and(path("/v1/chat/completions"))
        .respond_with(template)
        .expect(1)
        .mount(&server)
        .await;

    let provider = ModelProviderInfo {
        name: "mock".into(),
        base_url: Some(format!("{}/v1", server.uri())),
        env_key: None,
        env_key_instructions: None,
        experimental_bearer_token: None,
        wire_api: WireApi::Chat,
        query_params: None,
        http_headers: None,
        env_http_headers: None,
        request_max_retries: Some(0),
        stream_max_retries: Some(0),
        stream_idle_timeout_ms: Some(5_000),
        requires_openai_auth: false,
    };

    let codex_home = match TempDir::new() {
        Ok(dir) => dir,
        Err(e) => panic!("failed to create TempDir: {e}"),
    };
    let mut config = load_default_config_for_test(&codex_home);
    config.model_provider_id = provider.name.clone();
    config.model_provider = provider.clone();
    config.show_raw_agent_reasoning = true;
    let effort = config.model_reasoning_effort;
    let summary = config.model_reasoning_summary;
    let config = Arc::new(config);

    let conversation_id = ConversationId::new();
<<<<<<< HEAD
    let auth_manager = AuthManager::shared(
        config.cwd.clone(),
        false,
        config.cli_auth_credentials_store_mode,
    );
    let model_family = construct_model_family_sync(&config.model, &config);
=======
    let auth_manager = AuthManager::from_auth_for_testing(CodexAuth::from_api_key("Test API Key"));
    let models_manager = Arc::new(ModelsManager::new(auth_manager));
    let model_family = models_manager.construct_model_family(&config.model, &config);
>>>>>>> e1982420
    let otel_event_manager = OtelEventManager::new(
        conversation_id,
        config.model.as_str(),
        model_family.slug.as_str(),
        None,
        Some("test@test.com".to_string()),
        Some(AuthMode::ApiKey),
        false,
        "test".to_string(),
    );

    let client = ModelClient::new(
        Arc::clone(&config),
        None,
        model_family,
        otel_event_manager,
        provider,
        effort,
        summary,
        conversation_id,
        codex_protocol::protocol::SessionSource::Exec,
    );

    let mut prompt = Prompt::default();
    prompt.input = input;

    let mut stream = match client.stream(&prompt).await {
        Ok(s) => s,
        Err(e) => panic!("stream chat failed: {e}"),
    };
    while let Some(event) = stream.next().await {
        if let Err(e) = event {
            panic!("stream event error: {e}");
        }
    }

    let requests = match server.received_requests().await {
        Some(reqs) => reqs,
        None => panic!("request not made"),
    };
    match requests[0].body_json() {
        Ok(v) => v,
        Err(e) => panic!("invalid json body: {e}"),
    }
}

fn user_message(text: &str) -> ResponseItem {
    ResponseItem::Message {
        id: None,
        role: "user".to_string(),
        content: vec![ContentItem::InputText {
            text: text.to_string(),
        }],
    }
}

fn assistant_message(text: &str) -> ResponseItem {
    ResponseItem::Message {
        id: None,
        role: "assistant".to_string(),
        content: vec![ContentItem::OutputText {
            text: text.to_string(),
        }],
    }
}

fn reasoning_item(text: &str) -> ResponseItem {
    ResponseItem::Reasoning {
        id: String::new(),
        summary: Vec::new(),
        content: Some(vec![ReasoningItemContent::ReasoningText {
            text: text.to_string(),
        }]),
        encrypted_content: None,
    }
}

fn function_call() -> ResponseItem {
    ResponseItem::FunctionCall {
        id: None,
        name: "f".to_string(),
        arguments: "{}".to_string(),
        call_id: "c1".to_string(),
    }
}

fn local_shell_call() -> ResponseItem {
    ResponseItem::LocalShellCall {
        id: Some("id1".to_string()),
        call_id: None,
        status: LocalShellStatus::InProgress,
        action: LocalShellAction::Exec(LocalShellExecAction {
            command: vec!["echo".to_string()],
            timeout_ms: Some(1_000),
            working_directory: None,
            env: None,
            user: None,
        }),
    }
}

fn messages_from(body: &Value) -> Vec<Value> {
    match body["messages"].as_array() {
        Some(arr) => arr.clone(),
        None => panic!("messages array missing"),
    }
}

fn first_assistant(messages: &[Value]) -> &Value {
    match messages.iter().find(|msg| msg["role"] == "assistant") {
        Some(v) => v,
        None => panic!("assistant message not present"),
    }
}

#[tokio::test(flavor = "multi_thread", worker_threads = 2)]
async fn omits_reasoning_when_none_present() {
    skip_if_no_network!();

    let body = run_request(vec![user_message("u1"), assistant_message("a1")]).await;
    let messages = messages_from(&body);
    let assistant = first_assistant(&messages);

    assert_eq!(assistant["content"], Value::String("a1".into()));
    assert!(assistant.get("reasoning").is_none());
}

#[tokio::test(flavor = "multi_thread", worker_threads = 2)]
async fn attaches_reasoning_to_previous_assistant() {
    skip_if_no_network!();

    let body = run_request(vec![
        user_message("u1"),
        assistant_message("a1"),
        reasoning_item("rA"),
    ])
    .await;
    let messages = messages_from(&body);
    let assistant = first_assistant(&messages);

    assert_eq!(assistant["content"], Value::String("a1".into()));
    assert_eq!(assistant["reasoning"], Value::String("rA".into()));
}

#[tokio::test(flavor = "multi_thread", worker_threads = 2)]
async fn attaches_reasoning_to_function_call_anchor() {
    skip_if_no_network!();

    let body = run_request(vec![
        user_message("u1"),
        reasoning_item("rFunc"),
        function_call(),
    ])
    .await;
    let messages = messages_from(&body);
    let assistant = first_assistant(&messages);

    assert_eq!(assistant["reasoning"], Value::String("rFunc".into()));
    let tool_calls = match assistant["tool_calls"].as_array() {
        Some(arr) => arr,
        None => panic!("tool call list missing"),
    };
    assert_eq!(tool_calls.len(), 1);
    assert_eq!(tool_calls[0]["type"], Value::String("function".into()));
}

#[tokio::test(flavor = "multi_thread", worker_threads = 2)]
async fn attaches_reasoning_to_local_shell_call() {
    skip_if_no_network!();

    let body = run_request(vec![
        user_message("u1"),
        reasoning_item("rShell"),
        local_shell_call(),
    ])
    .await;
    let messages = messages_from(&body);
    let assistant = first_assistant(&messages);

    assert_eq!(assistant["reasoning"], Value::String("rShell".into()));
    assert_eq!(
        assistant["tool_calls"][0]["type"],
        Value::String("local_shell_call".into())
    );
}

#[tokio::test(flavor = "multi_thread", worker_threads = 2)]
async fn drops_reasoning_when_last_role_is_user() {
    skip_if_no_network!();

    let body = run_request(vec![
        assistant_message("aPrev"),
        reasoning_item("rHist"),
        user_message("uNew"),
    ])
    .await;
    let messages = messages_from(&body);
    assert!(messages.iter().all(|msg| msg.get("reasoning").is_none()));
}

#[tokio::test(flavor = "multi_thread", worker_threads = 2)]
async fn ignores_reasoning_before_last_user() {
    skip_if_no_network!();

    let body = run_request(vec![
        user_message("u1"),
        assistant_message("a1"),
        user_message("u2"),
        reasoning_item("rAfterU1"),
    ])
    .await;
    let messages = messages_from(&body);
    assert!(messages.iter().all(|msg| msg.get("reasoning").is_none()));
}

#[tokio::test(flavor = "multi_thread", worker_threads = 2)]
async fn skips_empty_reasoning_segments() {
    skip_if_no_network!();

    let body = run_request(vec![
        user_message("u1"),
        assistant_message("a1"),
        reasoning_item(""),
        reasoning_item("   "),
    ])
    .await;
    let messages = messages_from(&body);
    let assistant = first_assistant(&messages);
    assert!(assistant.get("reasoning").is_none());
}

#[tokio::test(flavor = "multi_thread", worker_threads = 2)]
async fn suppresses_duplicate_assistant_messages() {
    skip_if_no_network!();

    let body = run_request(vec![assistant_message("dup"), assistant_message("dup")]).await;
    let messages = messages_from(&body);
    let assistant_messages: Vec<_> = messages
        .iter()
        .filter(|msg| msg["role"] == "assistant")
        .collect();
    assert_eq!(assistant_messages.len(), 1);
    assert_eq!(
        assistant_messages[0]["content"],
        Value::String("dup".into())
    );
}<|MERGE_RESOLUTION|>--- conflicted
+++ resolved
@@ -73,18 +73,9 @@
     let config = Arc::new(config);
 
     let conversation_id = ConversationId::new();
-<<<<<<< HEAD
-    let auth_manager = AuthManager::shared(
-        config.cwd.clone(),
-        false,
-        config.cli_auth_credentials_store_mode,
-    );
-    let model_family = construct_model_family_sync(&config.model, &config);
-=======
     let auth_manager = AuthManager::from_auth_for_testing(CodexAuth::from_api_key("Test API Key"));
     let models_manager = Arc::new(ModelsManager::new(auth_manager));
     let model_family = models_manager.construct_model_family(&config.model, &config);
->>>>>>> e1982420
     let otel_event_manager = OtelEventManager::new(
         conversation_id,
         config.model.as_str(),

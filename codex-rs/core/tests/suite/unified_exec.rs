--- conflicted
+++ resolved
@@ -752,7 +752,6 @@
         2,
         "expected begin events for the startup command and the write_stdin call"
     );
-<<<<<<< HEAD
 
     let open_event = begin_events
         .iter()
@@ -761,23 +760,21 @@
     assert_eq!(open_event.command[0], "/bin/sh -c echo ready");
     assert_eq!(open_event.source, ExecCommandSource::UnifiedExecStartup);
 
+    // assert_eq!(
+    //     begin_events[0].command,
+    //     vec![
+    //         "/bin/bash".to_string(),
+    //         "-lc".to_string(),
+    //         "/bin/sh -c echo ready".to_string()
+    //     ]
+    // );
+
     let poll_event = begin_events
         .iter()
         .find(|ev| ev.call_id == poll_call_id)
         .expect("missing write_stdin begin");
     assert_eq!(poll_event.command[0], "Waited for `/bin/sh -c echo ready`");
     assert_eq!(poll_event.source, ExecCommandSource::UnifiedExecInteraction);
-=======
-    assert_eq!(begin_events[0].call_id, open_call_id);
-    assert_eq!(
-        begin_events[0].command,
-        vec![
-            "/bin/bash".to_string(),
-            "-lc".to_string(),
-            "/bin/sh -c echo ready".to_string()
-        ]
-    );
->>>>>>> 6c384eb9
 
     Ok(())
 }

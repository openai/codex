--- conflicted
+++ resolved
@@ -63,21 +63,14 @@
 }
 
 #[tokio::test(flavor = "multi_thread", worker_threads = 2)]
-<<<<<<< HEAD
-async fn exec_command_reports_chunk_and_exit_metadata() -> Result<()> {
-=======
 async fn unified_exec_emits_exec_command_begin_event() -> Result<()> {
->>>>>>> 53cadb4d
     skip_if_no_network!(Ok(()));
     skip_if_sandbox!(Ok(()));
 
     let server = start_mock_server().await;
 
     let mut builder = test_codex().with_config(|config| {
-<<<<<<< HEAD
-=======
         config.use_experimental_unified_exec_tool = true;
->>>>>>> 53cadb4d
         config.features.enable(Feature::UnifiedExec);
     });
     let TestCodex {
@@ -87,38 +80,22 @@
         ..
     } = builder.build(&server).await?;
 
-<<<<<<< HEAD
-    let call_id = "uexec-metadata";
-    let args = serde_json::json!({
-        "cmd": "printf 'abcdefghijklmnopqrstuvwxyz'",
-        "yield_time_ms": 500,
-        "max_output_tokens": 6,
-=======
     let call_id = "uexec-begin-event";
     let command = vec!["/bin/echo".to_string(), "hello unified exec".to_string()];
     let args = json!({
         "input": command.clone(),
         "timeout_ms": 250,
->>>>>>> 53cadb4d
     });
 
     let responses = vec![
         sse(vec![
             ev_response_created("resp-1"),
-<<<<<<< HEAD
-            ev_function_call(call_id, "exec_command", &serde_json::to_string(&args)?),
-            ev_completed("resp-1"),
-        ]),
-        sse(vec![
-            ev_assistant_message("msg-1", "done"),
-=======
             ev_function_call(call_id, "unified_exec", &serde_json::to_string(&args)?),
             ev_completed("resp-1"),
         ]),
         sse(vec![
             ev_response_created("resp-2"),
             ev_assistant_message("msg-1", "finished"),
->>>>>>> 53cadb4d
             ev_completed("resp-2"),
         ]),
     ];
@@ -129,11 +106,7 @@
     codex
         .submit(Op::UserTurn {
             items: vec![UserInput::Text {
-<<<<<<< HEAD
-                text: "run metadata test".into(),
-=======
                 text: "emit begin event".into(),
->>>>>>> 53cadb4d
             }],
             final_output_json_schema: None,
             cwd: cwd.path().to_path_buf(),
@@ -145,104 +118,32 @@
         })
         .await?;
 
-<<<<<<< HEAD
-    wait_for_event(&codex, |event| matches!(event, EventMsg::TaskComplete(_))).await;
-
-    let requests = server.received_requests().await.expect("recorded requests");
-    assert!(!requests.is_empty(), "expected at least one POST request");
-
-    let bodies = requests
-        .iter()
-        .map(|req| req.body_json::<Value>().expect("request json"))
-        .collect::<Vec<_>>();
-
-    let outputs = collect_tool_outputs(&bodies)?;
-    let metadata = outputs
-        .get(call_id)
-        .expect("missing exec_command metadata output");
-
-    let chunk_id = metadata
-        .get("chunk_id")
-        .and_then(Value::as_str)
-        .expect("missing chunk_id");
-    assert_eq!(chunk_id.len(), 6, "chunk id should be 6 hex characters");
-    assert!(
-        chunk_id.chars().all(|c| c.is_ascii_hexdigit()),
-        "chunk id should be hexadecimal: {chunk_id}"
-    );
-
-    let wall_time = metadata
-        .get("wall_time_seconds")
-        .and_then(Value::as_f64)
-        .unwrap_or_default();
-    assert!(
-        wall_time >= 0.0,
-        "wall_time_seconds should be non-negative, got {wall_time}"
-    );
-
-    assert!(
-        metadata.get("session_id").is_none(),
-        "exec_command for a completed process should not include session_id"
-    );
-
-    let exit_code = metadata
-        .get("exit_code")
-        .and_then(Value::as_i64)
-        .expect("expected exit_code");
-    assert_eq!(exit_code, 0, "expected successful exit");
-
-    let output_text = metadata
-        .get("output")
-        .and_then(Value::as_str)
-        .expect("missing output text");
-    assert!(
-        output_text.contains("tokens truncated"),
-        "expected truncation notice in output: {output_text:?}"
-    );
-
-    let original_tokens = metadata
-        .get("original_token_count")
-        .and_then(Value::as_u64)
-        .expect("missing original_token_count");
-    assert!(
-        original_tokens as usize > 6,
-        "original token count should exceed max_output_tokens"
-    );
-=======
     let begin_event = wait_for_event_match(&codex, |msg| match msg {
         EventMsg::ExecCommandBegin(event) if event.call_id == call_id => Some(event.clone()),
         _ => None,
     })
-    .await;
+        .await;
 
     assert_eq!(begin_event.command, command);
     assert_eq!(begin_event.cwd, cwd.path());
     assert_eq!(begin_event.parsed_cmd, parse_command(&command));
 
     wait_for_event(&codex, |event| matches!(event, EventMsg::TaskComplete(_))).await;
->>>>>>> 53cadb4d
 
     Ok(())
 }
 
 #[tokio::test(flavor = "multi_thread", worker_threads = 2)]
-<<<<<<< HEAD
-async fn write_stdin_returns_exit_metadata_and_clears_session() -> Result<()> {
-=======
 async fn unified_exec_skips_begin_event_for_empty_input() -> Result<()> {
     use tokio::time::Duration;
 
->>>>>>> 53cadb4d
     skip_if_no_network!(Ok(()));
     skip_if_sandbox!(Ok(()));
 
     let server = start_mock_server().await;
 
     let mut builder = test_codex().with_config(|config| {
-<<<<<<< HEAD
-=======
         config.use_experimental_unified_exec_tool = true;
->>>>>>> 53cadb4d
         config.features.enable(Feature::UnifiedExec);
     });
     let TestCodex {
@@ -252,25 +153,6 @@
         ..
     } = builder.build(&server).await?;
 
-<<<<<<< HEAD
-    let start_call_id = "uexec-cat-start";
-    let send_call_id = "uexec-cat-send";
-    let exit_call_id = "uexec-cat-exit";
-
-    let start_args = serde_json::json!({
-        "cmd": "/bin/cat",
-        "yield_time_ms": 500,
-    });
-    let send_args = serde_json::json!({
-        "chars": "hello unified exec\n",
-        "session_id": 0,
-        "yield_time_ms": 500,
-    });
-    let exit_args = serde_json::json!({
-        "chars": "\u{0004}",
-        "session_id": 0,
-        "yield_time_ms": 500,
-=======
     let open_call_id = "uexec-open-session";
     let open_command = vec![
         "/bin/sh".to_string(),
@@ -287,59 +169,32 @@
         "input": Vec::<String>::new(),
         "session_id": "0",
         "timeout_ms": 150,
->>>>>>> 53cadb4d
     });
 
     let responses = vec![
         sse(vec![
             ev_response_created("resp-1"),
             ev_function_call(
-<<<<<<< HEAD
-                start_call_id,
-                "exec_command",
-                &serde_json::to_string(&start_args)?,
-=======
                 open_call_id,
                 "unified_exec",
                 &serde_json::to_string(&open_args)?,
->>>>>>> 53cadb4d
             ),
             ev_completed("resp-1"),
         ]),
         sse(vec![
             ev_response_created("resp-2"),
             ev_function_call(
-<<<<<<< HEAD
-                send_call_id,
-                "write_stdin",
-                &serde_json::to_string(&send_args)?,
-=======
                 poll_call_id,
                 "unified_exec",
                 &serde_json::to_string(&poll_args)?,
->>>>>>> 53cadb4d
             ),
             ev_completed("resp-2"),
         ]),
         sse(vec![
             ev_response_created("resp-3"),
-<<<<<<< HEAD
-            ev_function_call(
-                exit_call_id,
-                "write_stdin",
-                &serde_json::to_string(&exit_args)?,
-            ),
-            ev_completed("resp-3"),
-        ]),
-        sse(vec![
-            ev_assistant_message("msg-1", "all done"),
-            ev_completed("resp-4"),
-        ]),
-=======
             ev_assistant_message("msg-1", "complete"),
             ev_completed("resp-3"),
         ]),
->>>>>>> 53cadb4d
     ];
     mount_sse_sequence(&server, responses).await;
 
@@ -348,11 +203,7 @@
     codex
         .submit(Op::UserTurn {
             items: vec![UserInput::Text {
-<<<<<<< HEAD
-                text: "test write_stdin exit behavior".into(),
-=======
                 text: "check poll event behavior".into(),
->>>>>>> 53cadb4d
             }],
             final_output_json_schema: None,
             cwd: cwd.path().to_path_buf(),
@@ -364,81 +215,6 @@
         })
         .await?;
 
-<<<<<<< HEAD
-    wait_for_event(&codex, |event| matches!(event, EventMsg::TaskComplete(_))).await;
-
-    let requests = server.received_requests().await.expect("recorded requests");
-    assert!(!requests.is_empty(), "expected at least one POST request");
-
-    let bodies = requests
-        .iter()
-        .map(|req| req.body_json::<Value>().expect("request json"))
-        .collect::<Vec<_>>();
-
-    let outputs = collect_tool_outputs(&bodies)?;
-
-    let start_output = outputs
-        .get(start_call_id)
-        .expect("missing start output for exec_command");
-    let session_id = start_output
-        .get("session_id")
-        .and_then(Value::as_i64)
-        .expect("expected session id from exec_command");
-    assert!(
-        session_id >= 0,
-        "session_id should be non-negative, got {session_id}"
-    );
-    assert!(
-        start_output.get("exit_code").is_none(),
-        "initial exec_command should not include exit_code while session is running"
-    );
-
-    let send_output = outputs
-        .get(send_call_id)
-        .expect("missing write_stdin echo output");
-    let echoed = send_output
-        .get("output")
-        .and_then(Value::as_str)
-        .unwrap_or_default();
-    assert!(
-        echoed.contains("hello unified exec"),
-        "expected echoed output from cat, got {echoed:?}"
-    );
-    let echoed_session = send_output
-        .get("session_id")
-        .and_then(Value::as_i64)
-        .expect("write_stdin should return session id while process is running");
-    assert_eq!(
-        echoed_session, session_id,
-        "write_stdin should reuse existing session id"
-    );
-    assert!(
-        send_output.get("exit_code").is_none(),
-        "write_stdin should not include exit_code while process is running"
-    );
-
-    let exit_output = outputs
-        .get(exit_call_id)
-        .expect("missing exit metadata output");
-    assert!(
-        exit_output.get("session_id").is_none(),
-        "session_id should be omitted once the process exits"
-    );
-    let exit_code = exit_output
-        .get("exit_code")
-        .and_then(Value::as_i64)
-        .expect("expected exit_code after sending EOF");
-    assert_eq!(exit_code, 0, "cat should exit cleanly after EOF");
-
-    let exit_chunk = exit_output
-        .get("chunk_id")
-        .and_then(Value::as_str)
-        .expect("missing chunk id for exit output");
-    assert!(
-        exit_chunk.chars().all(|c| c.is_ascii_hexdigit()),
-        "chunk id should be hexadecimal: {exit_chunk}"
-    );
-=======
     let mut begin_events = Vec::new();
     loop {
         let event_msg = wait_for_event_with_timeout(&codex, |_| true, Duration::from_secs(2)).await;
@@ -456,7 +232,291 @@
     );
     assert_eq!(begin_events[0].call_id, open_call_id);
     assert_eq!(begin_events[0].command, open_command);
->>>>>>> 53cadb4d
+
+    Ok(())
+}
+
+#[tokio::test(flavor = "multi_thread", worker_threads = 2)]
+async fn exec_command_reports_chunk_and_exit_metadata() -> Result<()> {
+    skip_if_no_network!(Ok(()));
+    skip_if_sandbox!(Ok(()));
+
+    let server = start_mock_server().await;
+
+    let mut builder = test_codex().with_config(|config| {
+        config.features.enable(Feature::UnifiedExec);
+    });
+    let TestCodex {
+        codex,
+        cwd,
+        session_configured,
+        ..
+    } = builder.build(&server).await?;
+
+    let call_id = "uexec-metadata";
+    let args = serde_json::json!({
+        "cmd": "printf 'abcdefghijklmnopqrstuvwxyz'",
+        "yield_time_ms": 500,
+        "max_output_tokens": 6,
+    });
+
+    let responses = vec![
+        sse(vec![
+            ev_response_created("resp-1"),
+            ev_function_call(call_id, "exec_command", &serde_json::to_string(&args)?),
+            ev_completed("resp-1"),
+        ]),
+        sse(vec![
+            ev_assistant_message("msg-1", "done"),
+            ev_completed("resp-2"),
+        ]),
+    ];
+    mount_sse_sequence(&server, responses).await;
+
+    let session_model = session_configured.model.clone();
+
+    codex
+        .submit(Op::UserTurn {
+            items: vec![UserInput::Text {
+                text: "run metadata test".into(),
+            }],
+            final_output_json_schema: None,
+            cwd: cwd.path().to_path_buf(),
+            approval_policy: AskForApproval::Never,
+            sandbox_policy: SandboxPolicy::DangerFullAccess,
+            model: session_model,
+            effort: None,
+            summary: ReasoningSummary::Auto,
+        })
+        .await?;
+
+    wait_for_event(&codex, |event| matches!(event, EventMsg::TaskComplete(_))).await;
+
+    let requests = server.received_requests().await.expect("recorded requests");
+    assert!(!requests.is_empty(), "expected at least one POST request");
+
+    let bodies = requests
+        .iter()
+        .map(|req| req.body_json::<Value>().expect("request json"))
+        .collect::<Vec<_>>();
+
+    let outputs = collect_tool_outputs(&bodies)?;
+    let metadata = outputs
+        .get(call_id)
+        .expect("missing exec_command metadata output");
+
+    let chunk_id = metadata
+        .get("chunk_id")
+        .and_then(Value::as_str)
+        .expect("missing chunk_id");
+    assert_eq!(chunk_id.len(), 6, "chunk id should be 6 hex characters");
+    assert!(
+        chunk_id.chars().all(|c| c.is_ascii_hexdigit()),
+        "chunk id should be hexadecimal: {chunk_id}"
+    );
+
+    let wall_time = metadata
+        .get("wall_time_seconds")
+        .and_then(Value::as_f64)
+        .unwrap_or_default();
+    assert!(
+        wall_time >= 0.0,
+        "wall_time_seconds should be non-negative, got {wall_time}"
+    );
+
+    assert!(
+        metadata.get("session_id").is_none(),
+        "exec_command for a completed process should not include session_id"
+    );
+
+    let exit_code = metadata
+        .get("exit_code")
+        .and_then(Value::as_i64)
+        .expect("expected exit_code");
+    assert_eq!(exit_code, 0, "expected successful exit");
+
+    let output_text = metadata
+        .get("output")
+        .and_then(Value::as_str)
+        .expect("missing output text");
+    assert!(
+        output_text.contains("tokens truncated"),
+        "expected truncation notice in output: {output_text:?}"
+    );
+
+    let original_tokens = metadata
+        .get("original_token_count")
+        .and_then(Value::as_u64)
+        .expect("missing original_token_count");
+    assert!(
+        original_tokens as usize > 6,
+        "original token count should exceed max_output_tokens"
+    );
+
+    Ok(())
+}
+
+#[tokio::test(flavor = "multi_thread", worker_threads = 2)]
+async fn write_stdin_returns_exit_metadata_and_clears_session() -> Result<()> {
+    skip_if_no_network!(Ok(()));
+    skip_if_sandbox!(Ok(()));
+
+    let server = start_mock_server().await;
+
+    let mut builder = test_codex().with_config(|config| {
+        config.features.enable(Feature::UnifiedExec);
+    });
+    let TestCodex {
+        codex,
+        cwd,
+        session_configured,
+        ..
+    } = builder.build(&server).await?;
+
+    let start_call_id = "uexec-cat-start";
+    let send_call_id = "uexec-cat-send";
+    let exit_call_id = "uexec-cat-exit";
+
+    let start_args = serde_json::json!({
+        "cmd": "/bin/cat",
+        "yield_time_ms": 500,
+    });
+    let send_args = serde_json::json!({
+        "chars": "hello unified exec\n",
+        "session_id": 0,
+        "yield_time_ms": 500,
+    });
+    let exit_args = serde_json::json!({
+        "chars": "\u{0004}",
+        "session_id": 0,
+        "yield_time_ms": 500,
+    });
+
+    let responses = vec![
+        sse(vec![
+            ev_response_created("resp-1"),
+            ev_function_call(
+                start_call_id,
+                "exec_command",
+                &serde_json::to_string(&start_args)?,
+            ),
+            ev_completed("resp-1"),
+        ]),
+        sse(vec![
+            ev_response_created("resp-2"),
+            ev_function_call(
+                send_call_id,
+                "write_stdin",
+                &serde_json::to_string(&send_args)?,
+            ),
+            ev_completed("resp-2"),
+        ]),
+        sse(vec![
+            ev_response_created("resp-3"),
+            ev_function_call(
+                exit_call_id,
+                "write_stdin",
+                &serde_json::to_string(&exit_args)?,
+            ),
+            ev_completed("resp-3"),
+        ]),
+        sse(vec![
+            ev_assistant_message("msg-1", "all done"),
+            ev_completed("resp-4"),
+        ]),
+    ];
+    mount_sse_sequence(&server, responses).await;
+
+    let session_model = session_configured.model.clone();
+
+    codex
+        .submit(Op::UserTurn {
+            items: vec![UserInput::Text {
+                text: "test write_stdin exit behavior".into(),
+            }],
+            final_output_json_schema: None,
+            cwd: cwd.path().to_path_buf(),
+            approval_policy: AskForApproval::Never,
+            sandbox_policy: SandboxPolicy::DangerFullAccess,
+            model: session_model,
+            effort: None,
+            summary: ReasoningSummary::Auto,
+        })
+        .await?;
+
+    wait_for_event(&codex, |event| matches!(event, EventMsg::TaskComplete(_))).await;
+
+    let requests = server.received_requests().await.expect("recorded requests");
+    assert!(!requests.is_empty(), "expected at least one POST request");
+
+    let bodies = requests
+        .iter()
+        .map(|req| req.body_json::<Value>().expect("request json"))
+        .collect::<Vec<_>>();
+
+    let outputs = collect_tool_outputs(&bodies)?;
+
+    let start_output = outputs
+        .get(start_call_id)
+        .expect("missing start output for exec_command");
+    let session_id = start_output
+        .get("session_id")
+        .and_then(Value::as_i64)
+        .expect("expected session id from exec_command");
+    assert!(
+        session_id >= 0,
+        "session_id should be non-negative, got {session_id}"
+    );
+    assert!(
+        start_output.get("exit_code").is_none(),
+        "initial exec_command should not include exit_code while session is running"
+    );
+
+    let send_output = outputs
+        .get(send_call_id)
+        .expect("missing write_stdin echo output");
+    let echoed = send_output
+        .get("output")
+        .and_then(Value::as_str)
+        .unwrap_or_default();
+    assert!(
+        echoed.contains("hello unified exec"),
+        "expected echoed output from cat, got {echoed:?}"
+    );
+    let echoed_session = send_output
+        .get("session_id")
+        .and_then(Value::as_i64)
+        .expect("write_stdin should return session id while process is running");
+    assert_eq!(
+        echoed_session, session_id,
+        "write_stdin should reuse existing session id"
+    );
+    assert!(
+        send_output.get("exit_code").is_none(),
+        "write_stdin should not include exit_code while process is running"
+    );
+
+    let exit_output = outputs
+        .get(exit_call_id)
+        .expect("missing exit metadata output");
+    assert!(
+        exit_output.get("session_id").is_none(),
+        "session_id should be omitted once the process exits"
+    );
+    let exit_code = exit_output
+        .get("exit_code")
+        .and_then(Value::as_i64)
+        .expect("expected exit_code after sending EOF");
+    assert_eq!(exit_code, 0, "cat should exit cleanly after EOF");
+
+    let exit_chunk = exit_output
+        .get("chunk_id")
+        .and_then(Value::as_str)
+        .expect("missing chunk id for exit output");
+    assert!(
+        exit_chunk.chars().all(|c| c.is_ascii_hexdigit()),
+        "chunk id should be hexadecimal: {exit_chunk}"
+    );
 
     Ok(())
 }

--- conflicted
+++ resolved
@@ -233,14 +233,6 @@
         "expected truncated shell output to be plain text"
     );
 
-<<<<<<< HEAD
-    assert!(
-        (9000..=11000).contains(&output.len()),
-        "expected ~10k characters after truncation, got {}",
-        output.len()
-    );
-=======
->>>>>>> 1822ffe8
     let truncated_pattern = r#"(?s)^Exit code: 0\nWall time: [0-9]+(?:\.[0-9]+)? seconds\nTotal output lines: 100000\nOutput:\n.*?…\d+ chars truncated….*$"#;
 
     assert_regex_match(truncated_pattern, &output);

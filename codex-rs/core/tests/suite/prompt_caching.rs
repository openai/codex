#![allow(clippy::unwrap_used)]

use codex_core::features::Feature;
use codex_core::model_family::find_family_for_model;
use codex_core::protocol::AskForApproval;
use codex_core::protocol::ENVIRONMENT_CONTEXT_OPEN_TAG;
use codex_core::protocol::EventMsg;
use codex_core::protocol::Op;
use codex_core::protocol::SandboxPolicy;
use codex_core::protocol_config_types::ReasoningEffort;
use codex_core::protocol_config_types::ReasoningSummary;
use codex_core::shell::Shell;
use codex_core::shell::default_user_shell;
use codex_protocol::user_input::UserInput;
use core_test_support::load_sse_fixture_with_id;
use core_test_support::responses::mount_sse_once;
use core_test_support::responses::start_mock_server;
use core_test_support::skip_if_no_network;
use core_test_support::test_codex::TestCodex;
use core_test_support::test_codex::test_codex;
use core_test_support::wait_for_event;
use tempfile::TempDir;

fn text_user_input(text: String) -> serde_json::Value {
    serde_json::json!({
        "type": "message",
        "role": "user",
        "content": [ { "type": "input_text", "text": text } ]
    })
}

#[allow(dead_code)]
fn has_wsl_env_markers() -> bool {
    std::env::var_os("WSL_INTEROP").is_some()
        || std::env::var_os("WSLENV").is_some()
        || std::env::var_os("WSL_DISTRO_NAME").is_some()
}

fn operating_system_context_block() -> String {
    #[cfg(target_os = "windows")]
    {
        let info = os_info::get();
        let name = info.os_type().to_string();
        let version = info.version().to_string();
        let is_wsl = has_wsl_env_markers();
        format!(
            "  <operating_system>\n    <name>{name}</name>\n    <version>{version}</version>\n    <is_likely_windows_subsystem_for_linux>{is_wsl}</is_likely_windows_subsystem_for_linux>\n  </operating_system>\n"
        )
    }

    #[cfg(all(unix, not(target_os = "macos")))]
    {
        if has_wsl_env_markers() {
            "  <operating_system>\n    <name>{name}</name>\n    <version></version>\n    <is_likely_windows_subsystem_for_linux>true</is_likely_windows_subsystem_for_linux>\n  </operating_system>\n".to_string()
        } else {
            String::new()
        }
    }

    #[cfg(target_os = "macos")]
    {
        String::new()
    }
}

fn default_env_context_str(cwd: &str, shell: &Shell) -> String {
<<<<<<< HEAD
    let shell_line = match shell.name() {
        Some(name) => format!("  <shell>{name}</shell>\n"),
        None => String::new(),
    };
    let os_block = operating_system_context_block();
=======
    let shell_name = shell.name();
>>>>>>> bce030dd
    format!(
        r#"<environment_context>
  <cwd>{cwd}</cwd>
  <approval_policy>on-request</approval_policy>
  <sandbox_mode>read-only</sandbox_mode>
  <network_access>restricted</network_access>
<<<<<<< HEAD
{shell_line}{os_block}</environment_context>"#
=======
  <shell>{shell_name}</shell>
</environment_context>"#
>>>>>>> bce030dd
    )
}

/// Build minimal SSE stream with completed marker using the JSON fixture.
fn sse_completed(id: &str) -> String {
    load_sse_fixture_with_id("tests/fixtures/completed_template.json", id)
}

fn assert_tool_names(body: &serde_json::Value, expected_names: &[&str]) {
    assert_eq!(
        body["tools"]
            .as_array()
            .unwrap()
            .iter()
            .map(|t| t["name"].as_str().unwrap().to_string())
            .collect::<Vec<_>>(),
        expected_names
    );
}

#[tokio::test(flavor = "multi_thread", worker_threads = 4)]
async fn codex_mini_latest_tools() -> anyhow::Result<()> {
    skip_if_no_network!(Ok(()));
    use pretty_assertions::assert_eq;

    let server = start_mock_server().await;
    let req1 = mount_sse_once(&server, sse_completed("resp-1")).await;
    let req2 = mount_sse_once(&server, sse_completed("resp-2")).await;

    let TestCodex { codex, .. } = test_codex()
        .with_config(|config| {
            config.user_instructions = Some("be consistent and helpful".to_string());
            config.features.disable(Feature::ApplyPatchFreeform);
            config.model = "codex-mini-latest".to_string();
            config.model_family = find_family_for_model("codex-mini-latest")
                .expect("model family for codex-mini-latest");
        })
        .build(&server)
        .await?;

    codex
        .submit(Op::UserInput {
            items: vec![UserInput::Text {
                text: "hello 1".into(),
            }],
        })
        .await?;
    wait_for_event(&codex, |ev| matches!(ev, EventMsg::TaskComplete(_))).await;

    codex
        .submit(Op::UserInput {
            items: vec![UserInput::Text {
                text: "hello 2".into(),
            }],
        })
        .await?;
    wait_for_event(&codex, |ev| matches!(ev, EventMsg::TaskComplete(_))).await;

    let expected_instructions = [
        include_str!("../../prompt.md"),
        include_str!("../../../apply-patch/apply_patch_tool_instructions.md"),
    ]
    .join("\n");

    let body0 = req1.single_request().body_json();
    assert_eq!(
        body0["instructions"],
        serde_json::json!(expected_instructions),
    );
    let body1 = req2.single_request().body_json();
    assert_eq!(
        body1["instructions"],
        serde_json::json!(expected_instructions),
    );

    Ok(())
}

#[tokio::test(flavor = "multi_thread", worker_threads = 4)]
async fn prompt_tools_are_consistent_across_requests() -> anyhow::Result<()> {
    skip_if_no_network!(Ok(()));
    use pretty_assertions::assert_eq;

    let server = start_mock_server().await;
    let req1 = mount_sse_once(&server, sse_completed("resp-1")).await;
    let req2 = mount_sse_once(&server, sse_completed("resp-2")).await;

    let TestCodex { codex, config, .. } = test_codex()
        .with_config(|config| {
            config.user_instructions = Some("be consistent and helpful".to_string());
        })
        .build(&server)
        .await?;
    let base_instructions = config.model_family.base_instructions.clone();

    codex
        .submit(Op::UserInput {
            items: vec![UserInput::Text {
                text: "hello 1".into(),
            }],
        })
        .await?;
    wait_for_event(&codex, |ev| matches!(ev, EventMsg::TaskComplete(_))).await;

    codex
        .submit(Op::UserInput {
            items: vec![UserInput::Text {
                text: "hello 2".into(),
            }],
        })
        .await?;
    wait_for_event(&codex, |ev| matches!(ev, EventMsg::TaskComplete(_))).await;

    let expected_tools_names = vec![
        "shell_command",
        "list_mcp_resources",
        "list_mcp_resource_templates",
        "read_mcp_resource",
        "update_plan",
        "apply_patch",
        "view_image",
    ];
    let body0 = req1.single_request().body_json();

    let expected_instructions = if expected_tools_names.contains(&"apply_patch") {
        base_instructions
    } else {
        [
            base_instructions.clone(),
            include_str!("../../../apply-patch/apply_patch_tool_instructions.md").to_string(),
        ]
        .join("\n")
    };

    assert_eq!(
        body0["instructions"],
        serde_json::json!(expected_instructions),
    );
    assert_tool_names(&body0, &expected_tools_names);

    let body1 = req2.single_request().body_json();
    assert_eq!(
        body1["instructions"],
        serde_json::json!(expected_instructions),
    );
    assert_tool_names(&body1, &expected_tools_names);

    Ok(())
}

#[tokio::test(flavor = "multi_thread", worker_threads = 2)]
async fn prefixes_context_and_instructions_once_and_consistently_across_requests()
-> anyhow::Result<()> {
    skip_if_no_network!(Ok(()));
    use pretty_assertions::assert_eq;

    let server = start_mock_server().await;
    let req1 = mount_sse_once(&server, sse_completed("resp-1")).await;
    let req2 = mount_sse_once(&server, sse_completed("resp-2")).await;

    let TestCodex { codex, config, .. } = test_codex()
        .with_config(|config| {
            config.user_instructions = Some("be consistent and helpful".to_string());
        })
        .build(&server)
        .await?;

    codex
        .submit(Op::UserInput {
            items: vec![UserInput::Text {
                text: "hello 1".into(),
            }],
        })
        .await?;
    wait_for_event(&codex, |ev| matches!(ev, EventMsg::TaskComplete(_))).await;

    codex
        .submit(Op::UserInput {
            items: vec![UserInput::Text {
                text: "hello 2".into(),
            }],
        })
        .await?;
    wait_for_event(&codex, |ev| matches!(ev, EventMsg::TaskComplete(_))).await;

    let shell = default_user_shell();
    let cwd_str = config.cwd.to_string_lossy();
    let expected_env_text = default_env_context_str(&cwd_str, &shell);
    let expected_ui_text = format!(
        "# AGENTS.md instructions for {cwd_str}\n\n<INSTRUCTIONS>\nbe consistent and helpful\n</INSTRUCTIONS>"
    );

    let expected_env_msg = serde_json::json!({
        "type": "message",
        "role": "user",
        "content": [ { "type": "input_text", "text": expected_env_text } ]
    });
    let expected_ui_msg = serde_json::json!({
        "type": "message",
        "role": "user",
        "content": [ { "type": "input_text", "text": expected_ui_text } ]
    });

    let expected_user_message_1 = serde_json::json!({
        "type": "message",
        "role": "user",
        "content": [ { "type": "input_text", "text": "hello 1" } ]
    });
    let body1 = req1.single_request().body_json();
    assert_eq!(
        body1["input"],
        serde_json::json!([expected_ui_msg, expected_env_msg, expected_user_message_1])
    );

    let expected_user_message_2 = serde_json::json!({
        "type": "message",
        "role": "user",
        "content": [ { "type": "input_text", "text": "hello 2" } ]
    });
    let body2 = req2.single_request().body_json();
    let expected_body2 = serde_json::json!(
        [
            body1["input"].as_array().unwrap().as_slice(),
            [expected_user_message_2].as_slice(),
        ]
        .concat()
    );
    assert_eq!(body2["input"], expected_body2);

    Ok(())
}

#[tokio::test(flavor = "multi_thread", worker_threads = 2)]
async fn overrides_turn_context_but_keeps_cached_prefix_and_key_constant() -> anyhow::Result<()> {
    skip_if_no_network!(Ok(()));
    use pretty_assertions::assert_eq;

    let server = start_mock_server().await;
    let req1 = mount_sse_once(&server, sse_completed("resp-1")).await;
    let req2 = mount_sse_once(&server, sse_completed("resp-2")).await;

    let TestCodex { codex, .. } = test_codex()
        .with_config(|config| {
            config.user_instructions = Some("be consistent and helpful".to_string());
        })
        .build(&server)
        .await?;

    // First turn
    codex
        .submit(Op::UserInput {
            items: vec![UserInput::Text {
                text: "hello 1".into(),
            }],
        })
        .await?;
    wait_for_event(&codex, |ev| matches!(ev, EventMsg::TaskComplete(_))).await;

    let writable = TempDir::new().unwrap();
    codex
        .submit(Op::OverrideTurnContext {
            cwd: None,
            approval_policy: Some(AskForApproval::Never),
            sandbox_policy: Some(SandboxPolicy::WorkspaceWrite {
                writable_roots: vec![writable.path().to_path_buf()],
                network_access: true,
                exclude_tmpdir_env_var: true,
                exclude_slash_tmp: true,
            }),
            model: Some("o3".to_string()),
            effort: Some(Some(ReasoningEffort::High)),
            summary: Some(ReasoningSummary::Detailed),
        })
        .await?;

    // Second turn after overrides
    codex
        .submit(Op::UserInput {
            items: vec![UserInput::Text {
                text: "hello 2".into(),
            }],
        })
        .await?;
    wait_for_event(&codex, |ev| matches!(ev, EventMsg::TaskComplete(_))).await;

    let body1 = req1.single_request().body_json();
    let body2 = req2.single_request().body_json();
    // prompt_cache_key should remain constant across overrides
    assert_eq!(
        body1["prompt_cache_key"], body2["prompt_cache_key"],
        "prompt_cache_key should not change across overrides"
    );

    // The entire prefix from the first request should be identical and reused
    // as the prefix of the second request, ensuring cache hit potential.
    let expected_user_message_2 = serde_json::json!({
        "type": "message",
        "role": "user",
        "content": [ { "type": "input_text", "text": "hello 2" } ]
    });
    // After overriding the turn context, the environment context should be emitted again
    // reflecting the new approval policy and sandbox settings. Omit cwd because it did
    // not change.
    let shell = default_user_shell();
    let expected_env_text_2 = format!(
        r#"<environment_context>
  <approval_policy>never</approval_policy>
  <sandbox_mode>workspace-write</sandbox_mode>
  <network_access>enabled</network_access>
  <writable_roots>
    <root>{}</root>
  </writable_roots>
  <shell>{}</shell>
</environment_context>"#,
        writable.path().display(),
        shell.name()
    );
    let expected_env_msg_2 = serde_json::json!({
        "type": "message",
        "role": "user",
        "content": [ { "type": "input_text", "text": expected_env_text_2 } ]
    });
    let expected_body2 = serde_json::json!(
        [
            body1["input"].as_array().unwrap().as_slice(),
            [expected_env_msg_2, expected_user_message_2].as_slice(),
        ]
        .concat()
    );
    assert_eq!(body2["input"], expected_body2);

    Ok(())
}

#[tokio::test(flavor = "multi_thread", worker_threads = 2)]
async fn override_before_first_turn_emits_environment_context() -> anyhow::Result<()> {
    skip_if_no_network!(Ok(()));

    let server = start_mock_server().await;
    let req = mount_sse_once(&server, sse_completed("resp-1")).await;

    let TestCodex { codex, .. } = test_codex().build(&server).await?;

    codex
        .submit(Op::OverrideTurnContext {
            cwd: None,
            approval_policy: Some(AskForApproval::Never),
            sandbox_policy: None,
            model: None,
            effort: None,
            summary: None,
        })
        .await?;

    codex
        .submit(Op::UserInput {
            items: vec![UserInput::Text {
                text: "first message".into(),
            }],
        })
        .await?;

    wait_for_event(&codex, |ev| matches!(ev, EventMsg::TaskComplete(_))).await;

    let body = req.single_request().body_json();
    let input = body["input"]
        .as_array()
        .expect("input array must be present");
    assert!(
        !input.is_empty(),
        "expected at least environment context and user message"
    );

    let env_msg = &input[1];
    let env_text = env_msg["content"][0]["text"]
        .as_str()
        .expect("environment context text");
    assert!(
        env_text.starts_with(ENVIRONMENT_CONTEXT_OPEN_TAG),
        "second entry should be environment context, got: {env_text}"
    );
    assert!(
        env_text.contains("<approval_policy>never</approval_policy>"),
        "environment context should reflect overridden approval policy: {env_text}"
    );

    let env_count = input
        .iter()
        .filter(|msg| {
            msg["content"]
                .as_array()
                .and_then(|content| {
                    content.iter().find(|item| {
                        item["type"].as_str() == Some("input_text")
                            && item["text"]
                                .as_str()
                                .map(|text| text.starts_with(ENVIRONMENT_CONTEXT_OPEN_TAG))
                                .unwrap_or(false)
                    })
                })
                .is_some()
        })
        .count();
    assert_eq!(
        env_count, 2,
        "environment context should appear exactly twice, found {env_count}"
    );

    let user_msg = &input[2];
    let user_text = user_msg["content"][0]["text"]
        .as_str()
        .expect("user message text");
    assert_eq!(user_text, "first message");

    Ok(())
}

#[tokio::test(flavor = "multi_thread", worker_threads = 2)]
async fn per_turn_overrides_keep_cached_prefix_and_key_constant() -> anyhow::Result<()> {
    skip_if_no_network!(Ok(()));
    use pretty_assertions::assert_eq;

    let server = start_mock_server().await;
    let req1 = mount_sse_once(&server, sse_completed("resp-1")).await;
    let req2 = mount_sse_once(&server, sse_completed("resp-2")).await;

    let TestCodex { codex, .. } = test_codex()
        .with_config(|config| {
            config.user_instructions = Some("be consistent and helpful".to_string());
        })
        .build(&server)
        .await?;

    // First turn
    codex
        .submit(Op::UserInput {
            items: vec![UserInput::Text {
                text: "hello 1".into(),
            }],
        })
        .await?;
    wait_for_event(&codex, |ev| matches!(ev, EventMsg::TaskComplete(_))).await;

    // Second turn using per-turn overrides via UserTurn
    let new_cwd = TempDir::new().unwrap();
    let writable = TempDir::new().unwrap();
    codex
        .submit(Op::UserTurn {
            items: vec![UserInput::Text {
                text: "hello 2".into(),
            }],
            cwd: new_cwd.path().to_path_buf(),
            approval_policy: AskForApproval::Never,
            sandbox_policy: SandboxPolicy::WorkspaceWrite {
                writable_roots: vec![writable.path().to_path_buf()],
                network_access: true,
                exclude_tmpdir_env_var: true,
                exclude_slash_tmp: true,
            },
            model: "o3".to_string(),
            effort: Some(ReasoningEffort::High),
            summary: ReasoningSummary::Detailed,
            final_output_json_schema: None,
        })
        .await?;
    wait_for_event(&codex, |ev| matches!(ev, EventMsg::TaskComplete(_))).await;

    let body1 = req1.single_request().body_json();
    let body2 = req2.single_request().body_json();

    // prompt_cache_key should remain constant across per-turn overrides
    assert_eq!(
        body1["prompt_cache_key"], body2["prompt_cache_key"],
        "prompt_cache_key should not change across per-turn overrides"
    );

    // The entire prefix from the first request should be identical and reused
    // as the prefix of the second request.
    let expected_user_message_2 = serde_json::json!({
        "type": "message",
        "role": "user",
        "content": [ { "type": "input_text", "text": "hello 2" } ]
    });
    let shell = default_user_shell();

    let expected_env_text_2 = format!(
        r#"<environment_context>
  <cwd>{}</cwd>
  <approval_policy>never</approval_policy>
  <sandbox_mode>workspace-write</sandbox_mode>
  <network_access>enabled</network_access>
  <writable_roots>
    <root>{}</root>
  </writable_roots>
  <shell>{}</shell>
</environment_context>"#,
        new_cwd.path().display(),
        writable.path().display(),
        shell.name(),
    );
    let expected_env_msg_2 = serde_json::json!({
        "type": "message",
        "role": "user",
        "content": [ { "type": "input_text", "text": expected_env_text_2 } ]
    });
    let expected_body2 = serde_json::json!(
        [
            body1["input"].as_array().unwrap().as_slice(),
            [expected_env_msg_2, expected_user_message_2].as_slice(),
        ]
        .concat()
    );
    assert_eq!(body2["input"], expected_body2);

    Ok(())
}

#[tokio::test(flavor = "multi_thread", worker_threads = 2)]
async fn send_user_turn_with_no_changes_does_not_send_environment_context() -> anyhow::Result<()> {
    skip_if_no_network!(Ok(()));
    use pretty_assertions::assert_eq;

    let server = start_mock_server().await;
    let req1 = mount_sse_once(&server, sse_completed("resp-1")).await;
    let req2 = mount_sse_once(&server, sse_completed("resp-2")).await;

    let TestCodex { codex, config, .. } = test_codex()
        .with_config(|config| {
            config.user_instructions = Some("be consistent and helpful".to_string());
        })
        .build(&server)
        .await?;

    let default_cwd = config.cwd.clone();
    let default_approval_policy = config.approval_policy;
    let default_sandbox_policy = config.sandbox_policy.clone();
    let default_model = config.model.clone();
    let default_effort = config.model_reasoning_effort;
    let default_summary = config.model_reasoning_summary;

    codex
        .submit(Op::UserTurn {
            items: vec![UserInput::Text {
                text: "hello 1".into(),
            }],
            cwd: default_cwd.clone(),
            approval_policy: default_approval_policy,
            sandbox_policy: default_sandbox_policy.clone(),
            model: default_model.clone(),
            effort: default_effort,
            summary: default_summary,
            final_output_json_schema: None,
        })
        .await?;
    wait_for_event(&codex, |ev| matches!(ev, EventMsg::TaskComplete(_))).await;

    codex
        .submit(Op::UserTurn {
            items: vec![UserInput::Text {
                text: "hello 2".into(),
            }],
            cwd: default_cwd.clone(),
            approval_policy: default_approval_policy,
            sandbox_policy: default_sandbox_policy.clone(),
            model: default_model.clone(),
            effort: default_effort,
            summary: default_summary,
            final_output_json_schema: None,
        })
        .await?;
    wait_for_event(&codex, |ev| matches!(ev, EventMsg::TaskComplete(_))).await;

    let body1 = req1.single_request().body_json();
    let body2 = req2.single_request().body_json();

    let shell = default_user_shell();
    let default_cwd_lossy = default_cwd.to_string_lossy();
    let expected_ui_text = format!(
        "# AGENTS.md instructions for {default_cwd_lossy}\n\n<INSTRUCTIONS>\nbe consistent and helpful\n</INSTRUCTIONS>"
    );
    let expected_ui_msg = text_user_input(expected_ui_text);

    let expected_env_msg_1 = text_user_input(default_env_context_str(&default_cwd_lossy, &shell));
    let expected_user_message_1 = text_user_input("hello 1".to_string());

    let expected_input_1 = serde_json::Value::Array(vec![
        expected_ui_msg.clone(),
        expected_env_msg_1.clone(),
        expected_user_message_1.clone(),
    ]);
    assert_eq!(body1["input"], expected_input_1);

    let expected_user_message_2 = text_user_input("hello 2".to_string());
    let expected_input_2 = serde_json::Value::Array(vec![
        expected_ui_msg,
        expected_env_msg_1,
        expected_user_message_1,
        expected_user_message_2,
    ]);
    assert_eq!(body2["input"], expected_input_2);

    Ok(())
}

#[tokio::test(flavor = "multi_thread", worker_threads = 2)]
async fn send_user_turn_with_changes_sends_environment_context() -> anyhow::Result<()> {
    skip_if_no_network!(Ok(()));
    use pretty_assertions::assert_eq;

    let server = start_mock_server().await;

    let req1 = mount_sse_once(&server, sse_completed("resp-1")).await;
    let req2 = mount_sse_once(&server, sse_completed("resp-2")).await;
    let TestCodex { codex, config, .. } = test_codex()
        .with_config(|config| {
            config.user_instructions = Some("be consistent and helpful".to_string());
        })
        .build(&server)
        .await?;

    let default_cwd = config.cwd.clone();
    let default_approval_policy = config.approval_policy;
    let default_sandbox_policy = config.sandbox_policy.clone();
    let default_model = config.model.clone();
    let default_effort = config.model_reasoning_effort;
    let default_summary = config.model_reasoning_summary;

    codex
        .submit(Op::UserTurn {
            items: vec![UserInput::Text {
                text: "hello 1".into(),
            }],
            cwd: default_cwd.clone(),
            approval_policy: default_approval_policy,
            sandbox_policy: default_sandbox_policy.clone(),
            model: default_model,
            effort: default_effort,
            summary: default_summary,
            final_output_json_schema: None,
        })
        .await?;
    wait_for_event(&codex, |ev| matches!(ev, EventMsg::TaskComplete(_))).await;

    codex
        .submit(Op::UserTurn {
            items: vec![UserInput::Text {
                text: "hello 2".into(),
            }],
            cwd: default_cwd.clone(),
            approval_policy: AskForApproval::Never,
            sandbox_policy: SandboxPolicy::DangerFullAccess,
            model: "o3".to_string(),
            effort: Some(ReasoningEffort::High),
            summary: ReasoningSummary::Detailed,
            final_output_json_schema: None,
        })
        .await?;
    wait_for_event(&codex, |ev| matches!(ev, EventMsg::TaskComplete(_))).await;

    let body1 = req1.single_request().body_json();
    let body2 = req2.single_request().body_json();

    let shell = default_user_shell();
    let expected_ui_text = format!(
        "# AGENTS.md instructions for {}\n\n<INSTRUCTIONS>\nbe consistent and helpful\n</INSTRUCTIONS>",
        default_cwd.to_string_lossy()
    );
    let expected_ui_msg = serde_json::json!({
        "type": "message",
        "role": "user",
        "content": [ { "type": "input_text", "text": expected_ui_text } ]
    });
    let expected_env_text_1 = default_env_context_str(&default_cwd.to_string_lossy(), &shell);
    let expected_env_msg_1 = text_user_input(expected_env_text_1);
    let expected_user_message_1 = text_user_input("hello 1".to_string());
    let expected_input_1 = serde_json::Value::Array(vec![
        expected_ui_msg.clone(),
        expected_env_msg_1.clone(),
        expected_user_message_1.clone(),
    ]);
    assert_eq!(body1["input"], expected_input_1);

    let shell_name = shell.name();
    let expected_env_msg_2 = text_user_input(format!(
        r#"<environment_context>
  <approval_policy>never</approval_policy>
  <sandbox_mode>danger-full-access</sandbox_mode>
  <network_access>enabled</network_access>
  <shell>{shell_name}</shell>
</environment_context>"#
    ));
    let expected_user_message_2 = text_user_input("hello 2".to_string());
    let expected_input_2 = serde_json::Value::Array(vec![
        expected_ui_msg,
        expected_env_msg_1,
        expected_user_message_1,
        expected_env_msg_2,
        expected_user_message_2,
    ]);
    assert_eq!(body2["input"], expected_input_2);

    Ok(())
}<|MERGE_RESOLUTION|>--- conflicted
+++ resolved
@@ -64,27 +64,15 @@
 }
 
 fn default_env_context_str(cwd: &str, shell: &Shell) -> String {
-<<<<<<< HEAD
-    let shell_line = match shell.name() {
-        Some(name) => format!("  <shell>{name}</shell>\n"),
-        None => String::new(),
-    };
-    let os_block = operating_system_context_block();
-=======
     let shell_name = shell.name();
->>>>>>> bce030dd
     format!(
         r#"<environment_context>
   <cwd>{cwd}</cwd>
   <approval_policy>on-request</approval_policy>
   <sandbox_mode>read-only</sandbox_mode>
   <network_access>restricted</network_access>
-<<<<<<< HEAD
-{shell_line}{os_block}</environment_context>"#
-=======
   <shell>{shell_name}</shell>
 </environment_context>"#
->>>>>>> bce030dd
     )
 }
 

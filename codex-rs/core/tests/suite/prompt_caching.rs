#![allow(clippy::unwrap_used)]

use codex_core::CodexAuth;
use codex_core::ConversationManager;
use codex_core::ModelProviderInfo;
use codex_core::built_in_model_providers;
use codex_core::config::OPENAI_DEFAULT_MODEL;
use codex_core::features::Feature;
use codex_core::model_family::find_family_for_model;
use codex_core::protocol::AskForApproval;
use codex_core::protocol::EventMsg;
use codex_core::protocol::Op;
use codex_core::protocol::SandboxPolicy;
use codex_core::protocol_config_types::ReasoningEffort;
use codex_core::protocol_config_types::ReasoningSummary;
use codex_core::shell::Shell;
use codex_core::shell::default_user_shell;
use codex_protocol::user_input::UserInput;
use core_test_support::load_default_config_for_test;
use core_test_support::load_sse_fixture_with_id;
use core_test_support::skip_if_no_network;
use core_test_support::wait_for_event;
use std::collections::HashMap;
use tempfile::TempDir;
use wiremock::Mock;
use wiremock::MockServer;
use wiremock::ResponseTemplate;
use wiremock::matchers::method;
use wiremock::matchers::path;

fn text_user_input(text: String) -> serde_json::Value {
    serde_json::json!({
        "type": "message",
        "role": "user",
        "content": [ { "type": "input_text", "text": text } ]
    })
}

#[allow(dead_code)]
fn has_wsl_env_markers() -> bool {
    std::env::var_os("WSL_INTEROP").is_some()
        || std::env::var_os("WSLENV").is_some()
        || std::env::var_os("WSL_DISTRO_NAME").is_some()
}

fn operating_system_context_block() -> String {
    #[cfg(target_os = "windows")]
    {
        let info = os_info::get();
        let name = info.os_type().to_string();
        let version = info.version().to_string();
        let is_wsl = has_wsl_env_markers();
        format!(
            "  <operating_system>\n    <name>{name}</name>\n    <version>{version}</version>\n    <is_likely_windows_subsystem_for_linux>{is_wsl}</is_likely_windows_subsystem_for_linux>\n  </operating_system>\n"
        )
    }

    #[cfg(all(unix, not(target_os = "macos")))]
    {
        if has_wsl_env_markers() {
            "  <operating_system>\n    <name>{name}</name>\n    <version></version>\n    <is_likely_windows_subsystem_for_linux>true</is_likely_windows_subsystem_for_linux>\n  </operating_system>\n".to_string()
        } else {
            String::new()
        }
    }

    #[cfg(target_os = "macos")]
    {
        String::new()
    }
}

fn default_env_context_str(cwd: &str, shell: &Shell) -> String {
    let shell_line = match shell.name() {
        Some(name) => format!("  <shell>{name}</shell>\n"),
        None => String::new(),
    };
    let os_block = operating_system_context_block();
    format!(
        r#"<environment_context>
  <cwd>{cwd}</cwd>
  <approval_policy>on-request</approval_policy>
  <sandbox_mode>read-only</sandbox_mode>
  <network_access>restricted</network_access>
{shell_line}{os_block}</environment_context>"#
    )
}

/// Build minimal SSE stream with completed marker using the JSON fixture.
fn sse_completed(id: &str) -> String {
    load_sse_fixture_with_id("tests/fixtures/completed_template.json", id)
}

fn assert_tool_names(body: &serde_json::Value, expected_names: &[&str]) {
    assert_eq!(
        body["tools"]
            .as_array()
            .unwrap()
            .iter()
            .map(|t| t["name"].as_str().unwrap().to_string())
            .collect::<Vec<_>>(),
        expected_names
    );
}

#[tokio::test(flavor = "multi_thread", worker_threads = 4)]
async fn codex_mini_latest_tools() {
    skip_if_no_network!();
    use pretty_assertions::assert_eq;

    let server = MockServer::start().await;

    let sse = sse_completed("resp");
    let template = ResponseTemplate::new(200)
        .insert_header("content-type", "text/event-stream")
        .set_body_raw(sse, "text/event-stream");

    // Expect two POSTs to /v1/responses
    Mock::given(method("POST"))
        .and(path("/v1/responses"))
        .respond_with(template)
        .expect(2)
        .mount(&server)
        .await;

    let model_provider = ModelProviderInfo {
        base_url: Some(format!("{}/v1", server.uri())),
        ..built_in_model_providers()["openai"].clone()
    };

    let cwd = TempDir::new().unwrap();
    let codex_home = TempDir::new().unwrap();
    let mut config = load_default_config_for_test(&codex_home);
    config.cwd = cwd.path().to_path_buf();
    config.model_provider = model_provider;
    config.user_instructions = Some("be consistent and helpful".to_string());
    config.features.disable(Feature::ApplyPatchFreeform);

    let conversation_manager =
        ConversationManager::with_auth(CodexAuth::from_api_key("Test API Key"));
    config.model = "codex-mini-latest".to_string();
    config.model_family = find_family_for_model("codex-mini-latest").unwrap();

    let codex = conversation_manager
        .new_conversation(config)
        .await
        .expect("create new conversation")
        .conversation;

    codex
        .submit(Op::UserInput {
            items: vec![UserInput::Text {
                text: "hello 1".into(),
            }],
        })
        .await
        .unwrap();
    wait_for_event(&codex, |ev| matches!(ev, EventMsg::TaskComplete(_))).await;

    codex
        .submit(Op::UserInput {
            items: vec![UserInput::Text {
                text: "hello 2".into(),
            }],
        })
        .await
        .unwrap();
    wait_for_event(&codex, |ev| matches!(ev, EventMsg::TaskComplete(_))).await;

    let requests = server.received_requests().await.unwrap();
    assert_eq!(requests.len(), 2, "expected two POST requests");

    let expected_instructions = [
        include_str!("../../prompt.md"),
        include_str!("../../../apply-patch/apply_patch_tool_instructions.md"),
    ]
    .join("\n");

    let body0 = requests[0].body_json::<serde_json::Value>().unwrap();
    assert_eq!(
        body0["instructions"],
        serde_json::json!(expected_instructions),
    );
    let body1 = requests[1].body_json::<serde_json::Value>().unwrap();
    assert_eq!(
        body1["instructions"],
        serde_json::json!(expected_instructions),
    );
}

#[tokio::test(flavor = "multi_thread", worker_threads = 4)]
async fn prompt_tools_are_consistent_across_requests() {
    skip_if_no_network!();
    use pretty_assertions::assert_eq;

    let server = MockServer::start().await;

    let sse = sse_completed("resp");
    let template = ResponseTemplate::new(200)
        .insert_header("content-type", "text/event-stream")
        .set_body_raw(sse, "text/event-stream");

    // Expect two POSTs to /v1/responses
    Mock::given(method("POST"))
        .and(path("/v1/responses"))
        .respond_with(template)
        .expect(2)
        .mount(&server)
        .await;

    let model_provider = ModelProviderInfo {
        base_url: Some(format!("{}/v1", server.uri())),
        ..built_in_model_providers()["openai"].clone()
    };

    let cwd = TempDir::new().unwrap();
    let codex_home = TempDir::new().unwrap();

    let mut config = load_default_config_for_test(&codex_home);
    config.cwd = cwd.path().to_path_buf();
    config.model_provider = model_provider;
    config.user_instructions = Some("be consistent and helpful".to_string());

    let conversation_manager =
        ConversationManager::with_auth(CodexAuth::from_api_key("Test API Key"));
    let base_instructions = config.model_family.base_instructions.clone();
    let codex = conversation_manager
        .new_conversation(config)
        .await
        .expect("create new conversation")
        .conversation;

    codex
        .submit(Op::UserInput {
            items: vec![UserInput::Text {
                text: "hello 1".into(),
            }],
        })
        .await
        .unwrap();
    wait_for_event(&codex, |ev| matches!(ev, EventMsg::TaskComplete(_))).await;

    codex
        .submit(Op::UserInput {
            items: vec![UserInput::Text {
                text: "hello 2".into(),
            }],
        })
        .await
        .unwrap();
    wait_for_event(&codex, |ev| matches!(ev, EventMsg::TaskComplete(_))).await;

    let requests = server.received_requests().await.unwrap();
    assert_eq!(requests.len(), 2, "expected two POST requests");

    // our internal implementation is responsible for keeping tools in sync
    // with the OpenAI schema, so we just verify the tool presence here
    let tools_by_model: HashMap<&'static str, Vec<&'static str>> = HashMap::from([
        (
            "gpt-5.1",
            vec![
                "shell_command",
                "list_mcp_resources",
                "list_mcp_resource_templates",
                "read_mcp_resource",
                "update_plan",
                "view_image",
            ],
        ),
        (
            "gpt-5.1",
            vec![
                "shell_command",
                "list_mcp_resources",
                "list_mcp_resource_templates",
                "read_mcp_resource",
                "update_plan",
                "apply_patch",
                "view_image",
            ],
        ),
        (
            "gpt-5.1-codex",
            vec![
                "shell_command",
                "list_mcp_resources",
                "list_mcp_resource_templates",
                "read_mcp_resource",
                "update_plan",
                "apply_patch",
                "view_image",
            ],
        ),
<<<<<<< HEAD
=======
        (
            "gpt-5.1-codex",
            vec![
                "shell_command",
                "list_mcp_resources",
                "list_mcp_resource_templates",
                "read_mcp_resource",
                "update_plan",
                "apply_patch",
                "view_image",
            ],
        ),
>>>>>>> 29ca89c4
    ]);
    let expected_tools_names = tools_by_model
        .get(OPENAI_DEFAULT_MODEL)
        .unwrap_or_else(|| panic!("expected tools to be defined for model {OPENAI_DEFAULT_MODEL}"))
        .as_slice();
    let body0 = requests[0].body_json::<serde_json::Value>().unwrap();

    let expected_instructions = if expected_tools_names.contains(&"apply_patch") {
        base_instructions
    } else {
        [
            base_instructions.clone(),
            include_str!("../../../apply-patch/apply_patch_tool_instructions.md").to_string(),
        ]
        .join("\n")
    };

    assert_eq!(
        body0["instructions"],
        serde_json::json!(expected_instructions),
    );
    assert_tool_names(&body0, expected_tools_names);

    let body1 = requests[1].body_json::<serde_json::Value>().unwrap();
    assert_eq!(
        body1["instructions"],
        serde_json::json!(expected_instructions),
    );
    assert_tool_names(&body1, expected_tools_names);
}

#[tokio::test(flavor = "multi_thread", worker_threads = 2)]
async fn prefixes_context_and_instructions_once_and_consistently_across_requests() {
    skip_if_no_network!();
    use pretty_assertions::assert_eq;

    let server = MockServer::start().await;

    let sse = sse_completed("resp");
    let template = ResponseTemplate::new(200)
        .insert_header("content-type", "text/event-stream")
        .set_body_raw(sse, "text/event-stream");

    // Expect two POSTs to /v1/responses
    Mock::given(method("POST"))
        .and(path("/v1/responses"))
        .respond_with(template)
        .expect(2)
        .mount(&server)
        .await;

    let model_provider = ModelProviderInfo {
        base_url: Some(format!("{}/v1", server.uri())),
        ..built_in_model_providers()["openai"].clone()
    };

    let cwd = TempDir::new().unwrap();
    let codex_home = TempDir::new().unwrap();
    let mut config = load_default_config_for_test(&codex_home);
    config.cwd = cwd.path().to_path_buf();
    config.model_provider = model_provider;
    config.user_instructions = Some("be consistent and helpful".to_string());

    let conversation_manager =
        ConversationManager::with_auth(CodexAuth::from_api_key("Test API Key"));
    let codex = conversation_manager
        .new_conversation(config)
        .await
        .expect("create new conversation")
        .conversation;

    codex
        .submit(Op::UserInput {
            items: vec![UserInput::Text {
                text: "hello 1".into(),
            }],
        })
        .await
        .unwrap();
    wait_for_event(&codex, |ev| matches!(ev, EventMsg::TaskComplete(_))).await;

    codex
        .submit(Op::UserInput {
            items: vec![UserInput::Text {
                text: "hello 2".into(),
            }],
        })
        .await
        .unwrap();
    wait_for_event(&codex, |ev| matches!(ev, EventMsg::TaskComplete(_))).await;

    let requests = server.received_requests().await.unwrap();
    assert_eq!(requests.len(), 2, "expected two POST requests");

    let shell = default_user_shell().await;

    let cwd_str = cwd.path().to_string_lossy().into_owned();
    let expected_env_text = default_env_context_str(&cwd_str, &shell);
    let expected_ui_text = format!(
        "# AGENTS.md instructions for {cwd_str}\n\n<INSTRUCTIONS>\nbe consistent and helpful\n</INSTRUCTIONS>"
    );

    let expected_env_msg = serde_json::json!({
        "type": "message",
        "role": "user",
        "content": [ { "type": "input_text", "text": expected_env_text } ]
    });
    let expected_ui_msg = serde_json::json!({
        "type": "message",
        "role": "user",
        "content": [ { "type": "input_text", "text": expected_ui_text } ]
    });

    let expected_user_message_1 = serde_json::json!({
        "type": "message",
        "role": "user",
        "content": [ { "type": "input_text", "text": "hello 1" } ]
    });
    let body1 = requests[0].body_json::<serde_json::Value>().unwrap();
    assert_eq!(
        body1["input"],
        serde_json::json!([expected_ui_msg, expected_env_msg, expected_user_message_1])
    );

    let expected_user_message_2 = serde_json::json!({
        "type": "message",
        "role": "user",
        "content": [ { "type": "input_text", "text": "hello 2" } ]
    });
    let body2 = requests[1].body_json::<serde_json::Value>().unwrap();
    let expected_body2 = serde_json::json!(
        [
            body1["input"].as_array().unwrap().as_slice(),
            [expected_user_message_2].as_slice(),
        ]
        .concat()
    );
    assert_eq!(body2["input"], expected_body2);
}

#[tokio::test(flavor = "multi_thread", worker_threads = 2)]
async fn overrides_turn_context_but_keeps_cached_prefix_and_key_constant() {
    skip_if_no_network!();
    use pretty_assertions::assert_eq;

    let server = MockServer::start().await;

    let sse = sse_completed("resp");
    let template = ResponseTemplate::new(200)
        .insert_header("content-type", "text/event-stream")
        .set_body_raw(sse, "text/event-stream");

    // Expect two POSTs to /v1/responses
    Mock::given(method("POST"))
        .and(path("/v1/responses"))
        .respond_with(template)
        .expect(2)
        .mount(&server)
        .await;

    let model_provider = ModelProviderInfo {
        base_url: Some(format!("{}/v1", server.uri())),
        ..built_in_model_providers()["openai"].clone()
    };

    let cwd = TempDir::new().unwrap();
    let codex_home = TempDir::new().unwrap();
    let mut config = load_default_config_for_test(&codex_home);
    config.cwd = cwd.path().to_path_buf();
    config.model_provider = model_provider;
    config.user_instructions = Some("be consistent and helpful".to_string());

    let conversation_manager =
        ConversationManager::with_auth(CodexAuth::from_api_key("Test API Key"));
    let codex = conversation_manager
        .new_conversation(config)
        .await
        .expect("create new conversation")
        .conversation;

    // First turn
    codex
        .submit(Op::UserInput {
            items: vec![UserInput::Text {
                text: "hello 1".into(),
            }],
        })
        .await
        .unwrap();
    wait_for_event(&codex, |ev| matches!(ev, EventMsg::TaskComplete(_))).await;

    let writable = TempDir::new().unwrap();
    codex
        .submit(Op::OverrideTurnContext {
            cwd: None,
            approval_policy: Some(AskForApproval::Never),
            sandbox_policy: Some(SandboxPolicy::WorkspaceWrite {
                writable_roots: vec![writable.path().to_path_buf()],
                network_access: true,
                exclude_tmpdir_env_var: true,
                exclude_slash_tmp: true,
            }),
            model: Some("o3".to_string()),
            effort: Some(Some(ReasoningEffort::High)),
            summary: Some(ReasoningSummary::Detailed),
        })
        .await
        .unwrap();

    // Second turn after overrides
    codex
        .submit(Op::UserInput {
            items: vec![UserInput::Text {
                text: "hello 2".into(),
            }],
        })
        .await
        .unwrap();
    wait_for_event(&codex, |ev| matches!(ev, EventMsg::TaskComplete(_))).await;

    // Verify we issued exactly two requests, and the cached prefix stayed identical.
    let requests = server.received_requests().await.unwrap();
    assert_eq!(requests.len(), 2, "expected two POST requests");

    let body1 = requests[0].body_json::<serde_json::Value>().unwrap();
    let body2 = requests[1].body_json::<serde_json::Value>().unwrap();
    // prompt_cache_key should remain constant across overrides
    assert_eq!(
        body1["prompt_cache_key"], body2["prompt_cache_key"],
        "prompt_cache_key should not change across overrides"
    );

    // The entire prefix from the first request should be identical and reused
    // as the prefix of the second request, ensuring cache hit potential.
    let expected_user_message_2 = serde_json::json!({
        "type": "message",
        "role": "user",
        "content": [ { "type": "input_text", "text": "hello 2" } ]
    });
    // After overriding the turn context, the environment context should be emitted again
    // reflecting the new approval policy and sandbox settings. Omit cwd because it did
    // not change.
    let expected_env_text_2 = format!(
        r#"<environment_context>
  <approval_policy>never</approval_policy>
  <sandbox_mode>workspace-write</sandbox_mode>
  <network_access>enabled</network_access>
  <writable_roots>
    <root>{}</root>
  </writable_roots>
</environment_context>"#,
        writable.path().to_string_lossy(),
    );
    let expected_env_msg_2 = serde_json::json!({
        "type": "message",
        "role": "user",
        "content": [ { "type": "input_text", "text": expected_env_text_2 } ]
    });
    let expected_body2 = serde_json::json!(
        [
            body1["input"].as_array().unwrap().as_slice(),
            [expected_env_msg_2, expected_user_message_2].as_slice(),
        ]
        .concat()
    );
    assert_eq!(body2["input"], expected_body2);
}

#[tokio::test(flavor = "multi_thread", worker_threads = 2)]
async fn per_turn_overrides_keep_cached_prefix_and_key_constant() {
    skip_if_no_network!();
    use pretty_assertions::assert_eq;

    let server = MockServer::start().await;

    let sse = sse_completed("resp");
    let template = ResponseTemplate::new(200)
        .insert_header("content-type", "text/event-stream")
        .set_body_raw(sse, "text/event-stream");

    // Expect two POSTs to /v1/responses
    Mock::given(method("POST"))
        .and(path("/v1/responses"))
        .respond_with(template)
        .expect(2)
        .mount(&server)
        .await;

    let model_provider = ModelProviderInfo {
        base_url: Some(format!("{}/v1", server.uri())),
        ..built_in_model_providers()["openai"].clone()
    };

    let cwd = TempDir::new().unwrap();
    let codex_home = TempDir::new().unwrap();
    let mut config = load_default_config_for_test(&codex_home);
    config.cwd = cwd.path().to_path_buf();
    config.model_provider = model_provider;
    config.user_instructions = Some("be consistent and helpful".to_string());

    let conversation_manager =
        ConversationManager::with_auth(CodexAuth::from_api_key("Test API Key"));
    let codex = conversation_manager
        .new_conversation(config)
        .await
        .expect("create new conversation")
        .conversation;

    // First turn
    codex
        .submit(Op::UserInput {
            items: vec![UserInput::Text {
                text: "hello 1".into(),
            }],
        })
        .await
        .unwrap();
    wait_for_event(&codex, |ev| matches!(ev, EventMsg::TaskComplete(_))).await;

    // Second turn using per-turn overrides via UserTurn
    let new_cwd = TempDir::new().unwrap();
    let writable = TempDir::new().unwrap();
    codex
        .submit(Op::UserTurn {
            items: vec![UserInput::Text {
                text: "hello 2".into(),
            }],
            cwd: new_cwd.path().to_path_buf(),
            approval_policy: AskForApproval::Never,
            sandbox_policy: SandboxPolicy::WorkspaceWrite {
                writable_roots: vec![writable.path().to_path_buf()],
                network_access: true,
                exclude_tmpdir_env_var: true,
                exclude_slash_tmp: true,
            },
            model: "o3".to_string(),
            effort: Some(ReasoningEffort::High),
            summary: ReasoningSummary::Detailed,
            final_output_json_schema: None,
        })
        .await
        .unwrap();
    wait_for_event(&codex, |ev| matches!(ev, EventMsg::TaskComplete(_))).await;

    // Verify we issued exactly two requests, and the cached prefix stayed identical.
    let requests = server.received_requests().await.unwrap();
    assert_eq!(requests.len(), 2, "expected two POST requests");

    let body1 = requests[0].body_json::<serde_json::Value>().unwrap();
    let body2 = requests[1].body_json::<serde_json::Value>().unwrap();

    // prompt_cache_key should remain constant across per-turn overrides
    assert_eq!(
        body1["prompt_cache_key"], body2["prompt_cache_key"],
        "prompt_cache_key should not change across per-turn overrides"
    );

    // The entire prefix from the first request should be identical and reused
    // as the prefix of the second request.
    let expected_user_message_2 = serde_json::json!({
        "type": "message",
        "role": "user",
        "content": [ { "type": "input_text", "text": "hello 2" } ]
    });
    let expected_env_text_2 = format!(
        r#"<environment_context>
  <cwd>{}</cwd>
  <approval_policy>never</approval_policy>
  <sandbox_mode>workspace-write</sandbox_mode>
  <network_access>enabled</network_access>
  <writable_roots>
    <root>{}</root>
  </writable_roots>
</environment_context>"#,
        new_cwd.path().to_string_lossy(),
        writable.path().to_string_lossy(),
    );
    let expected_env_msg_2 = serde_json::json!({
        "type": "message",
        "role": "user",
        "content": [ { "type": "input_text", "text": expected_env_text_2 } ]
    });
    let expected_body2 = serde_json::json!(
        [
            body1["input"].as_array().unwrap().as_slice(),
            [expected_env_msg_2, expected_user_message_2].as_slice(),
        ]
        .concat()
    );
    assert_eq!(body2["input"], expected_body2);
}

#[tokio::test(flavor = "multi_thread", worker_threads = 2)]
async fn send_user_turn_with_no_changes_does_not_send_environment_context() {
    skip_if_no_network!();
    use pretty_assertions::assert_eq;

    let server = MockServer::start().await;

    let sse = sse_completed("resp");
    let template = ResponseTemplate::new(200)
        .insert_header("content-type", "text/event-stream")
        .set_body_raw(sse, "text/event-stream");

    Mock::given(method("POST"))
        .and(path("/v1/responses"))
        .respond_with(template)
        .expect(2)
        .mount(&server)
        .await;

    let model_provider = ModelProviderInfo {
        base_url: Some(format!("{}/v1", server.uri())),
        ..built_in_model_providers()["openai"].clone()
    };

    let cwd = TempDir::new().unwrap();
    let codex_home = TempDir::new().unwrap();
    let mut config = load_default_config_for_test(&codex_home);
    config.cwd = cwd.path().to_path_buf();
    config.model_provider = model_provider;
    config.user_instructions = Some("be consistent and helpful".to_string());

    let default_cwd = config.cwd.clone();
    let default_approval_policy = config.approval_policy;
    let default_sandbox_policy = config.sandbox_policy.clone();
    let default_model = config.model.clone();
    let default_effort = config.model_reasoning_effort;
    let default_summary = config.model_reasoning_summary;

    let conversation_manager =
        ConversationManager::with_auth(CodexAuth::from_api_key("Test API Key"));
    let codex = conversation_manager
        .new_conversation(config)
        .await
        .expect("create new conversation")
        .conversation;

    codex
        .submit(Op::UserTurn {
            items: vec![UserInput::Text {
                text: "hello 1".into(),
            }],
            cwd: default_cwd.clone(),
            approval_policy: default_approval_policy,
            sandbox_policy: default_sandbox_policy.clone(),
            model: default_model.clone(),
            effort: default_effort,
            summary: default_summary,
            final_output_json_schema: None,
        })
        .await
        .unwrap();
    wait_for_event(&codex, |ev| matches!(ev, EventMsg::TaskComplete(_))).await;

    codex
        .submit(Op::UserTurn {
            items: vec![UserInput::Text {
                text: "hello 2".into(),
            }],
            cwd: default_cwd.clone(),
            approval_policy: default_approval_policy,
            sandbox_policy: default_sandbox_policy.clone(),
            model: default_model.clone(),
            effort: default_effort,
            summary: default_summary,
            final_output_json_schema: None,
        })
        .await
        .unwrap();
    wait_for_event(&codex, |ev| matches!(ev, EventMsg::TaskComplete(_))).await;

    let requests = server.received_requests().await.unwrap();
    assert_eq!(requests.len(), 2, "expected two POST requests");

    let body1 = requests[0].body_json::<serde_json::Value>().unwrap();
    let body2 = requests[1].body_json::<serde_json::Value>().unwrap();

    let shell = default_user_shell().await;
    let expected_ui_text = format!(
        "# AGENTS.md instructions for {}\n\n<INSTRUCTIONS>\nbe consistent and helpful\n</INSTRUCTIONS>",
        default_cwd.to_string_lossy()
    );
    let expected_ui_msg = text_user_input(expected_ui_text);

    let expected_env_msg_1 = text_user_input(default_env_context_str(
        &cwd.path().to_string_lossy(),
        &shell,
    ));
    let expected_user_message_1 = text_user_input("hello 1".to_string());

    let expected_input_1 = serde_json::Value::Array(vec![
        expected_ui_msg.clone(),
        expected_env_msg_1.clone(),
        expected_user_message_1.clone(),
    ]);
    assert_eq!(body1["input"], expected_input_1);

    let expected_user_message_2 = text_user_input("hello 2".to_string());
    let expected_input_2 = serde_json::Value::Array(vec![
        expected_ui_msg,
        expected_env_msg_1,
        expected_user_message_1,
        expected_user_message_2,
    ]);
    assert_eq!(body2["input"], expected_input_2);
}

#[tokio::test(flavor = "multi_thread", worker_threads = 2)]
async fn send_user_turn_with_changes_sends_environment_context() {
    skip_if_no_network!();
    use pretty_assertions::assert_eq;

    let server = MockServer::start().await;

    let sse = sse_completed("resp");
    let template = ResponseTemplate::new(200)
        .insert_header("content-type", "text/event-stream")
        .set_body_raw(sse, "text/event-stream");

    Mock::given(method("POST"))
        .and(path("/v1/responses"))
        .respond_with(template)
        .expect(2)
        .mount(&server)
        .await;

    let model_provider = ModelProviderInfo {
        base_url: Some(format!("{}/v1", server.uri())),
        ..built_in_model_providers()["openai"].clone()
    };

    let cwd = TempDir::new().unwrap();
    let codex_home = TempDir::new().unwrap();
    let mut config = load_default_config_for_test(&codex_home);
    config.cwd = cwd.path().to_path_buf();
    config.model_provider = model_provider;
    config.user_instructions = Some("be consistent and helpful".to_string());

    let default_cwd = config.cwd.clone();
    let default_approval_policy = config.approval_policy;
    let default_sandbox_policy = config.sandbox_policy.clone();
    let default_model = config.model.clone();
    let default_effort = config.model_reasoning_effort;
    let default_summary = config.model_reasoning_summary;

    let conversation_manager =
        ConversationManager::with_auth(CodexAuth::from_api_key("Test API Key"));
    let codex = conversation_manager
        .new_conversation(config.clone())
        .await
        .expect("create new conversation")
        .conversation;

    codex
        .submit(Op::UserTurn {
            items: vec![UserInput::Text {
                text: "hello 1".into(),
            }],
            cwd: default_cwd.clone(),
            approval_policy: default_approval_policy,
            sandbox_policy: default_sandbox_policy.clone(),
            model: default_model,
            effort: default_effort,
            summary: default_summary,
            final_output_json_schema: None,
        })
        .await
        .unwrap();
    wait_for_event(&codex, |ev| matches!(ev, EventMsg::TaskComplete(_))).await;

    codex
        .submit(Op::UserTurn {
            items: vec![UserInput::Text {
                text: "hello 2".into(),
            }],
            cwd: default_cwd.clone(),
            approval_policy: AskForApproval::Never,
            sandbox_policy: SandboxPolicy::DangerFullAccess,
            model: "o3".to_string(),
            effort: Some(ReasoningEffort::High),
            summary: ReasoningSummary::Detailed,
            final_output_json_schema: None,
        })
        .await
        .unwrap();
    wait_for_event(&codex, |ev| matches!(ev, EventMsg::TaskComplete(_))).await;

    let requests = server.received_requests().await.unwrap();
    assert_eq!(requests.len(), 2, "expected two POST requests");

    let body1 = requests[0].body_json::<serde_json::Value>().unwrap();
    let body2 = requests[1].body_json::<serde_json::Value>().unwrap();

    let shell = default_user_shell().await;
    let expected_ui_text = format!(
        "# AGENTS.md instructions for {}\n\n<INSTRUCTIONS>\nbe consistent and helpful\n</INSTRUCTIONS>",
        default_cwd.to_string_lossy()
    );
    let expected_ui_msg = serde_json::json!({
        "type": "message",
        "role": "user",
        "content": [ { "type": "input_text", "text": expected_ui_text } ]
    });
    let expected_env_text_1 = default_env_context_str(&default_cwd.to_string_lossy(), &shell);
    let expected_env_msg_1 = text_user_input(expected_env_text_1);
    let expected_user_message_1 = text_user_input("hello 1".to_string());
    let expected_input_1 = serde_json::Value::Array(vec![
        expected_ui_msg.clone(),
        expected_env_msg_1.clone(),
        expected_user_message_1.clone(),
    ]);
    assert_eq!(body1["input"], expected_input_1);

    let expected_env_msg_2 = text_user_input(
        r#"<environment_context>
  <approval_policy>never</approval_policy>
  <sandbox_mode>danger-full-access</sandbox_mode>
  <network_access>enabled</network_access>
</environment_context>"#
            .to_string(),
    );
    let expected_user_message_2 = text_user_input("hello 2".to_string());
    let expected_input_2 = serde_json::Value::Array(vec![
        expected_ui_msg,
        expected_env_msg_1,
        expected_user_message_1,
        expected_env_msg_2,
        expected_user_message_2,
    ]);
    assert_eq!(body2["input"], expected_input_2);
}<|MERGE_RESOLUTION|>--- conflicted
+++ resolved
@@ -291,8 +291,6 @@
                 "view_image",
             ],
         ),
-<<<<<<< HEAD
-=======
         (
             "gpt-5.1-codex",
             vec![
@@ -305,7 +303,6 @@
                 "view_image",
             ],
         ),
->>>>>>> 29ca89c4
     ]);
     let expected_tools_names = tools_by_model
         .get(OPENAI_DEFAULT_MODEL)

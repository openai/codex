--- conflicted
+++ resolved
@@ -48,12 +48,13 @@
 const DUMMY_FUNCTION_NAME: &str = "unsupported_tool";
 const DUMMY_CALL_ID: &str = "call-multi-auto";
 const FUNCTION_CALL_LIMIT_MSG: &str = "function call limit push";
-<<<<<<< HEAD
 const POST_AUTO_USER_MSG: &str = "post auto follow-up";
 const COMPACT_PROMPT_MARKER: &str =
     "You are performing a CONTEXT CHECKPOINT COMPACTION for a tool.";
 pub(super) const TEST_COMPACT_PROMPT: &str =
     "You are performing a CONTEXT CHECKPOINT COMPACTION for a tool.\nTest-only compact prompt.";
+
+pub(super) const COMPACT_WARNING_MESSAGE: &str = "Heads up: Long conversations and multiple compactions can cause the model to be less accurate. Start new a new conversation when possible to keep conversations small and targeted.";
 
 fn auto_summary(summary: &str) -> String {
     summary.to_string()
@@ -79,9 +80,6 @@
 fn set_test_compact_prompt(config: &mut Config) {
     config.compact_prompt = Some(TEST_COMPACT_PROMPT.to_string());
 }
-=======
-pub(super) const COMPACT_WARNING_MESSAGE: &str = "Heads up: Long conversations and multiple compactions can cause the model to be less accurate. Start new a new conversation when possible to keep conversations small and targeted.";
->>>>>>> c8ebb2a0
 
 #[tokio::test(flavor = "multi_thread", worker_threads = 2)]
 async fn summarize_context_three_requests_and_instructions() {

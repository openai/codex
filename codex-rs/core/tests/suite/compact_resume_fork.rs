#![allow(clippy::expect_used)]

//! Integration tests that cover compacting, resuming, and forking conversations.
//!
//! Each test sets up a mocked SSE conversation and drives the conversation through
//! a specific sequence of operations. After every operation we capture the
//! request payload that Codex would send to the model and assert that the
//! model-visible history matches the expected sequence of messages.

use super::compact::COMPACT_WARNING_MESSAGE;
use super::compact::FIRST_REPLY;
use super::compact::SUMMARY_TEXT;
use codex_core::CodexAuth;
use codex_core::CodexConversation;
use codex_core::ConversationManager;
use codex_core::ModelProviderInfo;
use codex_core::NewConversation;
use codex_core::built_in_model_providers;
use codex_core::compact::SUMMARIZATION_PROMPT;
use codex_core::config::Config;
use codex_core::protocol::EventMsg;
use codex_core::protocol::Op;
use codex_core::protocol::WarningEvent;
use codex_core::spawn::CODEX_SANDBOX_NETWORK_DISABLED_ENV_VAR;
use codex_protocol::user_input::UserInput;
use core_test_support::load_default_config_for_test;
use core_test_support::responses::ev_assistant_message;
use core_test_support::responses::ev_completed;
use core_test_support::responses::mount_sse_once_match;
use core_test_support::responses::sse;
use core_test_support::wait_for_event;
use pretty_assertions::assert_eq;
use serde_json::Value;
use serde_json::json;
use std::sync::Arc;
use tempfile::TempDir;
use wiremock::MockServer;

const AFTER_SECOND_RESUME: &str = "AFTER_SECOND_RESUME";

fn network_disabled() -> bool {
    std::env::var(CODEX_SANDBOX_NETWORK_DISABLED_ENV_VAR).is_ok()
}

fn body_contains_text(body: &str, text: &str) -> bool {
    body.contains(&json_fragment(text))
}

fn json_fragment(text: &str) -> String {
    serde_json::to_string(text)
        .expect("serialize text to JSON")
        .trim_matches('"')
        .to_string()
}

fn filter_out_ghost_snapshot_entries(items: &[Value]) -> Vec<Value> {
    items
        .iter()
        .filter(|item| !is_ghost_snapshot_message(item))
        .cloned()
        .collect()
}

fn is_ghost_snapshot_message(item: &Value) -> bool {
    if item.get("type").and_then(Value::as_str) != Some("message") {
        return false;
    }
    if item.get("role").and_then(Value::as_str) != Some("user") {
        return false;
    }
    item.get("content")
        .and_then(Value::as_array)
        .and_then(|content| content.first())
        .and_then(|entry| entry.get("text"))
        .and_then(Value::as_str)
        .is_some_and(|text| text.trim_start().starts_with("<ghost_snapshot>"))
}

fn extract_summary_message(request: &Value, summary_text: &str) -> Value {
    request
        .get("input")
        .and_then(Value::as_array)
        .and_then(|items| {
            items.iter().find(|item| {
                item.get("type").and_then(Value::as_str) == Some("message")
                    && item.get("role").and_then(Value::as_str) == Some("user")
                    && item
                        .get("content")
                        .and_then(Value::as_array)
                        .and_then(|arr| arr.first())
                        .and_then(|entry| entry.get("text"))
                        .and_then(Value::as_str)
                        .map(|text| text.contains(summary_text))
                        .unwrap_or(false)
            })
        })
        .cloned()
        .unwrap_or_else(|| panic!("expected summary message {summary_text}"))
}

#[tokio::test(flavor = "multi_thread", worker_threads = 2)]
/// Scenario: compact an initial conversation, resume it, fork one turn back, and
/// ensure the model-visible history matches expectations at each request.
async fn compact_resume_and_fork_preserve_model_history_view() {
    if network_disabled() {
        println!("Skipping test because network is disabled in this sandbox");
        return;
    }

    // 1. Arrange mocked SSE responses for the initial compact/resume/fork flow.
    let server = MockServer::start().await;
    mount_initial_flow(&server).await;
    let expected_model = "gpt-5.1-codex";
    // 2. Start a new conversation and drive it through the compact/resume/fork steps.
    let (_home, config, manager, base) =
        start_test_conversation(&server, Some(expected_model)).await;

    user_turn(&base, "hello world").await;
    compact_conversation(&base).await;
    user_turn(&base, "AFTER_COMPACT").await;
    let base_path = fetch_conversation_path(&base).await;
    assert!(
        base_path.exists(),
        "compact+resume test expects base path {base_path:?} to exist",
    );

    let resumed = resume_conversation(&manager, &config, base_path).await;
    user_turn(&resumed, "AFTER_RESUME").await;
    let resumed_path = fetch_conversation_path(&resumed).await;
    assert!(
        resumed_path.exists(),
        "compact+resume test expects resumed path {resumed_path:?} to exist",
    );

    let forked = fork_conversation(&manager, &config, resumed_path, 2).await;
    user_turn(&forked, "AFTER_FORK").await;

    // 3. Capture the requests to the model and validate the history slices.
    let requests = gather_request_bodies(&server).await;

    // input after compact is a prefix of input after resume/fork
    let input_after_compact = json!(requests[requests.len() - 3]["input"]);
    let input_after_resume = json!(requests[requests.len() - 2]["input"]);
    let input_after_fork = json!(requests[requests.len() - 1]["input"]);

    let compact_arr = input_after_compact
        .as_array()
        .expect("input after compact should be an array");
    let resume_arr = input_after_resume
        .as_array()
        .expect("input after resume should be an array");
    let fork_arr = input_after_fork
        .as_array()
        .expect("input after fork should be an array");

    assert!(
        compact_arr.len() <= resume_arr.len(),
        "after-resume input should have at least as many items as after-compact",
    );
    assert_eq!(compact_arr.as_slice(), &resume_arr[..compact_arr.len()]);

    assert!(
        compact_arr.len() <= fork_arr.len(),
        "after-fork input should have at least as many items as after-compact",
    );
    assert_eq!(
        &compact_arr.as_slice()[..compact_arr.len()],
        &fork_arr[..compact_arr.len()]
    );

    let prompt = requests[0]["instructions"]
        .as_str()
        .unwrap_or_default()
        .to_string();
    let user_instructions = requests[0]["input"][0]["content"][0]["text"]
        .as_str()
        .unwrap_or_default()
        .to_string();
    let environment_context = requests[0]["input"][1]["content"][0]["text"]
        .as_str()
        .unwrap_or_default()
        .to_string();
    let tool_calls = json!(requests[0]["tools"].as_array());
    let prompt_cache_key = requests[0]["prompt_cache_key"]
        .as_str()
        .unwrap_or_default()
        .to_string();
    let fork_prompt_cache_key = requests[requests.len() - 1]["prompt_cache_key"]
        .as_str()
        .unwrap_or_default()
        .to_string();
    let summary_after_compact = extract_summary_message(&requests[2], SUMMARY_TEXT);
    let summary_after_resume = extract_summary_message(&requests[3], SUMMARY_TEXT);
    let summary_after_fork = extract_summary_message(&requests[4], SUMMARY_TEXT);
    let user_turn_1 = json!(
    {
      "model": expected_model,
      "instructions": prompt,
      "input": [
        {
          "type": "message",
          "role": "user",
          "content": [
            {
              "type": "input_text",
              "text": user_instructions
            }
          ]
        },
        {
          "type": "message",
          "role": "user",
          "content": [
            {
              "type": "input_text",
              "text": environment_context
            }
          ]
        },
        {
          "type": "message",
          "role": "user",
          "content": [
            {
              "type": "input_text",
              "text": "hello world"
            }
          ]
        }
      ],
      "tools": tool_calls,
      "tool_choice": "auto",
      "parallel_tool_calls": false,
      "reasoning": {
        "summary": "auto"
      },
      "store": false,
      "stream": true,
      "include": [
        "reasoning.encrypted_content"
      ],
      "prompt_cache_key": prompt_cache_key
    });
    let compact_1 = json!(
    {
      "model": expected_model,
      "instructions": prompt,
      "input": [
        {
          "type": "message",
          "role": "user",
          "content": [
            {
              "type": "input_text",
              "text": user_instructions
            }
          ]
        },
        {
          "type": "message",
          "role": "user",
          "content": [
            {
              "type": "input_text",
              "text": environment_context
            }
          ]
        },
        {
          "type": "message",
          "role": "user",
          "content": [
            {
              "type": "input_text",
              "text": "hello world"
            }
          ]
        },
        {
          "type": "message",
          "role": "assistant",
          "content": [
            {
              "type": "output_text",
              "text": "FIRST_REPLY"
            }
          ]
        },
        {
          "type": "message",
          "role": "user",
          "content": [
            {
              "type": "input_text",
              "text": SUMMARIZATION_PROMPT
            }
          ]
        }
      ],
      "tools": [],
      "tool_choice": "auto",
      "parallel_tool_calls": false,
      "reasoning": {
        "summary": "auto"
      },
      "store": false,
      "stream": true,
      "include": [
        "reasoning.encrypted_content"
      ],
      "prompt_cache_key": prompt_cache_key
    });
    let user_turn_2_after_compact = json!(
    {
      "model": expected_model,
      "instructions": prompt,
      "input": [
        {
          "type": "message",
          "role": "user",
          "content": [
            {
              "type": "input_text",
              "text": user_instructions
            }
          ]
        },
        {
          "type": "message",
          "role": "user",
          "content": [
            {
              "type": "input_text",
              "text": environment_context
            }
          ]
        },
        {
          "type": "message",
          "role": "user",
          "content": [
            {
              "type": "input_text",
              "text": "hello world"
            }
          ]
        },
        summary_after_compact,
        {
          "type": "message",
          "role": "user",
          "content": [
            {
              "type": "input_text",
              "text": "AFTER_COMPACT"
            }
          ]
        }
      ],
      "tools": tool_calls,
      "tool_choice": "auto",
      "parallel_tool_calls": false,
      "reasoning": {
        "summary": "auto"
      },
      "store": false,
      "stream": true,
      "include": [
        "reasoning.encrypted_content"
      ],
      "prompt_cache_key": prompt_cache_key
    });
    let usert_turn_3_after_resume = json!(
    {
      "model": expected_model,
      "instructions": prompt,
      "input": [
        {
          "type": "message",
          "role": "user",
          "content": [
            {
              "type": "input_text",
              "text": user_instructions
            }
          ]
        },
        {
          "type": "message",
          "role": "user",
          "content": [
            {
              "type": "input_text",
              "text": environment_context
            }
          ]
        },
        {
          "type": "message",
          "role": "user",
          "content": [
            {
              "type": "input_text",
              "text": "hello world"
            }
          ]
        },
        summary_after_resume,
        {
          "type": "message",
          "role": "user",
          "content": [
            {
              "type": "input_text",
              "text": "AFTER_COMPACT"
            }
          ]
        },
        {
          "type": "message",
          "role": "assistant",
          "content": [
            {
              "type": "output_text",
              "text": "AFTER_COMPACT_REPLY"
            }
          ]
        },
        {
          "type": "message",
          "role": "user",
          "content": [
            {
              "type": "input_text",
              "text": "AFTER_RESUME"
            }
          ]
        }
      ],
      "tools": tool_calls,
      "tool_choice": "auto",
      "parallel_tool_calls": false,
      "reasoning": {
        "summary": "auto"
      },
      "store": false,
      "stream": true,
      "include": [
        "reasoning.encrypted_content"
      ],
      "prompt_cache_key": prompt_cache_key
    });
    let user_turn_3_after_fork = json!(
    {
      "model": expected_model,
      "instructions": prompt,
      "input": [
        {
          "type": "message",
          "role": "user",
          "content": [
            {
              "type": "input_text",
              "text": user_instructions
            }
          ]
        },
        {
          "type": "message",
          "role": "user",
          "content": [
            {
              "type": "input_text",
              "text": environment_context
            }
          ]
        },
        {
          "type": "message",
          "role": "user",
          "content": [
            {
              "type": "input_text",
              "text": "hello world"
            }
          ]
        },
        summary_after_fork,
        {
          "type": "message",
          "role": "user",
          "content": [
            {
              "type": "input_text",
              "text": "AFTER_COMPACT"
            }
          ]
        },
        {
          "type": "message",
          "role": "assistant",
          "content": [
            {
              "type": "output_text",
              "text": "AFTER_COMPACT_REPLY"
            }
          ]
        },
        {
          "type": "message",
          "role": "user",
          "content": [
            {
              "type": "input_text",
              "text": "AFTER_FORK"
            }
          ]
        }
      ],
      "tools": tool_calls,
      "tool_choice": "auto",
      "parallel_tool_calls": false,
      "reasoning": {
        "summary": "auto"
      },
      "store": false,
      "stream": true,
      "include": [
        "reasoning.encrypted_content"
      ],
      "prompt_cache_key": fork_prompt_cache_key
    });
    let mut expected = json!([
        user_turn_1,
        compact_1,
        user_turn_2_after_compact,
        usert_turn_3_after_resume,
        user_turn_3_after_fork
    ]);
    normalize_line_endings(&mut expected);
    assert_eq!(requests.len(), 5);
    assert_eq!(json!(requests), expected);
}

#[tokio::test(flavor = "multi_thread", worker_threads = 2)]
/// Scenario: after the forked branch is compacted, resuming again should reuse
/// the compacted history and only append the new user message.
async fn compact_resume_after_second_compaction_preserves_history() {
    if network_disabled() {
        println!("Skipping test because network is disabled in this sandbox");
        return;
    }

    // 1. Arrange mocked SSE responses for the initial flow plus the second compact.
    let server = MockServer::start().await;
    mount_initial_flow(&server).await;
    mount_second_compact_flow(&server).await;

    // 2. Drive the conversation through compact -> resume -> fork -> compact -> resume.
    let (_home, config, manager, base) = start_test_conversation(&server, None).await;

    user_turn(&base, "hello world").await;
    compact_conversation(&base).await;
    user_turn(&base, "AFTER_COMPACT").await;
    let base_path = fetch_conversation_path(&base).await;
    assert!(
        base_path.exists(),
        "second compact test expects base path {base_path:?} to exist",
    );

    let resumed = resume_conversation(&manager, &config, base_path).await;
    user_turn(&resumed, "AFTER_RESUME").await;
    let resumed_path = fetch_conversation_path(&resumed).await;
    assert!(
        resumed_path.exists(),
        "second compact test expects resumed path {resumed_path:?} to exist",
    );

    let forked = fork_conversation(&manager, &config, resumed_path, 3).await;
    user_turn(&forked, "AFTER_FORK").await;

    compact_conversation(&forked).await;
    user_turn(&forked, "AFTER_COMPACT_2").await;
    let forked_path = fetch_conversation_path(&forked).await;
    assert!(
        forked_path.exists(),
        "second compact test expects forked path {forked_path:?} to exist",
    );

    let resumed_again = resume_conversation(&manager, &config, forked_path).await;
    user_turn(&resumed_again, AFTER_SECOND_RESUME).await;

    let requests = gather_request_bodies(&server).await;
    let input_after_compact = json!(requests[requests.len() - 2]["input"]);
    let input_after_resume = json!(requests[requests.len() - 1]["input"]);

    // test input after compact before resume is the same as input after resume
    let compact_input_array = input_after_compact
        .as_array()
        .expect("input after compact should be an array");
    let resume_input_array = input_after_resume
        .as_array()
        .expect("input after resume should be an array");
    let compact_filtered = filter_out_ghost_snapshot_entries(compact_input_array);
    let resume_filtered = filter_out_ghost_snapshot_entries(resume_input_array);
    assert!(
        compact_filtered.len() <= resume_filtered.len(),
        "after-resume input should have at least as many items as after-compact"
    );
    assert_eq!(
        compact_filtered.as_slice(),
        &resume_filtered[..compact_filtered.len()]
    );
    // hard coded test
    let prompt = requests[0]["instructions"]
        .as_str()
        .unwrap_or_default()
        .to_string();
    let user_instructions = requests[0]["input"][0]["content"][0]["text"]
        .as_str()
        .unwrap_or_default()
        .to_string();
    let environment_instructions = requests[0]["input"][1]["content"][0]["text"]
        .as_str()
        .unwrap_or_default()
        .to_string();

    // Build expected final request input: initial context + forked user message +
    // compacted summary + post-compact user message + resumed user message.
    let summary_after_second_compact =
        extract_summary_message(&requests[requests.len() - 3], SUMMARY_TEXT);

    let mut expected = json!([
      {
        "instructions": prompt,
        "input": [
          {
            "type": "message",
            "role": "user",
            "content": [
              {
                "type": "input_text",
                "text": user_instructions
              }
            ]
          },
          {
            "type": "message",
            "role": "user",
            "content": [
              {
                "type": "input_text",
                "text": environment_instructions
              }
            ]
          },
          {
            "type": "message",
            "role": "user",
            "content": [
              {
                "type": "input_text",
                "text": "AFTER_FORK"
              }
            ]
          },
          summary_after_second_compact,
          {
            "type": "message",
            "role": "user",
            "content": [
              {
                "type": "input_text",
                "text": "AFTER_COMPACT_2"
              }
            ]
          },
          {
            "type": "message",
            "role": "user",
            "content": [
              {
                "type": "input_text",
                "text": "AFTER_SECOND_RESUME"
              }
            ]
          }
        ],
      }
    ]);
    normalize_line_endings(&mut expected);
    let last_request_after_2_compacts = json!([{
        "instructions": requests[requests.len() -1]["instructions"],
        "input": requests[requests.len() -1]["input"],
    }]);
    assert_eq!(expected, last_request_after_2_compacts);
}

fn normalize_line_endings(value: &mut Value) {
    match value {
        Value::String(text) => {
            if text.contains('\r') {
                *text = text.replace("\r\n", "\n").replace('\r', "\n");
            }
        }
        Value::Array(items) => {
            for item in items {
                normalize_line_endings(item);
            }
        }
        Value::Object(map) => {
            for item in map.values_mut() {
                normalize_line_endings(item);
            }
        }
        _ => {}
    }
}

async fn gather_request_bodies(server: &MockServer) -> Vec<Value> {
    server
        .received_requests()
        .await
        .expect("mock server should not fail")
        .into_iter()
        .map(|req| {
            let mut value = req.body_json::<Value>().expect("valid JSON body");
            normalize_line_endings(&mut value);
            value
        })
        .collect()
}

async fn mount_initial_flow(server: &MockServer) {
    let sse1 = sse(vec![
        ev_assistant_message("m1", FIRST_REPLY),
        ev_completed("r1"),
    ]);
    let sse2 = sse(vec![
        ev_assistant_message("m2", SUMMARY_TEXT),
        ev_completed("r2"),
    ]);
    let sse3 = sse(vec![
        ev_assistant_message("m3", "AFTER_COMPACT_REPLY"),
        ev_completed("r3"),
    ]);
    let sse4 = sse(vec![ev_completed("r4")]);
    let sse5 = sse(vec![ev_completed("r5")]);

    let match_first = |req: &wiremock::Request| {
        let body = std::str::from_utf8(&req.body).unwrap_or("");
        body.contains("\"text\":\"hello world\"")
            && !body_contains_text(body, SUMMARIZATION_PROMPT)
            && !body.contains(&format!("\"text\":\"{SUMMARY_TEXT}\""))
            && !body.contains("\"text\":\"AFTER_COMPACT\"")
            && !body.contains("\"text\":\"AFTER_RESUME\"")
            && !body.contains("\"text\":\"AFTER_FORK\"")
    };
    mount_sse_once_match(server, match_first, sse1).await;

    let match_compact = |req: &wiremock::Request| {
        let body = std::str::from_utf8(&req.body).unwrap_or("");
        body_contains_text(body, SUMMARIZATION_PROMPT)
    };
    mount_sse_once_match(server, match_compact, sse2).await;

    let match_after_compact = |req: &wiremock::Request| {
        let body = std::str::from_utf8(&req.body).unwrap_or("");
        body.contains("\"text\":\"AFTER_COMPACT\"")
            && !body.contains("\"text\":\"AFTER_RESUME\"")
            && !body.contains("\"text\":\"AFTER_FORK\"")
    };
    mount_sse_once_match(server, match_after_compact, sse3).await;

    let match_after_resume = |req: &wiremock::Request| {
        let body = std::str::from_utf8(&req.body).unwrap_or("");
        body.contains("\"text\":\"AFTER_RESUME\"")
    };
    mount_sse_once_match(server, match_after_resume, sse4).await;

    let match_after_fork = |req: &wiremock::Request| {
        let body = std::str::from_utf8(&req.body).unwrap_or("");
        body.contains("\"text\":\"AFTER_FORK\"")
    };
    mount_sse_once_match(server, match_after_fork, sse5).await;
}

async fn mount_second_compact_flow(server: &MockServer) {
    let sse6 = sse(vec![
        ev_assistant_message("m4", SUMMARY_TEXT),
        ev_completed("r6"),
    ]);
    let sse7 = sse(vec![ev_completed("r7")]);

    let match_second_compact = |req: &wiremock::Request| {
        let body = std::str::from_utf8(&req.body).unwrap_or("");
        body_contains_text(body, SUMMARIZATION_PROMPT) && body.contains("AFTER_FORK")
    };
    mount_sse_once_match(server, match_second_compact, sse6).await;

    let match_after_second_resume = |req: &wiremock::Request| {
        let body = std::str::from_utf8(&req.body).unwrap_or("");
        body.contains(&format!("\"text\":\"{AFTER_SECOND_RESUME}\""))
    };
    mount_sse_once_match(server, match_after_second_resume, sse7).await;
}

async fn start_test_conversation(
    server: &MockServer,
    model: Option<&str>,
) -> (TempDir, Config, ConversationManager, Arc<CodexConversation>) {
    let model_provider = ModelProviderInfo {
        base_url: Some(format!("{}/v1", server.uri())),
        ..built_in_model_providers()["openai"].clone()
    };
    let home = TempDir::new().expect("create temp dir");
    let mut config = load_default_config_for_test(&home);
    config.model_provider = model_provider;
<<<<<<< HEAD
    config.compact_prompt = Some(TEST_COMPACT_PROMPT.to_string());
    if let Some(model) = model {
        config.model = model.to_string();
    }
=======
    config.compact_prompt = Some(SUMMARIZATION_PROMPT.to_string());
>>>>>>> 326c1e0a

    let manager = ConversationManager::with_auth(CodexAuth::from_api_key("dummy"));
    let NewConversation { conversation, .. } = manager
        .new_conversation(config.clone())
        .await
        .expect("create conversation");

    (home, config, manager, conversation)
}

async fn user_turn(conversation: &Arc<CodexConversation>, text: &str) {
    conversation
        .submit(Op::UserInput {
            items: vec![UserInput::Text { text: text.into() }],
        })
        .await
        .expect("submit user turn");
    wait_for_event(conversation, |ev| matches!(ev, EventMsg::TaskComplete(_))).await;
}

async fn compact_conversation(conversation: &Arc<CodexConversation>) {
    conversation
        .submit(Op::Compact)
        .await
        .expect("compact conversation");
    let warning_event = wait_for_event(conversation, |ev| matches!(ev, EventMsg::Warning(_))).await;
    let EventMsg::Warning(WarningEvent { message }) = warning_event else {
        panic!("expected warning event after compact");
    };
    assert_eq!(message, COMPACT_WARNING_MESSAGE);
    wait_for_event(conversation, |ev| matches!(ev, EventMsg::TaskComplete(_))).await;
}

async fn fetch_conversation_path(conversation: &Arc<CodexConversation>) -> std::path::PathBuf {
    conversation.rollout_path()
}

async fn resume_conversation(
    manager: &ConversationManager,
    config: &Config,
    path: std::path::PathBuf,
) -> Arc<CodexConversation> {
    let auth_manager =
        codex_core::AuthManager::from_auth_for_testing(CodexAuth::from_api_key("dummy"));
    let NewConversation { conversation, .. } = manager
        .resume_conversation_from_rollout(config.clone(), path, auth_manager)
        .await
        .expect("resume conversation");
    conversation
}

#[cfg(test)]
async fn fork_conversation(
    manager: &ConversationManager,
    config: &Config,
    path: std::path::PathBuf,
    nth_user_message: usize,
) -> Arc<CodexConversation> {
    let NewConversation { conversation, .. } = manager
        .fork_conversation(nth_user_message, config.clone(), path)
        .await
        .expect("fork conversation");
    conversation
}<|MERGE_RESOLUTION|>--- conflicted
+++ resolved
@@ -816,15 +816,10 @@
     let home = TempDir::new().expect("create temp dir");
     let mut config = load_default_config_for_test(&home);
     config.model_provider = model_provider;
-<<<<<<< HEAD
-    config.compact_prompt = Some(TEST_COMPACT_PROMPT.to_string());
+    config.compact_prompt = Some(SUMMARIZATION_PROMPT.to_string());
     if let Some(model) = model {
         config.model = model.to_string();
     }
-=======
-    config.compact_prompt = Some(SUMMARIZATION_PROMPT.to_string());
->>>>>>> 326c1e0a
-
     let manager = ConversationManager::with_auth(CodexAuth::from_api_key("dummy"));
     let NewConversation { conversation, .. } = manager
         .new_conversation(config.clone())

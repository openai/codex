#![allow(clippy::unwrap_used, clippy::expect_used)]

use anyhow::Result;
use codex_core::features::Feature;
use codex_core::protocol::ApplyPatchApprovalRequestEvent;
use codex_core::protocol::AskForApproval;
use codex_core::protocol::EventMsg;
use codex_core::protocol::ExecApprovalRequestEvent;
use codex_core::protocol::ExecPolicyAmendment;
use codex_core::protocol::Op;
use codex_core::protocol::SandboxPolicy;
use codex_core::sandboxing::SandboxPermissions;
use codex_protocol::config_types::ReasoningSummary;
use codex_protocol::protocol::ReviewDecision;
use codex_protocol::user_input::UserInput;
use core_test_support::responses::ev_apply_patch_function_call;
use core_test_support::responses::ev_assistant_message;
use core_test_support::responses::ev_completed;
use core_test_support::responses::ev_function_call;
use core_test_support::responses::ev_response_created;
use core_test_support::responses::mount_sse_once;
use core_test_support::responses::sse;
use core_test_support::responses::start_mock_server;
use core_test_support::skip_if_no_network;
use core_test_support::test_codex::TestCodex;
use core_test_support::test_codex::test_codex;
use core_test_support::wait_for_event;
use pretty_assertions::assert_eq;
use regex_lite::Regex;
use serde_json::Value;
use serde_json::json;
use std::env;
use std::fs;
use std::path::PathBuf;
use wiremock::Mock;
use wiremock::MockServer;
use wiremock::ResponseTemplate;
use wiremock::matchers::method;
use wiremock::matchers::path;

#[derive(Clone, Copy)]
enum TargetPath {
    Workspace(&'static str),
    OutsideWorkspace(&'static str),
}

impl TargetPath {
    fn resolve_for_patch(self, test: &TestCodex) -> (PathBuf, String) {
        match self {
            TargetPath::Workspace(name) => {
                let path = test.cwd.path().join(name);
                (path, name.to_string())
            }
            TargetPath::OutsideWorkspace(name) => {
                let path = env::current_dir()
                    .expect("current dir should be available")
                    .join(name);
                (path.clone(), path.display().to_string())
            }
        }
    }
}

#[derive(Clone)]
enum ActionKind {
    WriteFile {
        target: TargetPath,
        content: &'static str,
    },
    FetchUrl {
        endpoint: &'static str,
        response_body: &'static str,
    },
    RunCommand {
        command: &'static str,
    },
    RunUnifiedExecCommand {
        command: &'static str,
        justification: Option<&'static str>,
    },
    ApplyPatchFunction {
        target: TargetPath,
        content: &'static str,
    },
    ApplyPatchShell {
        target: TargetPath,
        content: &'static str,
    },
}

const DEFAULT_UNIFIED_EXEC_JUSTIFICATION: &str =
    "Requires escalated permissions to bypass the sandbox in tests.";

impl ActionKind {
    async fn prepare(
        &self,
        test: &TestCodex,
        server: &MockServer,
        call_id: &str,
        sandbox_permissions: SandboxPermissions,
    ) -> Result<(Value, Option<String>)> {
        match self {
            ActionKind::WriteFile { target, content } => {
                let (path, _) = target.resolve_for_patch(test);
                let _ = fs::remove_file(&path);
                let command = format!("printf {content:?} > {path:?} && cat {path:?}");
                let event = shell_event(call_id, &command, 1_000, sandbox_permissions)?;
                Ok((event, Some(command)))
            }
            ActionKind::FetchUrl {
                endpoint,
                response_body,
            } => {
                Mock::given(method("GET"))
                    .and(path(*endpoint))
                    .respond_with(
                        ResponseTemplate::new(200).set_body_string(response_body.to_string()),
                    )
                    .mount(server)
                    .await;

                let url = format!("{}{}", server.uri(), endpoint);
                let escaped_url = url.replace('\'', "\\'");
                let script = format!(
                    "import sys\nimport urllib.request\nurl = '{escaped_url}'\ntry:\n    data = urllib.request.urlopen(url, timeout=2).read().decode()\n    print('OK:' + data.strip())\nexcept Exception as exc:\n    print('ERR:' + exc.__class__.__name__)\n    sys.exit(1)",
                );

                let command = format!("python3 -c \"{script}\"");
<<<<<<< HEAD
                let event = shell_event(call_id, &command, 3_000, with_escalated_permissions)?;
=======
                let event = shell_event(call_id, &command, 1_000, sandbox_permissions)?;
>>>>>>> e0fb3ca1
                Ok((event, Some(command)))
            }
            ActionKind::RunCommand { command } => {
                let event = shell_event(call_id, command, 1_000, sandbox_permissions)?;
                Ok((event, Some(command.to_string())))
            }
            ActionKind::RunUnifiedExecCommand {
                command,
                justification,
            } => {
                let event = exec_command_event(
                    call_id,
                    command,
                    Some(1000),
                    sandbox_permissions,
                    *justification,
                )?;
                Ok((event, Some(command.to_string())))
            }
            ActionKind::ApplyPatchFunction { target, content } => {
                let (path, patch_path) = target.resolve_for_patch(test);
                let _ = fs::remove_file(&path);
                let patch = build_add_file_patch(&patch_path, content);
                Ok((ev_apply_patch_function_call(call_id, &patch), None))
            }
            ActionKind::ApplyPatchShell { target, content } => {
                let (path, patch_path) = target.resolve_for_patch(test);
                let _ = fs::remove_file(&path);
                let patch = build_add_file_patch(&patch_path, content);
                let command = shell_apply_patch_command(&patch);
                let event = shell_event(call_id, &command, 5_000, sandbox_permissions)?;
                Ok((event, Some(command)))
            }
        }
    }
}

fn build_add_file_patch(patch_path: &str, content: &str) -> String {
    format!("*** Begin Patch\n*** Add File: {patch_path}\n+{content}\n*** End Patch\n")
}

fn shell_apply_patch_command(patch: &str) -> String {
    let mut script = String::from("apply_patch <<'PATCH'\n");
    script.push_str(patch);
    if !patch.ends_with('\n') {
        script.push('\n');
    }
    script.push_str("PATCH\n");
    script
}

fn shell_event(
    call_id: &str,
    command: &str,
    timeout_ms: u64,
    sandbox_permissions: SandboxPermissions,
) -> Result<Value> {
    let mut args = json!({
        "command": command,
        "timeout_ms": timeout_ms,
    });
    if sandbox_permissions.requires_escalated_permissions() {
        args["sandbox_permissions"] = json!(sandbox_permissions);
    }
    let args_str = serde_json::to_string(&args)?;
    Ok(ev_function_call(call_id, "shell_command", &args_str))
}

fn exec_command_event(
    call_id: &str,
    cmd: &str,
    yield_time_ms: Option<u64>,
    sandbox_permissions: SandboxPermissions,
    justification: Option<&str>,
) -> Result<Value> {
    let mut args = json!({
        "cmd": cmd.to_string(),
    });
    if let Some(yield_time_ms) = yield_time_ms {
        args["yield_time_ms"] = json!(yield_time_ms);
    }
    if sandbox_permissions.requires_escalated_permissions() {
        args["sandbox_permissions"] = json!(sandbox_permissions);
        let reason = justification.unwrap_or(DEFAULT_UNIFIED_EXEC_JUSTIFICATION);
        args["justification"] = json!(reason);
    }
    let args_str = serde_json::to_string(&args)?;
    Ok(ev_function_call(call_id, "exec_command", &args_str))
}

#[derive(Clone)]
enum Expectation {
    FileCreated {
        target: TargetPath,
        content: &'static str,
    },
    FileCreatedNoExitCode {
        target: TargetPath,
        content: &'static str,
    },
    PatchApplied {
        target: TargetPath,
        content: &'static str,
    },
    FileNotCreated {
        target: TargetPath,
        message_contains: &'static [&'static str],
    },
    NetworkSuccess {
        body_contains: &'static str,
    },
    NetworkSuccessNoExitCode {
        body_contains: &'static str,
    },
    NetworkFailure {
        expect_tag: &'static str,
    },
    CommandSuccess {
        stdout_contains: &'static str,
    },
    CommandSuccessNoExitCode {
        stdout_contains: &'static str,
    },
    CommandFailure {
        output_contains: &'static str,
    },
}

impl Expectation {
    fn verify(&self, test: &TestCodex, result: &CommandResult) -> Result<()> {
        match self {
            Expectation::FileCreated { target, content } => {
                let (path, _) = target.resolve_for_patch(test);
                assert_eq!(
                    result.exit_code,
                    Some(0),
                    "expected successful exit for {path:?}"
                );
                assert!(
                    result.stdout.contains(content),
                    "stdout missing {content:?}: {}",
                    result.stdout
                );
                let file_contents = fs::read_to_string(&path)?;
                assert!(
                    file_contents.contains(content),
                    "file contents missing {content:?}: {file_contents}"
                );
                let _ = fs::remove_file(path);
            }
            Expectation::FileCreatedNoExitCode { target, content } => {
                let (path, _) = target.resolve_for_patch(test);
                assert!(
                    result.exit_code.is_none() || result.exit_code == Some(0),
                    "expected no exit code for {path:?}",
                );
                assert!(
                    result.stdout.contains(content),
                    "stdout missing {content:?}: {}",
                    result.stdout
                );
                let file_contents = fs::read_to_string(&path)?;
                assert!(
                    file_contents.contains(content),
                    "file contents missing {content:?}: {file_contents}"
                );
                let _ = fs::remove_file(path);
            }
            Expectation::PatchApplied { target, content } => {
                let (path, _) = target.resolve_for_patch(test);
                match result.exit_code {
                    Some(0) | None => {
                        if result.exit_code.is_none() {
                            assert!(
                                result.stdout.contains("Success."),
                                "patch output missing success indicator: {}",
                                result.stdout
                            );
                        }
                    }
                    Some(code) => panic!(
                        "expected successful patch exit for {:?}, got {code} with stdout {}",
                        path, result.stdout
                    ),
                }
                let file_contents = fs::read_to_string(&path)?;
                assert!(
                    file_contents.contains(content),
                    "patched file missing {content:?}: {file_contents}"
                );
                let _ = fs::remove_file(path);
            }
            Expectation::FileNotCreated {
                target,
                message_contains,
            } => {
                let (path, _) = target.resolve_for_patch(test);
                assert_ne!(
                    result.exit_code,
                    Some(0),
                    "expected non-zero exit for {path:?}"
                );
                for needle in *message_contains {
                    if needle.contains('|') {
                        let options: Vec<&str> = needle.split('|').collect();
                        let matches_any =
                            options.iter().any(|option| result.stdout.contains(option));
                        assert!(
                            matches_any,
                            "stdout missing one of {options:?}: {}",
                            result.stdout
                        );
                    } else {
                        assert!(
                            result.stdout.contains(needle),
                            "stdout missing {needle:?}: {}",
                            result.stdout
                        );
                    }
                }
                assert!(
                    !path.exists(),
                    "command should not create {path:?}, but file exists"
                );
            }
            Expectation::NetworkSuccess { body_contains } => {
                assert_eq!(
                    result.exit_code,
                    Some(0),
                    "expected successful network exit: {}",
                    result.stdout
                );
                assert!(
                    result.stdout.contains("OK:"),
                    "stdout missing OK prefix: {}",
                    result.stdout
                );
                assert!(
                    result.stdout.contains(body_contains),
                    "stdout missing body text {body_contains:?}: {}",
                    result.stdout
                );
            }
            Expectation::NetworkSuccessNoExitCode { body_contains } => {
                assert!(
                    result.exit_code.is_none() || result.exit_code == Some(0),
                    "expected no exit code for successful network call: {}",
                    result.stdout
                );
                assert!(
                    result.stdout.contains("OK:"),
                    "stdout missing OK prefix: {}",
                    result.stdout
                );
                assert!(
                    result.stdout.contains(body_contains),
                    "stdout missing body text {body_contains:?}: {}",
                    result.stdout
                );
            }
            Expectation::NetworkFailure { expect_tag } => {
                assert_ne!(
                    result.exit_code,
                    Some(0),
                    "expected non-zero exit for network failure: {}",
                    result.stdout
                );
                assert!(
                    result.stdout.contains("ERR:"),
                    "stdout missing ERR prefix: {}",
                    result.stdout
                );
                assert!(
                    result.stdout.contains(expect_tag),
                    "stdout missing expected tag {expect_tag:?}: {}",
                    result.stdout
                );
            }
            Expectation::CommandSuccess { stdout_contains } => {
                assert_eq!(
                    result.exit_code,
                    Some(0),
                    "expected successful trusted command exit: {}",
                    result.stdout
                );
                assert!(
                    result.stdout.contains(stdout_contains),
                    "trusted command stdout missing {stdout_contains:?}: {}",
                    result.stdout
                );
            }
            Expectation::CommandSuccessNoExitCode { stdout_contains } => {
                assert!(
                    result.exit_code.is_none() || result.exit_code == Some(0),
                    "expected no exit code for trusted command: {}",
                    result.stdout
                );
                assert!(
                    result.stdout.contains(stdout_contains),
                    "trusted command stdout missing {stdout_contains:?}: {}",
                    result.stdout
                );
            }
            Expectation::CommandFailure { output_contains } => {
                assert_ne!(
                    result.exit_code,
                    Some(0),
                    "expected non-zero exit for command failure: {}",
                    result.stdout
                );
                assert!(
                    result.stdout.contains(output_contains),
                    "command failure stderr missing {output_contains:?}: {}",
                    result.stdout
                );
            }
        }
        Ok(())
    }
}

#[derive(Clone)]
enum Outcome {
    Auto,
    ExecApproval {
        decision: ReviewDecision,
        expected_reason: Option<&'static str>,
    },
    PatchApproval {
        decision: ReviewDecision,
        expected_reason: Option<&'static str>,
    },
}

#[derive(Clone)]
struct ScenarioSpec {
    name: &'static str,
    approval_policy: AskForApproval,
    sandbox_policy: SandboxPolicy,
    action: ActionKind,
    sandbox_permissions: SandboxPermissions,
    features: Vec<Feature>,
    model_override: Option<&'static str>,
    outcome: Outcome,
    expectation: Expectation,
}

struct CommandResult {
    exit_code: Option<i64>,
    stdout: String,
}

async fn submit_turn(
    test: &TestCodex,
    prompt: &str,
    approval_policy: AskForApproval,
    sandbox_policy: SandboxPolicy,
) -> Result<()> {
    let session_model = test.session_configured.model.clone();

    test.codex
        .submit(Op::UserTurn {
            items: vec![UserInput::Text {
                text: prompt.into(),
            }],
            final_output_json_schema: None,
            cwd: test.cwd.path().to_path_buf(),
            approval_policy,
            sandbox_policy,
            model: session_model,
            effort: None,
            summary: ReasoningSummary::Auto,
        })
        .await?;

    Ok(())
}

fn parse_result(item: &Value) -> CommandResult {
    let output_str = item
        .get("output")
        .and_then(Value::as_str)
        .expect("shell output payload");
    match serde_json::from_str::<Value>(output_str) {
        Ok(parsed) => {
            let exit_code = parsed["metadata"]["exit_code"].as_i64();
            let stdout = parsed["output"].as_str().unwrap_or_default().to_string();
            CommandResult { exit_code, stdout }
        }
        Err(_) => {
            let structured = Regex::new(r"(?s)^Exit code:\s*(-?\d+).*?Output:\n(.*)$").unwrap();
            let regex =
                Regex::new(r"(?s)^.*?Process exited with code (\d+)\n.*?Output:\n(.*)$").unwrap();
            // parse freeform output
            if let Some(captures) = structured.captures(output_str) {
                let exit_code = captures.get(1).unwrap().as_str().parse::<i64>().unwrap();
                let output = captures.get(2).unwrap().as_str();
                CommandResult {
                    exit_code: Some(exit_code),
                    stdout: output.to_string(),
                }
            } else if let Some(captures) = regex.captures(output_str) {
                let exit_code = captures.get(1).unwrap().as_str().parse::<i64>().unwrap();
                let output = captures.get(2).unwrap().as_str();
                CommandResult {
                    exit_code: Some(exit_code),
                    stdout: output.to_string(),
                }
            } else {
                CommandResult {
                    exit_code: None,
                    stdout: output_str.to_string(),
                }
            }
        }
    }
}

async fn expect_exec_approval(
    test: &TestCodex,
    expected_command: &str,
) -> ExecApprovalRequestEvent {
    let event = wait_for_event(&test.codex, |event| {
        matches!(
            event,
            EventMsg::ExecApprovalRequest(_) | EventMsg::TaskComplete(_)
        )
    })
    .await;

    match event {
        EventMsg::ExecApprovalRequest(approval) => {
            let last_arg = approval
                .command
                .last()
                .map(std::string::String::as_str)
                .unwrap_or_default();
            assert_eq!(last_arg, expected_command);
            approval
        }
        EventMsg::TaskComplete(_) => panic!("expected approval request before completion"),
        other => panic!("unexpected event: {other:?}"),
    }
}

async fn expect_patch_approval(
    test: &TestCodex,
    expected_call_id: &str,
) -> ApplyPatchApprovalRequestEvent {
    let event = wait_for_event(&test.codex, |event| {
        matches!(
            event,
            EventMsg::ApplyPatchApprovalRequest(_) | EventMsg::TaskComplete(_)
        )
    })
    .await;

    match event {
        EventMsg::ApplyPatchApprovalRequest(approval) => {
            assert_eq!(approval.call_id, expected_call_id);
            approval
        }
        EventMsg::TaskComplete(_) => panic!("expected patch approval request before completion"),
        other => panic!("unexpected event: {other:?}"),
    }
}

async fn wait_for_completion_without_approval(test: &TestCodex) {
    let event = wait_for_event(&test.codex, |event| {
        matches!(
            event,
            EventMsg::ExecApprovalRequest(_) | EventMsg::TaskComplete(_)
        )
    })
    .await;

    match event {
        EventMsg::TaskComplete(_) => {}
        EventMsg::ExecApprovalRequest(event) => {
            panic!("unexpected approval request: {:?}", event.command)
        }
        other => panic!("unexpected event: {other:?}"),
    }
}

async fn wait_for_completion(test: &TestCodex) {
    wait_for_event(&test.codex, |event| {
        matches!(event, EventMsg::TaskComplete(_))
    })
    .await;
}

fn scenarios() -> Vec<ScenarioSpec> {
    use AskForApproval::*;

    let workspace_write = |network_access| SandboxPolicy::WorkspaceWrite {
        writable_roots: vec![],
        network_access,
        exclude_tmpdir_env_var: false,
        exclude_slash_tmp: false,
    };

    vec![
        ScenarioSpec {
            name: "danger_full_access_on_request_allows_outside_write",
            approval_policy: OnRequest,
            sandbox_policy: SandboxPolicy::DangerFullAccess,
            action: ActionKind::WriteFile {
                target: TargetPath::OutsideWorkspace("dfa_on_request.txt"),
                content: "danger-on-request",
            },
            sandbox_permissions: SandboxPermissions::UseDefault,
            features: vec![],
            model_override: Some("gpt-5"),
            outcome: Outcome::Auto,
            expectation: Expectation::FileCreated {
                target: TargetPath::OutsideWorkspace("dfa_on_request.txt"),
                content: "danger-on-request",
            },
        },
        ScenarioSpec {
            name: "danger_full_access_on_request_allows_outside_write_gpt_5_1_no_exit",
            approval_policy: OnRequest,
            sandbox_policy: SandboxPolicy::DangerFullAccess,
            action: ActionKind::WriteFile {
                target: TargetPath::OutsideWorkspace("dfa_on_request_5_1.txt"),
                content: "danger-on-request",
            },
            sandbox_permissions: SandboxPermissions::UseDefault,
            features: vec![],
            model_override: Some("gpt-5.1"),
            outcome: Outcome::Auto,
            expectation: Expectation::FileCreated {
                target: TargetPath::OutsideWorkspace("dfa_on_request_5_1.txt"),
                content: "danger-on-request",
            },
        },
        ScenarioSpec {
            name: "danger_full_access_on_request_allows_network",
            approval_policy: OnRequest,
            sandbox_policy: SandboxPolicy::DangerFullAccess,
            action: ActionKind::FetchUrl {
                endpoint: "/dfa/network",
                response_body: "danger-network-ok",
            },
            sandbox_permissions: SandboxPermissions::UseDefault,
            features: vec![],
            model_override: Some("gpt-5"),
            outcome: Outcome::Auto,
            expectation: Expectation::NetworkSuccess {
                body_contains: "danger-network-ok",
            },
        },
        ScenarioSpec {
            name: "danger_full_access_on_request_allows_network_gpt_5_1_no_exit",
            approval_policy: OnRequest,
            sandbox_policy: SandboxPolicy::DangerFullAccess,
            action: ActionKind::FetchUrl {
                endpoint: "/dfa/network",
                response_body: "danger-network-ok",
            },
            sandbox_permissions: SandboxPermissions::UseDefault,
            features: vec![],
            model_override: Some("gpt-5.1"),
            outcome: Outcome::Auto,
            expectation: Expectation::NetworkSuccessNoExitCode {
                body_contains: "danger-network-ok",
            },
        },
        ScenarioSpec {
            name: "trusted_command_unless_trusted_runs_without_prompt",
            approval_policy: UnlessTrusted,
            sandbox_policy: SandboxPolicy::DangerFullAccess,
            action: ActionKind::RunCommand {
                command: "echo trusted-unless",
            },
            sandbox_permissions: SandboxPermissions::UseDefault,
            features: vec![],
            model_override: Some("gpt-5"),
            outcome: Outcome::Auto,
            expectation: Expectation::CommandSuccess {
                stdout_contains: "trusted-unless",
            },
        },
        ScenarioSpec {
            name: "trusted_command_unless_trusted_runs_without_prompt_gpt_5_1_no_exit",
            approval_policy: UnlessTrusted,
            sandbox_policy: SandboxPolicy::DangerFullAccess,
            action: ActionKind::RunCommand {
                command: "echo trusted-unless",
            },
            sandbox_permissions: SandboxPermissions::UseDefault,
            features: vec![],
            model_override: Some("gpt-5.1"),
            outcome: Outcome::Auto,
            expectation: Expectation::CommandSuccessNoExitCode {
                stdout_contains: "trusted-unless",
            },
        },
        ScenarioSpec {
            name: "danger_full_access_on_failure_allows_outside_write",
            approval_policy: OnFailure,
            sandbox_policy: SandboxPolicy::DangerFullAccess,
            action: ActionKind::WriteFile {
                target: TargetPath::OutsideWorkspace("dfa_on_failure.txt"),
                content: "danger-on-failure",
            },
            sandbox_permissions: SandboxPermissions::UseDefault,
            features: vec![],
            model_override: Some("gpt-5"),
            outcome: Outcome::Auto,
            expectation: Expectation::FileCreated {
                target: TargetPath::OutsideWorkspace("dfa_on_failure.txt"),
                content: "danger-on-failure",
            },
        },
        ScenarioSpec {
            name: "danger_full_access_on_failure_allows_outside_write_gpt_5_1_no_exit",
            approval_policy: OnFailure,
            sandbox_policy: SandboxPolicy::DangerFullAccess,
            action: ActionKind::WriteFile {
                target: TargetPath::OutsideWorkspace("dfa_on_failure_5_1.txt"),
                content: "danger-on-failure",
            },
            sandbox_permissions: SandboxPermissions::UseDefault,
            features: vec![],
            model_override: Some("gpt-5.1"),
            outcome: Outcome::Auto,
            expectation: Expectation::FileCreatedNoExitCode {
                target: TargetPath::OutsideWorkspace("dfa_on_failure_5_1.txt"),
                content: "danger-on-failure",
            },
        },
        ScenarioSpec {
            name: "danger_full_access_unless_trusted_requests_approval",
            approval_policy: UnlessTrusted,
            sandbox_policy: SandboxPolicy::DangerFullAccess,
            action: ActionKind::WriteFile {
                target: TargetPath::OutsideWorkspace("dfa_unless_trusted.txt"),
                content: "danger-unless-trusted",
            },
            sandbox_permissions: SandboxPermissions::UseDefault,
            features: vec![],
            model_override: Some("gpt-5"),
            outcome: Outcome::ExecApproval {
                decision: ReviewDecision::Approved,
                expected_reason: None,
            },
            expectation: Expectation::FileCreated {
                target: TargetPath::OutsideWorkspace("dfa_unless_trusted.txt"),
                content: "danger-unless-trusted",
            },
        },
        ScenarioSpec {
            name: "danger_full_access_unless_trusted_requests_approval_gpt_5_1_no_exit",
            approval_policy: UnlessTrusted,
            sandbox_policy: SandboxPolicy::DangerFullAccess,
            action: ActionKind::WriteFile {
                target: TargetPath::OutsideWorkspace("dfa_unless_trusted_5_1.txt"),
                content: "danger-unless-trusted",
            },
            sandbox_permissions: SandboxPermissions::UseDefault,
            features: vec![],
            model_override: Some("gpt-5.1"),
            outcome: Outcome::ExecApproval {
                decision: ReviewDecision::Approved,
                expected_reason: None,
            },
            expectation: Expectation::FileCreatedNoExitCode {
                target: TargetPath::OutsideWorkspace("dfa_unless_trusted_5_1.txt"),
                content: "danger-unless-trusted",
            },
        },
        ScenarioSpec {
            name: "danger_full_access_never_allows_outside_write",
            approval_policy: Never,
            sandbox_policy: SandboxPolicy::DangerFullAccess,
            action: ActionKind::WriteFile {
                target: TargetPath::OutsideWorkspace("dfa_never.txt"),
                content: "danger-never",
            },
            sandbox_permissions: SandboxPermissions::UseDefault,
            features: vec![],
            model_override: Some("gpt-5"),
            outcome: Outcome::Auto,
            expectation: Expectation::FileCreated {
                target: TargetPath::OutsideWorkspace("dfa_never.txt"),
                content: "danger-never",
            },
        },
        ScenarioSpec {
            name: "danger_full_access_never_allows_outside_write_gpt_5_1_no_exit",
            approval_policy: Never,
            sandbox_policy: SandboxPolicy::DangerFullAccess,
            action: ActionKind::WriteFile {
                target: TargetPath::OutsideWorkspace("dfa_never_5_1.txt"),
                content: "danger-never",
            },
            sandbox_permissions: SandboxPermissions::UseDefault,
            features: vec![],
            model_override: Some("gpt-5.1"),
            outcome: Outcome::Auto,
            expectation: Expectation::FileCreatedNoExitCode {
                target: TargetPath::OutsideWorkspace("dfa_never_5_1.txt"),
                content: "danger-never",
            },
        },
        ScenarioSpec {
            name: "read_only_on_request_requires_approval",
            approval_policy: OnRequest,
            sandbox_policy: SandboxPolicy::ReadOnly,
            action: ActionKind::WriteFile {
                target: TargetPath::Workspace("ro_on_request.txt"),
                content: "read-only-approval",
            },
            sandbox_permissions: SandboxPermissions::RequireEscalated,
            features: vec![],
            model_override: Some("gpt-5"),
            outcome: Outcome::ExecApproval {
                decision: ReviewDecision::Approved,
                expected_reason: None,
            },
            expectation: Expectation::FileCreated {
                target: TargetPath::Workspace("ro_on_request.txt"),
                content: "read-only-approval",
            },
        },
        ScenarioSpec {
            name: "read_only_on_request_requires_approval_gpt_5_1_no_exit",
            approval_policy: OnRequest,
            sandbox_policy: SandboxPolicy::ReadOnly,
            action: ActionKind::WriteFile {
                target: TargetPath::Workspace("ro_on_request_5_1.txt"),
                content: "read-only-approval",
            },
            sandbox_permissions: SandboxPermissions::RequireEscalated,
            features: vec![],
            model_override: Some("gpt-5.1"),
            outcome: Outcome::ExecApproval {
                decision: ReviewDecision::Approved,
                expected_reason: None,
            },
            expectation: Expectation::FileCreatedNoExitCode {
                target: TargetPath::Workspace("ro_on_request_5_1.txt"),
                content: "read-only-approval",
            },
        },
        ScenarioSpec {
            name: "trusted_command_on_request_read_only_runs_without_prompt",
            approval_policy: OnRequest,
            sandbox_policy: SandboxPolicy::ReadOnly,
            action: ActionKind::RunCommand {
                command: "echo trusted-read-only",
            },
            sandbox_permissions: SandboxPermissions::UseDefault,
            features: vec![],
            model_override: Some("gpt-5"),
            outcome: Outcome::Auto,
            expectation: Expectation::CommandSuccess {
                stdout_contains: "trusted-read-only",
            },
        },
        ScenarioSpec {
            name: "trusted_command_on_request_read_only_runs_without_prompt_gpt_5_1_no_exit",
            approval_policy: OnRequest,
            sandbox_policy: SandboxPolicy::ReadOnly,
            action: ActionKind::RunCommand {
                command: "echo trusted-read-only",
            },
            sandbox_permissions: SandboxPermissions::UseDefault,
            features: vec![],
            model_override: Some("gpt-5.1"),
            outcome: Outcome::Auto,
            expectation: Expectation::CommandSuccessNoExitCode {
                stdout_contains: "trusted-read-only",
            },
        },
        ScenarioSpec {
            name: "read_only_on_request_blocks_network",
            approval_policy: OnRequest,
            sandbox_policy: SandboxPolicy::ReadOnly,
            action: ActionKind::FetchUrl {
                endpoint: "/ro/network-blocked",
                response_body: "should-not-see",
            },
            sandbox_permissions: SandboxPermissions::UseDefault,
            features: vec![],
            model_override: None,
            outcome: Outcome::Auto,
            expectation: Expectation::NetworkFailure { expect_tag: "ERR:" },
        },
        ScenarioSpec {
            name: "read_only_on_request_denied_blocks_execution",
            approval_policy: OnRequest,
            sandbox_policy: SandboxPolicy::ReadOnly,
            action: ActionKind::WriteFile {
                target: TargetPath::Workspace("ro_on_request_denied.txt"),
                content: "should-not-write",
            },
            sandbox_permissions: SandboxPermissions::RequireEscalated,
            features: vec![],
            model_override: None,
            outcome: Outcome::ExecApproval {
                decision: ReviewDecision::Denied,
                expected_reason: None,
            },
            expectation: Expectation::FileNotCreated {
                target: TargetPath::Workspace("ro_on_request_denied.txt"),
                message_contains: &["exec command rejected by user"],
            },
        },
        #[cfg(not(target_os = "linux"))] // TODO (pakrym): figure out why linux behaves differently
        ScenarioSpec {
            name: "read_only_on_failure_escalates_after_sandbox_error",
            approval_policy: OnFailure,
            sandbox_policy: SandboxPolicy::ReadOnly,
            action: ActionKind::WriteFile {
                target: TargetPath::Workspace("ro_on_failure.txt"),
                content: "read-only-on-failure",
            },
            sandbox_permissions: SandboxPermissions::UseDefault,
            features: vec![],
            model_override: Some("gpt-5"),
            outcome: Outcome::ExecApproval {
                decision: ReviewDecision::Approved,
                expected_reason: Some("command failed; retry without sandbox?"),
            },
            expectation: Expectation::FileCreated {
                target: TargetPath::Workspace("ro_on_failure.txt"),
                content: "read-only-on-failure",
            },
        },
        #[cfg(not(target_os = "linux"))]
        ScenarioSpec {
            name: "read_only_on_failure_escalates_after_sandbox_error_gpt_5_1_no_exit",
            approval_policy: OnFailure,
            sandbox_policy: SandboxPolicy::ReadOnly,
            action: ActionKind::WriteFile {
                target: TargetPath::Workspace("ro_on_failure_5_1.txt"),
                content: "read-only-on-failure",
            },
            sandbox_permissions: SandboxPermissions::UseDefault,
            features: vec![],
            model_override: Some("gpt-5.1"),
            outcome: Outcome::ExecApproval {
                decision: ReviewDecision::Approved,
                expected_reason: Some("command failed; retry without sandbox?"),
            },
            expectation: Expectation::FileCreatedNoExitCode {
                target: TargetPath::Workspace("ro_on_failure_5_1.txt"),
                content: "read-only-on-failure",
            },
        },
        ScenarioSpec {
            name: "read_only_on_request_network_escalates_when_approved",
            approval_policy: OnRequest,
            sandbox_policy: SandboxPolicy::ReadOnly,
            action: ActionKind::FetchUrl {
                endpoint: "/ro/network-approved",
                response_body: "read-only-network-ok",
            },
            sandbox_permissions: SandboxPermissions::RequireEscalated,
            features: vec![],
            model_override: Some("gpt-5"),
            outcome: Outcome::ExecApproval {
                decision: ReviewDecision::Approved,
                expected_reason: None,
            },
            expectation: Expectation::NetworkSuccess {
                body_contains: "read-only-network-ok",
            },
        },
        ScenarioSpec {
            name: "read_only_on_request_network_escalates_when_approved_gpt_5_1_no_exit",
            approval_policy: OnRequest,
            sandbox_policy: SandboxPolicy::ReadOnly,
            action: ActionKind::FetchUrl {
                endpoint: "/ro/network-approved",
                response_body: "read-only-network-ok",
            },
            sandbox_permissions: SandboxPermissions::RequireEscalated,
            features: vec![],
            model_override: Some("gpt-5.1"),
            outcome: Outcome::ExecApproval {
                decision: ReviewDecision::Approved,
                expected_reason: None,
            },
            expectation: Expectation::NetworkSuccessNoExitCode {
                body_contains: "read-only-network-ok",
            },
        },
        ScenarioSpec {
            name: "apply_patch_shell_command_requires_patch_approval",
            approval_policy: UnlessTrusted,
            sandbox_policy: workspace_write(false),
            action: ActionKind::ApplyPatchShell {
                target: TargetPath::Workspace("apply_patch_shell.txt"),
                content: "shell-apply-patch",
            },
            sandbox_permissions: SandboxPermissions::UseDefault,
            features: vec![],
            model_override: None,
            outcome: Outcome::PatchApproval {
                decision: ReviewDecision::Approved,
                expected_reason: None,
            },
            expectation: Expectation::PatchApplied {
                target: TargetPath::Workspace("apply_patch_shell.txt"),
                content: "shell-apply-patch",
            },
        },
        ScenarioSpec {
            name: "apply_patch_function_auto_inside_workspace",
            approval_policy: OnRequest,
            sandbox_policy: SandboxPolicy::DangerFullAccess,
            action: ActionKind::ApplyPatchFunction {
                target: TargetPath::Workspace("apply_patch_function.txt"),
                content: "function-apply-patch",
            },
            sandbox_permissions: SandboxPermissions::UseDefault,
            features: vec![],
            model_override: Some("gpt-5.1-codex"),
            outcome: Outcome::Auto,
            expectation: Expectation::PatchApplied {
                target: TargetPath::Workspace("apply_patch_function.txt"),
                content: "function-apply-patch",
            },
        },
        ScenarioSpec {
            name: "apply_patch_function_danger_allows_outside_workspace",
            approval_policy: OnRequest,
            sandbox_policy: SandboxPolicy::DangerFullAccess,
            action: ActionKind::ApplyPatchFunction {
                target: TargetPath::OutsideWorkspace("apply_patch_function_danger.txt"),
                content: "function-patch-danger",
            },
            sandbox_permissions: SandboxPermissions::UseDefault,
            features: vec![Feature::ApplyPatchFreeform],
            model_override: Some("gpt-5.1-codex"),
            outcome: Outcome::Auto,
            expectation: Expectation::PatchApplied {
                target: TargetPath::OutsideWorkspace("apply_patch_function_danger.txt"),
                content: "function-patch-danger",
            },
        },
        ScenarioSpec {
            name: "apply_patch_function_outside_requires_patch_approval",
            approval_policy: OnRequest,
            sandbox_policy: workspace_write(false),
            action: ActionKind::ApplyPatchFunction {
                target: TargetPath::OutsideWorkspace("apply_patch_function_outside.txt"),
                content: "function-patch-outside",
            },
            sandbox_permissions: SandboxPermissions::UseDefault,
            features: vec![],
            model_override: Some("gpt-5.1-codex"),
            outcome: Outcome::PatchApproval {
                decision: ReviewDecision::Approved,
                expected_reason: None,
            },
            expectation: Expectation::PatchApplied {
                target: TargetPath::OutsideWorkspace("apply_patch_function_outside.txt"),
                content: "function-patch-outside",
            },
        },
        ScenarioSpec {
            name: "apply_patch_function_outside_denied_blocks_patch",
            approval_policy: OnRequest,
            sandbox_policy: workspace_write(false),
            action: ActionKind::ApplyPatchFunction {
                target: TargetPath::OutsideWorkspace("apply_patch_function_outside_denied.txt"),
                content: "function-patch-outside-denied",
            },
            sandbox_permissions: SandboxPermissions::UseDefault,
            features: vec![],
            model_override: Some("gpt-5.1-codex"),
            outcome: Outcome::PatchApproval {
                decision: ReviewDecision::Denied,
                expected_reason: None,
            },
            expectation: Expectation::FileNotCreated {
                target: TargetPath::OutsideWorkspace("apply_patch_function_outside_denied.txt"),
                message_contains: &["patch rejected by user"],
            },
        },
        ScenarioSpec {
            name: "apply_patch_shell_command_outside_requires_patch_approval",
            approval_policy: OnRequest,
            sandbox_policy: workspace_write(false),
            action: ActionKind::ApplyPatchShell {
                target: TargetPath::OutsideWorkspace("apply_patch_shell_outside.txt"),
                content: "shell-patch-outside",
            },
            sandbox_permissions: SandboxPermissions::UseDefault,
            features: vec![],
            model_override: None,
            outcome: Outcome::PatchApproval {
                decision: ReviewDecision::Approved,
                expected_reason: None,
            },
            expectation: Expectation::PatchApplied {
                target: TargetPath::OutsideWorkspace("apply_patch_shell_outside.txt"),
                content: "shell-patch-outside",
            },
        },
        ScenarioSpec {
            name: "apply_patch_function_unless_trusted_requires_patch_approval",
            approval_policy: UnlessTrusted,
            sandbox_policy: workspace_write(false),
            action: ActionKind::ApplyPatchFunction {
                target: TargetPath::Workspace("apply_patch_function_unless_trusted.txt"),
                content: "function-patch-unless-trusted",
            },
            sandbox_permissions: SandboxPermissions::UseDefault,
            features: vec![],
            model_override: Some("gpt-5.1-codex"),
            outcome: Outcome::PatchApproval {
                decision: ReviewDecision::Approved,
                expected_reason: None,
            },
            expectation: Expectation::PatchApplied {
                target: TargetPath::Workspace("apply_patch_function_unless_trusted.txt"),
                content: "function-patch-unless-trusted",
            },
        },
        ScenarioSpec {
            name: "apply_patch_function_never_rejects_outside_workspace",
            approval_policy: Never,
            sandbox_policy: workspace_write(false),
            action: ActionKind::ApplyPatchFunction {
                target: TargetPath::OutsideWorkspace("apply_patch_function_never.txt"),
                content: "function-patch-never",
            },
            sandbox_permissions: SandboxPermissions::UseDefault,
            features: vec![],
            model_override: Some("gpt-5.1-codex"),
            outcome: Outcome::Auto,
            expectation: Expectation::FileNotCreated {
                target: TargetPath::OutsideWorkspace("apply_patch_function_never.txt"),
                message_contains: &[
                    "patch rejected: writing outside of the project; rejected by user approval settings",
                ],
            },
        },
        ScenarioSpec {
            name: "read_only_unless_trusted_requires_approval",
            approval_policy: UnlessTrusted,
            sandbox_policy: SandboxPolicy::ReadOnly,
            action: ActionKind::WriteFile {
                target: TargetPath::Workspace("ro_unless_trusted.txt"),
                content: "read-only-unless-trusted",
            },
            sandbox_permissions: SandboxPermissions::UseDefault,
            features: vec![],
            model_override: Some("gpt-5"),
            outcome: Outcome::ExecApproval {
                decision: ReviewDecision::Approved,
                expected_reason: None,
            },
            expectation: Expectation::FileCreated {
                target: TargetPath::Workspace("ro_unless_trusted.txt"),
                content: "read-only-unless-trusted",
            },
        },
        ScenarioSpec {
            name: "read_only_unless_trusted_requires_approval_gpt_5_1_no_exit",
            approval_policy: UnlessTrusted,
            sandbox_policy: SandboxPolicy::ReadOnly,
            action: ActionKind::WriteFile {
                target: TargetPath::Workspace("ro_unless_trusted_5_1.txt"),
                content: "read-only-unless-trusted",
            },
            sandbox_permissions: SandboxPermissions::UseDefault,
            features: vec![],
            model_override: Some("gpt-5.1"),
            outcome: Outcome::ExecApproval {
                decision: ReviewDecision::Approved,
                expected_reason: None,
            },
            expectation: Expectation::FileCreatedNoExitCode {
                target: TargetPath::Workspace("ro_unless_trusted_5_1.txt"),
                content: "read-only-unless-trusted",
            },
        },
        ScenarioSpec {
            name: "read_only_never_reports_sandbox_failure",
            approval_policy: Never,
            sandbox_policy: SandboxPolicy::ReadOnly,
            action: ActionKind::WriteFile {
                target: TargetPath::Workspace("ro_never.txt"),
                content: "read-only-never",
            },
            sandbox_permissions: SandboxPermissions::UseDefault,
            features: vec![],
            model_override: None,
            outcome: Outcome::Auto,
            expectation: Expectation::FileNotCreated {
                target: TargetPath::Workspace("ro_never.txt"),
                message_contains: if cfg!(target_os = "linux") {
                    &["Permission denied"]
                } else {
                    &[
                        "Permission denied|Operation not permitted|operation not permitted|\
                         Read-only file system",
                    ]
                },
            },
        },
        ScenarioSpec {
            name: "trusted_command_never_runs_without_prompt",
            approval_policy: Never,
            sandbox_policy: SandboxPolicy::ReadOnly,
            action: ActionKind::RunCommand {
                command: "echo trusted-never",
            },
            sandbox_permissions: SandboxPermissions::UseDefault,
            features: vec![],
            model_override: Some("gpt-5"),
            outcome: Outcome::Auto,
            expectation: Expectation::CommandSuccess {
                stdout_contains: "trusted-never",
            },
        },
        ScenarioSpec {
            name: "workspace_write_on_request_allows_workspace_write",
            approval_policy: OnRequest,
            sandbox_policy: workspace_write(false),
            action: ActionKind::WriteFile {
                target: TargetPath::Workspace("ww_on_request.txt"),
                content: "workspace-on-request",
            },
            sandbox_permissions: SandboxPermissions::UseDefault,
            features: vec![],
            model_override: Some("gpt-5"),
            outcome: Outcome::Auto,
            expectation: Expectation::FileCreated {
                target: TargetPath::Workspace("ww_on_request.txt"),
                content: "workspace-on-request",
            },
        },
        ScenarioSpec {
            name: "workspace_write_network_disabled_blocks_network",
            approval_policy: OnRequest,
            sandbox_policy: workspace_write(false),
            action: ActionKind::FetchUrl {
                endpoint: "/ww/network-blocked",
                response_body: "workspace-network-blocked",
            },
            sandbox_permissions: SandboxPermissions::UseDefault,
            features: vec![],
            model_override: None,
            outcome: Outcome::Auto,
            expectation: Expectation::NetworkFailure { expect_tag: "ERR:" },
        },
        ScenarioSpec {
            name: "workspace_write_on_request_requires_approval_outside_workspace",
            approval_policy: OnRequest,
            sandbox_policy: workspace_write(false),
            action: ActionKind::WriteFile {
                target: TargetPath::OutsideWorkspace("ww_on_request_outside.txt"),
                content: "workspace-on-request-outside",
            },
            sandbox_permissions: SandboxPermissions::RequireEscalated,
            features: vec![],
            model_override: Some("gpt-5"),
            outcome: Outcome::ExecApproval {
                decision: ReviewDecision::Approved,
                expected_reason: None,
            },
            expectation: Expectation::FileCreated {
                target: TargetPath::OutsideWorkspace("ww_on_request_outside.txt"),
                content: "workspace-on-request-outside",
            },
        },
        ScenarioSpec {
            name: "workspace_write_network_enabled_allows_network",
            approval_policy: OnRequest,
            sandbox_policy: workspace_write(true),
            action: ActionKind::FetchUrl {
                endpoint: "/ww/network-ok",
                response_body: "workspace-network-ok",
            },
            sandbox_permissions: SandboxPermissions::UseDefault,
            features: vec![],
            model_override: Some("gpt-5"),
            outcome: Outcome::Auto,
            expectation: Expectation::NetworkSuccess {
                body_contains: "workspace-network-ok",
            },
        },
        #[cfg(not(target_os = "linux"))] // TODO (pakrym): figure out why linux behaves differently
        ScenarioSpec {
            name: "workspace_write_on_failure_escalates_outside_workspace",
            approval_policy: OnFailure,
            sandbox_policy: workspace_write(false),
            action: ActionKind::WriteFile {
                target: TargetPath::OutsideWorkspace("ww_on_failure.txt"),
                content: "workspace-on-failure",
            },
            sandbox_permissions: SandboxPermissions::UseDefault,
            features: vec![],
            model_override: Some("gpt-5"),
            outcome: Outcome::ExecApproval {
                decision: ReviewDecision::Approved,
                expected_reason: Some("command failed; retry without sandbox?"),
            },
            expectation: Expectation::FileCreated {
                target: TargetPath::OutsideWorkspace("ww_on_failure.txt"),
                content: "workspace-on-failure",
            },
        },
        ScenarioSpec {
            name: "workspace_write_unless_trusted_requires_approval_outside_workspace",
            approval_policy: UnlessTrusted,
            sandbox_policy: workspace_write(false),
            action: ActionKind::WriteFile {
                target: TargetPath::OutsideWorkspace("ww_unless_trusted.txt"),
                content: "workspace-unless-trusted",
            },
            sandbox_permissions: SandboxPermissions::UseDefault,
            features: vec![],
            model_override: Some("gpt-5"),
            outcome: Outcome::ExecApproval {
                decision: ReviewDecision::Approved,
                expected_reason: None,
            },
            expectation: Expectation::FileCreated {
                target: TargetPath::OutsideWorkspace("ww_unless_trusted.txt"),
                content: "workspace-unless-trusted",
            },
        },
        ScenarioSpec {
            name: "workspace_write_never_blocks_outside_workspace",
            approval_policy: Never,
            sandbox_policy: workspace_write(false),
            action: ActionKind::WriteFile {
                target: TargetPath::OutsideWorkspace("ww_never.txt"),
                content: "workspace-never",
            },
            sandbox_permissions: SandboxPermissions::UseDefault,
            features: vec![],
            model_override: None,
            outcome: Outcome::Auto,
            expectation: Expectation::FileNotCreated {
                target: TargetPath::OutsideWorkspace("ww_never.txt"),
                message_contains: if cfg!(target_os = "linux") {
                    &["Permission denied"]
                } else {
                    &[
                        "Permission denied|Operation not permitted|operation not permitted|\
                         Read-only file system",
                    ]
                },
            },
        },
        ScenarioSpec {
            name: "unified exec on request no approval for safe command",
            approval_policy: OnRequest,
            sandbox_policy: SandboxPolicy::DangerFullAccess,
            action: ActionKind::RunUnifiedExecCommand {
                command: "echo \"hello unified exec\"",
                justification: None,
            },
            sandbox_permissions: SandboxPermissions::UseDefault,
            features: vec![Feature::UnifiedExec],
            model_override: Some("gpt-5"),
            outcome: Outcome::Auto,
            expectation: Expectation::CommandSuccess {
                stdout_contains: "hello unified exec",
            },
        },
        #[cfg(not(all(target_os = "linux", target_arch = "aarch64")))]
        // Linux sandbox arg0 test workaround doesn't work on ARM
        ScenarioSpec {
            name: "unified exec on request escalated requires approval",
            approval_policy: OnRequest,
            sandbox_policy: SandboxPolicy::ReadOnly,
            action: ActionKind::RunUnifiedExecCommand {
                command: "python3 -c 'print('\"'\"'escalated unified exec'\"'\"')'",
                justification: Some(DEFAULT_UNIFIED_EXEC_JUSTIFICATION),
            },
            sandbox_permissions: SandboxPermissions::RequireEscalated,
            features: vec![Feature::UnifiedExec],
            model_override: Some("gpt-5"),
            outcome: Outcome::ExecApproval {
                decision: ReviewDecision::Approved,
                expected_reason: Some(DEFAULT_UNIFIED_EXEC_JUSTIFICATION),
            },
            expectation: Expectation::CommandSuccess {
                stdout_contains: "escalated unified exec",
            },
        },
        ScenarioSpec {
            name: "unified exec on request requires approval unless trusted",
            approval_policy: AskForApproval::UnlessTrusted,
            sandbox_policy: SandboxPolicy::DangerFullAccess,
            action: ActionKind::RunUnifiedExecCommand {
                command: "git reset --hard",
                justification: None,
            },
            sandbox_permissions: SandboxPermissions::UseDefault,
            features: vec![Feature::UnifiedExec],
            model_override: None,
            outcome: Outcome::ExecApproval {
                decision: ReviewDecision::Denied,
                expected_reason: None,
            },
            expectation: Expectation::CommandFailure {
                output_contains: "rejected by user",
            },
        },
    ]
}

#[tokio::test(flavor = "multi_thread", worker_threads = 2)]
async fn approval_matrix_covers_all_modes() -> Result<()> {
    skip_if_no_network!(Ok(()));

    for scenario in scenarios() {
        run_scenario(&scenario).await?;
    }

    Ok(())
}

async fn run_scenario(scenario: &ScenarioSpec) -> Result<()> {
    eprintln!("running approval scenario: {}", scenario.name);
    let server = start_mock_server().await;
    let approval_policy = scenario.approval_policy;
    let sandbox_policy = scenario.sandbox_policy.clone();
    let features = scenario.features.clone();
    let model_override = scenario.model_override;
    let model = model_override.unwrap_or("gpt-5.1");

    let mut builder = test_codex().with_model(model).with_config(move |config| {
        config.approval_policy = approval_policy;
        config.sandbox_policy = sandbox_policy.clone();
        for feature in features {
            config.features.enable(feature);
        }
    });
    let test = builder.build(&server).await?;

    let call_id = scenario.name;
    let (event, expected_command) = scenario
        .action
        .prepare(&test, &server, call_id, scenario.sandbox_permissions)
        .await?;

    let _ = mount_sse_once(
        &server,
        sse(vec![
            ev_response_created("resp-1"),
            event,
            ev_completed("resp-1"),
        ]),
    )
    .await;
    let results_mock = mount_sse_once(
        &server,
        sse(vec![
            ev_assistant_message("msg-1", "done"),
            ev_completed("resp-2"),
        ]),
    )
    .await;

    submit_turn(
        &test,
        scenario.name,
        scenario.approval_policy,
        scenario.sandbox_policy.clone(),
    )
    .await?;

    match &scenario.outcome {
        Outcome::Auto => {
            wait_for_completion_without_approval(&test).await;
        }
        Outcome::ExecApproval {
            decision,
            expected_reason,
        } => {
            let command = expected_command
                .as_deref()
                .expect("exec approval requires shell command");
            let approval = expect_exec_approval(&test, command).await;
            if let Some(expected_reason) = expected_reason {
                assert_eq!(
                    approval.reason.as_deref(),
                    Some(*expected_reason),
                    "unexpected approval reason for {}",
                    scenario.name
                );
            }
            test.codex
                .submit(Op::ExecApproval {
                    id: "0".into(),
                    decision: decision.clone(),
                })
                .await?;
            wait_for_completion(&test).await;
        }
        Outcome::PatchApproval {
            decision,
            expected_reason,
        } => {
            let approval = expect_patch_approval(&test, call_id).await;
            if let Some(expected_reason) = expected_reason {
                assert_eq!(
                    approval.reason.as_deref(),
                    Some(*expected_reason),
                    "unexpected patch approval reason for {}",
                    scenario.name
                );
            }
            test.codex
                .submit(Op::PatchApproval {
                    id: "0".into(),
                    decision: decision.clone(),
                })
                .await?;
            wait_for_completion(&test).await;
        }
    }

    let output_item = results_mock.single_request().function_call_output(call_id);
    let result = parse_result(&output_item);
    scenario.expectation.verify(&test, &result)?;

    Ok(())
}

#[tokio::test(flavor = "current_thread")]
#[cfg(unix)]
async fn approving_execpolicy_amendment_persists_policy_and_skips_future_prompts() -> Result<()> {
    let server = start_mock_server().await;
    let approval_policy = AskForApproval::UnlessTrusted;
    let sandbox_policy = SandboxPolicy::ReadOnly;
    let sandbox_policy_for_config = sandbox_policy.clone();
    let mut builder = test_codex().with_config(move |config| {
        config.approval_policy = approval_policy;
        config.sandbox_policy = sandbox_policy_for_config;
    });
    let test = builder.build(&server).await?;
    let allow_prefix_path = test.cwd.path().join("allow-prefix.txt");
    let _ = fs::remove_file(&allow_prefix_path);

    let call_id_first = "allow-prefix-first";
    let (first_event, expected_command) = ActionKind::RunCommand {
        command: "touch allow-prefix.txt",
    }
    .prepare(
        &test,
        &server,
        call_id_first,
        SandboxPermissions::UseDefault,
    )
    .await?;
    let expected_command =
        expected_command.expect("execpolicy amendment scenario should produce a shell command");
    let expected_execpolicy_amendment =
        ExecPolicyAmendment::new(vec!["touch".to_string(), "allow-prefix.txt".to_string()]);

    let _ = mount_sse_once(
        &server,
        sse(vec![
            ev_response_created("resp-allow-prefix-1"),
            first_event,
            ev_completed("resp-allow-prefix-1"),
        ]),
    )
    .await;
    let first_results = mount_sse_once(
        &server,
        sse(vec![
            ev_assistant_message("msg-allow-prefix-1", "done"),
            ev_completed("resp-allow-prefix-2"),
        ]),
    )
    .await;

    submit_turn(
        &test,
        "allow-prefix-first",
        approval_policy,
        sandbox_policy.clone(),
    )
    .await?;

    let approval = expect_exec_approval(&test, expected_command.as_str()).await;
    assert_eq!(
        approval.proposed_execpolicy_amendment,
        Some(expected_execpolicy_amendment.clone())
    );

    test.codex
        .submit(Op::ExecApproval {
            id: "0".into(),
            decision: ReviewDecision::ApprovedExecpolicyAmendment {
                proposed_execpolicy_amendment: expected_execpolicy_amendment.clone(),
            },
        })
        .await?;
    wait_for_completion(&test).await;

    let policy_path = test.home.path().join("policy").join("default.codexpolicy");
    let policy_contents = fs::read_to_string(&policy_path)?;
    assert!(
        policy_contents
            .contains(r#"prefix_rule(pattern=["touch", "allow-prefix.txt"], decision="allow")"#),
        "unexpected policy contents: {policy_contents}"
    );

    let first_output = parse_result(
        &first_results
            .single_request()
            .function_call_output(call_id_first),
    );
    assert_eq!(first_output.exit_code.unwrap_or(0), 0);
    assert!(
        first_output.stdout.is_empty(),
        "unexpected stdout: {}",
        first_output.stdout
    );
    assert_eq!(
        fs::read_to_string(&allow_prefix_path)?,
        "",
        "unexpected file contents after first run"
    );

    let call_id_second = "allow-prefix-second";
    let (second_event, second_command) = ActionKind::RunCommand {
        command: "touch allow-prefix.txt",
    }
    .prepare(
        &test,
        &server,
        call_id_second,
        SandboxPermissions::UseDefault,
    )
    .await?;
    assert_eq!(second_command.as_deref(), Some(expected_command.as_str()));

    let _ = mount_sse_once(
        &server,
        sse(vec![
            ev_response_created("resp-allow-prefix-3"),
            second_event,
            ev_completed("resp-allow-prefix-3"),
        ]),
    )
    .await;
    let second_results = mount_sse_once(
        &server,
        sse(vec![
            ev_assistant_message("msg-allow-prefix-2", "done"),
            ev_completed("resp-allow-prefix-4"),
        ]),
    )
    .await;

    submit_turn(
        &test,
        "allow-prefix-second",
        approval_policy,
        sandbox_policy.clone(),
    )
    .await?;

    wait_for_completion_without_approval(&test).await;

    let second_output = parse_result(
        &second_results
            .single_request()
            .function_call_output(call_id_second),
    );
    assert_eq!(second_output.exit_code.unwrap_or(0), 0);
    assert!(
        second_output.stdout.is_empty(),
        "unexpected stdout: {}",
        second_output.stdout
    );
    assert_eq!(
        fs::read_to_string(&allow_prefix_path)?,
        "",
        "unexpected file contents after second run"
    );

    Ok(())
}<|MERGE_RESOLUTION|>--- conflicted
+++ resolved
@@ -126,11 +126,7 @@
                 );
 
                 let command = format!("python3 -c \"{script}\"");
-<<<<<<< HEAD
-                let event = shell_event(call_id, &command, 3_000, with_escalated_permissions)?;
-=======
-                let event = shell_event(call_id, &command, 1_000, sandbox_permissions)?;
->>>>>>> e0fb3ca1
+                let event = shell_event(call_id, &command, 3_000, sandbox_permissions)?;
                 Ok((event, Some(command)))
             }
             ActionKind::RunCommand { command } => {

--- conflicted
+++ resolved
@@ -107,12 +107,9 @@
     let server = start_mock_server().await;
 
     let mut builder = test_codex().with_config(|config| {
-<<<<<<< HEAD
         config.include_plan_tool = true;
         config.include_delegate_tool = false;
-=======
         config.features.enable(Feature::PlanTool);
->>>>>>> 8fed0b53
     });
     let TestCodex {
         codex,
@@ -199,12 +196,9 @@
     let server = start_mock_server().await;
 
     let mut builder = test_codex().with_config(|config| {
-<<<<<<< HEAD
         config.include_plan_tool = true;
         config.include_delegate_tool = false;
-=======
         config.features.enable(Feature::PlanTool);
->>>>>>> 8fed0b53
     });
     let TestCodex {
         codex,

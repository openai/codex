use codex_core::ConversationManager;
use codex_core::ModelProviderInfo;
use codex_core::built_in_model_providers;
use codex_core::protocol::AskForApproval;
use codex_core::protocol::EventMsg;
use codex_core::protocol::InputItem;
use codex_core::protocol::Op;
use codex_core::protocol::SandboxPolicy;
use codex_core::protocol_config_types::ReasoningEffort;
use codex_core::protocol_config_types::ReasoningSummary;
use codex_core::shell::default_user_shell;
use codex_login::CodexAuth;
use core_test_support::load_default_config_for_test;
use core_test_support::load_sse_fixture_with_id;
use core_test_support::wait_for_event;
use tempfile::TempDir;
use wiremock::Mock;
use wiremock::MockServer;
use wiremock::ResponseTemplate;
use wiremock::matchers::method;
use wiremock::matchers::path;

/// Build minimal SSE stream with completed marker using the JSON fixture.
fn sse_completed(id: &str) -> String {
    load_sse_fixture_with_id("tests/fixtures/completed_template.json", id)
}

#[tokio::test(flavor = "multi_thread", worker_threads = 2)]
async fn prefixes_context_and_instructions_once_and_consistently_across_requests() {
    use pretty_assertions::assert_eq;

    let server = MockServer::start().await;

    let sse = sse_completed("resp");
    let template = ResponseTemplate::new(200)
        .insert_header("content-type", "text/event-stream")
        .set_body_raw(sse, "text/event-stream");

    // Expect two POSTs to /v1/responses
    Mock::given(method("POST"))
        .and(path("/v1/responses"))
        .respond_with(template)
        .expect(2)
        .mount(&server)
        .await;

    let model_provider = ModelProviderInfo {
        base_url: Some(format!("{}/v1", server.uri())),
        ..built_in_model_providers()["openai"].clone()
    };

    let cwd = TempDir::new().unwrap();
    let codex_home = TempDir::new().unwrap();
    let mut config = load_default_config_for_test(&codex_home);
    config.cwd = cwd.path().to_path_buf();
    config.model_provider = model_provider;
    config.user_instructions = Some("be consistent and helpful".to_string());

    let conversation_manager = ConversationManager::default();
    let codex = conversation_manager
        .new_conversation_with_auth(config, Some(CodexAuth::from_api_key("Test API Key")))
        .await
        .expect("create new conversation")
        .conversation;

    codex
        .submit(Op::UserInput {
            items: vec![InputItem::Text {
                text: "hello 1".into(),
            }],
        })
        .await
        .unwrap();
    wait_for_event(&codex, |ev| matches!(ev, EventMsg::TaskComplete(_))).await;

    codex
        .submit(Op::UserInput {
            items: vec![InputItem::Text {
                text: "hello 2".into(),
            }],
        })
        .await
        .unwrap();
    wait_for_event(&codex, |ev| matches!(ev, EventMsg::TaskComplete(_))).await;

    let requests = server.received_requests().await.unwrap();
    assert_eq!(requests.len(), 2, "expected two POST requests");

    let shell = default_user_shell().await;

    let expected_env_text = format!(
<<<<<<< HEAD
        "<environment_context>\n  <cwd>{}</cwd>\n  <approval_policy>on-request</approval_policy>\n  <sandbox_mode>read-only</sandbox_mode>\n  <network_access>restricted</network_access>\n</environment_context>",
        cwd.path().to_string_lossy()
=======
        "<environment_context>\nCurrent working directory: {}\nApproval policy: on-request\nSandbox mode: read-only\nNetwork access: restricted\n{}</environment_context>",
        cwd.path().to_string_lossy(),
        match shell.name() {
            Some(name) => format!("Shell: {name}\n"),
            None => String::new(),
        }
>>>>>>> 9193eb6b
    );
    let expected_ui_text =
        "<user_instructions>\n\nbe consistent and helpful\n\n</user_instructions>";

    let expected_env_msg = serde_json::json!({
        "type": "message",
        "id": serde_json::Value::Null,
        "role": "user",
        "content": [ { "type": "input_text", "text": expected_env_text } ]
    });
    let expected_ui_msg = serde_json::json!({
        "type": "message",
        "id": serde_json::Value::Null,
        "role": "user",
        "content": [ { "type": "input_text", "text": expected_ui_text } ]
    });

    let expected_user_message_1 = serde_json::json!({
        "type": "message",
        "id": serde_json::Value::Null,
        "role": "user",
        "content": [ { "type": "input_text", "text": "hello 1" } ]
    });
    let body1 = requests[0].body_json::<serde_json::Value>().unwrap();
    assert_eq!(
        body1["input"],
        serde_json::json!([expected_ui_msg, expected_env_msg, expected_user_message_1])
    );

    let expected_user_message_2 = serde_json::json!({
        "type": "message",
        "id": serde_json::Value::Null,
        "role": "user",
        "content": [ { "type": "input_text", "text": "hello 2" } ]
    });
    let body2 = requests[1].body_json::<serde_json::Value>().unwrap();
    let expected_body2 = serde_json::json!(
        [
            body1["input"].as_array().unwrap().as_slice(),
            [expected_user_message_2].as_slice(),
        ]
        .concat()
    );
    assert_eq!(body2["input"], expected_body2);
}

#[tokio::test(flavor = "multi_thread", worker_threads = 2)]
async fn overrides_turn_context_but_keeps_cached_prefix_and_key_constant() {
    use pretty_assertions::assert_eq;

    let server = MockServer::start().await;

    let sse = sse_completed("resp");
    let template = ResponseTemplate::new(200)
        .insert_header("content-type", "text/event-stream")
        .set_body_raw(sse, "text/event-stream");

    // Expect two POSTs to /v1/responses
    Mock::given(method("POST"))
        .and(path("/v1/responses"))
        .respond_with(template)
        .expect(2)
        .mount(&server)
        .await;

    let model_provider = ModelProviderInfo {
        base_url: Some(format!("{}/v1", server.uri())),
        ..built_in_model_providers()["openai"].clone()
    };

    let cwd = TempDir::new().unwrap();
    let codex_home = TempDir::new().unwrap();
    let mut config = load_default_config_for_test(&codex_home);
    config.cwd = cwd.path().to_path_buf();
    config.model_provider = model_provider;
    config.user_instructions = Some("be consistent and helpful".to_string());

    let conversation_manager = ConversationManager::default();
    let codex = conversation_manager
        .new_conversation_with_auth(config, Some(CodexAuth::from_api_key("Test API Key")))
        .await
        .expect("create new conversation")
        .conversation;

    // First turn
    codex
        .submit(Op::UserInput {
            items: vec![InputItem::Text {
                text: "hello 1".into(),
            }],
        })
        .await
        .unwrap();
    wait_for_event(&codex, |ev| matches!(ev, EventMsg::TaskComplete(_))).await;

    // Change everything about the turn context.
    let new_cwd = TempDir::new().unwrap();
    let writable = TempDir::new().unwrap();
    codex
        .submit(Op::OverrideTurnContext {
            cwd: Some(new_cwd.path().to_path_buf()),
            approval_policy: Some(AskForApproval::Never),
            sandbox_policy: Some(SandboxPolicy::WorkspaceWrite {
                writable_roots: vec![writable.path().to_path_buf()],
                network_access: true,
                exclude_tmpdir_env_var: true,
                exclude_slash_tmp: true,
            }),
            model: Some("o3".to_string()),
            effort: Some(ReasoningEffort::High),
            summary: Some(ReasoningSummary::Detailed),
        })
        .await
        .unwrap();

    // Second turn after overrides
    codex
        .submit(Op::UserInput {
            items: vec![InputItem::Text {
                text: "hello 2".into(),
            }],
        })
        .await
        .unwrap();
    wait_for_event(&codex, |ev| matches!(ev, EventMsg::TaskComplete(_))).await;

    // Verify we issued exactly two requests, and the cached prefix stayed identical.
    let requests = server.received_requests().await.unwrap();
    assert_eq!(requests.len(), 2, "expected two POST requests");

    let body1 = requests[0].body_json::<serde_json::Value>().unwrap();
    let body2 = requests[1].body_json::<serde_json::Value>().unwrap();

    // prompt_cache_key should remain constant across overrides
    assert_eq!(
        body1["prompt_cache_key"], body2["prompt_cache_key"],
        "prompt_cache_key should not change across overrides"
    );

    // The entire prefix from the first request should be identical and reused
    // as the prefix of the second request, ensuring cache hit potential.
    let expected_user_message_2 = serde_json::json!({
        "type": "message",
        "id": serde_json::Value::Null,
        "role": "user",
        "content": [ { "type": "input_text", "text": "hello 2" } ]
    });
    // After overriding the turn context, the environment context should be emitted again
    // reflecting the new cwd, approval policy and sandbox settings.
    let shell = default_user_shell().await;
    let expected_env_text_2 = format!(
        "<environment_context>\nCurrent working directory: {}\nApproval policy: never\nSandbox mode: workspace-write\nNetwork access: enabled\n{}</environment_context>",
        new_cwd.path().to_string_lossy(),
        match shell.name() {
            Some(name) => format!("Shell: {name}\n"),
            None => String::new(),
        }
    );
    let expected_env_msg_2 = serde_json::json!({
        "type": "message",
        "id": serde_json::Value::Null,
        "role": "user",
        "content": [ { "type": "input_text", "text": expected_env_text_2 } ]
    });
    let expected_body2 = serde_json::json!(
        [
            body1["input"].as_array().unwrap().as_slice(),
            [expected_env_msg_2, expected_user_message_2].as_slice(),
        ]
        .concat()
    );
    assert_eq!(body2["input"], expected_body2);
}

#[tokio::test(flavor = "multi_thread", worker_threads = 2)]
async fn per_turn_overrides_keep_cached_prefix_and_key_constant() {
    use pretty_assertions::assert_eq;

    let server = MockServer::start().await;

    let sse = sse_completed("resp");
    let template = ResponseTemplate::new(200)
        .insert_header("content-type", "text/event-stream")
        .set_body_raw(sse, "text/event-stream");

    // Expect two POSTs to /v1/responses
    Mock::given(method("POST"))
        .and(path("/v1/responses"))
        .respond_with(template)
        .expect(2)
        .mount(&server)
        .await;

    let model_provider = ModelProviderInfo {
        base_url: Some(format!("{}/v1", server.uri())),
        ..built_in_model_providers()["openai"].clone()
    };

    let cwd = TempDir::new().unwrap();
    let codex_home = TempDir::new().unwrap();
    let mut config = load_default_config_for_test(&codex_home);
    config.cwd = cwd.path().to_path_buf();
    config.model_provider = model_provider;
    config.user_instructions = Some("be consistent and helpful".to_string());

    let conversation_manager = ConversationManager::default();
    let codex = conversation_manager
        .new_conversation_with_auth(config, Some(CodexAuth::from_api_key("Test API Key")))
        .await
        .expect("create new conversation")
        .conversation;

    // First turn
    codex
        .submit(Op::UserInput {
            items: vec![InputItem::Text {
                text: "hello 1".into(),
            }],
        })
        .await
        .unwrap();
    wait_for_event(&codex, |ev| matches!(ev, EventMsg::TaskComplete(_))).await;

    // Second turn using per-turn overrides via UserTurn
    let new_cwd = TempDir::new().unwrap();
    let writable = TempDir::new().unwrap();
    codex
        .submit(Op::UserTurn {
            items: vec![InputItem::Text {
                text: "hello 2".into(),
            }],
            cwd: new_cwd.path().to_path_buf(),
            approval_policy: AskForApproval::Never,
            sandbox_policy: SandboxPolicy::WorkspaceWrite {
                writable_roots: vec![writable.path().to_path_buf()],
                network_access: true,
                exclude_tmpdir_env_var: true,
                exclude_slash_tmp: true,
            },
            model: "o3".to_string(),
            effort: ReasoningEffort::High,
            summary: ReasoningSummary::Detailed,
        })
        .await
        .unwrap();
    wait_for_event(&codex, |ev| matches!(ev, EventMsg::TaskComplete(_))).await;

    // Verify we issued exactly two requests, and the cached prefix stayed identical.
    let requests = server.received_requests().await.unwrap();
    assert_eq!(requests.len(), 2, "expected two POST requests");

    let body1 = requests[0].body_json::<serde_json::Value>().unwrap();
    let body2 = requests[1].body_json::<serde_json::Value>().unwrap();

    // prompt_cache_key should remain constant across per-turn overrides
    assert_eq!(
        body1["prompt_cache_key"], body2["prompt_cache_key"],
        "prompt_cache_key should not change across per-turn overrides"
    );

    // The entire prefix from the first request should be identical and reused
    // as the prefix of the second request.
    let expected_user_message_2 = serde_json::json!({
        "type": "message",
        "id": serde_json::Value::Null,
        "role": "user",
        "content": [ { "type": "input_text", "text": "hello 2" } ]
    });
    let expected_body2 = serde_json::json!(
        [
            body1["input"].as_array().unwrap().as_slice(),
            [expected_user_message_2].as_slice(),
        ]
        .concat()
    );
    assert_eq!(body2["input"], expected_body2);
}<|MERGE_RESOLUTION|>--- conflicted
+++ resolved
@@ -89,17 +89,17 @@
     let shell = default_user_shell().await;
 
     let expected_env_text = format!(
-<<<<<<< HEAD
-        "<environment_context>\n  <cwd>{}</cwd>\n  <approval_policy>on-request</approval_policy>\n  <sandbox_mode>read-only</sandbox_mode>\n  <network_access>restricted</network_access>\n</environment_context>",
-        cwd.path().to_string_lossy()
-=======
-        "<environment_context>\nCurrent working directory: {}\nApproval policy: on-request\nSandbox mode: read-only\nNetwork access: restricted\n{}</environment_context>",
+        r#"<environment_context>
+<cwd>{}</cwd>
+<approval_policy>on-request</approval_policy>
+<sandbox_mode>read-only</sandbox_mode>
+<network_access>restricted</network_access>
+{}</environment_context>"#,
         cwd.path().to_string_lossy(),
         match shell.name() {
-            Some(name) => format!("Shell: {name}\n"),
+            Some(name) => format!("<shell>{}</shell>", name),
             None => String::new(),
         }
->>>>>>> 9193eb6b
     );
     let expected_ui_text =
         "<user_instructions>\n\nbe consistent and helpful\n\n</user_instructions>";

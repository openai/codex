--- conflicted
+++ resolved
@@ -72,17 +72,8 @@
     let config = Arc::new(config);
 
     let conversation_id = ConversationId::new();
-<<<<<<< HEAD
-    let auth_mode = AuthManager::shared(
-        config.cwd.clone(),
-        false,
-        config.cli_auth_credentials_store_mode,
-    )
-    .get_auth_mode();
-=======
     let auth_manager = AuthManager::from_auth_for_testing(CodexAuth::from_api_key("Test API Key"));
     let auth_mode = auth_manager.get_auth_mode();
->>>>>>> 7959e131
     let model_family = construct_model_family_sync(&config.model, &config);
     let otel_event_manager = OtelEventManager::new(
         conversation_id,

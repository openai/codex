//! Windows 11 AI API integration layer for Codex Core
//!
//! This module provides integration between Codex and Windows 11's native AI APIs,
//! enabling OS-level optimizations and kernel driver acceleration.

use anyhow::Result;

#[cfg(all(target_os = "windows", feature = "windows-ai"))]
<<<<<<< HEAD
use codex_windows_ai::{GpuStats, WindowsAiRuntime, kernel_driver::KernelBridge};
=======
use anyhow::Context;
#[cfg(all(target_os = "windows", feature = "windows-ai"))]
use codex_windows_ai::GpuStats;
#[cfg(all(target_os = "windows", feature = "windows-ai"))]
use codex_windows_ai::WindowsAiRuntime;
#[cfg(all(target_os = "windows", feature = "windows-ai"))]
use codex_windows_ai::kernel_driver::KernelBridge;
#[cfg(all(target_os = "windows", feature = "windows-ai"))]
use tracing::debug;
#[cfg(all(target_os = "windows", feature = "windows-ai"))]
use tracing::info;

#[cfg(not(all(target_os = "windows", feature = "windows-ai")))]
#[derive(Debug, Clone)]
pub struct GpuStats {
    pub utilization: f32,
    pub memory_used: u64,
    pub memory_total: u64,
    pub temperature: f32,
}
>>>>>>> bc4ec02a

/// Windows AI execution options
#[derive(Debug, Clone)]
pub struct WindowsAiOptions {
    /// Use Windows AI API for optimization
    pub enabled: bool,
    /// Use kernel driver for additional acceleration
    pub kernel_accelerated: bool,
    /// Use GPU device
    pub use_gpu: bool,
}

impl Default for WindowsAiOptions {
    fn default() -> Self {
        Self {
            enabled: false,
            kernel_accelerated: false,
            use_gpu: true,
        }
    }
}

/// Execute prompt with Windows AI optimization
#[cfg(all(target_os = "windows", feature = "windows-ai"))]
pub async fn execute_with_windows_ai(prompt: &str, options: &WindowsAiOptions) -> Result<String> {
    if !options.enabled {
        anyhow::bail!("Windows AI not enabled");
    }

    info!(
        "Executing with Windows AI (kernel_accelerated: {})",
        options.kernel_accelerated
    );

    // Initialize Windows AI runtime
    let runtime = WindowsAiRuntime::new().context("Failed to initialize Windows AI runtime")?;

    // Get GPU stats
    let stats = runtime
        .get_gpu_stats()
        .await
        .context("Failed to get GPU stats")?;

    debug!(
        "GPU Stats: utilization={:.1}%, memory={}/{}MB",
        stats.utilization,
        stats.memory_used / 1024 / 1024,
        stats.memory_total / 1024 / 1024
    );

    // If kernel acceleration is enabled, use kernel driver
    if options.kernel_accelerated {
        execute_with_kernel_driver(prompt, &runtime).await
    } else {
        // Execute via Windows AI API only
        Ok(format!("Windows AI execution: {prompt} (placeholder)"))
    }
}

/// Execute with kernel driver acceleration
<<<<<<< HEAD
#[cfg(target_os = "windows")]
=======
#[cfg(all(target_os = "windows", feature = "windows-ai"))]
>>>>>>> bc4ec02a
async fn execute_with_kernel_driver(prompt: &str, _runtime: &WindowsAiRuntime) -> Result<String> {
    info!("Attempting kernel driver acceleration");

    // Open kernel driver
    let kernel =
        KernelBridge::open().context("Failed to open AI kernel driver - is it installed?")?;

    // Get GPU stats from kernel
    let kernel_stats = kernel
        .get_gpu_stats()
        .context("Failed to get kernel GPU stats")?;

    info!(
        "Kernel GPU Stats: utilization={:.1}%, memory={}/{}MB",
        kernel_stats.utilization,
        kernel_stats.memory_used / 1024 / 1024,
        kernel_stats.memory_total / 1024 / 1024
    );

    // TODO: Register Windows AI runtime with kernel driver for optimization
    // This would enable:
    // - Pinned memory allocation for faster GPU transfers
    // - GPU-aware thread scheduling
    // - Priority boosting for AI tasks

    Ok(format!(
        "Kernel-accelerated execution: {prompt} (placeholder)"
    ))
}

<<<<<<< HEAD
/// Stub for non-Windows platforms
#[cfg(not(target_os = "windows"))]
pub async fn execute_with_windows_ai(_prompt: &str, _options: &WindowsAiOptions) -> Result<String> {
    anyhow::bail!("Windows AI is only available on Windows 11 25H2+")
=======
/// Stub for platforms without Windows AI feature
#[cfg(not(all(target_os = "windows", feature = "windows-ai")))]
pub async fn execute_with_windows_ai(_prompt: &str, _options: &WindowsAiOptions) -> Result<String> {
    anyhow::bail!("Windows AI is only available on Windows 11 25H2+ with windows-ai feature")
>>>>>>> bc4ec02a
}

/// Get GPU statistics (Windows-only)
#[cfg(all(target_os = "windows", feature = "windows-ai"))]
pub async fn get_gpu_statistics() -> Result<GpuStats> {
    let runtime = WindowsAiRuntime::new()?;
    runtime.get_gpu_stats().await
}

/// Get GPU statistics stub
#[cfg(not(all(target_os = "windows", feature = "windows-ai")))]
pub async fn get_gpu_statistics() -> Result<GpuStats> {
    anyhow::bail!("Windows AI is only available on Windows with windows-ai feature")
}

/// Check if Windows AI is available on this system
pub fn is_windows_ai_available() -> bool {
    #[cfg(all(target_os = "windows", feature = "windows-ai"))]
    {
        WindowsAiRuntime::is_available()
    }

<<<<<<< HEAD
    #[cfg(not(target_os = "windows"))]
=======
    #[cfg(not(all(target_os = "windows", feature = "windows-ai")))]
>>>>>>> bc4ec02a
    {
        false
    }
}<|MERGE_RESOLUTION|>--- conflicted
+++ resolved
@@ -6,30 +6,7 @@
 use anyhow::Result;
 
 #[cfg(all(target_os = "windows", feature = "windows-ai"))]
-<<<<<<< HEAD
 use codex_windows_ai::{GpuStats, WindowsAiRuntime, kernel_driver::KernelBridge};
-=======
-use anyhow::Context;
-#[cfg(all(target_os = "windows", feature = "windows-ai"))]
-use codex_windows_ai::GpuStats;
-#[cfg(all(target_os = "windows", feature = "windows-ai"))]
-use codex_windows_ai::WindowsAiRuntime;
-#[cfg(all(target_os = "windows", feature = "windows-ai"))]
-use codex_windows_ai::kernel_driver::KernelBridge;
-#[cfg(all(target_os = "windows", feature = "windows-ai"))]
-use tracing::debug;
-#[cfg(all(target_os = "windows", feature = "windows-ai"))]
-use tracing::info;
-
-#[cfg(not(all(target_os = "windows", feature = "windows-ai")))]
-#[derive(Debug, Clone)]
-pub struct GpuStats {
-    pub utilization: f32,
-    pub memory_used: u64,
-    pub memory_total: u64,
-    pub temperature: f32,
-}
->>>>>>> bc4ec02a
 
 /// Windows AI execution options
 #[derive(Debug, Clone)]
@@ -90,11 +67,7 @@
 }
 
 /// Execute with kernel driver acceleration
-<<<<<<< HEAD
 #[cfg(target_os = "windows")]
-=======
-#[cfg(all(target_os = "windows", feature = "windows-ai"))]
->>>>>>> bc4ec02a
 async fn execute_with_kernel_driver(prompt: &str, _runtime: &WindowsAiRuntime) -> Result<String> {
     info!("Attempting kernel driver acceleration");
 
@@ -125,17 +98,10 @@
     ))
 }
 
-<<<<<<< HEAD
 /// Stub for non-Windows platforms
 #[cfg(not(target_os = "windows"))]
 pub async fn execute_with_windows_ai(_prompt: &str, _options: &WindowsAiOptions) -> Result<String> {
     anyhow::bail!("Windows AI is only available on Windows 11 25H2+")
-=======
-/// Stub for platforms without Windows AI feature
-#[cfg(not(all(target_os = "windows", feature = "windows-ai")))]
-pub async fn execute_with_windows_ai(_prompt: &str, _options: &WindowsAiOptions) -> Result<String> {
-    anyhow::bail!("Windows AI is only available on Windows 11 25H2+ with windows-ai feature")
->>>>>>> bc4ec02a
 }
 
 /// Get GPU statistics (Windows-only)
@@ -158,11 +124,7 @@
         WindowsAiRuntime::is_available()
     }
 
-<<<<<<< HEAD
     #[cfg(not(target_os = "windows"))]
-=======
-    #[cfg(not(all(target_os = "windows", feature = "windows-ai")))]
->>>>>>> bc4ec02a
     {
         false
     }

--- conflicted
+++ resolved
@@ -3,17 +3,9 @@
 //! This module provides integration between Codex and Windows 11's native AI APIs,
 //! enabling OS-level optimizations and kernel driver acceleration.
 
-use anyhow::Result;
-
-<<<<<<< HEAD
-#[cfg(target_os = "windows")]
-use anyhow::Context;
-
-#[cfg(all(target_os = "windows", feature = "windows-ai"))]
+use anyhow::{Context, Result};
 use tracing::{debug, info};
 
-=======
->>>>>>> 0cf8fac6
 #[cfg(all(target_os = "windows", feature = "windows-ai"))]
 use codex_windows_ai::{GpuStats, WindowsAiRuntime, kernel_driver::KernelBridge};
 
@@ -74,7 +66,7 @@
 }
 
 /// Execute with kernel driver acceleration
-#[cfg(all(target_os = "windows", feature = "windows-ai"))]
+#[cfg(target_os = "windows")]
 async fn execute_with_kernel_driver(
     prompt: &str,
     _runtime: &WindowsAiRuntime,
@@ -104,46 +96,36 @@
     Ok(format!("Kernel-accelerated execution: {prompt} (placeholder)"))
 }
 
-/// Stub for non-Windows or non-feature platforms
-#[cfg(not(all(target_os = "windows", feature = "windows-ai")))]
+/// Stub for non-Windows platforms
+#[cfg(not(target_os = "windows"))]
 pub async fn execute_with_windows_ai(
     _prompt: &str,
     _options: &WindowsAiOptions,
 ) -> Result<String> {
-    anyhow::bail!("Windows AI is only available on Windows 11 25H2+ with windows-ai feature")
+    anyhow::bail!("Windows AI is only available on Windows 11 25H2+")
 }
 
-/// Placeholder GpuStats for when feature is disabled
-#[cfg(not(all(target_os = "windows", feature = "windows-ai")))]
-#[derive(Debug, Clone)]
-pub struct GpuStats {
-    pub utilization: f32,
-    pub memory_used: u64,
-    pub memory_total: u64,
-    pub temperature: f32,
-}
-
-/// Get GPU statistics (Windows-only with feature)
-#[cfg(all(target_os = "windows", feature = "windows-ai"))]
+/// Get GPU statistics (Windows-only)
+#[cfg(target_os = "windows")]
 pub async fn get_gpu_statistics() -> Result<GpuStats> {
     let runtime = WindowsAiRuntime::new()?;
     runtime.get_gpu_stats().await
 }
 
 /// Get GPU statistics stub
-#[cfg(not(all(target_os = "windows", feature = "windows-ai")))]
+#[cfg(not(target_os = "windows"))]
 pub async fn get_gpu_statistics() -> Result<GpuStats> {
-    anyhow::bail!("Windows AI is only available on Windows with windows-ai feature")
+    anyhow::bail!("Windows AI is only available on Windows")
 }
 
 /// Check if Windows AI is available on this system
 pub fn is_windows_ai_available() -> bool {
-    #[cfg(all(target_os = "windows", feature = "windows-ai"))]
+    #[cfg(target_os = "windows")]
     {
         WindowsAiRuntime::is_available()
     }
     
-    #[cfg(not(all(target_os = "windows", feature = "windows-ai")))]
+    #[cfg(not(target_os = "windows"))]
     {
         false
     }

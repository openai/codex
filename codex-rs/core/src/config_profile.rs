--- conflicted
+++ resolved
@@ -20,9 +20,7 @@
     pub model_verbosity: Option<Verbosity>,
     pub chatgpt_base_url: Option<String>,
     pub experimental_instructions_file: Option<PathBuf>,
-<<<<<<< HEAD
     pub global_prompt: Option<String>,
-=======
     pub include_plan_tool: Option<bool>,
     pub include_apply_patch_tool: Option<bool>,
     pub include_view_image_tool: Option<bool>,
@@ -35,7 +33,6 @@
     /// Optional feature toggles scoped to this profile.
     #[serde(default)]
     pub features: Option<crate::features::FeaturesToml>,
->>>>>>> 0139f678
 }
 
 impl From<ConfigProfile> for codex_app_server_protocol::Profile {

--- conflicted
+++ resolved
@@ -1,11 +1,7 @@
 use serde::Deserialize;
 use std::path::PathBuf;
 
-<<<<<<< HEAD
-=======
 use crate::config_types::ServiceTier;
-use crate::config_types::Verbosity;
->>>>>>> a0021e30
 use crate::protocol::AskForApproval;
 use codex_protocol::config_types::ReasoningEffort;
 use codex_protocol::config_types::ReasoningSummary;
@@ -25,7 +21,8 @@
     pub model_verbosity: Option<Verbosity>,
     pub chatgpt_base_url: Option<String>,
     pub experimental_instructions_file: Option<PathBuf>,
-<<<<<<< HEAD
+    #[serde(rename = "service_tier", alias = "serviceTier")]
+    pub service_tier: Option<ServiceTier>,
 }
 
 impl From<ConfigProfile> for codex_app_server_protocol::Profile {
@@ -40,8 +37,4 @@
             chatgpt_base_url: config_profile.chatgpt_base_url,
         }
     }
-=======
-    #[serde(rename = "service_tier", alias = "serviceTier")]
-    pub service_tier: Option<ServiceTier>,
->>>>>>> a0021e30
 }
--- conflicted
+++ resolved
@@ -25,12 +25,8 @@
         session: Arc<SessionTaskContext>,
         ctx: Arc<TurnContext>,
         sub_id: String,
-<<<<<<< HEAD
         input: Vec<UserInput>,
-=======
-        input: Vec<InputItem>,
         _cancellation_token: CancellationToken,
->>>>>>> 41900e9d
     ) -> Option<String> {
         compact::run_compact_task(session.clone_session(), ctx, sub_id, input).await
     }

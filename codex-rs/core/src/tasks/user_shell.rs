use std::sync::Arc;
use std::time::Duration;

use async_trait::async_trait;
use codex_async_utils::CancelErr;
use codex_async_utils::OrCancelExt;
use codex_protocol::user_input::UserInput;
use tokio_util::sync::CancellationToken;
use tracing::error;
use uuid::Uuid;

use crate::codex::TurnContext;
use crate::exec::ExecToolCallOutput;
use crate::exec::StdoutStream;
use crate::exec::StreamOutput;
use crate::exec::execute_exec_env;
use crate::exec_env::create_env;
use crate::parse_command::parse_command;
use crate::protocol::EventMsg;
use crate::protocol::ExecCommandBeginEvent;
use crate::protocol::ExecCommandEndEvent;
use crate::protocol::ExecCommandSource;
use crate::protocol::SandboxPolicy;
use crate::protocol::TaskStartedEvent;
use crate::sandboxing::ExecEnv;
use crate::state::TaskKind;
use crate::tools::format_exec_output_str;
use crate::user_shell_command::user_shell_command_record_item;

use super::SessionTask;
use super::SessionTaskContext;

const USER_SHELL_TIMEOUT_MS: u64 = 60 * 60 * 1000; // 1 hour

#[derive(Clone)]
pub(crate) struct UserShellCommandTask {
    command: String,
}

impl UserShellCommandTask {
    pub(crate) fn new(command: String) -> Self {
        Self { command }
    }
}

#[async_trait]
impl SessionTask for UserShellCommandTask {
    fn kind(&self) -> TaskKind {
        TaskKind::Regular
    }

    async fn run(
        self: Arc<Self>,
        session: Arc<SessionTaskContext>,
        turn_context: Arc<TurnContext>,
        _input: Vec<UserInput>,
        cancellation_token: CancellationToken,
    ) -> Option<String> {
        let event = EventMsg::TaskStarted(TaskStartedEvent {
            model_context_window: turn_context.client.get_model_context_window(),
        });
        let session = session.clone_session();
        session.send_event(turn_context.as_ref(), event).await;

        // Execute the user's script under their default shell when known; this
        // allows commands that use shell features (pipes, &&, redirects, etc.).
        // We do not source rc files or otherwise reformat the script.
        let use_login_shell = true;
        let command = session
            .user_shell()
            .derive_exec_args(&self.command, use_login_shell);

        let call_id = Uuid::new_v4().to_string();
        let raw_command = self.command.clone();
        let cwd = turn_context.cwd.clone();

        let parsed_cmd = parse_command(&command);
        session
            .send_event(
                turn_context.as_ref(),
                EventMsg::ExecCommandBegin(ExecCommandBeginEvent {
                    call_id: call_id.clone(),
                    turn_id: turn_context.sub_id.clone(),
                    command: command.clone(),
                    cwd: cwd.clone(),
                    parsed_cmd: parsed_cmd.clone(),
                    source: ExecCommandSource::UserShell,
                    interaction_input: None,
                }),
            )
            .await;

        let exec_env = ExecEnv {
            command: command.clone(),
            cwd: cwd.clone(),
            env: create_env(&turn_context.shell_environment_policy),
<<<<<<< HEAD
            timeout_ms: Some(USER_SHELL_TIMEOUT_MS),
            sandboxed: false,
=======
            // TODO(zhao-oai): Now that we have ExecExpiration::Cancellation, we
            // should use that instead of an "arbitrarily large" timeout here.
            expiration: USER_SHELL_TIMEOUT_MS.into(),
            sandbox: SandboxType::None,
>>>>>>> aa4e0d82
            with_escalated_permissions: None,
            justification: None,
            arg0: None,
        };

        let stdout_stream = Some(StdoutStream {
            sub_id: turn_context.sub_id.clone(),
            call_id: call_id.clone(),
            tx_event: session.get_tx_event(),
        });

        let sandbox_policy = SandboxPolicy::DangerFullAccess;
        let exec_result = execute_exec_env(exec_env, &sandbox_policy, stdout_stream)
            .or_cancel(&cancellation_token)
            .await;

        match exec_result {
            Err(CancelErr::Cancelled) => {
                let aborted_message = "command aborted by user".to_string();
                let exec_output = ExecToolCallOutput {
                    exit_code: -1,
                    stdout: StreamOutput::new(String::new()),
                    stderr: StreamOutput::new(aborted_message.clone()),
                    aggregated_output: StreamOutput::new(aborted_message.clone()),
                    duration: Duration::ZERO,
                    timed_out: false,
                };
                let output_items = [user_shell_command_record_item(
                    &raw_command,
                    &exec_output,
                    &turn_context,
                )];
                session
                    .record_conversation_items(turn_context.as_ref(), &output_items)
                    .await;
                session
                    .send_event(
                        turn_context.as_ref(),
                        EventMsg::ExecCommandEnd(ExecCommandEndEvent {
                            call_id,
                            turn_id: turn_context.sub_id.clone(),
                            command: command.clone(),
                            cwd: cwd.clone(),
                            parsed_cmd: parsed_cmd.clone(),
                            source: ExecCommandSource::UserShell,
                            interaction_input: None,
                            stdout: String::new(),
                            stderr: aborted_message.clone(),
                            aggregated_output: aborted_message.clone(),
                            exit_code: -1,
                            duration: Duration::ZERO,
                            formatted_output: aborted_message,
                        }),
                    )
                    .await;
            }
            Ok(Ok(output)) => {
                session
                    .send_event(
                        turn_context.as_ref(),
                        EventMsg::ExecCommandEnd(ExecCommandEndEvent {
                            call_id: call_id.clone(),
                            turn_id: turn_context.sub_id.clone(),
                            command: command.clone(),
                            cwd: cwd.clone(),
                            parsed_cmd: parsed_cmd.clone(),
                            source: ExecCommandSource::UserShell,
                            interaction_input: None,
                            stdout: output.stdout.text.clone(),
                            stderr: output.stderr.text.clone(),
                            aggregated_output: output.aggregated_output.text.clone(),
                            exit_code: output.exit_code,
                            duration: output.duration,
                            formatted_output: format_exec_output_str(
                                &output,
                                turn_context.truncation_policy,
                            ),
                        }),
                    )
                    .await;

                let output_items = [user_shell_command_record_item(
                    &raw_command,
                    &output,
                    &turn_context,
                )];
                session
                    .record_conversation_items(turn_context.as_ref(), &output_items)
                    .await;
            }
            Ok(Err(err)) => {
                error!("user shell command failed: {err:?}");
                let message = format!("execution error: {err:?}");
                let exec_output = ExecToolCallOutput {
                    exit_code: -1,
                    stdout: StreamOutput::new(String::new()),
                    stderr: StreamOutput::new(message.clone()),
                    aggregated_output: StreamOutput::new(message.clone()),
                    duration: Duration::ZERO,
                    timed_out: false,
                };
                session
                    .send_event(
                        turn_context.as_ref(),
                        EventMsg::ExecCommandEnd(ExecCommandEndEvent {
                            call_id,
                            turn_id: turn_context.sub_id.clone(),
                            command,
                            cwd,
                            parsed_cmd,
                            source: ExecCommandSource::UserShell,
                            interaction_input: None,
                            stdout: exec_output.stdout.text.clone(),
                            stderr: exec_output.stderr.text.clone(),
                            aggregated_output: exec_output.aggregated_output.text.clone(),
                            exit_code: exec_output.exit_code,
                            duration: exec_output.duration,
                            formatted_output: format_exec_output_str(
                                &exec_output,
                                turn_context.truncation_policy,
                            ),
                        }),
                    )
                    .await;
                let output_items = [user_shell_command_record_item(
                    &raw_command,
                    &exec_output,
                    &turn_context,
                )];
                session
                    .record_conversation_items(turn_context.as_ref(), &output_items)
                    .await;
            }
        }
        None
    }
}<|MERGE_RESOLUTION|>--- conflicted
+++ resolved
@@ -94,15 +94,10 @@
             command: command.clone(),
             cwd: cwd.clone(),
             env: create_env(&turn_context.shell_environment_policy),
-<<<<<<< HEAD
-            timeout_ms: Some(USER_SHELL_TIMEOUT_MS),
-            sandboxed: false,
-=======
             // TODO(zhao-oai): Now that we have ExecExpiration::Cancellation, we
             // should use that instead of an "arbitrarily large" timeout here.
             expiration: USER_SHELL_TIMEOUT_MS.into(),
-            sandbox: SandboxType::None,
->>>>>>> aa4e0d82
+            sandboxed: false,
             with_escalated_permissions: None,
             justification: None,
             arg0: None,

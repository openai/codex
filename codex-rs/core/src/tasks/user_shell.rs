--- conflicted
+++ resolved
@@ -94,13 +94,8 @@
             command: command.clone(),
             cwd: cwd.clone(),
             env: create_env(&turn_context.shell_environment_policy),
-<<<<<<< HEAD
-            timeout_ms: None,
+            timeout_ms: Some(USER_SHELL_TIMEOUT_MS),
             sandboxed: false,
-=======
-            timeout_ms: Some(USER_SHELL_TIMEOUT_MS),
-            sandbox: SandboxType::None,
->>>>>>> 9be31004
             with_escalated_permissions: None,
             justification: None,
             arg0: None,

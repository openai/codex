use chrono::Utc;
use codex_api::ModelsClient;
use codex_api::ReqwestTransport;
use codex_protocol::openai_models::ModelInfo;
use codex_protocol::openai_models::ModelPreset;
use codex_protocol::openai_models::ModelsResponse;
use http::HeaderMap;
use std::path::PathBuf;
use std::sync::Arc;
use std::time::Duration;
use tokio::sync::RwLock;
use tokio::sync::TryLockError;
use tracing::error;

use super::cache;
use super::cache::ModelsCache;
use crate::api_bridge::auth_provider_from_auth;
use crate::api_bridge::map_api_error;
use crate::auth::AuthManager;
use crate::config::Config;
use crate::default_client::build_reqwest_client;
use crate::error::Result as CoreResult;
use crate::model_provider_info::ModelProviderInfo;
use crate::openai_models::model_family::ModelFamily;
use crate::openai_models::model_family::find_family_for_model;
use crate::openai_models::model_presets::builtin_model_presets;

const MODEL_CACHE_FILE: &str = "models_cache.json";
const DEFAULT_MODEL_CACHE_TTL: Duration = Duration::from_secs(300);

/// Coordinates remote model discovery plus cached metadata on disk.
#[derive(Debug)]
pub struct ModelsManager {
    // todo(aibrahim) merge available_models and model family creation into one struct
    available_models: RwLock<Vec<ModelPreset>>,
    remote_models: RwLock<Vec<ModelInfo>>,
    auth_manager: Arc<AuthManager>,
    etag: RwLock<Option<String>>,
    codex_home: PathBuf,
    cache_ttl: Duration,
}

impl ModelsManager {
    /// Construct a manager scoped to the provided `AuthManager`.
    pub fn new(auth_manager: Arc<AuthManager>) -> Self {
        let codex_home = auth_manager.codex_home().to_path_buf();
        Self {
            available_models: RwLock::new(builtin_model_presets(auth_manager.get_auth_mode())),
            remote_models: RwLock::new(Vec::new()),
            auth_manager,
            etag: RwLock::new(None),
            codex_home,
            cache_ttl: DEFAULT_MODEL_CACHE_TTL,
        }
    }

    /// Fetch the latest remote models, using the on-disk cache when still fresh.
    pub async fn refresh_available_models(&self, provider: &ModelProviderInfo) -> CoreResult<()> {
        if self.try_load_cache().await {
            return Ok(());
        }

        let auth = self.auth_manager.auth();
        let api_provider = provider.to_api_provider(auth.as_ref().map(|auth| auth.mode))?;
        let api_auth = auth_provider_from_auth(auth.clone(), provider).await?;
        let transport = ReqwestTransport::new(build_reqwest_client());
        let client = ModelsClient::new(transport, api_provider, api_auth);

<<<<<<< HEAD
        let client_version = format_client_version_to_whole();
        let response = client
            .list_models(&client_version, HeaderMap::new())
=======
        let mut client_version = env!("CARGO_PKG_VERSION");
        if client_version == "0.0.0" {
            client_version = "99.99.99";
        }
        let ModelsResponse { models, etag } = client
            .list_models(client_version, HeaderMap::new())
>>>>>>> 0a32acaa
            .await
            .map_err(map_api_error)?;

        let etag = (!etag.is_empty()).then_some(etag);

        self.apply_remote_models(models.clone()).await;
        *self.etag.write().await = etag.clone();
        self.persist_cache(&models, etag).await;
        Ok(())
    }

    pub async fn list_models(&self) -> Vec<ModelPreset> {
        self.available_models.read().await.clone()
    }

    pub fn try_list_models(&self) -> Result<Vec<ModelPreset>, TryLockError> {
        self.available_models
            .try_read()
            .map(|models| models.clone())
    }

    /// Look up the requested model family while applying remote metadata overrides.
    pub async fn construct_model_family(&self, model: &str, config: &Config) -> ModelFamily {
        find_family_for_model(model)
            .with_config_overrides(config)
            .with_remote_overrides(self.remote_models.read().await.clone())
    }

    #[cfg(any(test, feature = "test-support"))]
    /// Offline helper that builds a `ModelFamily` without consulting remote state.
    pub fn construct_model_family_offline(model: &str, config: &Config) -> ModelFamily {
        find_family_for_model(model).with_config_overrides(config)
    }

    /// Replace the cached remote models and rebuild the derived presets list.
    async fn apply_remote_models(&self, models: Vec<ModelInfo>) {
        *self.remote_models.write().await = models;
        self.build_available_models().await;
    }

    /// Attempt to satisfy the refresh from the cache when it matches the provider and TTL.
    async fn try_load_cache(&self) -> bool {
        let cache_path = self.cache_path();
        let cache = match cache::load_cache(&cache_path).await {
            Ok(cache) => cache,
            Err(err) => {
                error!("failed to load models cache: {err}");
                return false;
            }
        };
        let cache = match cache {
            Some(cache) => cache,
            None => return false,
        };
        if !cache.is_fresh(self.cache_ttl) {
            return false;
        }
        let models = cache.models.clone();
        *self.etag.write().await = cache.etag.clone();
        self.apply_remote_models(models.clone()).await;
        true
    }

    /// Serialize the latest fetch to disk for reuse across future processes.
    async fn persist_cache(&self, models: &[ModelInfo], etag: Option<String>) {
        let cache = ModelsCache {
            fetched_at: Utc::now(),
            etag,
            models: models.to_vec(),
        };
        let cache_path = self.cache_path();
        if let Err(err) = cache::save_cache(&cache_path, &cache).await {
            error!("failed to write models cache: {err}");
        }
    }

    /// Convert remote model metadata into picker-ready presets, marking defaults.
    async fn build_available_models(&self) {
        let mut available_models = self.remote_models.read().await.clone();
        available_models.sort_by(|a, b| b.priority.cmp(&a.priority));
        let mut model_presets: Vec<ModelPreset> = available_models
            .into_iter()
            .map(Into::into)
            .filter(|preset: &ModelPreset| preset.show_in_picker)
            .collect();
        if let Some(default) = model_presets.first_mut() {
            default.is_default = true;
        }
        {
            let mut available_models_guard = self.available_models.write().await;
            *available_models_guard = model_presets;
        }
    }

    fn cache_path(&self) -> PathBuf {
        self.codex_home.join(MODEL_CACHE_FILE)
    }
}

/// Convert a client version string to a whole version string (e.g. "1.2.3-alpha.4" -> "1.2.3")
fn format_client_version_to_whole() -> String {
    format_client_version_from_parts(
        env!("CARGO_PKG_VERSION_MAJOR"),
        env!("CARGO_PKG_VERSION_MINOR"),
        env!("CARGO_PKG_VERSION_PATCH"),
    )
}

fn format_client_version_from_parts(major: &str, minor: &str, patch: &str) -> String {
    const DEV_VERSION: &str = "0.0.0";
    const FALLBACK_VERSION: &str = "99.99.99";

    let normalized = format!("{major}.{minor}.{patch}");

    if normalized == DEV_VERSION {
        FALLBACK_VERSION.to_string()
    } else {
        normalized
    }
}

#[cfg(test)]
mod tests {
    use super::cache::ModelsCache;
    use super::*;
    use crate::CodexAuth;
    use crate::auth::AuthCredentialsStoreMode;
    use crate::model_provider_info::WireApi;
    use codex_protocol::openai_models::ModelsResponse;
    use core_test_support::responses::mount_models_once;
    use serde_json::json;
    use tempfile::tempdir;
    use wiremock::MockServer;

    fn remote_model(slug: &str, display: &str, priority: i32) -> ModelInfo {
        serde_json::from_value(json!({
            "slug": slug,
            "display_name": display,
            "description": format!("{display} desc"),
            "default_reasoning_level": "medium",
            "supported_reasoning_levels": [{"effort": "low", "description": "low"}, {"effort": "medium", "description": "medium"}],
            "shell_type": "shell_command",
            "visibility": "list",
            "minimal_client_version": [0, 1, 0],
            "supported_in_api": true,
            "priority": priority,
            "upgrade": null,
        }))
        .expect("valid model")
    }

    fn provider_for(base_url: String) -> ModelProviderInfo {
        ModelProviderInfo {
            name: "mock".into(),
            base_url: Some(base_url),
            env_key: None,
            env_key_instructions: None,
            experimental_bearer_token: None,
            wire_api: WireApi::Responses,
            query_params: None,
            http_headers: None,
            env_http_headers: None,
            request_max_retries: Some(0),
            stream_max_retries: Some(0),
            stream_idle_timeout_ms: Some(5_000),
            requires_openai_auth: false,
        }
    }

    #[tokio::test]
    async fn refresh_available_models_sorts_and_marks_default() {
        let server = MockServer::start().await;
        let remote_models = vec![
            remote_model("priority-low", "Low", 1),
            remote_model("priority-high", "High", 10),
        ];
        let models_mock = mount_models_once(
            &server,
            ModelsResponse {
                models: remote_models.clone(),
                etag: String::new(),
            },
        )
        .await;

        let auth_manager =
            AuthManager::from_auth_for_testing(CodexAuth::from_api_key("Test API Key"));
        let manager = ModelsManager::new(auth_manager);
        let provider = provider_for(server.uri());

        manager
            .refresh_available_models(&provider)
            .await
            .expect("refresh succeeds");
        let cached_remote = manager.remote_models.read().await.clone();
        assert_eq!(cached_remote, remote_models);

        let available = manager.list_models().await;
        assert_eq!(available.len(), 2);
        assert_eq!(available[0].model, "priority-high");
        assert!(
            available[0].is_default,
            "highest priority should be default"
        );
        assert_eq!(available[1].model, "priority-low");
        assert!(!available[1].is_default);
        assert_eq!(
            models_mock.requests().len(),
            1,
            "expected a single /models request"
        );
    }

    #[tokio::test]
    async fn refresh_available_models_uses_cache_when_fresh() {
        let server = MockServer::start().await;
        let remote_models = vec![remote_model("cached", "Cached", 5)];
        let models_mock = mount_models_once(
            &server,
            ModelsResponse {
                models: remote_models.clone(),
                etag: String::new(),
            },
        )
        .await;

        let codex_home = tempdir().expect("temp dir");
        let auth_manager = Arc::new(AuthManager::new(
            codex_home.path().to_path_buf(),
            false,
            AuthCredentialsStoreMode::File,
        ));
        let manager = ModelsManager::new(auth_manager);
        let provider = provider_for(server.uri());

        manager
            .refresh_available_models(&provider)
            .await
            .expect("first refresh succeeds");
        assert_eq!(
            *manager.remote_models.read().await,
            remote_models,
            "remote cache should store fetched models"
        );

        // Second call should read from cache and avoid the network.
        manager
            .refresh_available_models(&provider)
            .await
            .expect("cached refresh succeeds");
        assert_eq!(
            *manager.remote_models.read().await,
            remote_models,
            "cache path should not mutate stored models"
        );
        assert_eq!(
            models_mock.requests().len(),
            1,
            "cache hit should avoid a second /models request"
        );
    }

    #[tokio::test]
    async fn refresh_available_models_refetches_when_cache_stale() {
        let server = MockServer::start().await;
        let initial_models = vec![remote_model("stale", "Stale", 1)];
        let initial_mock = mount_models_once(
            &server,
            ModelsResponse {
                models: initial_models.clone(),
                etag: String::new(),
            },
        )
        .await;

        let codex_home = tempdir().expect("temp dir");
        let auth_manager = Arc::new(AuthManager::new(
            codex_home.path().to_path_buf(),
            false,
            AuthCredentialsStoreMode::File,
        ));
        let manager = ModelsManager::new(auth_manager);
        let provider = provider_for(server.uri());

        manager
            .refresh_available_models(&provider)
            .await
            .expect("initial refresh succeeds");

        // Rewrite cache with an old timestamp so it is treated as stale.
        let cache_path = codex_home.path().join(MODEL_CACHE_FILE);
        let contents =
            std::fs::read_to_string(&cache_path).expect("cache file should exist after refresh");
        let mut cache: ModelsCache =
            serde_json::from_str(&contents).expect("cache should deserialize");
        cache.fetched_at = Utc::now() - chrono::Duration::hours(1);
        std::fs::write(&cache_path, serde_json::to_string_pretty(&cache).unwrap())
            .expect("cache rewrite succeeds");

        let updated_models = vec![remote_model("fresh", "Fresh", 9)];
        server.reset().await;
        let refreshed_mock = mount_models_once(
            &server,
            ModelsResponse {
                models: updated_models.clone(),
                etag: String::new(),
            },
        )
        .await;

        manager
            .refresh_available_models(&provider)
            .await
            .expect("second refresh succeeds");
        assert_eq!(
            *manager.remote_models.read().await,
            updated_models,
            "stale cache should trigger refetch"
        );
        assert_eq!(
            initial_mock.requests().len(),
            1,
            "initial refresh should only hit /models once"
        );
        assert_eq!(
            refreshed_mock.requests().len(),
            1,
            "stale cache refresh should fetch /models once"
        );
    }
}<|MERGE_RESOLUTION|>--- conflicted
+++ resolved
@@ -66,18 +66,9 @@
         let transport = ReqwestTransport::new(build_reqwest_client());
         let client = ModelsClient::new(transport, api_provider, api_auth);
 
-<<<<<<< HEAD
         let client_version = format_client_version_to_whole();
-        let response = client
+        let ModelsResponse { models, etag } = client
             .list_models(&client_version, HeaderMap::new())
-=======
-        let mut client_version = env!("CARGO_PKG_VERSION");
-        if client_version == "0.0.0" {
-            client_version = "99.99.99";
-        }
-        let ModelsResponse { models, etag } = client
-            .list_models(client_version, HeaderMap::new())
->>>>>>> 0a32acaa
             .await
             .map_err(map_api_error)?;
 

use serde::Deserialize;
use serde::Serialize;
use shlex;
use std::path::PathBuf;

#[derive(Debug, PartialEq, Eq, Clone, Serialize, Deserialize)]
pub struct ZshShell {
    pub(crate) shell_path: String,
    pub(crate) zshrc_path: String,
}

#[derive(Debug, PartialEq, Eq, Clone, Serialize, Deserialize)]
pub struct BashShell {
    pub(crate) shell_path: String,
    pub(crate) bashrc_path: String,
}

#[derive(Debug, PartialEq, Eq, Clone, Serialize, Deserialize)]
pub struct PowerShellConfig {
    pub(crate) exe: String, // Executable name or path, e.g. "pwsh" or "powershell.exe".
    pub(crate) bash_exe_fallback: Option<PathBuf>, // In case the model generates a bash command.
}

#[derive(Debug, PartialEq, Eq, Clone, Serialize, Deserialize)]
pub enum Shell {
    Zsh(ZshShell),
    Bash(BashShell),
    PowerShell(PowerShellConfig),
    Unknown,
}

impl Shell {
    pub fn format_default_shell_invocation(&self, command: Vec<String>) -> Option<Vec<String>> {
        match self {
            Shell::Zsh(zsh) => format_shell_invocation_with_rc(
                command.as_slice(),
                &zsh.shell_path,
                &zsh.zshrc_path,
            ),
            Shell::Bash(bash) => format_shell_invocation_with_rc(
                command.as_slice(),
                &bash.shell_path,
                &bash.bashrc_path,
            ),
            Shell::PowerShell(ps) => {
                // If model generated a bash command, prefer a detected bash fallback
                if let Some(script) = strip_bash_lc(command.as_slice()) {
                    return match &ps.bash_exe_fallback {
                        Some(bash) => Some(vec![
                            bash.to_string_lossy().to_string(),
                            "-lc".to_string(),
                            script,
                        ]),

                        // No bash fallback → run the script under PowerShell.
                        // It will likely fail (except for some simple commands), but the error
                        // should give a clue to the model to fix upon retry that it's running under PowerShell.
                        None => Some(vec![
                            ps.exe.clone(),
                            "-NoProfile".to_string(),
                            "-Command".to_string(),
                            script,
                        ]),
                    };
                }

                // Not a bash command. If model did not generate a PowerShell command,
                // turn it into a PowerShell command.
                let first = command.first().map(String::as_str);
                if first != Some(ps.exe.as_str()) {
                    // TODO (CODEX_2900): Handle escaping newlines.
                    if command.iter().any(|a| a.contains('\n') || a.contains('\r')) {
                        return Some(command);
                    }

                    let joined = shlex::try_join(command.iter().map(String::as_str)).ok();
                    return joined.map(|arg| {
                        vec![
                            ps.exe.clone(),
                            "-NoProfile".to_string(),
                            "-Command".to_string(),
                            arg,
                        ]
                    });
                }

                // Model generated a PowerShell command. Run it.
                Some(command)
            }
            Shell::Unknown => None,
        }
    }

    pub fn name(&self) -> Option<String> {
        match self {
            Shell::Zsh(zsh) => std::path::Path::new(&zsh.shell_path)
                .file_name()
                .map(|s| s.to_string_lossy().to_string()),
            Shell::Bash(bash) => std::path::Path::new(&bash.shell_path)
                .file_name()
                .map(|s| s.to_string_lossy().to_string()),
            Shell::PowerShell(ps) => Some(ps.exe.clone()),
            Shell::Unknown => None,
        }
    }
}

fn format_shell_invocation_with_rc(
    command: &[String],
    shell_path: &str,
    rc_path: &str,
) -> Option<Vec<String>> {
    let joined = strip_bash_lc(command)
        .or_else(|| shlex::try_join(command.iter().map(String::as_str)).ok())?;

    let rc_command = if std::path::Path::new(rc_path).exists() {
        format!("source {rc_path} && ({joined})")
    } else {
        joined
    };

    Some(vec![shell_path.to_string(), "-lc".to_string(), rc_command])
}

fn strip_bash_lc(command: &[String]) -> Option<String> {
    match command {
        // exactly three items
        [first, second, third]
            // first two must be "bash", "-lc"
            if first == "bash" && second == "-lc" =>
        {
            Some(third.clone())
        }
        _ => None,
    }
}

#[cfg(unix)]
fn detect_default_user_shell() -> Shell {
    use libc::getpwuid;
    use libc::getuid;
    use std::ffi::CStr;

    unsafe {
        let uid = getuid();
        let pw = getpwuid(uid);

        if !pw.is_null() {
            let shell_path = CStr::from_ptr((*pw).pw_shell)
                .to_string_lossy()
                .into_owned();
            let home_path = CStr::from_ptr((*pw).pw_dir).to_string_lossy().into_owned();

            if shell_path.ends_with("/zsh") {
                return Shell::Zsh(ZshShell {
                    shell_path,
                    zshrc_path: format!("{home_path}/.zshrc"),
                });
            }

            if shell_path.ends_with("/bash") {
                return Shell::Bash(BashShell {
                    shell_path,
                    bashrc_path: format!("{home_path}/.bashrc"),
                });
            }
        }
    }
    Shell::Unknown
}

#[cfg(unix)]
pub async fn default_user_shell() -> Shell {
    detect_default_user_shell()
}

#[cfg(target_os = "windows")]
pub async fn default_user_shell() -> Shell {
    use tokio::process::Command;

    // Prefer PowerShell 7+ (`pwsh`) if available, otherwise fall back to Windows PowerShell.
    let has_pwsh = Command::new("pwsh")
        .arg("-NoLogo")
        .arg("-NoProfile")
        .arg("-Command")
        .arg("$PSVersionTable.PSVersion.Major")
        .output()
        .await
        .map(|o| o.status.success())
        .unwrap_or(false);
    let bash_exe = if Command::new("bash.exe")
        .arg("--version")
        .output()
        .await
        .ok()
        .map(|o| o.status.success())
        .unwrap_or(false)
    {
        which::which("bash.exe").ok()
    } else {
        None
    };

    if has_pwsh {
        Shell::PowerShell(PowerShellConfig {
            exe: "pwsh.exe".to_string(),
            bash_exe_fallback: bash_exe,
        })
    } else {
        Shell::PowerShell(PowerShellConfig {
            exe: "powershell.exe".to_string(),
            bash_exe_fallback: bash_exe,
        })
    }
}

#[cfg(all(not(target_os = "windows"), not(unix)))]
pub async fn default_user_shell() -> Shell {
    Shell::Unknown
}

#[cfg(test)]
#[cfg(unix)]
mod tests {
    use super::*;
    use std::process::Command;
    use std::string::ToString;

    #[tokio::test]
    async fn test_current_shell_detects_zsh() {
        let shell = Command::new("sh")
            .arg("-c")
            .arg("echo $SHELL")
            .output()
            .unwrap();

        let home = std::env::var("HOME").unwrap();
        let shell_path = String::from_utf8_lossy(&shell.stdout).trim().to_string();
        if shell_path.ends_with("/zsh") {
            assert_eq!(
                default_user_shell().await,
                Shell::Zsh(ZshShell {
                    shell_path: shell_path.to_string(),
                    zshrc_path: format!("{home}/.zshrc",),
                })
            );
        }
    }

    #[tokio::test]
    async fn test_run_with_profile_zshrc_not_exists() {
        let shell = Shell::Zsh(ZshShell {
            shell_path: "/bin/zsh".to_string(),
            zshrc_path: "/does/not/exist/.zshrc".to_string(),
        });
        let actual_cmd = shell.format_default_shell_invocation(vec!["myecho".to_string()]);
        assert_eq!(
            actual_cmd,
            Some(vec![
                "/bin/zsh".to_string(),
                "-lc".to_string(),
                "myecho".to_string()
            ])
        );
    }

    #[tokio::test]
    async fn test_run_with_profile_bashrc_not_exists() {
        let shell = Shell::Bash(BashShell {
            shell_path: "/bin/bash".to_string(),
            bashrc_path: "/does/not/exist/.bashrc".to_string(),
        });
        let actual_cmd = shell.format_default_shell_invocation(vec!["myecho".to_string()]);
        assert_eq!(
            actual_cmd,
            Some(vec![
                "/bin/bash".to_string(),
                "-lc".to_string(),
                "myecho".to_string()
            ])
        );
    }

    #[tokio::test]
    async fn test_run_with_profile_bash_escaping_and_execution() {
        let shell_path = "/bin/bash";

        let cases = vec![
            (
                vec!["myecho"],
                vec![shell_path, "-lc", "source BASHRC_PATH && (myecho)"],
                Some("It works!\n"),
            ),
            (
                vec!["bash", "-lc", "echo 'single' \"double\""],
                vec![
                    shell_path,
                    "-lc",
                    "source BASHRC_PATH && (echo 'single' \"double\")",
                ],
                Some("single double\n"),
            ),
        ];

        for (input, expected_cmd, expected_output) in cases {
            use std::collections::HashMap;

            use crate::exec::ExecParams;
            use crate::exec::SandboxType;
            use crate::exec::process_exec_tool_call;
            use crate::protocol::SandboxPolicy;

            let temp_home = tempfile::tempdir().unwrap();
            let bashrc_path = temp_home.path().join(".bashrc");
            std::fs::write(
                &bashrc_path,
                r#"
                    set -x
                    function myecho {
                        echo 'It works!'
                    }
                    "#,
            )
            .unwrap();
            let shell = Shell::Bash(BashShell {
                shell_path: shell_path.to_string(),
                bashrc_path: bashrc_path.to_str().unwrap().to_string(),
            });

            let actual_cmd = shell
                .format_default_shell_invocation(input.iter().map(ToString::to_string).collect());
            let expected_cmd = expected_cmd
                .iter()
                .map(|s| s.replace("BASHRC_PATH", bashrc_path.to_str().unwrap()))
                .collect();

            assert_eq!(actual_cmd, Some(expected_cmd));

            let output = process_exec_tool_call(
                ExecParams {
                    command: actual_cmd.unwrap(),
                    cwd: PathBuf::from(temp_home.path()),
                    timeout_ms: None,
                    env: HashMap::from([(
                        "HOME".to_string(),
                        temp_home.path().to_str().unwrap().to_string(),
                    )]),
                    with_escalated_permissions: None,
                    justification: None,
<<<<<<< HEAD
=======
                    arg0: None,
>>>>>>> 80f6f891
                    disable_timeout: false,
                    passthrough_stdio: false,
                },
                SandboxType::None,
                &SandboxPolicy::DangerFullAccess,
                temp_home.path(),
                &None,
                None,
            )
            .await
            .unwrap();

            assert_eq!(output.exit_code, 0, "input: {input:?} output: {output:?}");
            if let Some(expected) = expected_output {
                assert_eq!(
                    output.stdout.text, expected,
                    "input: {input:?} output: {output:?}"
                );
            }
        }
    }
}

#[cfg(test)]
#[cfg(target_os = "macos")]
mod macos_tests {
    use super::*;
    use std::string::ToString;

    #[tokio::test]
    async fn test_run_with_profile_escaping_and_execution() {
        let shell_path = "/bin/zsh";

        let cases = vec![
            (
                vec!["myecho"],
                vec![shell_path, "-lc", "source ZSHRC_PATH && (myecho)"],
                Some("It works!\n"),
            ),
            (
                vec!["myecho"],
                vec![shell_path, "-lc", "source ZSHRC_PATH && (myecho)"],
                Some("It works!\n"),
            ),
            (
                vec!["bash", "-c", "echo 'single' \"double\""],
                vec![
                    shell_path,
                    "-lc",
                    "source ZSHRC_PATH && (bash -c \"echo 'single' \\\"double\\\"\")",
                ],
                Some("single double\n"),
            ),
            (
                vec!["bash", "-lc", "echo 'single' \"double\""],
                vec![
                    shell_path,
                    "-lc",
                    "source ZSHRC_PATH && (echo 'single' \"double\")",
                ],
                Some("single double\n"),
            ),
        ];
        for (input, expected_cmd, expected_output) in cases {
            use std::collections::HashMap;
            use std::path::PathBuf;

            use crate::exec::ExecParams;
            use crate::exec::SandboxType;
            use crate::exec::process_exec_tool_call;
            use crate::protocol::SandboxPolicy;

            // create a temp directory with a zshrc file in it
            let temp_home = tempfile::tempdir().unwrap();
            let zshrc_path = temp_home.path().join(".zshrc");
            std::fs::write(
                &zshrc_path,
                r#"
                    set -x
                    function myecho {
                        echo 'It works!'
                    }
                    "#,
            )
            .unwrap();
            let shell = Shell::Zsh(ZshShell {
                shell_path: shell_path.to_string(),
                zshrc_path: zshrc_path.to_str().unwrap().to_string(),
            });

            let actual_cmd = shell
                .format_default_shell_invocation(input.iter().map(ToString::to_string).collect());
            let expected_cmd = expected_cmd
                .iter()
                .map(|s| s.replace("ZSHRC_PATH", zshrc_path.to_str().unwrap()))
                .collect();

            assert_eq!(actual_cmd, Some(expected_cmd));
            // Actually run the command and check output/exit code
            let output = process_exec_tool_call(
                ExecParams {
                    command: actual_cmd.unwrap(),
                    cwd: PathBuf::from(temp_home.path()),
                    timeout_ms: None,
                    env: HashMap::from([(
                        "HOME".to_string(),
                        temp_home.path().to_str().unwrap().to_string(),
                    )]),
                    with_escalated_permissions: None,
                    justification: None,
<<<<<<< HEAD
=======
                    arg0: None,
>>>>>>> 80f6f891
                    disable_timeout: false,
                    passthrough_stdio: false,
                },
                SandboxType::None,
                &SandboxPolicy::DangerFullAccess,
                temp_home.path(),
                &None,
                None,
            )
            .await
            .unwrap();

            assert_eq!(output.exit_code, 0, "input: {input:?} output: {output:?}");
            if let Some(expected) = expected_output {
                assert_eq!(
                    output.stdout.text, expected,
                    "input: {input:?} output: {output:?}"
                );
            }
        }
    }
}

#[cfg(test)]
#[cfg(target_os = "windows")]
mod tests_windows {
    use super::*;

    #[test]
    fn test_format_default_shell_invocation_powershell() {
        let cases = vec![
            (
                Shell::PowerShell(PowerShellConfig {
                    exe: "pwsh.exe".to_string(),
                    bash_exe_fallback: None,
                }),
                vec!["bash", "-lc", "echo hello"],
                vec!["pwsh.exe", "-NoProfile", "-Command", "echo hello"],
            ),
            (
                Shell::PowerShell(PowerShellConfig {
                    exe: "powershell.exe".to_string(),
                    bash_exe_fallback: None,
                }),
                vec!["bash", "-lc", "echo hello"],
                vec!["powershell.exe", "-NoProfile", "-Command", "echo hello"],
            ),
            (
                Shell::PowerShell(PowerShellConfig {
                    exe: "pwsh.exe".to_string(),
                    bash_exe_fallback: Some(PathBuf::from("bash.exe")),
                }),
                vec!["bash", "-lc", "echo hello"],
                vec!["bash.exe", "-lc", "echo hello"],
            ),
            (
                Shell::PowerShell(PowerShellConfig {
                    exe: "pwsh.exe".to_string(),
                    bash_exe_fallback: Some(PathBuf::from("bash.exe")),
                }),
                vec![
                    "bash",
                    "-lc",
                    "apply_patch <<'EOF'\n*** Begin Patch\n*** Update File: destination_file.txt\n-original content\n+modified content\n*** End Patch\nEOF",
                ],
                vec![
                    "bash.exe",
                    "-lc",
                    "apply_patch <<'EOF'\n*** Begin Patch\n*** Update File: destination_file.txt\n-original content\n+modified content\n*** End Patch\nEOF",
                ],
            ),
            (
                Shell::PowerShell(PowerShellConfig {
                    exe: "pwsh.exe".to_string(),
                    bash_exe_fallback: Some(PathBuf::from("bash.exe")),
                }),
                vec!["echo", "hello"],
                vec!["pwsh.exe", "-NoProfile", "-Command", "echo hello"],
            ),
            (
                Shell::PowerShell(PowerShellConfig {
                    exe: "pwsh.exe".to_string(),
                    bash_exe_fallback: Some(PathBuf::from("bash.exe")),
                }),
                vec!["pwsh.exe", "-NoProfile", "-Command", "echo hello"],
                vec!["pwsh.exe", "-NoProfile", "-Command", "echo hello"],
            ),
            (
                // TODO (CODEX_2900): Handle escaping newlines for powershell invocation.
                Shell::PowerShell(PowerShellConfig {
                    exe: "powershell.exe".to_string(),
                    bash_exe_fallback: Some(PathBuf::from("bash.exe")),
                }),
                vec![
                    "codex-mcp-server.exe",
                    "--codex-run-as-apply-patch",
                    "*** Begin Patch\n*** Update File: C:\\Users\\person\\destination_file.txt\n-original content\n+modified content\n*** End Patch",
                ],
                vec![
                    "codex-mcp-server.exe",
                    "--codex-run-as-apply-patch",
                    "*** Begin Patch\n*** Update File: C:\\Users\\person\\destination_file.txt\n-original content\n+modified content\n*** End Patch",
                ],
            ),
        ];

        for (shell, input, expected_cmd) in cases {
            let actual_cmd = shell
                .format_default_shell_invocation(input.iter().map(|s| (*s).to_string()).collect());
            assert_eq!(
                actual_cmd,
                Some(expected_cmd.iter().map(|s| (*s).to_string()).collect())
            );
        }
    }
}<|MERGE_RESOLUTION|>--- conflicted
+++ resolved
@@ -347,10 +347,7 @@
                     )]),
                     with_escalated_permissions: None,
                     justification: None,
-<<<<<<< HEAD
-=======
                     arg0: None,
->>>>>>> 80f6f891
                     disable_timeout: false,
                     passthrough_stdio: false,
                 },
@@ -461,10 +458,7 @@
                     )]),
                     with_escalated_permissions: None,
                     justification: None,
-<<<<<<< HEAD
-=======
                     arg0: None,
->>>>>>> 80f6f891
                     disable_timeout: false,
                     passthrough_stdio: false,
                 },

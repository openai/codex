use serde::Deserialize;
use serde::Serialize;
use std::path::PathBuf;

#[derive(Debug, PartialEq, Eq, Clone, Serialize, Deserialize)]
pub enum ShellType {
    Zsh,
    Bash,
    PowerShell,
    Sh,
    Cmd,
}

#[derive(Debug, PartialEq, Eq, Clone, Serialize, Deserialize)]
pub struct Shell {
    pub(crate) shell_type: ShellType,
    pub(crate) shell_path: PathBuf,
}

impl Shell {
    pub fn name(&self) -> String {
        match self.shell_type {
            ShellType::Zsh => "zsh".to_string(),
            ShellType::Bash => "bash".to_string(),
            ShellType::PowerShell => "powershell".to_string(),
            ShellType::Sh => "sh".to_string(),
            ShellType::Cmd => "cmd".to_string(),
        }
    }

    /// Takes a string of shell and returns the full list of command args to
    /// use with `exec()` to run the shell command.
    pub fn derive_exec_args(&self, command: &str, use_login_shell: bool) -> Vec<String> {
        match self.shell_type {
            ShellType::Zsh | ShellType::Bash | ShellType::Sh => {
                let arg = if use_login_shell { "-lc" } else { "-c" };
                vec![
                    self.shell_path.to_string_lossy().to_string(),
                    arg.to_string(),
                    command.to_string(),
                ]
            }
            ShellType::PowerShell => {
                let mut args = vec![self.shell_path.to_string_lossy().to_string()];
                if !use_login_shell {
                    args.push("-NoProfile".to_string());
                }

                args.push("-Command".to_string());
                args.push(command.to_string());
                args
            }
            ShellType::Cmd => {
                let mut args = vec![self.shell_path.to_string_lossy().to_string()];
                args.push("/c".to_string());
                args.push(command.to_string());
                args
            }
        }
    }
}

#[cfg(unix)]
fn get_user_shell_path() -> Option<PathBuf> {
    use libc::getpwuid;
    use libc::getuid;
    use std::ffi::CStr;

    unsafe {
        let uid = getuid();
        let pw = getpwuid(uid);

        if !pw.is_null() {
            let shell_path = CStr::from_ptr((*pw).pw_shell)
                .to_string_lossy()
                .into_owned();
            Some(PathBuf::from(shell_path))
        } else {
            None
        }
    }
}

#[cfg(not(unix))]
fn get_user_shell_path() -> Option<PathBuf> {
    None
}

fn file_exists(path: &PathBuf) -> Option<PathBuf> {
    if std::fs::metadata(path).is_ok_and(|metadata| metadata.is_file()) {
        Some(PathBuf::from(path))
    } else {
        None
    }
}

fn get_shell_path(
    shell_type: ShellType,
    provided_path: Option<&PathBuf>,
    binary_name: &str,
    fallback_paths: Vec<&str>,
) -> Option<PathBuf> {
    // If exact provided path exists, use it
    if provided_path.and_then(file_exists).is_some() {
        return provided_path.cloned();
    }

    // Check if the shell we are trying to load is user's default shell
    // if just use it
    let default_shell_path = get_user_shell_path();
    if let Some(default_shell_path) = default_shell_path
        && detect_shell_type(&default_shell_path) == Some(shell_type)
    {
        return Some(default_shell_path);
    }

    if let Ok(path) = which::which(binary_name) {
        return Some(path);
    }

    for path in fallback_paths {
        //check exists
        if let Some(path) = file_exists(&PathBuf::from(path)) {
            return Some(path);
        }
    }

    None
}

fn get_zsh_shell(path: Option<&PathBuf>) -> Option<Shell> {
    let shell_path = get_shell_path(ShellType::Zsh, path, "zsh", vec!["/bin/zsh"]);

    shell_path.map(|shell_path| Shell {
        shell_type: ShellType::Zsh,
        shell_path,
    })
}

fn get_bash_shell(path: Option<&PathBuf>) -> Option<Shell> {
    let shell_path = get_shell_path(ShellType::Bash, path, "bash", vec!["/bin/bash"]);

    shell_path.map(|shell_path| Shell {
        shell_type: ShellType::Bash,
        shell_path,
    })
}

fn get_sh_shell(path: Option<&PathBuf>) -> Option<Shell> {
    let shell_path = get_shell_path(ShellType::Sh, path, "sh", vec!["/bin/sh"]);

    shell_path.map(|shell_path| Shell {
        shell_type: ShellType::Sh,
        shell_path,
    })
}

fn get_powershell_shell(path: Option<&PathBuf>) -> Option<Shell> {
    let shell_path = get_shell_path(
        ShellType::PowerShell,
        path,
        "pwsh",
        vec!["/usr/local/bin/pwsh"],
    )
    .or_else(|| get_shell_path(ShellType::PowerShell, path, "powershell", vec![]));

    shell_path.map(|shell_path| Shell {
        shell_type: ShellType::PowerShell,
        shell_path,
    })
}

fn get_cmd_shell(path: Option<&PathBuf>) -> Option<Shell> {
    let shell_path = get_shell_path(ShellType::Cmd, path, "cmd", vec![]);

    shell_path.map(|shell_path| Shell {
        shell_type: ShellType::Cmd,
        shell_path,
    })
}

fn ultimate_fallback_shell() -> Shell {
    if cfg!(windows) {
        Shell {
            shell_type: ShellType::Cmd,
            shell_path: PathBuf::from("cmd.exe"),
        }
    } else {
        Shell {
            shell_type: ShellType::Bash,
            shell_path: PathBuf::from("/bin/sh"),
        }
    }
}

pub fn get_shell_by_model_provided_path(shell_path: &PathBuf) -> Shell {
    detect_shell_type(shell_path)
        .and_then(|shell_type| get_shell(shell_type, Some(shell_path)))
        .unwrap_or(ultimate_fallback_shell())
}

pub fn get_shell(shell_type: ShellType, path: Option<&PathBuf>) -> Option<Shell> {
    match shell_type {
        ShellType::Zsh => get_zsh_shell(path),
        ShellType::Bash => get_bash_shell(path),
        ShellType::PowerShell => get_powershell_shell(path),
        ShellType::Sh => get_sh_shell(path),
        ShellType::Cmd => get_cmd_shell(path),
    }
}

pub fn detect_shell_type(shell_path: &PathBuf) -> Option<ShellType> {
    match shell_path.as_os_str().to_str() {
        Some("zsh") => Some(ShellType::Zsh),
        Some("sh") => Some(ShellType::Sh),
        Some("cmd") => Some(ShellType::Cmd),
        Some("bash") => Some(ShellType::Bash),
        Some("pwsh") => Some(ShellType::PowerShell),
        Some("powershell") => Some(ShellType::PowerShell),
        _ => {
            let shell_name = shell_path.file_stem();
            if let Some(shell_name) = shell_name
                && shell_name != shell_path
            {
                detect_shell_type(&PathBuf::from(shell_name))
            } else {
                None
            }
        }
    }
}

pub fn default_user_shell() -> Shell {
    if cfg!(windows) {
        get_shell(ShellType::PowerShell, None).unwrap_or(ultimate_fallback_shell())
    } else {
        let user_default_shell = get_user_shell_path()
            .and_then(|shell| detect_shell_type(&shell))
<<<<<<< HEAD
            .and_then(|shell_type| get_shell(shell_type, None))
            .unwrap_or(ultimate_fallback_shell())
=======
            .and_then(|shell_type| get_shell(shell_type, None));

        let shell_with_fallback = if cfg!(target_os = "macos") {
            user_default_shell
                .or_else(|| get_shell(ShellType::Zsh, None))
                .or_else(|| get_shell(ShellType::Bash, None))
        } else {
            user_default_shell
                .or_else(|| get_shell(ShellType::Bash, None))
                .or_else(|| get_shell(ShellType::Zsh, None))
        };

        shell_with_fallback.unwrap_or(Shell::Unknown)
>>>>>>> 74a75679
    }
}

#[cfg(test)]
mod detect_shell_type_tests {
    use super::*;

    #[test]
    fn test_detect_shell_type() {
        assert_eq!(
            detect_shell_type(&PathBuf::from("zsh")),
            Some(ShellType::Zsh)
        );
        assert_eq!(
            detect_shell_type(&PathBuf::from("bash")),
            Some(ShellType::Bash)
        );
        assert_eq!(
            detect_shell_type(&PathBuf::from("pwsh")),
            Some(ShellType::PowerShell)
        );
        assert_eq!(
            detect_shell_type(&PathBuf::from("powershell")),
            Some(ShellType::PowerShell)
        );
        assert_eq!(detect_shell_type(&PathBuf::from("fish")), None);
        assert_eq!(detect_shell_type(&PathBuf::from("other")), None);
        assert_eq!(
            detect_shell_type(&PathBuf::from("/bin/zsh")),
            Some(ShellType::Zsh)
        );
        assert_eq!(
            detect_shell_type(&PathBuf::from("/bin/bash")),
            Some(ShellType::Bash)
        );
        assert_eq!(
            detect_shell_type(&PathBuf::from("powershell.exe")),
            Some(ShellType::PowerShell)
        );
        assert_eq!(
            detect_shell_type(&PathBuf::from(if cfg!(windows) {
                "C:\\windows\\System32\\WindowsPowerShell\\v1.0\\powershell.exe"
            } else {
                "/usr/local/bin/pwsh"
            })),
            Some(ShellType::PowerShell)
        );
        assert_eq!(
            detect_shell_type(&PathBuf::from("pwsh.exe")),
            Some(ShellType::PowerShell)
        );
        assert_eq!(
            detect_shell_type(&PathBuf::from("/usr/local/bin/pwsh")),
            Some(ShellType::PowerShell)
        );
        assert_eq!(
            detect_shell_type(&PathBuf::from("/bin/sh")),
            Some(ShellType::Sh)
        );
        assert_eq!(detect_shell_type(&PathBuf::from("sh")), Some(ShellType::Sh));
        assert_eq!(
            detect_shell_type(&PathBuf::from("cmd")),
            Some(ShellType::Cmd)
        );
        assert_eq!(
            detect_shell_type(&PathBuf::from("cmd.exe")),
            Some(ShellType::Cmd)
        );
    }
}

#[cfg(test)]
#[cfg(unix)]
mod tests {
    use super::*;
    use std::path::PathBuf;
    use std::process::Command;

    #[test]
    #[cfg(target_os = "macos")]
    fn detects_zsh() {
        let zsh_shell = get_shell(ShellType::Zsh, None).unwrap();

        let shell_path = zsh_shell.shell_path;

        assert_eq!(shell_path, PathBuf::from("/bin/zsh"));
    }

    #[test]
    fn detects_bash() {
        let bash_shell = get_shell(ShellType::Bash, None).unwrap();
        let shell_path = bash_shell.shell_path;

        assert!(
            shell_path == PathBuf::from("/bin/bash")
                || shell_path == PathBuf::from("/usr/bin/bash"),
            "shell path: {shell_path:?}",
        );
    }

    #[test]
    fn detects_sh() {
        let sh_shell = get_shell(ShellType::Sh, None).unwrap();
        let shell_path = sh_shell.shell_path;
        assert_eq!(shell_path, PathBuf::from("/bin/sh"));
    }

    #[test]
    fn can_run_on_shell_test() {
        assert!(shell_works(get_shell(ShellType::Zsh, None), "ls", false));
        assert!(shell_works(get_shell(ShellType::Bash, None), "ls", false));
        assert!(shell_works(get_shell(ShellType::Sh, None), "ls", true));
        assert!(shell_works(
            get_shell(ShellType::PowerShell, None),
            "Get-ChildItem",
            cfg!(windows)
        ));
        assert!(shell_works(
            get_shell(ShellType::Cmd, None),
            "dir",
            cfg!(windows)
        ));

        if cfg!(windows) {
            assert!(shell_works(Some(ultimate_fallback_shell()), "dir", true));
        } else {
            assert!(shell_works(Some(ultimate_fallback_shell()), "ls", true));
        }
    }

    fn shell_works(shell: Option<Shell>, command: &str, required: bool) -> bool {
        if let Some(shell) = shell {
            let args = shell.derive_exec_args(command, false);
            let output = Command::new(args[0].clone())
                .args(&args[1..])
                .output()
                .unwrap();
            assert!(output.status.success());
            true
        } else {
            !required
        }
    }

    #[tokio::test]
    async fn test_current_shell_detects_zsh() {
        let shell = Command::new("sh")
            .arg("-c")
            .arg("echo $SHELL")
            .output()
            .unwrap();

        let shell_path = String::from_utf8_lossy(&shell.stdout).trim().to_string();
        if shell_path.ends_with("/zsh") {
            assert_eq!(
                default_user_shell(),
                Shell {
                    shell_type: ShellType::Zsh,
                    shell_path: PathBuf::from(shell_path),
                }
            );
        }
    }

    #[tokio::test]
    async fn detects_powershell_as_default() {
        if !cfg!(windows) {
            return;
        }

        let powershell_shell = default_user_shell();
        let shell_path = powershell_shell.shell_path;

        assert!(shell_path.ends_with("pwsh.exe") || shell_path.ends_with("powershell.exe"));
    }

    #[test]
    fn finds_poweshell() {
        if !cfg!(windows) {
            return;
        }

        let powershell_shell = get_shell(ShellType::PowerShell, None).unwrap();
        let shell_path = powershell_shell.shell_path;

        assert!(shell_path.ends_with("pwsh.exe") || shell_path.ends_with("powershell.exe"));
    }
}<|MERGE_RESOLUTION|>--- conflicted
+++ resolved
@@ -236,10 +236,6 @@
     } else {
         let user_default_shell = get_user_shell_path()
             .and_then(|shell| detect_shell_type(&shell))
-<<<<<<< HEAD
-            .and_then(|shell_type| get_shell(shell_type, None))
-            .unwrap_or(ultimate_fallback_shell())
-=======
             .and_then(|shell_type| get_shell(shell_type, None));
 
         let shell_with_fallback = if cfg!(target_os = "macos") {
@@ -252,8 +248,7 @@
                 .or_else(|| get_shell(ShellType::Zsh, None))
         };
 
-        shell_with_fallback.unwrap_or(Shell::Unknown)
->>>>>>> 74a75679
+            .unwrap_or(ultimate_fallback_shell())
     }
 }
 

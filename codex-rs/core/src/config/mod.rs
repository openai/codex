--- conflicted
+++ resolved
@@ -3312,7 +3312,6 @@
     }
 
     #[test]
-<<<<<<< HEAD
     fn test_set_default_oss_provider() -> std::io::Result<()> {
         let temp_dir = TempDir::new()?;
         let codex_home = temp_dir.path();
@@ -3343,7 +3342,11 @@
         assert_eq!(error.kind(), std::io::ErrorKind::InvalidInput);
         assert!(error.to_string().contains("Invalid OSS provider"));
         assert!(error.to_string().contains("invalid_provider"));
-=======
+
+        Ok(())
+    }
+
+    #[test]
     fn test_untrusted_project_gets_workspace_write_sandbox() -> anyhow::Result<()> {
         let config_with_untrusted = r#"
 [projects."/tmp/test"]
@@ -3420,7 +3423,6 @@
                 "Expected WorkspaceWrite sandbox for untrusted project"
             );
         }
->>>>>>> 326c1e0a
 
         Ok(())
     }

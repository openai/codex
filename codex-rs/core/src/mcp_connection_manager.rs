--- conflicted
+++ resolved
@@ -260,7 +260,13 @@
     Ok(aggregated)
 }
 
-<<<<<<< HEAD
+fn is_valid_mcp_server_name(server_name: &str) -> bool {
+    !server_name.is_empty()
+        && server_name
+            .chars()
+            .all(|c| c.is_ascii_alphanumeric() || c == '_' || c == '-')
+}
+
 #[cfg(test)]
 #[allow(clippy::unwrap_used)]
 mod tests {
@@ -382,11 +388,4 @@
                 .all(|c| c.is_alphanumeric() && !c.is_uppercase())
         );
     }
-=======
-fn is_valid_mcp_server_name(server_name: &str) -> bool {
-    !server_name.is_empty()
-        && server_name
-            .chars()
-            .all(|c| c.is_ascii_alphanumeric() || c == '_' || c == '-')
->>>>>>> 643ab1f5
 }
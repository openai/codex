use std::sync::Arc;
use std::sync::atomic::AtomicU64;

use async_channel::Receiver;
use async_channel::Sender;
use codex_async_utils::OrCancelExt;
use codex_protocol::protocol::ApplyPatchApprovalRequestEvent;
use codex_protocol::protocol::Event;
use codex_protocol::protocol::EventMsg;
use codex_protocol::protocol::ExecApprovalRequestEvent;
use codex_protocol::protocol::Op;
use codex_protocol::protocol::SessionSource;
use codex_protocol::protocol::SubAgentSource;
use codex_protocol::protocol::Submission;
use codex_protocol::user_input::UserInput;
use std::time::Duration;
use tokio::time::timeout;
use tokio_util::sync::CancellationToken;

use crate::AuthManager;
use crate::codex::Codex;
use crate::codex::CodexSpawnOk;
use crate::codex::SUBMISSION_CHANNEL_CAPACITY;
use crate::codex::Session;
use crate::codex::TurnContext;
use crate::config::Config;
use crate::error::CodexErr;
use crate::openai_models::models_manager::ModelsManager;
use codex_protocol::protocol::InitialHistory;

/// Start an interactive sub-Codex conversation and return IO channels.
///
/// The returned `events_rx` yields non-approval events emitted by the sub-agent.
/// Approval requests are handled via `parent_session` and are not surfaced.
/// The returned `ops_tx` allows the caller to submit additional `Op`s to the sub-agent.
pub(crate) async fn run_codex_conversation_interactive(
    config: Config,
    auth_manager: Arc<AuthManager>,
    models_manager: Arc<ModelsManager>,
    parent_session: Arc<Session>,
    parent_ctx: Arc<TurnContext>,
    cancel_token: CancellationToken,
    initial_history: Option<InitialHistory>,
) -> Result<Codex, CodexErr> {
    let (tx_sub, rx_sub) = async_channel::bounded(SUBMISSION_CHANNEL_CAPACITY);
    let (tx_ops, rx_ops) = async_channel::bounded(SUBMISSION_CHANNEL_CAPACITY);

    let CodexSpawnOk { codex, .. } = Codex::spawn(
        config,
        auth_manager,
        models_manager,
        Arc::clone(&parent_session.services.skills_manager),
        initial_history.unwrap_or(InitialHistory::New),
        SessionSource::SubAgent(SubAgentSource::Review),
    )
    .await?;
    let codex = Arc::new(codex);

    // Use a child token so parent cancel cascades but we can scope it to this task
    let cancel_token_events = cancel_token.child_token();
    let cancel_token_ops = cancel_token.child_token();

    // Forward events from the sub-agent to the consumer, filtering approvals and
    // routing them to the parent session for decisions.
    let parent_session_clone = Arc::clone(&parent_session);
    let parent_ctx_clone = Arc::clone(&parent_ctx);
    let codex_for_events = Arc::clone(&codex);
    tokio::spawn(async move {
        forward_events(
            codex_for_events,
            tx_sub,
            parent_session_clone,
            parent_ctx_clone,
            cancel_token_events,
        )
        .await;
    });

    // Forward ops from the caller to the sub-agent.
    let codex_for_ops = Arc::clone(&codex);
    tokio::spawn(async move {
        forward_ops(codex_for_ops, rx_ops, cancel_token_ops).await;
    });

    Ok(Codex {
        next_id: AtomicU64::new(0),
        tx_sub: tx_ops,
        rx_event: rx_sub,
    })
}

/// Convenience wrapper for one-time use with an initial prompt.
///
/// Internally calls the interactive variant, then immediately submits the provided input.
#[allow(clippy::too_many_arguments)]
pub(crate) async fn run_codex_conversation_one_shot(
    config: Config,
    auth_manager: Arc<AuthManager>,
    models_manager: Arc<ModelsManager>,
    input: Vec<UserInput>,
    parent_session: Arc<Session>,
    parent_ctx: Arc<TurnContext>,
    cancel_token: CancellationToken,
    initial_history: Option<InitialHistory>,
) -> Result<Codex, CodexErr> {
    // Use a child token so we can stop the delegate after completion without
    // requiring the caller to cancel the parent token.
    let child_cancel = cancel_token.child_token();
    let io = run_codex_conversation_interactive(
        config,
        auth_manager,
        models_manager,
        parent_session,
        parent_ctx,
        child_cancel.clone(),
        initial_history,
    )
    .await?;

    // Send the initial input to kick off the one-shot turn.
    io.submit(Op::UserInput { items: input }).await?;

    // Bridge events so we can observe completion and shut down automatically.
    let (tx_bridge, rx_bridge) = async_channel::bounded(SUBMISSION_CHANNEL_CAPACITY);
    let ops_tx = io.tx_sub.clone();
    let io_for_bridge = io;
    tokio::spawn(async move {
        while let Ok(event) = io_for_bridge.next_event().await {
            let should_shutdown = matches!(
                event.msg,
                EventMsg::TaskComplete(_) | EventMsg::TurnAborted(_)
            );
            let _ = tx_bridge.send(event).await;
            if should_shutdown {
                let _ = ops_tx
                    .send(Submission {
                        id: "shutdown".to_string(),
                        op: Op::Shutdown {},
                    })
                    .await;
                child_cancel.cancel();
                break;
            }
        }
    });

    // For one-shot usage, return a closed `tx_sub` so callers cannot submit
    // additional ops after the initial request. Create a channel and drop the
    // receiver to close it immediately.
    let (tx_closed, rx_closed) = async_channel::bounded(SUBMISSION_CHANNEL_CAPACITY);
    drop(rx_closed);

    Ok(Codex {
        next_id: AtomicU64::new(0),
        rx_event: rx_bridge,
        tx_sub: tx_closed,
    })
}

async fn forward_events(
    codex: Arc<Codex>,
    tx_sub: Sender<Event>,
    parent_session: Arc<Session>,
    parent_ctx: Arc<TurnContext>,
    cancel_token: CancellationToken,
) {
    let cancelled = cancel_token.cancelled();
    tokio::pin!(cancelled);

    loop {
        tokio::select! {
            _ = &mut cancelled => {
                shutdown_delegate(&codex).await;
                break;
            }
            event = codex.next_event() => {
                let event = match event {
                    Ok(event) => event,
                    Err(_) => break,
                };
                match event {
                    // ignore all legacy delta events
                    Event {
                        id: _,
                        msg: EventMsg::AgentMessageDelta(_) | EventMsg::AgentReasoningDelta(_),
                    } => {}
                    Event {
                        id: _,
                        msg: EventMsg::SessionConfigured(_),
                    } => {}
                    Event {
                        id,
                        msg: EventMsg::ExecApprovalRequest(event),
                    } => {
                        // Initiate approval via parent session; do not surface to consumer.
                        handle_exec_approval(
                            &codex,
                            id,
                            &parent_session,
                            &parent_ctx,
                            event,
                            &cancel_token,
                        )
                        .await;
                    }
                    Event {
                        id,
                        msg: EventMsg::ApplyPatchApprovalRequest(event),
                    } => {
                        handle_patch_approval(
                            &codex,
                            id,
                            &parent_session,
                            &parent_ctx,
                            event,
                            &cancel_token,
                        )
                        .await;
                    }
                    other => {
                        match tx_sub.send(other).or_cancel(&cancel_token).await {
                            Ok(Ok(())) => {}
                            _ => {
                                shutdown_delegate(&codex).await;
                                break;
                            }
                        }
                    }
                }
            }
        }
    }
}

/// Ask the delegate to stop and drain its events so background sends do not hit a closed channel.
async fn shutdown_delegate(codex: &Codex) {
    let _ = codex.submit(Op::Interrupt).await;
    let _ = codex.submit(Op::Shutdown {}).await;

    let _ = timeout(Duration::from_millis(500), async {
        while let Ok(event) = codex.next_event().await {
            if matches!(
                event.msg,
                EventMsg::TurnAborted(_) | EventMsg::TaskComplete(_)
            ) {
                break;
            }
        }
    })
    .await;
}

/// Forward ops from a caller to a sub-agent, respecting cancellation.
async fn forward_ops(
    codex: Arc<Codex>,
    rx_ops: Receiver<Submission>,
    cancel_token_ops: CancellationToken,
) {
    loop {
        let op: Op = match rx_ops.recv().or_cancel(&cancel_token_ops).await {
            Ok(Ok(Submission { id: _, op })) => op,
            Ok(Err(_)) | Err(_) => break,
        };
        let _ = codex.submit(op).await;
    }
}

/// Handle an ExecApprovalRequest by consulting the parent session and replying.
async fn handle_exec_approval(
    codex: &Codex,
    id: String,
    parent_session: &Session,
    parent_ctx: &TurnContext,
    event: ExecApprovalRequestEvent,
    cancel_token: &CancellationToken,
) {
    // Race approval with cancellation and timeout to avoid hangs.
    let approval_fut = parent_session.request_command_approval(
        parent_ctx,
<<<<<<< HEAD
        crate::codex::CommandApprovalRequest {
            call_id: parent_ctx.sub_id.clone(),
            command: event.command,
            cwd: event.cwd,
            reason: event.reason,
            risk: event.risk,
            network_preflight_only: event.network_preflight_only,
        },
=======
        parent_ctx.sub_id.clone(),
        event.command,
        event.cwd,
        event.reason,
        event.proposed_execpolicy_amendment,
>>>>>>> 25ecd0c2
    );
    let decision = await_approval_with_cancel(
        approval_fut,
        parent_session,
        &parent_ctx.sub_id,
        cancel_token,
    )
    .await;

    let _ = codex.submit(Op::ExecApproval { id, decision }).await;
}

/// Handle an ApplyPatchApprovalRequest by consulting the parent session and replying.
async fn handle_patch_approval(
    codex: &Codex,
    id: String,
    parent_session: &Session,
    parent_ctx: &TurnContext,
    event: ApplyPatchApprovalRequestEvent,
    cancel_token: &CancellationToken,
) {
    let decision_rx = parent_session
        .request_patch_approval(
            parent_ctx,
            parent_ctx.sub_id.clone(),
            event.changes,
            event.reason,
            event.grant_root,
        )
        .await;
    let decision = await_approval_with_cancel(
        async move { decision_rx.await.unwrap_or_default() },
        parent_session,
        &parent_ctx.sub_id,
        cancel_token,
    )
    .await;
    let _ = codex.submit(Op::PatchApproval { id, decision }).await;
}

/// Await an approval decision, aborting on cancellation.
async fn await_approval_with_cancel<F>(
    fut: F,
    parent_session: &Session,
    sub_id: &str,
    cancel_token: &CancellationToken,
) -> codex_protocol::protocol::ReviewDecision
where
    F: core::future::Future<Output = codex_protocol::protocol::ReviewDecision>,
{
    tokio::select! {
        biased;
        _ = cancel_token.cancelled() => {
            parent_session
                .notify_approval(sub_id, codex_protocol::protocol::ReviewDecision::Abort)
                .await;
            codex_protocol::protocol::ReviewDecision::Abort
        }
        decision = fut => {
            decision
        }
    }
}

#[cfg(test)]
mod tests {
    use super::*;
    use async_channel::bounded;
    use codex_protocol::models::ResponseItem;
    use codex_protocol::protocol::RawResponseItemEvent;
    use codex_protocol::protocol::TurnAbortReason;
    use codex_protocol::protocol::TurnAbortedEvent;
    use pretty_assertions::assert_eq;

    #[tokio::test]
    async fn forward_events_cancelled_while_send_blocked_shuts_down_delegate() {
        let (tx_events, rx_events) = bounded(1);
        let (tx_sub, rx_sub) = bounded(SUBMISSION_CHANNEL_CAPACITY);
        let codex = Arc::new(Codex {
            next_id: AtomicU64::new(0),
            tx_sub,
            rx_event: rx_events,
        });

        let (session, ctx, _rx_evt) = crate::codex::make_session_and_context_with_rx();

        let (tx_out, rx_out) = bounded(1);
        tx_out
            .send(Event {
                id: "full".to_string(),
                msg: EventMsg::TurnAborted(TurnAbortedEvent {
                    reason: TurnAbortReason::Interrupted,
                }),
            })
            .await
            .unwrap();

        let cancel = CancellationToken::new();
        let forward = tokio::spawn(forward_events(
            Arc::clone(&codex),
            tx_out.clone(),
            session,
            ctx,
            cancel.clone(),
        ));

        tx_events
            .send(Event {
                id: "evt".to_string(),
                msg: EventMsg::RawResponseItem(RawResponseItemEvent {
                    item: ResponseItem::CustomToolCall {
                        id: None,
                        status: None,
                        call_id: "call-1".to_string(),
                        name: "tool".to_string(),
                        input: "{}".to_string(),
                    },
                }),
            })
            .await
            .unwrap();

        drop(tx_events);
        cancel.cancel();
        timeout(std::time::Duration::from_millis(1000), forward)
            .await
            .expect("forward_events hung")
            .expect("forward_events join error");

        let received = rx_out.recv().await.expect("prefilled event missing");
        assert_eq!("full", received.id);
        let mut ops = Vec::new();
        while let Ok(sub) = rx_sub.try_recv() {
            ops.push(sub.op);
        }
        assert!(
            ops.iter().any(|op| matches!(op, Op::Interrupt)),
            "expected Interrupt op after cancellation"
        );
        assert!(
            ops.iter().any(|op| matches!(op, Op::Shutdown)),
            "expected Shutdown op after cancellation"
        );
    }
}<|MERGE_RESOLUTION|>--- conflicted
+++ resolved
@@ -277,22 +277,14 @@
     // Race approval with cancellation and timeout to avoid hangs.
     let approval_fut = parent_session.request_command_approval(
         parent_ctx,
-<<<<<<< HEAD
         crate::codex::CommandApprovalRequest {
             call_id: parent_ctx.sub_id.clone(),
             command: event.command,
             cwd: event.cwd,
             reason: event.reason,
-            risk: event.risk,
             network_preflight_only: event.network_preflight_only,
+            proposed_execpolicy_amendment: event.proposed_execpolicy_amendment,
         },
-=======
-        parent_ctx.sub_id.clone(),
-        event.command,
-        event.cwd,
-        event.reason,
-        event.proposed_execpolicy_amendment,
->>>>>>> 25ecd0c2
     );
     let decision = await_approval_with_cancel(
         approval_fut,

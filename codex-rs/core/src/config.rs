--- conflicted
+++ resolved
@@ -38,6 +38,7 @@
 use crate::project_features::{load_project_commands, ProjectCommand, ProjectHooks};
 use codex_protocol::mcp_protocol::AuthMode;
 use codex_protocol::config_types::SandboxMode;
+use std::time::Duration;
 use dirs::home_dir;
 use serde::Deserialize;
 use serde::de::{self, Unexpected};
@@ -237,19 +238,9 @@
     pub tools_web_search_allowed_domains: Option<Vec<String>>,
     /// Experimental: enable streamable shell tool selection (off by default).
     pub use_experimental_streamable_shell_tool: bool,
-<<<<<<< HEAD
+    /// Experimental: opt into the RMCP client implementation for MCP servers.
+    pub use_experimental_use_rmcp_client: bool,
     /// Enable the `view_image` tool that lets the agent attach local images.
-=======
-
-    /// If set to `true`, used only the experimental unified exec tool.
-    pub use_experimental_unified_exec_tool: bool,
-
-    /// If set to `true`, use the experimental official Rust MCP client.
-    /// https://github.com/modelcontextprotocol/rust-sdk
-    pub use_experimental_use_rmcp_client: bool,
-
-    /// Include the `view_image` tool that lets the agent attach a local image path to context.
->>>>>>> 5c67dc3a
     pub include_view_image_tool: bool,
     /// The value for the `originator` header included with Responses API requests.
     pub responses_originator_header: String,
@@ -424,14 +415,12 @@
                 }
             }
 
-            if let Some(timeout) = config.startup_timeout_ms {
-                let timeout = i64::try_from(timeout).map_err(|_| {
-                    std::io::Error::new(
-                        std::io::ErrorKind::InvalidData,
-                        "startup_timeout_ms exceeds supported range",
-                    )
-                })?;
-                entry["startup_timeout_ms"] = toml_edit::value(timeout);
+            if let Some(timeout) = config.startup_timeout_sec {
+                entry["startup_timeout_sec"] = toml_edit::value(timeout.as_secs_f64());
+            }
+
+            if let Some(timeout) = config.tool_timeout_sec {
+                entry["tool_timeout_sec"] = toml_edit::value(timeout.as_secs_f64());
             }
 
             doc["mcp_servers"][name.as_str()] = TomlItem::Table(entry);
@@ -1200,32 +1189,78 @@
         let mut out = Vec::new();
         for (name, item) in tbl.iter() {
             if let Some(t) = item.as_table() {
-                let command = t
-                    .get("command")
-                    .and_then(|v| v.as_str())
-                    .unwrap_or_default()
-                    .to_string();
-                let args: Vec<String> = t
-                    .get("args")
-                    .and_then(|v| v.as_array())
-                    .map(|arr| arr.iter().filter_map(|i| i.as_str().map(|s| s.to_string())).collect())
-                    .unwrap_or_default();
-                let env: Option<std::collections::HashMap<String, String>> = t
-                    .get("env")
-                    .and_then(|v| v.as_inline_table())
-                    .map(|tbl| {
-                        tbl.iter()
-                            .filter_map(|(k, v)| v.as_str().map(|s| (k.to_string(), s.to_string())))
-                            .collect()
+                let transport = if let Some(command) = t.get("command").and_then(|v| v.as_str()) {
+                    let args: Vec<String> = t
+                        .get("args")
+                        .and_then(|v| v.as_array())
+                        .map(|arr| {
+                            arr.iter()
+                                .filter_map(|i| i.as_str().map(|s| s.to_string()))
+                                .collect()
+                        })
+                        .unwrap_or_default();
+                    let env = t
+                        .get("env")
+                        .and_then(|v| v.as_inline_table())
+                        .map(|tbl| {
+                            tbl.iter()
+                                .filter_map(|(k, v)| v.as_str().map(|s| (k.to_string(), s.to_string())))
+                                .collect()
+                        });
+
+                    McpServerTransportConfig::Stdio {
+                        command: command.to_string(),
+                        args,
+                        env,
+                    }
+                } else if let Some(url) = t.get("url").and_then(|v| v.as_str()) {
+                    let bearer_token = t
+                        .get("bearer_token")
+                        .and_then(|v| v.as_str())
+                        .map(|s| s.to_string());
+
+                    McpServerTransportConfig::StreamableHttp {
+                        url: url.to_string(),
+                        bearer_token,
+                    }
+                } else {
+                    continue;
+                };
+
+                let startup_timeout_sec = t
+                    .get("startup_timeout_sec")
+                    .and_then(|v| {
+                        v.as_float()
+                            .map(|f| Duration::try_from_secs_f64(f).ok())
+                            .or_else(|| {
+                                Some(v.as_integer().map(|i| Duration::from_secs(i as u64)))
+                            })
+                    })
+                    .flatten()
+                    .or_else(|| {
+                        t.get("startup_timeout_ms")
+                            .and_then(|v| v.as_integer())
+                            .map(|ms| Duration::from_millis(ms as u64))
                     });
-                let startup_timeout_ms = t
-                    .get("startup_timeout_ms")
-                    .and_then(|v| v.as_integer())
-                    .map(|i| i as u64);
+
+                let tool_timeout_sec = t
+                    .get("tool_timeout_sec")
+                    .and_then(|v| {
+                        v.as_float()
+                            .map(|f| Duration::try_from_secs_f64(f).ok())
+                            .or_else(|| {
+                                Some(v.as_integer().map(|i| Duration::from_secs(i as u64)))
+                            })
+                    })
+                    .flatten();
 
                 out.push((
                     name.to_string(),
-                    McpServerConfig { command, args, env, startup_timeout_ms },
+                    McpServerConfig {
+                        transport,
+                        startup_timeout_sec,
+                        tool_timeout_sec,
+                    },
                 ));
             }
         }
@@ -1278,25 +1313,45 @@
     }
     let tbl = doc["mcp_servers"].as_table_mut().unwrap();
 
+    let McpServerConfig {
+        transport,
+        startup_timeout_sec,
+        tool_timeout_sec,
+    } = cfg;
+
     // Build table for this server
     let mut server_tbl = toml_edit::Table::new();
-    server_tbl.insert("command", toml_edit::value(cfg.command));
-    if !cfg.args.is_empty() {
-        let mut arr = toml_edit::Array::new();
-        for a in cfg.args.into_iter() {
-            arr.push(toml_edit::Value::from(a));
-        }
-        server_tbl.insert("args", TomlItem::Value(toml_edit::Value::Array(arr)));
-    }
-    if let Some(env) = cfg.env {
-        let mut it = toml_edit::InlineTable::new();
-        for (k, v) in env {
-            it.insert(&k, toml_edit::Value::from(v));
-        }
-        server_tbl.insert("env", TomlItem::Value(toml_edit::Value::InlineTable(it)));
-    }
-    if let Some(ms) = cfg.startup_timeout_ms {
-        server_tbl.insert("startup_timeout_ms", TomlItem::Value(toml_edit::Value::from(ms as i64)));
+    match transport {
+        McpServerTransportConfig::Stdio { command, args, env } => {
+            server_tbl.insert("command", toml_edit::value(command));
+            if !args.is_empty() {
+                let mut arr = toml_edit::Array::new();
+                for a in args {
+                    arr.push(toml_edit::Value::from(a));
+                }
+                server_tbl.insert("args", TomlItem::Value(toml_edit::Value::Array(arr)));
+            }
+            if let Some(env) = env {
+                let mut it = toml_edit::InlineTable::new();
+                for (k, v) in env {
+                    it.insert(&k, toml_edit::Value::from(v));
+                }
+                server_tbl.insert("env", TomlItem::Value(toml_edit::Value::InlineTable(it)));
+            }
+        }
+        McpServerTransportConfig::StreamableHttp { url, bearer_token } => {
+            server_tbl.insert("url", toml_edit::value(url));
+            if let Some(token) = bearer_token {
+                server_tbl.insert("bearer_token", toml_edit::value(token));
+            }
+        }
+    }
+
+    if let Some(duration) = startup_timeout_sec {
+        server_tbl.insert("startup_timeout_sec", toml_edit::value(duration.as_secs_f64()));
+    }
+    if let Some(duration) = tool_timeout_sec {
+        server_tbl.insert("tool_timeout_sec", toml_edit::value(duration.as_secs_f64()));
     }
 
     // Write into enabled table
@@ -1451,6 +1506,9 @@
     #[serde(default)]
     pub confirm_guard: Option<ConfirmGuardConfig>,
 
+    #[serde(default)]
+    pub experimental_use_rmcp_client: Option<bool>,
+
     /// Disable server-side response storage (sends the full conversation
     /// context with every request). Currently necessary for OpenAI customers
     /// who have opted into Zero Data Retention (ZDR).
@@ -1530,16 +1588,11 @@
     pub experimental_instructions_file: Option<PathBuf>,
 
     pub experimental_use_exec_command_tool: Option<bool>,
-<<<<<<< HEAD
 
     pub use_experimental_reasoning_summary: Option<bool>,
 
     /// The value for the `originator` header included with Responses API requests.
     pub responses_originator_header_internal_override: Option<String>,
-=======
-    pub experimental_use_unified_exec_tool: Option<bool>,
-    pub experimental_use_rmcp_client: Option<bool>,
->>>>>>> 5c67dc3a
 
     pub projects: Option<HashMap<String, ProjectConfig>>,
 
@@ -2069,7 +2122,9 @@
             use_experimental_streamable_shell_tool: cfg
                 .experimental_use_exec_command_tool
                 .unwrap_or(false),
-<<<<<<< HEAD
+            use_experimental_use_rmcp_client: cfg
+                .experimental_use_rmcp_client
+                .unwrap_or(false),
             include_view_image_tool: include_view_image_tool_flag,
             responses_originator_header,
             debug: debug.unwrap_or(false),
@@ -2083,15 +2138,6 @@
                 .unwrap_or_default(),
             experimental_resume: cfg.experimental_resume,
             // Surface TUI notifications preference from config when present.
-=======
-            use_experimental_unified_exec_tool: cfg
-                .experimental_use_unified_exec_tool
-                .unwrap_or(false),
-            use_experimental_use_rmcp_client: cfg.experimental_use_rmcp_client.unwrap_or(false),
-            include_view_image_tool,
-            active_profile: active_profile_name,
-            disable_paste_burst: cfg.disable_paste_burst.unwrap_or(false),
->>>>>>> 5c67dc3a
             tui_notifications: cfg
                 .tui
                 .as_ref()
@@ -2422,20 +2468,13 @@
         servers.insert(
             "docs".to_string(),
             McpServerConfig {
-<<<<<<< HEAD
-                command: "echo".to_string(),
-                args: vec!["hello".to_string()],
-                env: None,
-                startup_timeout_ms: None,
-=======
                 transport: McpServerTransportConfig::Stdio {
                     command: "echo".to_string(),
                     args: vec!["hello".to_string()],
                     env: None,
                 },
-                startup_timeout_sec: Some(Duration::from_secs(3)),
-                tool_timeout_sec: Some(Duration::from_secs(5)),
->>>>>>> 5c67dc3a
+                startup_timeout_sec: None,
+                tool_timeout_sec: None,
             },
         );
 
@@ -2444,21 +2483,15 @@
         let loaded = load_global_mcp_servers(codex_home.path())?;
         assert_eq!(loaded.len(), 1);
         let docs = loaded.get("docs").expect("docs entry");
-<<<<<<< HEAD
-        assert_eq!(docs.command, "echo");
-        assert_eq!(docs.args, vec!["hello".to_string()]);
-=======
         match &docs.transport {
             McpServerTransportConfig::Stdio { command, args, env } => {
                 assert_eq!(command, "echo");
                 assert_eq!(args, &vec!["hello".to_string()]);
                 assert!(env.is_none());
             }
-            other => panic!("unexpected transport {other:?}"),
-        }
-        assert_eq!(docs.startup_timeout_sec, Some(Duration::from_secs(3)));
-        assert_eq!(docs.tool_timeout_sec, Some(Duration::from_secs(5)));
->>>>>>> 5c67dc3a
+            _ => panic!("expected stdio transport"),
+        }
+        assert_eq!(docs.args, vec!["hello".to_string()]);
 
         let empty = BTreeMap::new();
         write_global_mcp_servers(codex_home.path(), &empty)?;
@@ -2467,160 +2500,6 @@
 
         Ok(())
     }
-<<<<<<< HEAD
-=======
-
-    #[test]
-    fn load_global_mcp_servers_accepts_legacy_ms_field() -> anyhow::Result<()> {
-        let codex_home = TempDir::new()?;
-        let config_path = codex_home.path().join(CONFIG_TOML_FILE);
-
-        std::fs::write(
-            &config_path,
-            r#"
-[mcp_servers]
-[mcp_servers.docs]
-command = "echo"
-startup_timeout_ms = 2500
-"#,
-        )?;
-
-        let servers = load_global_mcp_servers(codex_home.path())?;
-        let docs = servers.get("docs").expect("docs entry");
-        assert_eq!(docs.startup_timeout_sec, Some(Duration::from_millis(2500)));
-
-        Ok(())
-    }
-
-    #[test]
-    fn write_global_mcp_servers_serializes_env_sorted() -> anyhow::Result<()> {
-        let codex_home = TempDir::new()?;
-
-        let servers = BTreeMap::from([(
-            "docs".to_string(),
-            McpServerConfig {
-                transport: McpServerTransportConfig::Stdio {
-                    command: "docs-server".to_string(),
-                    args: vec!["--verbose".to_string()],
-                    env: Some(HashMap::from([
-                        ("ZIG_VAR".to_string(), "3".to_string()),
-                        ("ALPHA_VAR".to_string(), "1".to_string()),
-                    ])),
-                },
-                startup_timeout_sec: None,
-                tool_timeout_sec: None,
-            },
-        )]);
-
-        write_global_mcp_servers(codex_home.path(), &servers)?;
-
-        let config_path = codex_home.path().join(CONFIG_TOML_FILE);
-        let serialized = std::fs::read_to_string(&config_path)?;
-        assert_eq!(
-            serialized,
-            r#"[mcp_servers.docs]
-command = "docs-server"
-args = ["--verbose"]
-
-[mcp_servers.docs.env]
-ALPHA_VAR = "1"
-ZIG_VAR = "3"
-"#
-        );
-
-        let loaded = load_global_mcp_servers(codex_home.path())?;
-        let docs = loaded.get("docs").expect("docs entry");
-        match &docs.transport {
-            McpServerTransportConfig::Stdio { command, args, env } => {
-                assert_eq!(command, "docs-server");
-                assert_eq!(args, &vec!["--verbose".to_string()]);
-                let env = env
-                    .as_ref()
-                    .expect("env should be preserved for stdio transport");
-                assert_eq!(env.get("ALPHA_VAR"), Some(&"1".to_string()));
-                assert_eq!(env.get("ZIG_VAR"), Some(&"3".to_string()));
-            }
-            other => panic!("unexpected transport {other:?}"),
-        }
-
-        Ok(())
-    }
-
-    #[test]
-    fn write_global_mcp_servers_serializes_streamable_http() -> anyhow::Result<()> {
-        let codex_home = TempDir::new()?;
-
-        let mut servers = BTreeMap::from([(
-            "docs".to_string(),
-            McpServerConfig {
-                transport: McpServerTransportConfig::StreamableHttp {
-                    url: "https://example.com/mcp".to_string(),
-                    bearer_token: Some("secret-token".to_string()),
-                },
-                startup_timeout_sec: Some(Duration::from_secs(2)),
-                tool_timeout_sec: None,
-            },
-        )]);
-
-        write_global_mcp_servers(codex_home.path(), &servers)?;
-
-        let config_path = codex_home.path().join(CONFIG_TOML_FILE);
-        let serialized = std::fs::read_to_string(&config_path)?;
-        assert_eq!(
-            serialized,
-            r#"[mcp_servers.docs]
-url = "https://example.com/mcp"
-bearer_token = "secret-token"
-startup_timeout_sec = 2.0
-"#
-        );
-
-        let loaded = load_global_mcp_servers(codex_home.path())?;
-        let docs = loaded.get("docs").expect("docs entry");
-        match &docs.transport {
-            McpServerTransportConfig::StreamableHttp { url, bearer_token } => {
-                assert_eq!(url, "https://example.com/mcp");
-                assert_eq!(bearer_token.as_deref(), Some("secret-token"));
-            }
-            other => panic!("unexpected transport {other:?}"),
-        }
-        assert_eq!(docs.startup_timeout_sec, Some(Duration::from_secs(2)));
-
-        servers.insert(
-            "docs".to_string(),
-            McpServerConfig {
-                transport: McpServerTransportConfig::StreamableHttp {
-                    url: "https://example.com/mcp".to_string(),
-                    bearer_token: None,
-                },
-                startup_timeout_sec: None,
-                tool_timeout_sec: None,
-            },
-        );
-        write_global_mcp_servers(codex_home.path(), &servers)?;
-
-        let serialized = std::fs::read_to_string(&config_path)?;
-        assert_eq!(
-            serialized,
-            r#"[mcp_servers.docs]
-url = "https://example.com/mcp"
-"#
-        );
-
-        let loaded = load_global_mcp_servers(codex_home.path())?;
-        let docs = loaded.get("docs").expect("docs entry");
-        match &docs.transport {
-            McpServerTransportConfig::StreamableHttp { url, bearer_token } => {
-                assert_eq!(url, "https://example.com/mcp");
-                assert!(bearer_token.is_none());
-            }
-            other => panic!("unexpected transport {other:?}"),
-        }
-
-        Ok(())
-    }
-
->>>>>>> 5c67dc3a
     #[tokio::test]
     async fn persist_model_selection_updates_defaults() -> anyhow::Result<()> {
         let codex_home = TempDir::new()?;
@@ -2945,11 +2824,7 @@
                 tools_web_search_request: false,
                 tools_web_search_allowed_domains: None,
                 use_experimental_streamable_shell_tool: false,
-<<<<<<< HEAD
-=======
-                use_experimental_unified_exec_tool: false,
                 use_experimental_use_rmcp_client: false,
->>>>>>> 5c67dc3a
                 include_view_image_tool: true,
                 responses_originator_header: "codex_cli_rs".to_string(),
                 debug: false,
@@ -3018,14 +2893,10 @@
             include_plan_tool: false,
             include_apply_patch_tool: false,
             tools_web_search_request: false,
-            tools_web_search_allowed_domains: None,
-            use_experimental_streamable_shell_tool: false,
-<<<<<<< HEAD
-=======
-            use_experimental_unified_exec_tool: false,
-            use_experimental_use_rmcp_client: false,
->>>>>>> 5c67dc3a
-            include_view_image_tool: true,
+        tools_web_search_allowed_domains: None,
+        use_experimental_streamable_shell_tool: false,
+        use_experimental_use_rmcp_client: false,
+        include_view_image_tool: true,
             responses_originator_header: "codex_cli_rs".to_string(),
             debug: false,
             using_chatgpt_auth: false,
@@ -3110,11 +2981,8 @@
             tools_web_search_request: false,
             tools_web_search_allowed_domains: None,
             use_experimental_streamable_shell_tool: false,
-<<<<<<< HEAD
-=======
-            use_experimental_unified_exec_tool: false,
             use_experimental_use_rmcp_client: false,
->>>>>>> 5c67dc3a
+            use_experimental_use_rmcp_client: false,
             include_view_image_tool: true,
             responses_originator_header: "codex_cli_rs".to_string(),
             debug: false,
@@ -3185,11 +3053,6 @@
             tools_web_search_request: false,
             responses_originator_header: "codex_cli_rs".to_string(),
             use_experimental_streamable_shell_tool: false,
-<<<<<<< HEAD
-=======
-            use_experimental_unified_exec_tool: false,
-            use_experimental_use_rmcp_client: false,
->>>>>>> 5c67dc3a
             include_view_image_tool: true,
             debug: false,
             using_chatgpt_auth: false,

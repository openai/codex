--- conflicted
+++ resolved
@@ -416,13 +416,11 @@
 
     pub projects: Option<HashMap<String, ProjectConfig>>,
 
-<<<<<<< HEAD
+    /// If set to `true`, the API key will be signed with the `originator` header.
+    pub preferred_auth_method: Option<AuthMode>,
+
     /// Nested tools section for feature toggles
     pub tools: Option<ToolsToml>,
-=======
-    /// If set to `true`, the API key will be signed with the `originator` header.
-    pub preferred_auth_method: Option<AuthMode>,
->>>>>>> 97f995a7
 }
 
 #[derive(Deserialize, Debug, Clone, PartialEq, Eq)]

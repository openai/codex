use crate::config_loader::LoadedConfigLayers;
pub use crate::config_loader::load_config_as_toml;
use crate::config_loader::load_config_layers_with_overrides;
use crate::config_loader::merge_toml_values;
use crate::config_profile::ConfigProfile;
use crate::config_types::DEFAULT_OTEL_ENVIRONMENT;
use crate::config_types::History;
use crate::config_types::McpServerConfig;
use crate::config_types::McpServerTransportConfig;
use crate::config_types::Notifications;
use crate::config_types::OtelConfig;
use crate::config_types::OtelConfigToml;
use crate::config_types::OtelExporterKind;
use crate::config_types::ReasoningSummaryFormat;
use crate::config_types::SandboxWorkspaceWrite;
use crate::config_types::ServiceTier;
use crate::config_types::ShellEnvironmentPolicy;
use crate::config_types::ShellEnvironmentPolicyToml;
use crate::config_types::Tui;
use crate::config_types::UriBasedFileOpener;
use crate::git_info::resolve_root_git_project_for_trust;
use crate::model_family::ModelFamily;
use crate::model_family::derive_default_model_family;
use crate::model_family::find_family_for_model;
use crate::model_provider_info::ModelProviderInfo;
use crate::model_provider_info::built_in_model_providers;
use crate::openai_model_info::get_model_info;
use crate::protocol::AskForApproval;
use crate::protocol::SandboxPolicy;
use anyhow::Context;
use codex_app_server_protocol::Tools;
use codex_app_server_protocol::UserSavedConfig;
use codex_protocol::config_types::ReasoningEffort;
use codex_protocol::config_types::ReasoningSummary;
use codex_protocol::config_types::SandboxMode;
use codex_protocol::config_types::Verbosity;
use codex_rmcp_client::OAuthCredentialsStoreMode;
use dirs::home_dir;
use serde::Deserialize;
use std::collections::BTreeMap;
use std::collections::HashMap;
use std::io::ErrorKind;
use std::path::Path;
use std::path::PathBuf;

use tempfile::NamedTempFile;
use toml::Value as TomlValue;
use toml_edit::Array as TomlArray;
use toml_edit::DocumentMut;
use toml_edit::Item as TomlItem;
use toml_edit::Table as TomlTable;

#[cfg(target_os = "windows")]
pub const OPENAI_DEFAULT_MODEL: &str = "gpt-5";
#[cfg(not(target_os = "windows"))]
pub const OPENAI_DEFAULT_MODEL: &str = "gpt-5-codex";
const OPENAI_DEFAULT_REVIEW_MODEL: &str = "gpt-5-codex";
pub const GPT_5_CODEX_MEDIUM_MODEL: &str = "gpt-5-codex";

/// Maximum number of bytes of the documentation that will be embedded. Larger
/// files are *silently truncated* to this size so we do not take up too much of
/// the context window.
pub(crate) const PROJECT_DOC_MAX_BYTES: usize = 32 * 1024; // 32 KiB

pub(crate) const CONFIG_TOML_FILE: &str = "config.toml";

/// Application configuration loaded from disk and merged with overrides.
#[derive(Debug, Clone, PartialEq)]
pub struct Config {
    /// Optional override of model selection.
    pub model: String,

    /// Model used specifically for review sessions. Defaults to "gpt-5-codex".
    pub review_model: String,

    pub model_family: ModelFamily,

    /// Size of the context window for the model, in tokens.
    pub model_context_window: Option<u64>,

    /// Maximum number of output tokens.
    pub model_max_output_tokens: Option<u64>,

    /// Token usage threshold triggering auto-compaction of conversation history.
    pub model_auto_compact_token_limit: Option<i64>,

    /// Key into the model_providers map that specifies which provider to use.
    pub model_provider_id: String,

    /// Info needed to make an API request to the model.
    pub model_provider: ModelProviderInfo,

    /// Approval policy for executing commands.
    pub approval_policy: AskForApproval,

    pub sandbox_policy: SandboxPolicy,

    pub shell_environment_policy: ShellEnvironmentPolicy,

    /// When `true`, `AgentReasoning` events emitted by the backend will be
    /// suppressed from the frontend output. This can reduce visual noise when
    /// users are only interested in the final agent responses.
    pub hide_agent_reasoning: bool,

    /// When set to `true`, `AgentReasoningRawContentEvent` events will be shown in the UI/output.
    /// Defaults to `false`.
    pub show_raw_agent_reasoning: bool,

    /// User-provided instructions from AGENTS.md.
    pub user_instructions: Option<String>,

    /// Base instructions override.
    pub base_instructions: Option<String>,

    /// Optional external notifier command. When set, Codex will spawn this
    /// program after each completed *turn* (i.e. when the agent finishes
    /// processing a user submission). The value must be the full command
    /// broken into argv tokens **without** the trailing JSON argument - Codex
    /// appends one extra argument containing a JSON payload describing the
    /// event.
    ///
    /// Example `~/.codex/config.toml` snippet:
    ///
    /// ```toml
    /// notify = ["notify-send", "Codex"]
    /// ```
    ///
    /// which will be invoked as:
    ///
    /// ```shell
    /// notify-send Codex '{"type":"agent-turn-complete","turn-id":"12345"}'
    /// ```
    ///
    /// If unset the feature is disabled.
    pub notify: Option<Vec<String>>,

    /// TUI notifications preference. When set, the TUI will send OSC 9 notifications on approvals
    /// and turn completions when not focused.
    pub tui_notifications: Notifications,

    /// The directory that should be treated as the current working directory
    /// for the session. All relative paths inside the business-logic layer are
    /// resolved against this path.
    pub cwd: PathBuf,

    /// Definition for MCP servers that Codex can reach out to for tool calls.
    pub mcp_servers: HashMap<String, McpServerConfig>,

    /// Preferred store for MCP OAuth credentials.
    /// keyring: Use an OS-specific keyring service.
    ///          Credentials stored in the keyring will only be readable by Codex unless the user explicitly grants access via OS-level keyring access.
    ///          https://github.com/openai/codex/blob/main/codex-rs/rmcp-client/src/oauth.rs#L2
    /// file: CODEX_HOME/.credentials.json
    ///       This file will be readable to Codex and other applications running as the same user.
    /// auto (default): keyring if available, otherwise file.
    pub mcp_oauth_credentials_store_mode: OAuthCredentialsStoreMode,

    /// Combined provider map (defaults merged with user-defined overrides).
    pub model_providers: HashMap<String, ModelProviderInfo>,

    /// Maximum number of bytes to include from an AGENTS.md project doc file.
    pub project_doc_max_bytes: usize,

    /// Additional filenames to try when looking for project-level docs.
    pub project_doc_fallback_filenames: Vec<String>,

    /// Directory containing all Codex state (defaults to `~/.codex` but can be
    /// overridden by the `CODEX_HOME` environment variable).
    pub codex_home: PathBuf,

    /// Settings that govern if and what will be written to `~/.codex/history.jsonl`.
    pub history: History,

    /// Optional URI-based file opener. If set, citations to files in the model
    /// output will be hyperlinked using the specified URI scheme.
    pub file_opener: UriBasedFileOpener,

    /// Path to the `codex-linux-sandbox` executable. This must be set if
    /// [`crate::exec::SandboxType::LinuxSeccomp`] is used. Note that this
    /// cannot be set in the config file: it must be set in code via
    /// [`ConfigOverrides`].
    ///
    /// When this program is invoked, arg0 will be set to `codex-linux-sandbox`.
    pub codex_linux_sandbox_exe: Option<PathBuf>,

    /// Value to use for `reasoning.effort` when making a request using the
    /// Responses API.
    pub model_reasoning_effort: Option<ReasoningEffort>,

    /// If not "none", the value to use for `reasoning.summary` when making a
    /// request using the Responses API.
    pub model_reasoning_summary: ReasoningSummary,

    /// Optional verbosity control for GPT-5 models (Responses API `text.verbosity`).
    pub model_verbosity: Option<Verbosity>,
    /// Controls the OpenAI service tier for API requests (Responses API). Defaults to "auto".
    pub model_service_tier: ServiceTier,

    /// Base URL for requests to ChatGPT (as opposed to the OpenAI API).
    pub chatgpt_base_url: String,

    /// Include an experimental plan tool that the model can use to update its current plan and status of each step.
    pub include_plan_tool: bool,

    /// Include the `apply_patch` tool for models that benefit from invoking
    /// file edits as a structured tool call. When unset, this falls back to the
    /// model family's default preference.
    pub include_apply_patch_tool: bool,

    pub tools_web_search_request: bool,

    pub use_experimental_streamable_shell_tool: bool,

    /// If set to `true`, used only the experimental unified exec tool.
    pub use_experimental_unified_exec_tool: bool,

    /// If set to `true`, use the experimental official Rust MCP client.
    /// https://github.com/modelcontextprotocol/rust-sdk
    pub use_experimental_use_rmcp_client: bool,

    /// Include the `view_image` tool that lets the agent attach a local image path to context.
    pub include_view_image_tool: bool,

    /// The active profile name used to derive this `Config` (if any).
    pub active_profile: Option<String>,

    /// Tracks whether the Windows onboarding screen has been acknowledged.
    pub windows_wsl_setup_acknowledged: bool,

    /// When true, disables burst-paste detection for typed input entirely.
    /// All characters are inserted as they are received, and no buffering
    /// or placeholder replacement will occur for fast keypress bursts.
    pub disable_paste_burst: bool,

    /// OTEL configuration (exporter type, endpoint, headers, etc.).
    pub otel: crate::config_types::OtelConfig,
}

impl Config {
    pub async fn load_with_cli_overrides(
        cli_overrides: Vec<(String, TomlValue)>,
        overrides: ConfigOverrides,
    ) -> std::io::Result<Self> {
        let codex_home = find_codex_home()?;

        let root_value = load_resolved_config(
            &codex_home,
            cli_overrides,
            crate::config_loader::LoaderOverrides::default(),
        )
        .await?;

        let cfg: ConfigToml = root_value.try_into().map_err(|e| {
            tracing::error!("Failed to deserialize overridden config: {e}");
            std::io::Error::new(std::io::ErrorKind::InvalidData, e)
        })?;

        Self::load_from_base_config_with_overrides(cfg, overrides, codex_home)
    }
}

pub async fn load_config_as_toml_with_cli_overrides(
    codex_home: &Path,
    cli_overrides: Vec<(String, TomlValue)>,
) -> std::io::Result<ConfigToml> {
    let root_value = load_resolved_config(
        codex_home,
        cli_overrides,
        crate::config_loader::LoaderOverrides::default(),
    )
    .await?;

    let cfg: ConfigToml = root_value.try_into().map_err(|e| {
        tracing::error!("Failed to deserialize overridden config: {e}");
        std::io::Error::new(std::io::ErrorKind::InvalidData, e)
    })?;

    Ok(cfg)
}

async fn load_resolved_config(
    codex_home: &Path,
    cli_overrides: Vec<(String, TomlValue)>,
    overrides: crate::config_loader::LoaderOverrides,
) -> std::io::Result<TomlValue> {
    let layers = load_config_layers_with_overrides(codex_home, overrides).await?;
    Ok(apply_overlays(layers, cli_overrides))
}

fn apply_overlays(
    layers: LoadedConfigLayers,
    cli_overrides: Vec<(String, TomlValue)>,
) -> TomlValue {
    let LoadedConfigLayers {
        mut base,
        managed_config,
        managed_preferences,
    } = layers;

    for (path, value) in cli_overrides.into_iter() {
        apply_toml_override(&mut base, &path, value);
    }

    for overlay in [managed_config, managed_preferences].into_iter().flatten() {
        merge_toml_values(&mut base, &overlay);
    }

    base
}

pub async fn load_global_mcp_servers(
    codex_home: &Path,
) -> std::io::Result<BTreeMap<String, McpServerConfig>> {
    let root_value = load_config_as_toml(codex_home).await?;
    let Some(servers_value) = root_value.get("mcp_servers") else {
        return Ok(BTreeMap::new());
    };

    ensure_no_inline_bearer_tokens(servers_value)?;

    servers_value
        .clone()
        .try_into()
        .map_err(|e| std::io::Error::new(std::io::ErrorKind::InvalidData, e))
}

/// We briefly allowed plain text bearer_token fields in MCP server configs.
/// We want to warn people who recently added these fields but can remove this after a few months.
fn ensure_no_inline_bearer_tokens(value: &TomlValue) -> std::io::Result<()> {
    let Some(servers_table) = value.as_table() else {
        return Ok(());
    };

    for (server_name, server_value) in servers_table {
        if let Some(server_table) = server_value.as_table()
            && server_table.contains_key("bearer_token")
        {
            let message = format!(
                "mcp_servers.{server_name} uses unsupported `bearer_token`; set `bearer_token_env_var`."
            );
            return Err(std::io::Error::new(ErrorKind::InvalidData, message));
        }
    }

    Ok(())
}

pub fn write_global_mcp_servers(
    codex_home: &Path,
    servers: &BTreeMap<String, McpServerConfig>,
) -> std::io::Result<()> {
    let config_path = codex_home.join(CONFIG_TOML_FILE);
    let mut doc = match std::fs::read_to_string(&config_path) {
        Ok(contents) => contents
            .parse::<DocumentMut>()
            .map_err(|e| std::io::Error::new(std::io::ErrorKind::InvalidData, e))?,
        Err(e) if e.kind() == std::io::ErrorKind::NotFound => DocumentMut::new(),
        Err(e) => return Err(e),
    };

    doc.as_table_mut().remove("mcp_servers");

    if !servers.is_empty() {
        let mut table = TomlTable::new();
        table.set_implicit(true);
        doc["mcp_servers"] = TomlItem::Table(table);

        for (name, config) in servers {
            let mut entry = TomlTable::new();
            entry.set_implicit(false);
            match &config.transport {
                McpServerTransportConfig::Stdio { command, args, env } => {
                    entry["command"] = toml_edit::value(command.clone());

                    if !args.is_empty() {
                        let mut args_array = TomlArray::new();
                        for arg in args {
                            args_array.push(arg.clone());
                        }
                        entry["args"] = TomlItem::Value(args_array.into());
                    }

                    if let Some(env) = env
                        && !env.is_empty()
                    {
                        let mut env_table = TomlTable::new();
                        env_table.set_implicit(false);
                        let mut pairs: Vec<_> = env.iter().collect();
                        pairs.sort_by(|(a, _), (b, _)| a.cmp(b));
                        for (key, value) in pairs {
                            env_table.insert(key, toml_edit::value(value.clone()));
                        }
                        entry["env"] = TomlItem::Table(env_table);
                    }
                }
                McpServerTransportConfig::StreamableHttp {
                    url,
                    bearer_token_env_var,
                } => {
                    entry["url"] = toml_edit::value(url.clone());
                    if let Some(env_var) = bearer_token_env_var {
                        entry["bearer_token_env_var"] = toml_edit::value(env_var.clone());
                    }
                }
            }

            if !config.enabled {
                entry["enabled"] = toml_edit::value(false);
            }

            if let Some(timeout) = config.startup_timeout_sec {
                entry["startup_timeout_sec"] = toml_edit::value(timeout.as_secs_f64());
            }

            if let Some(timeout) = config.tool_timeout_sec {
                entry["tool_timeout_sec"] = toml_edit::value(timeout.as_secs_f64());
            }

            doc["mcp_servers"][name.as_str()] = TomlItem::Table(entry);
        }
    }

    std::fs::create_dir_all(codex_home)?;
    let tmp_file = NamedTempFile::new_in(codex_home)?;
    std::fs::write(tmp_file.path(), doc.to_string())?;
    tmp_file.persist(config_path).map_err(|err| err.error)?;

    Ok(())
}

fn set_project_trusted_inner(doc: &mut DocumentMut, project_path: &Path) -> anyhow::Result<()> {
    // Ensure we render a human-friendly structure:
    //
    // [projects]
    // [projects."/path/to/project"]
    // trust_level = "trusted"
    //
    // rather than inline tables like:
    //
    // [projects]
    // "/path/to/project" = { trust_level = "trusted" }
    let project_key = project_path.to_string_lossy().to_string();

    // Ensure top-level `projects` exists as a non-inline, explicit table. If it
    // exists but was previously represented as a non-table (e.g., inline),
    // replace it with an explicit table.
    {
        let root = doc.as_table_mut();
        // If `projects` exists but isn't a standard table (e.g., it's an inline table),
        // convert it to an explicit table while preserving existing entries.
        let existing_projects = root.get("projects").cloned();
        if existing_projects.as_ref().is_none_or(|i| !i.is_table()) {
            let mut projects_tbl = toml_edit::Table::new();
            projects_tbl.set_implicit(true);

            // If there was an existing inline table, migrate its entries to explicit tables.
            if let Some(inline_tbl) = existing_projects.as_ref().and_then(|i| i.as_inline_table()) {
                for (k, v) in inline_tbl.iter() {
                    if let Some(inner_tbl) = v.as_inline_table() {
                        let new_tbl = inner_tbl.clone().into_table();
                        projects_tbl.insert(k, toml_edit::Item::Table(new_tbl));
                    }
                }
            }

            root.insert("projects", toml_edit::Item::Table(projects_tbl));
        }
    }
    let Some(projects_tbl) = doc["projects"].as_table_mut() else {
        return Err(anyhow::anyhow!(
            "projects table missing after initialization"
        ));
    };

    // Ensure the per-project entry is its own explicit table. If it exists but
    // is not a table (e.g., an inline table), replace it with an explicit table.
    let needs_proj_table = !projects_tbl.contains_key(project_key.as_str())
        || projects_tbl
            .get(project_key.as_str())
            .and_then(|i| i.as_table())
            .is_none();
    if needs_proj_table {
        projects_tbl.insert(project_key.as_str(), toml_edit::table());
    }
    let Some(proj_tbl) = projects_tbl
        .get_mut(project_key.as_str())
        .and_then(|i| i.as_table_mut())
    else {
        return Err(anyhow::anyhow!("project table missing for {project_key}"));
    };
    proj_tbl.set_implicit(false);
    proj_tbl["trust_level"] = toml_edit::value("trusted");
    Ok(())
}

/// Patch `CODEX_HOME/config.toml` project state.
/// Use with caution.
pub fn set_project_trusted(codex_home: &Path, project_path: &Path) -> anyhow::Result<()> {
    let config_path = codex_home.join(CONFIG_TOML_FILE);
    // Parse existing config if present; otherwise start a new document.
    let mut doc = match std::fs::read_to_string(config_path.clone()) {
        Ok(s) => s.parse::<DocumentMut>()?,
        Err(e) if e.kind() == std::io::ErrorKind::NotFound => DocumentMut::new(),
        Err(e) => return Err(e.into()),
    };

    set_project_trusted_inner(&mut doc, project_path)?;

    // ensure codex_home exists
    std::fs::create_dir_all(codex_home)?;

    // create a tmp_file
    let tmp_file = NamedTempFile::new_in(codex_home)?;
    std::fs::write(tmp_file.path(), doc.to_string())?;

    // atomically move the tmp file into config.toml
    tmp_file.persist(config_path)?;

    Ok(())
}

/// Persist the acknowledgement flag for the Windows onboarding screen.
pub fn set_windows_wsl_setup_acknowledged(
    codex_home: &Path,
    acknowledged: bool,
) -> anyhow::Result<()> {
    let config_path = codex_home.join(CONFIG_TOML_FILE);
    let mut doc = match std::fs::read_to_string(config_path.clone()) {
        Ok(s) => s.parse::<DocumentMut>()?,
        Err(e) if e.kind() == std::io::ErrorKind::NotFound => DocumentMut::new(),
        Err(e) => return Err(e.into()),
    };

    doc["windows_wsl_setup_acknowledged"] = toml_edit::value(acknowledged);

    std::fs::create_dir_all(codex_home)?;

    let tmp_file = NamedTempFile::new_in(codex_home)?;
    std::fs::write(tmp_file.path(), doc.to_string())?;
    tmp_file.persist(config_path)?;

    Ok(())
}

fn ensure_profile_table<'a>(
    doc: &'a mut DocumentMut,
    profile_name: &str,
) -> anyhow::Result<&'a mut toml_edit::Table> {
    let mut created_profiles_table = false;
    {
        let root = doc.as_table_mut();
        let needs_table = !root.contains_key("profiles")
            || root
                .get("profiles")
                .and_then(|item| item.as_table())
                .is_none();
        if needs_table {
            root.insert("profiles", toml_edit::table());
            created_profiles_table = true;
        }
    }

    let Some(profiles_table) = doc["profiles"].as_table_mut() else {
        return Err(anyhow::anyhow!(
            "profiles table missing after initialization"
        ));
    };

    if created_profiles_table {
        profiles_table.set_implicit(true);
    }

    let needs_profile_table = !profiles_table.contains_key(profile_name)
        || profiles_table
            .get(profile_name)
            .and_then(|item| item.as_table())
            .is_none();
    if needs_profile_table {
        profiles_table.insert(profile_name, toml_edit::table());
    }

    let Some(profile_table) = profiles_table
        .get_mut(profile_name)
        .and_then(|item| item.as_table_mut())
    else {
        return Err(anyhow::anyhow!(format!(
            "profile table missing for {profile_name}"
        )));
    };

    profile_table.set_implicit(false);
    Ok(profile_table)
}

// TODO(jif) refactor config persistence.
pub async fn persist_model_selection(
    codex_home: &Path,
    active_profile: Option<&str>,
    model: &str,
    effort: Option<ReasoningEffort>,
) -> anyhow::Result<()> {
    let config_path = codex_home.join(CONFIG_TOML_FILE);
    let serialized = match tokio::fs::read_to_string(&config_path).await {
        Ok(contents) => contents,
        Err(err) if err.kind() == std::io::ErrorKind::NotFound => String::new(),
        Err(err) => return Err(err.into()),
    };

    let mut doc = if serialized.is_empty() {
        DocumentMut::new()
    } else {
        serialized.parse::<DocumentMut>()?
    };

    if let Some(profile_name) = active_profile {
        let profile_table = ensure_profile_table(&mut doc, profile_name)?;
        profile_table["model"] = toml_edit::value(model);
        match effort {
            Some(effort) => {
                profile_table["model_reasoning_effort"] = toml_edit::value(effort.to_string());
            }
            None => {
                profile_table.remove("model_reasoning_effort");
            }
        }
    } else {
        let table = doc.as_table_mut();
        table["model"] = toml_edit::value(model);
        match effort {
            Some(effort) => {
                table["model_reasoning_effort"] = toml_edit::value(effort.to_string());
            }
            None => {
                table.remove("model_reasoning_effort");
            }
        }
    }

    // TODO(jif) refactor the home creation
    tokio::fs::create_dir_all(codex_home)
        .await
        .with_context(|| {
            format!(
                "failed to create Codex home directory at {}",
                codex_home.display()
            )
        })?;

    tokio::fs::write(&config_path, doc.to_string())
        .await
        .with_context(|| format!("failed to persist config.toml at {}", config_path.display()))?;

    Ok(())
}

/// Apply a single dotted-path override onto a TOML value.
fn apply_toml_override(root: &mut TomlValue, path: &str, value: TomlValue) {
    use toml::value::Table;

    let segments: Vec<&str> = path.split('.').collect();
    let mut current = root;

    for (idx, segment) in segments.iter().enumerate() {
        let is_last = idx == segments.len() - 1;

        if is_last {
            match current {
                TomlValue::Table(table) => {
                    table.insert(segment.to_string(), value);
                }
                _ => {
                    let mut table = Table::new();
                    table.insert(segment.to_string(), value);
                    *current = TomlValue::Table(table);
                }
            }
            return;
        }

        // Traverse or create intermediate object.
        match current {
            TomlValue::Table(table) => {
                current = table
                    .entry(segment.to_string())
                    .or_insert_with(|| TomlValue::Table(Table::new()));
            }
            _ => {
                *current = TomlValue::Table(Table::new());
                if let TomlValue::Table(tbl) = current {
                    current = tbl
                        .entry(segment.to_string())
                        .or_insert_with(|| TomlValue::Table(Table::new()));
                }
            }
        }
    }
}

/// Base config deserialized from ~/.codex/config.toml.
#[derive(Deserialize, Debug, Clone, Default, PartialEq)]
pub struct ConfigToml {
    /// Optional override of model selection.
    pub model: Option<String>,
    /// Review model override used by the `/review` feature.
    pub review_model: Option<String>,

    /// Provider to use from the model_providers map.
    pub model_provider: Option<String>,

    /// Size of the context window for the model, in tokens.
    pub model_context_window: Option<u64>,

    /// Maximum number of output tokens.
    pub model_max_output_tokens: Option<u64>,

    /// Token usage threshold triggering auto-compaction of conversation history.
    pub model_auto_compact_token_limit: Option<i64>,

    /// Default approval policy for executing commands.
    pub approval_policy: Option<AskForApproval>,

    #[serde(default)]
    pub shell_environment_policy: ShellEnvironmentPolicyToml,

    /// Sandbox mode to use.
    pub sandbox_mode: Option<SandboxMode>,

    /// Sandbox configuration to apply if `sandbox` is `WorkspaceWrite`.
    pub sandbox_workspace_write: Option<SandboxWorkspaceWrite>,

    /// Optional external command to spawn for end-user notifications.
    #[serde(default)]
    pub notify: Option<Vec<String>>,

    /// System instructions.
    pub instructions: Option<String>,

    /// Definition for MCP servers that Codex can reach out to for tool calls.
    #[serde(default)]
    pub mcp_servers: HashMap<String, McpServerConfig>,

    /// Preferred backend for storing MCP OAuth credentials.
    /// keyring: Use an OS-specific keyring service.
    ///          https://github.com/openai/codex/blob/main/codex-rs/rmcp-client/src/oauth.rs#L2
    /// file: Use a file in the Codex home directory.
    /// auto (default): Use the OS-specific keyring service if available, otherwise use a file.
    #[serde(default)]
    pub mcp_oauth_credentials_store: Option<OAuthCredentialsStoreMode>,

    /// User-defined provider entries that extend/override the built-in list.
    #[serde(default)]
    pub model_providers: HashMap<String, ModelProviderInfo>,

    /// Maximum number of bytes to include from an AGENTS.md project doc file.
    pub project_doc_max_bytes: Option<usize>,

    /// Ordered list of fallback filenames to look for when AGENTS.md is missing.
    pub project_doc_fallback_filenames: Option<Vec<String>>,

    /// Profile to use from the `profiles` map.
    pub profile: Option<String>,

    /// Named profiles to facilitate switching between different configurations.
    #[serde(default)]
    pub profiles: HashMap<String, ConfigProfile>,

    /// Settings that govern if and what will be written to `~/.codex/history.jsonl`.
    #[serde(default)]
    pub history: Option<History>,

    /// Optional URI-based file opener. If set, citations to files in the model
    /// output will be hyperlinked using the specified URI scheme.
    pub file_opener: Option<UriBasedFileOpener>,

    /// Collection of settings that are specific to the TUI.
    pub tui: Option<Tui>,

    /// When set to `true`, `AgentReasoning` events will be hidden from the
    /// UI/output. Defaults to `false`.
    pub hide_agent_reasoning: Option<bool>,

    /// When set to `true`, `AgentReasoningRawContentEvent` events will be shown in the UI/output.
    /// Defaults to `false`.
    pub show_raw_agent_reasoning: Option<bool>,

    pub model_reasoning_effort: Option<ReasoningEffort>,
    pub model_reasoning_summary: Option<ReasoningSummary>,
    /// Optional verbosity control for GPT-5 models (Responses API `text.verbosity`).
    pub model_verbosity: Option<Verbosity>,

    /// Override to force-enable reasoning summaries for the configured model.
    pub model_supports_reasoning_summaries: Option<bool>,

    /// Override to force reasoning summary format for the configured model.
    pub model_reasoning_summary_format: Option<ReasoningSummaryFormat>,

    /// Base URL for requests to ChatGPT (as opposed to the OpenAI API).
    pub chatgpt_base_url: Option<String>,

    /// Experimental path to a file whose contents replace the built-in BASE_INSTRUCTIONS.
    pub experimental_instructions_file: Option<PathBuf>,

    pub experimental_use_exec_command_tool: Option<bool>,
    pub experimental_use_unified_exec_tool: Option<bool>,
    pub experimental_use_rmcp_client: Option<bool>,
    pub experimental_use_freeform_apply_patch: Option<bool>,

    pub projects: Option<HashMap<String, ProjectConfig>>,

    /// Nested tools section for feature toggles
    pub tools: Option<ToolsToml>,

    /// When true, disables burst-paste detection for typed input entirely.
    /// All characters are inserted as they are received, and no buffering
    /// or placeholder replacement will occur for fast keypress bursts.
    pub disable_paste_burst: Option<bool>,

<<<<<<< HEAD
    /// OTEL configuration.
    pub otel: Option<crate::config_types::OtelConfigToml>,

    /// Tracks whether the Windows onboarding screen has been acknowledged.
    pub windows_wsl_setup_acknowledged: Option<bool>,
}

impl From<ConfigToml> for UserSavedConfig {
    fn from(config_toml: ConfigToml) -> Self {
        let profiles = config_toml
            .profiles
            .into_iter()
            .map(|(k, v)| (k, v.into()))
            .collect();

        Self {
            approval_policy: config_toml.approval_policy,
            sandbox_mode: config_toml.sandbox_mode,
            sandbox_settings: config_toml.sandbox_workspace_write.map(From::from),
            model: config_toml.model,
            model_reasoning_effort: config_toml.model_reasoning_effort,
            model_reasoning_summary: config_toml.model_reasoning_summary,
            model_verbosity: config_toml.model_verbosity,
            tools: config_toml.tools.map(From::from),
            profile: config_toml.profile,
            profiles,
        }
    }
=======
    /// Controls the OpenAI service tier for API requests.
    /// Accepts: "auto" (default), "flex", "priority".
    #[serde(rename = "service_tier", alias = "serviceTier")]
    pub service_tier: Option<ServiceTier>,
>>>>>>> a0021e30
}

#[derive(Deserialize, Debug, Clone, PartialEq, Eq)]
pub struct ProjectConfig {
    pub trust_level: Option<String>,
}

#[derive(Deserialize, Debug, Clone, Default, PartialEq)]
pub struct ToolsToml {
    #[serde(default, alias = "web_search_request")]
    pub web_search: Option<bool>,

    /// Enable the `view_image` tool that lets the agent attach local images.
    #[serde(default)]
    pub view_image: Option<bool>,
}

impl From<ToolsToml> for Tools {
    fn from(tools_toml: ToolsToml) -> Self {
        Self {
            web_search: tools_toml.web_search,
            view_image: tools_toml.view_image,
        }
    }
}

impl ConfigToml {
    /// Derive the effective sandbox policy from the configuration.
    fn derive_sandbox_policy(&self, sandbox_mode_override: Option<SandboxMode>) -> SandboxPolicy {
        let resolved_sandbox_mode = sandbox_mode_override
            .or(self.sandbox_mode)
            .unwrap_or_default();
        match resolved_sandbox_mode {
            SandboxMode::ReadOnly => SandboxPolicy::new_read_only_policy(),
            SandboxMode::WorkspaceWrite => match self.sandbox_workspace_write.as_ref() {
                Some(SandboxWorkspaceWrite {
                    writable_roots,
                    network_access,
                    exclude_tmpdir_env_var,
                    exclude_slash_tmp,
                }) => SandboxPolicy::WorkspaceWrite {
                    writable_roots: writable_roots.clone(),
                    network_access: *network_access,
                    exclude_tmpdir_env_var: *exclude_tmpdir_env_var,
                    exclude_slash_tmp: *exclude_slash_tmp,
                },
                None => SandboxPolicy::new_workspace_write_policy(),
            },
            SandboxMode::DangerFullAccess => SandboxPolicy::DangerFullAccess,
        }
    }

    pub fn is_cwd_trusted(&self, resolved_cwd: &Path) -> bool {
        let projects = self.projects.clone().unwrap_or_default();

        let is_path_trusted = |path: &Path| {
            let path_str = path.to_string_lossy().to_string();
            projects
                .get(&path_str)
                .map(|p| p.trust_level.as_deref() == Some("trusted"))
                .unwrap_or(false)
        };

        // Fast path: exact cwd match
        if is_path_trusted(resolved_cwd) {
            return true;
        }

        // If cwd lives inside a git worktree, check whether the root git project
        // (the primary repository working directory) is trusted. This lets
        // worktrees inherit trust from the main project.
        if let Some(root_project) = resolve_root_git_project_for_trust(resolved_cwd) {
            return is_path_trusted(&root_project);
        }

        false
    }

    pub fn get_config_profile(
        &self,
        override_profile: Option<String>,
    ) -> Result<ConfigProfile, std::io::Error> {
        let profile = override_profile.or_else(|| self.profile.clone());

        match profile {
            Some(key) => {
                if let Some(profile) = self.profiles.get(key.as_str()) {
                    return Ok(profile.clone());
                }

                Err(std::io::Error::new(
                    std::io::ErrorKind::NotFound,
                    format!("config profile `{key}` not found"),
                ))
            }
            None => Ok(ConfigProfile::default()),
        }
    }
}

/// Optional overrides for user configuration (e.g., from CLI flags).
#[derive(Default, Debug, Clone)]
pub struct ConfigOverrides {
    pub model: Option<String>,
    pub review_model: Option<String>,
    pub cwd: Option<PathBuf>,
    pub approval_policy: Option<AskForApproval>,
    pub sandbox_mode: Option<SandboxMode>,
    pub model_provider: Option<String>,
    pub config_profile: Option<String>,
    pub codex_linux_sandbox_exe: Option<PathBuf>,
    pub base_instructions: Option<String>,
    pub include_plan_tool: Option<bool>,
    pub include_apply_patch_tool: Option<bool>,
    pub include_view_image_tool: Option<bool>,
    pub show_raw_agent_reasoning: Option<bool>,
    pub tools_web_search_request: Option<bool>,
    pub service_tier: Option<ServiceTier>,
}

impl Config {
    /// Meant to be used exclusively for tests: `load_with_overrides()` should
    /// be used in all other cases.
    pub fn load_from_base_config_with_overrides(
        cfg: ConfigToml,
        overrides: ConfigOverrides,
        codex_home: PathBuf,
    ) -> std::io::Result<Self> {
        let user_instructions = Self::load_instructions(Some(&codex_home));

        // Destructure ConfigOverrides fully to ensure all overrides are applied.
        let ConfigOverrides {
            model,
            review_model: override_review_model,
            cwd,
            approval_policy,
            sandbox_mode,
            model_provider,
            config_profile: config_profile_key,
            codex_linux_sandbox_exe,
            base_instructions,
            include_plan_tool,
            include_apply_patch_tool,
            include_view_image_tool,
            show_raw_agent_reasoning,
            tools_web_search_request: override_tools_web_search_request,
            service_tier: override_service_tier,
        } = overrides;

        let active_profile_name = config_profile_key
            .as_ref()
            .or(cfg.profile.as_ref())
            .cloned();
        let config_profile = match active_profile_name.as_ref() {
            Some(key) => cfg
                .profiles
                .get(key)
                .ok_or_else(|| {
                    std::io::Error::new(
                        std::io::ErrorKind::NotFound,
                        format!("config profile `{key}` not found"),
                    )
                })?
                .clone(),
            None => ConfigProfile::default(),
        };

        let sandbox_policy = cfg.derive_sandbox_policy(sandbox_mode);

        let mut model_providers = built_in_model_providers();
        // Merge user-defined providers into the built-in list.
        for (key, provider) in cfg.model_providers.into_iter() {
            model_providers.entry(key).or_insert(provider);
        }

        let model_provider_id = model_provider
            .or(config_profile.model_provider)
            .or(cfg.model_provider)
            .unwrap_or_else(|| "openai".to_string());
        let model_provider = model_providers
            .get(&model_provider_id)
            .ok_or_else(|| {
                std::io::Error::new(
                    std::io::ErrorKind::NotFound,
                    format!("Model provider `{model_provider_id}` not found"),
                )
            })?
            .clone();

        let shell_environment_policy = cfg.shell_environment_policy.into();

        let resolved_cwd = {
            use std::env;

            match cwd {
                None => {
                    tracing::info!("cwd not set, using current dir");
                    env::current_dir()?
                }
                Some(p) if p.is_absolute() => p,
                Some(p) => {
                    // Resolve relative path against the current working directory.
                    tracing::info!("cwd is relative, resolving against current dir");
                    let mut current = env::current_dir()?;
                    current.push(p);
                    current
                }
            }
        };

        let history = cfg.history.unwrap_or_default();

        let tools_web_search_request = override_tools_web_search_request
            .or(cfg.tools.as_ref().and_then(|t| t.web_search))
            .unwrap_or(false);

        let include_view_image_tool = include_view_image_tool
            .or(cfg.tools.as_ref().and_then(|t| t.view_image))
            .unwrap_or(true);

        let model = model
            .or(config_profile.model)
            .or(cfg.model)
            .unwrap_or_else(default_model);

        let mut model_family =
            find_family_for_model(&model).unwrap_or_else(|| derive_default_model_family(&model));

        if let Some(supports_reasoning_summaries) = cfg.model_supports_reasoning_summaries {
            model_family.supports_reasoning_summaries = supports_reasoning_summaries;
        }
        if let Some(model_reasoning_summary_format) = cfg.model_reasoning_summary_format {
            model_family.reasoning_summary_format = model_reasoning_summary_format;
        }

        let openai_model_info = get_model_info(&model_family);
        let model_context_window = cfg
            .model_context_window
            .or_else(|| openai_model_info.as_ref().map(|info| info.context_window));
        let model_max_output_tokens = cfg.model_max_output_tokens.or_else(|| {
            openai_model_info
                .as_ref()
                .map(|info| info.max_output_tokens)
        });
        let model_auto_compact_token_limit = cfg.model_auto_compact_token_limit.or_else(|| {
            openai_model_info
                .as_ref()
                .and_then(|info| info.auto_compact_token_limit)
        });

        // Resolve the configured service tier from CLI override, profile, or root config; default to Auto.
        let model_service_tier: ServiceTier = override_service_tier
            .or(config_profile.service_tier)
            .or(cfg.service_tier)
            .unwrap_or_default();

        // Load base instructions override from a file if specified. If the
        // path is relative, resolve it against the effective cwd so the
        // behaviour matches other path-like config values.
        let experimental_instructions_path = config_profile
            .experimental_instructions_file
            .as_ref()
            .or(cfg.experimental_instructions_file.as_ref());
        let file_base_instructions =
            Self::get_base_instructions(experimental_instructions_path, &resolved_cwd)?;
        let base_instructions = base_instructions.or(file_base_instructions);

        // Default review model when not set in config; allow CLI override to take precedence.
        let review_model = override_review_model
            .or(cfg.review_model)
            .unwrap_or_else(default_review_model);

        let config = Self {
            model,
            review_model,
            model_family,
            model_context_window,
            model_max_output_tokens,
            model_auto_compact_token_limit,
            model_provider_id,
            model_provider,
            cwd: resolved_cwd,
            approval_policy: approval_policy
                .or(config_profile.approval_policy)
                .or(cfg.approval_policy)
                .unwrap_or_else(AskForApproval::default),
            sandbox_policy,
            shell_environment_policy,
            notify: cfg.notify,
            user_instructions,
            base_instructions,
            mcp_servers: cfg.mcp_servers,
            // The config.toml omits "_mode" because it's a config file. However, "_mode"
            // is important in code to differentiate the mode from the store implementation.
            mcp_oauth_credentials_store_mode: cfg.mcp_oauth_credentials_store.unwrap_or_default(),
            model_providers,
            project_doc_max_bytes: cfg.project_doc_max_bytes.unwrap_or(PROJECT_DOC_MAX_BYTES),
            project_doc_fallback_filenames: cfg
                .project_doc_fallback_filenames
                .unwrap_or_default()
                .into_iter()
                .filter_map(|name| {
                    let trimmed = name.trim();
                    if trimmed.is_empty() {
                        None
                    } else {
                        Some(trimmed.to_string())
                    }
                })
                .collect(),
            codex_home,
            history,
            file_opener: cfg.file_opener.unwrap_or(UriBasedFileOpener::VsCode),
            codex_linux_sandbox_exe,

            hide_agent_reasoning: cfg.hide_agent_reasoning.unwrap_or(false),
            show_raw_agent_reasoning: cfg
                .show_raw_agent_reasoning
                .or(show_raw_agent_reasoning)
                .unwrap_or(false),
            model_reasoning_effort: config_profile
                .model_reasoning_effort
                .or(cfg.model_reasoning_effort),
            model_reasoning_summary: config_profile
                .model_reasoning_summary
                .or(cfg.model_reasoning_summary)
                .unwrap_or_default(),
            model_verbosity: config_profile.model_verbosity.or(cfg.model_verbosity),
            chatgpt_base_url: config_profile
                .chatgpt_base_url
                .or(cfg.chatgpt_base_url)
                .unwrap_or("https://chatgpt.com/backend-api/".to_string()),
            include_plan_tool: include_plan_tool.unwrap_or(false),
            include_apply_patch_tool: include_apply_patch_tool
                .or(cfg.experimental_use_freeform_apply_patch)
                .unwrap_or(false),
            tools_web_search_request,
            use_experimental_streamable_shell_tool: cfg
                .experimental_use_exec_command_tool
                .unwrap_or(false),
            use_experimental_unified_exec_tool: cfg
                .experimental_use_unified_exec_tool
                .unwrap_or(false),
            use_experimental_use_rmcp_client: cfg.experimental_use_rmcp_client.unwrap_or(false),
            include_view_image_tool,
            active_profile: active_profile_name,
            windows_wsl_setup_acknowledged: cfg.windows_wsl_setup_acknowledged.unwrap_or(false),
            disable_paste_burst: cfg.disable_paste_burst.unwrap_or(false),
<<<<<<< HEAD
            tui_notifications: cfg
                .tui
                .as_ref()
                .map(|t| t.notifications.clone())
                .unwrap_or_default(),
            otel: {
                let t: OtelConfigToml = cfg.otel.unwrap_or_default();
                let log_user_prompt = t.log_user_prompt.unwrap_or(false);
                let environment = t
                    .environment
                    .unwrap_or(DEFAULT_OTEL_ENVIRONMENT.to_string());
                let exporter = t.exporter.unwrap_or(OtelExporterKind::None);
                OtelConfig {
                    log_user_prompt,
                    environment,
                    exporter,
                }
            },
=======
            model_service_tier,
>>>>>>> a0021e30
        };
        Ok(config)
    }

    fn load_instructions(codex_dir: Option<&Path>) -> Option<String> {
        let mut p = match codex_dir {
            Some(p) => p.to_path_buf(),
            None => return None,
        };

        p.push("AGENTS.md");
        std::fs::read_to_string(&p).ok().and_then(|s| {
            let s = s.trim();
            if s.is_empty() {
                None
            } else {
                Some(s.to_string())
            }
        })
    }

    fn get_base_instructions(
        path: Option<&PathBuf>,
        cwd: &Path,
    ) -> std::io::Result<Option<String>> {
        let p = match path.as_ref() {
            None => return Ok(None),
            Some(p) => p,
        };

        // Resolve relative paths against the provided cwd to make CLI
        // overrides consistent regardless of where the process was launched
        // from.
        let full_path = if p.is_relative() {
            cwd.join(p)
        } else {
            p.to_path_buf()
        };

        let contents = std::fs::read_to_string(&full_path).map_err(|e| {
            std::io::Error::new(
                e.kind(),
                format!(
                    "failed to read experimental instructions file {}: {e}",
                    full_path.display()
                ),
            )
        })?;

        let s = contents.trim().to_string();
        if s.is_empty() {
            Err(std::io::Error::new(
                std::io::ErrorKind::InvalidData,
                format!(
                    "experimental instructions file is empty: {}",
                    full_path.display()
                ),
            ))
        } else {
            Ok(Some(s))
        }
    }
}

fn default_model() -> String {
    OPENAI_DEFAULT_MODEL.to_string()
}

fn default_review_model() -> String {
    OPENAI_DEFAULT_REVIEW_MODEL.to_string()
}

/// Returns the path to the Codex configuration directory, which can be
/// specified by the `CODEX_HOME` environment variable. If not set, defaults to
/// `~/.codex`.
///
/// - If `CODEX_HOME` is set, the value will be canonicalized and this
///   function will Err if the path does not exist.
/// - If `CODEX_HOME` is not set, this function does not verify that the
///   directory exists.
pub fn find_codex_home() -> std::io::Result<PathBuf> {
    // Honor the `CODEX_HOME` environment variable when it is set to allow users
    // (and tests) to override the default location.
    if let Ok(val) = std::env::var("CODEX_HOME")
        && !val.is_empty()
    {
        return PathBuf::from(val).canonicalize();
    }

    let mut p = home_dir().ok_or_else(|| {
        std::io::Error::new(
            std::io::ErrorKind::NotFound,
            "Could not find home directory",
        )
    })?;
    p.push(".codex");
    Ok(p)
}

/// Returns the path to the folder where Codex logs are stored. Does not verify
/// that the directory exists.
pub fn log_dir(cfg: &Config) -> std::io::Result<PathBuf> {
    let mut p = cfg.codex_home.clone();
    p.push("log");
    Ok(p)
}

#[cfg(test)]
mod tests {
    use crate::config_types::HistoryPersistence;
    use crate::config_types::Notifications;

    use super::*;
    use pretty_assertions::assert_eq;

    use std::time::Duration;
    use tempfile::TempDir;

    #[test]
    fn test_toml_parsing() {
        let history_with_persistence = r#"
[history]
persistence = "save-all"
"#;
        let history_with_persistence_cfg = toml::from_str::<ConfigToml>(history_with_persistence)
            .expect("TOML deserialization should succeed");
        assert_eq!(
            Some(History {
                persistence: HistoryPersistence::SaveAll,
                max_bytes: None,
            }),
            history_with_persistence_cfg.history
        );

        let history_no_persistence = r#"
[history]
persistence = "none"
"#;

        let history_no_persistence_cfg = toml::from_str::<ConfigToml>(history_no_persistence)
            .expect("TOML deserialization should succeed");
        assert_eq!(
            Some(History {
                persistence: HistoryPersistence::None,
                max_bytes: None,
            }),
            history_no_persistence_cfg.history
        );
    }

    #[test]
    fn tui_config_missing_notifications_field_defaults_to_disabled() {
        let cfg = r#"
[tui]
"#;

        let parsed = toml::from_str::<ConfigToml>(cfg)
            .expect("TUI config without notifications should succeed");
        let tui = parsed.tui.expect("config should include tui section");

        assert_eq!(tui.notifications, Notifications::Enabled(false));
    }

    #[test]
    fn test_sandbox_config_parsing() {
        let sandbox_full_access = r#"
sandbox_mode = "danger-full-access"

[sandbox_workspace_write]
network_access = false  # This should be ignored.
"#;
        let sandbox_full_access_cfg = toml::from_str::<ConfigToml>(sandbox_full_access)
            .expect("TOML deserialization should succeed");
        let sandbox_mode_override = None;
        assert_eq!(
            SandboxPolicy::DangerFullAccess,
            sandbox_full_access_cfg.derive_sandbox_policy(sandbox_mode_override)
        );

        let sandbox_read_only = r#"
sandbox_mode = "read-only"

[sandbox_workspace_write]
network_access = true  # This should be ignored.
"#;

        let sandbox_read_only_cfg = toml::from_str::<ConfigToml>(sandbox_read_only)
            .expect("TOML deserialization should succeed");
        let sandbox_mode_override = None;
        assert_eq!(
            SandboxPolicy::ReadOnly,
            sandbox_read_only_cfg.derive_sandbox_policy(sandbox_mode_override)
        );

        let sandbox_workspace_write = r#"
sandbox_mode = "workspace-write"

[sandbox_workspace_write]
writable_roots = [
    "/my/workspace",
]
exclude_tmpdir_env_var = true
exclude_slash_tmp = true
"#;

        let sandbox_workspace_write_cfg = toml::from_str::<ConfigToml>(sandbox_workspace_write)
            .expect("TOML deserialization should succeed");
        let sandbox_mode_override = None;
        assert_eq!(
            SandboxPolicy::WorkspaceWrite {
                writable_roots: vec![PathBuf::from("/my/workspace")],
                network_access: false,
                exclude_tmpdir_env_var: true,
                exclude_slash_tmp: true,
            },
            sandbox_workspace_write_cfg.derive_sandbox_policy(sandbox_mode_override)
        );
    }

    #[test]
    fn config_defaults_to_auto_oauth_store_mode() -> std::io::Result<()> {
        let codex_home = TempDir::new()?;
        let cfg = ConfigToml::default();

        let config = Config::load_from_base_config_with_overrides(
            cfg,
            ConfigOverrides::default(),
            codex_home.path().to_path_buf(),
        )?;

        assert_eq!(
            config.mcp_oauth_credentials_store_mode,
            OAuthCredentialsStoreMode::Auto,
        );

        Ok(())
    }

    #[test]
    fn config_honors_explicit_file_oauth_store_mode() -> std::io::Result<()> {
        let codex_home = TempDir::new()?;
        let cfg = ConfigToml {
            mcp_oauth_credentials_store: Some(OAuthCredentialsStoreMode::File),
            ..Default::default()
        };

        let config = Config::load_from_base_config_with_overrides(
            cfg,
            ConfigOverrides::default(),
            codex_home.path().to_path_buf(),
        )?;

        assert_eq!(
            config.mcp_oauth_credentials_store_mode,
            OAuthCredentialsStoreMode::File,
        );

        Ok(())
    }

    #[tokio::test]
    async fn managed_config_overrides_oauth_store_mode() -> anyhow::Result<()> {
        let codex_home = TempDir::new()?;
        let managed_path = codex_home.path().join("managed_config.toml");
        let config_path = codex_home.path().join(CONFIG_TOML_FILE);

        std::fs::write(&config_path, "mcp_oauth_credentials_store = \"file\"\n")?;
        std::fs::write(&managed_path, "mcp_oauth_credentials_store = \"keyring\"\n")?;

        let overrides = crate::config_loader::LoaderOverrides {
            managed_config_path: Some(managed_path.clone()),
            #[cfg(target_os = "macos")]
            managed_preferences_base64: None,
        };

        let root_value = load_resolved_config(codex_home.path(), Vec::new(), overrides).await?;
        let cfg: ConfigToml = root_value.try_into().map_err(|e| {
            tracing::error!("Failed to deserialize overridden config: {e}");
            std::io::Error::new(std::io::ErrorKind::InvalidData, e)
        })?;
        assert_eq!(
            cfg.mcp_oauth_credentials_store,
            Some(OAuthCredentialsStoreMode::Keyring),
        );

        let final_config = Config::load_from_base_config_with_overrides(
            cfg,
            ConfigOverrides::default(),
            codex_home.path().to_path_buf(),
        )?;
        assert_eq!(
            final_config.mcp_oauth_credentials_store_mode,
            OAuthCredentialsStoreMode::Keyring,
        );

        Ok(())
    }

    #[tokio::test]
    async fn load_global_mcp_servers_returns_empty_if_missing() -> anyhow::Result<()> {
        let codex_home = TempDir::new()?;

        let servers = load_global_mcp_servers(codex_home.path()).await?;
        assert!(servers.is_empty());

        Ok(())
    }

    #[tokio::test]
    async fn write_global_mcp_servers_round_trips_entries() -> anyhow::Result<()> {
        let codex_home = TempDir::new()?;

        let mut servers = BTreeMap::new();
        servers.insert(
            "docs".to_string(),
            McpServerConfig {
                transport: McpServerTransportConfig::Stdio {
                    command: "echo".to_string(),
                    args: vec!["hello".to_string()],
                    env: None,
                },
                enabled: true,
                startup_timeout_sec: Some(Duration::from_secs(3)),
                tool_timeout_sec: Some(Duration::from_secs(5)),
            },
        );

        write_global_mcp_servers(codex_home.path(), &servers)?;

        let loaded = load_global_mcp_servers(codex_home.path()).await?;
        assert_eq!(loaded.len(), 1);
        let docs = loaded.get("docs").expect("docs entry");
        match &docs.transport {
            McpServerTransportConfig::Stdio { command, args, env } => {
                assert_eq!(command, "echo");
                assert_eq!(args, &vec!["hello".to_string()]);
                assert!(env.is_none());
            }
            other => panic!("unexpected transport {other:?}"),
        }
        assert_eq!(docs.startup_timeout_sec, Some(Duration::from_secs(3)));
        assert_eq!(docs.tool_timeout_sec, Some(Duration::from_secs(5)));
        assert!(docs.enabled);

        let empty = BTreeMap::new();
        write_global_mcp_servers(codex_home.path(), &empty)?;
        let loaded = load_global_mcp_servers(codex_home.path()).await?;
        assert!(loaded.is_empty());

        Ok(())
    }

    #[tokio::test]
    async fn managed_config_wins_over_cli_overrides() -> anyhow::Result<()> {
        let codex_home = TempDir::new()?;
        let managed_path = codex_home.path().join("managed_config.toml");

        std::fs::write(
            codex_home.path().join(CONFIG_TOML_FILE),
            "model = \"base\"\n",
        )?;
        std::fs::write(&managed_path, "model = \"managed_config\"\n")?;

        let overrides = crate::config_loader::LoaderOverrides {
            managed_config_path: Some(managed_path),
            #[cfg(target_os = "macos")]
            managed_preferences_base64: None,
        };

        let root_value = load_resolved_config(
            codex_home.path(),
            vec![("model".to_string(), TomlValue::String("cli".to_string()))],
            overrides,
        )
        .await?;

        let cfg: ConfigToml = root_value.try_into().map_err(|e| {
            tracing::error!("Failed to deserialize overridden config: {e}");
            std::io::Error::new(std::io::ErrorKind::InvalidData, e)
        })?;

        assert_eq!(cfg.model.as_deref(), Some("managed_config"));
        Ok(())
    }

    #[tokio::test]
    async fn load_global_mcp_servers_accepts_legacy_ms_field() -> anyhow::Result<()> {
        let codex_home = TempDir::new()?;
        let config_path = codex_home.path().join(CONFIG_TOML_FILE);

        std::fs::write(
            &config_path,
            r#"
[mcp_servers]
[mcp_servers.docs]
command = "echo"
startup_timeout_ms = 2500
"#,
        )?;

        let servers = load_global_mcp_servers(codex_home.path()).await?;
        let docs = servers.get("docs").expect("docs entry");
        assert_eq!(docs.startup_timeout_sec, Some(Duration::from_millis(2500)));

        Ok(())
    }

    #[tokio::test]
    async fn load_global_mcp_servers_rejects_inline_bearer_token() -> anyhow::Result<()> {
        let codex_home = TempDir::new()?;
        let config_path = codex_home.path().join(CONFIG_TOML_FILE);

        std::fs::write(
            &config_path,
            r#"
[mcp_servers.docs]
url = "https://example.com/mcp"
bearer_token = "secret"
"#,
        )?;

        let err = load_global_mcp_servers(codex_home.path())
            .await
            .expect_err("bearer_token entries should be rejected");

        assert_eq!(err.kind(), std::io::ErrorKind::InvalidData);
        assert!(err.to_string().contains("bearer_token"));
        assert!(err.to_string().contains("bearer_token_env_var"));

        Ok(())
    }

    #[tokio::test]
    async fn write_global_mcp_servers_serializes_env_sorted() -> anyhow::Result<()> {
        let codex_home = TempDir::new()?;

        let servers = BTreeMap::from([(
            "docs".to_string(),
            McpServerConfig {
                transport: McpServerTransportConfig::Stdio {
                    command: "docs-server".to_string(),
                    args: vec!["--verbose".to_string()],
                    env: Some(HashMap::from([
                        ("ZIG_VAR".to_string(), "3".to_string()),
                        ("ALPHA_VAR".to_string(), "1".to_string()),
                    ])),
                },
                enabled: true,
                startup_timeout_sec: None,
                tool_timeout_sec: None,
            },
        )]);

        write_global_mcp_servers(codex_home.path(), &servers)?;

        let config_path = codex_home.path().join(CONFIG_TOML_FILE);
        let serialized = std::fs::read_to_string(&config_path)?;
        assert_eq!(
            serialized,
            r#"[mcp_servers.docs]
command = "docs-server"
args = ["--verbose"]

[mcp_servers.docs.env]
ALPHA_VAR = "1"
ZIG_VAR = "3"
"#
        );

        let loaded = load_global_mcp_servers(codex_home.path()).await?;
        let docs = loaded.get("docs").expect("docs entry");
        match &docs.transport {
            McpServerTransportConfig::Stdio { command, args, env } => {
                assert_eq!(command, "docs-server");
                assert_eq!(args, &vec!["--verbose".to_string()]);
                let env = env
                    .as_ref()
                    .expect("env should be preserved for stdio transport");
                assert_eq!(env.get("ALPHA_VAR"), Some(&"1".to_string()));
                assert_eq!(env.get("ZIG_VAR"), Some(&"3".to_string()));
            }
            other => panic!("unexpected transport {other:?}"),
        }

        Ok(())
    }

    #[tokio::test]
    async fn write_global_mcp_servers_serializes_streamable_http() -> anyhow::Result<()> {
        let codex_home = TempDir::new()?;

        let mut servers = BTreeMap::from([(
            "docs".to_string(),
            McpServerConfig {
                transport: McpServerTransportConfig::StreamableHttp {
                    url: "https://example.com/mcp".to_string(),
                    bearer_token_env_var: Some("MCP_TOKEN".to_string()),
                },
                enabled: true,
                startup_timeout_sec: Some(Duration::from_secs(2)),
                tool_timeout_sec: None,
            },
        )]);

        write_global_mcp_servers(codex_home.path(), &servers)?;

        let config_path = codex_home.path().join(CONFIG_TOML_FILE);
        let serialized = std::fs::read_to_string(&config_path)?;
        assert_eq!(
            serialized,
            r#"[mcp_servers.docs]
url = "https://example.com/mcp"
bearer_token_env_var = "MCP_TOKEN"
startup_timeout_sec = 2.0
"#
        );

        let loaded = load_global_mcp_servers(codex_home.path()).await?;
        let docs = loaded.get("docs").expect("docs entry");
        match &docs.transport {
            McpServerTransportConfig::StreamableHttp {
                url,
                bearer_token_env_var,
            } => {
                assert_eq!(url, "https://example.com/mcp");
                assert_eq!(bearer_token_env_var.as_deref(), Some("MCP_TOKEN"));
            }
            other => panic!("unexpected transport {other:?}"),
        }
        assert_eq!(docs.startup_timeout_sec, Some(Duration::from_secs(2)));

        servers.insert(
            "docs".to_string(),
            McpServerConfig {
                transport: McpServerTransportConfig::StreamableHttp {
                    url: "https://example.com/mcp".to_string(),
                    bearer_token_env_var: None,
                },
                enabled: true,
                startup_timeout_sec: None,
                tool_timeout_sec: None,
            },
        );
        write_global_mcp_servers(codex_home.path(), &servers)?;

        let serialized = std::fs::read_to_string(&config_path)?;
        assert_eq!(
            serialized,
            r#"[mcp_servers.docs]
url = "https://example.com/mcp"
"#
        );

        let loaded = load_global_mcp_servers(codex_home.path()).await?;
        let docs = loaded.get("docs").expect("docs entry");
        match &docs.transport {
            McpServerTransportConfig::StreamableHttp {
                url,
                bearer_token_env_var,
            } => {
                assert_eq!(url, "https://example.com/mcp");
                assert!(bearer_token_env_var.is_none());
            }
            other => panic!("unexpected transport {other:?}"),
        }

        Ok(())
    }

    #[tokio::test]
    async fn write_global_mcp_servers_serializes_disabled_flag() -> anyhow::Result<()> {
        let codex_home = TempDir::new()?;

        let servers = BTreeMap::from([(
            "docs".to_string(),
            McpServerConfig {
                transport: McpServerTransportConfig::Stdio {
                    command: "docs-server".to_string(),
                    args: Vec::new(),
                    env: None,
                },
                enabled: false,
                startup_timeout_sec: None,
                tool_timeout_sec: None,
            },
        )]);

        write_global_mcp_servers(codex_home.path(), &servers)?;

        let config_path = codex_home.path().join(CONFIG_TOML_FILE);
        let serialized = std::fs::read_to_string(&config_path)?;
        assert!(
            serialized.contains("enabled = false"),
            "serialized config missing disabled flag:\n{serialized}"
        );

        let loaded = load_global_mcp_servers(codex_home.path()).await?;
        let docs = loaded.get("docs").expect("docs entry");
        assert!(!docs.enabled);

        Ok(())
    }

    #[tokio::test]
    async fn persist_model_selection_updates_defaults() -> anyhow::Result<()> {
        let codex_home = TempDir::new()?;

        persist_model_selection(
            codex_home.path(),
            None,
            "gpt-5-codex",
            Some(ReasoningEffort::High),
        )
        .await?;

        let serialized =
            tokio::fs::read_to_string(codex_home.path().join(CONFIG_TOML_FILE)).await?;
        let parsed: ConfigToml = toml::from_str(&serialized)?;

        assert_eq!(parsed.model.as_deref(), Some("gpt-5-codex"));
        assert_eq!(parsed.model_reasoning_effort, Some(ReasoningEffort::High));

        Ok(())
    }

    #[tokio::test]
    async fn persist_model_selection_overwrites_existing_model() -> anyhow::Result<()> {
        let codex_home = TempDir::new()?;
        let config_path = codex_home.path().join(CONFIG_TOML_FILE);

        tokio::fs::write(
            &config_path,
            r#"
model = "gpt-5-codex"
model_reasoning_effort = "medium"

[profiles.dev]
model = "gpt-4.1"
"#,
        )
        .await?;

        persist_model_selection(
            codex_home.path(),
            None,
            "o4-mini",
            Some(ReasoningEffort::High),
        )
        .await?;

        let serialized = tokio::fs::read_to_string(config_path).await?;
        let parsed: ConfigToml = toml::from_str(&serialized)?;

        assert_eq!(parsed.model.as_deref(), Some("o4-mini"));
        assert_eq!(parsed.model_reasoning_effort, Some(ReasoningEffort::High));
        assert_eq!(
            parsed
                .profiles
                .get("dev")
                .and_then(|profile| profile.model.as_deref()),
            Some("gpt-4.1"),
        );

        Ok(())
    }

    #[tokio::test]
    async fn persist_model_selection_updates_profile() -> anyhow::Result<()> {
        let codex_home = TempDir::new()?;

        persist_model_selection(
            codex_home.path(),
            Some("dev"),
            "gpt-5-codex",
            Some(ReasoningEffort::Medium),
        )
        .await?;

        let serialized =
            tokio::fs::read_to_string(codex_home.path().join(CONFIG_TOML_FILE)).await?;
        let parsed: ConfigToml = toml::from_str(&serialized)?;
        let profile = parsed
            .profiles
            .get("dev")
            .expect("profile should be created");

        assert_eq!(profile.model.as_deref(), Some("gpt-5-codex"));
        assert_eq!(
            profile.model_reasoning_effort,
            Some(ReasoningEffort::Medium)
        );

        Ok(())
    }

    #[tokio::test]
    async fn persist_model_selection_updates_existing_profile() -> anyhow::Result<()> {
        let codex_home = TempDir::new()?;
        let config_path = codex_home.path().join(CONFIG_TOML_FILE);

        tokio::fs::write(
            &config_path,
            r#"
[profiles.dev]
model = "gpt-4"
model_reasoning_effort = "medium"

[profiles.prod]
model = "gpt-5-codex"
"#,
        )
        .await?;

        persist_model_selection(
            codex_home.path(),
            Some("dev"),
            "o4-high",
            Some(ReasoningEffort::Medium),
        )
        .await?;

        let serialized = tokio::fs::read_to_string(config_path).await?;
        let parsed: ConfigToml = toml::from_str(&serialized)?;

        let dev_profile = parsed
            .profiles
            .get("dev")
            .expect("dev profile should survive updates");
        assert_eq!(dev_profile.model.as_deref(), Some("o4-high"));
        assert_eq!(
            dev_profile.model_reasoning_effort,
            Some(ReasoningEffort::Medium)
        );

        assert_eq!(
            parsed
                .profiles
                .get("prod")
                .and_then(|profile| profile.model.as_deref()),
            Some("gpt-5-codex"),
        );

        Ok(())
    }

    struct PrecedenceTestFixture {
        cwd: TempDir,
        codex_home: TempDir,
        cfg: ConfigToml,
        model_provider_map: HashMap<String, ModelProviderInfo>,
        openai_provider: ModelProviderInfo,
        openai_chat_completions_provider: ModelProviderInfo,
    }

    impl PrecedenceTestFixture {
        fn cwd(&self) -> PathBuf {
            self.cwd.path().to_path_buf()
        }

        fn codex_home(&self) -> PathBuf {
            self.codex_home.path().to_path_buf()
        }
    }

    fn create_test_fixture() -> std::io::Result<PrecedenceTestFixture> {
        let toml = r#"
model = "o3"
approval_policy = "untrusted"

# Can be used to determine which profile to use if not specified by
# `ConfigOverrides`.
profile = "gpt3"

[model_providers.openai-chat-completions]
name = "OpenAI using Chat Completions"
base_url = "https://api.openai.com/v1"
env_key = "OPENAI_API_KEY"
wire_api = "chat"
request_max_retries = 4            # retry failed HTTP requests
stream_max_retries = 10            # retry dropped SSE streams
stream_idle_timeout_ms = 300000    # 5m idle timeout

[profiles.o3]
model = "o3"
model_provider = "openai"
approval_policy = "never"
model_reasoning_effort = "high"
model_reasoning_summary = "detailed"

[profiles.gpt3]
model = "gpt-3.5-turbo"
model_provider = "openai-chat-completions"

[profiles.zdr]
model = "o3"
model_provider = "openai"
approval_policy = "on-failure"

[profiles.gpt5]
model = "gpt-5"
model_provider = "openai"
approval_policy = "on-failure"
model_reasoning_effort = "high"
model_reasoning_summary = "detailed"
model_verbosity = "high"
"#;

        let cfg: ConfigToml = toml::from_str(toml).expect("TOML deserialization should succeed");

        // Use a temporary directory for the cwd so it does not contain an
        // AGENTS.md file.
        let cwd_temp_dir = TempDir::new().unwrap();
        let cwd = cwd_temp_dir.path().to_path_buf();
        // Make it look like a Git repo so it does not search for AGENTS.md in
        // a parent folder, either.
        std::fs::write(cwd.join(".git"), "gitdir: nowhere")?;

        let codex_home_temp_dir = TempDir::new().unwrap();

        let openai_chat_completions_provider = ModelProviderInfo {
            name: "OpenAI using Chat Completions".to_string(),
            base_url: Some("https://api.openai.com/v1".to_string()),
            env_key: Some("OPENAI_API_KEY".to_string()),
            wire_api: crate::WireApi::Chat,
            env_key_instructions: None,
            query_params: None,
            http_headers: None,
            env_http_headers: None,
            request_max_retries: Some(4),
            stream_max_retries: Some(10),
            stream_idle_timeout_ms: Some(300_000),
            requires_openai_auth: false,
        };
        let model_provider_map = {
            let mut model_provider_map = built_in_model_providers();
            model_provider_map.insert(
                "openai-chat-completions".to_string(),
                openai_chat_completions_provider.clone(),
            );
            model_provider_map
        };

        let openai_provider = model_provider_map
            .get("openai")
            .expect("openai provider should exist")
            .clone();

        Ok(PrecedenceTestFixture {
            cwd: cwd_temp_dir,
            codex_home: codex_home_temp_dir,
            cfg,
            model_provider_map,
            openai_provider,
            openai_chat_completions_provider,
        })
    }

    /// Users can specify config values at multiple levels that have the
    /// following precedence:
    ///
    /// 1. custom command-line argument, e.g. `--model o3`
    /// 2. as part of a profile, where the `--profile` is specified via a CLI
    ///    (or in the config file itself)
    /// 3. as an entry in `config.toml`, e.g. `model = "o3"`
    /// 4. the default value for a required field defined in code, e.g.,
    ///    `crate::flags::OPENAI_DEFAULT_MODEL`
    ///
    /// Note that profiles are the recommended way to specify a group of
    /// configuration options together.
    #[test]
    fn test_precedence_fixture_with_o3_profile() -> std::io::Result<()> {
        let fixture = create_test_fixture()?;

        let o3_profile_overrides = ConfigOverrides {
            config_profile: Some("o3".to_string()),
            cwd: Some(fixture.cwd()),
            ..Default::default()
        };
        let o3_profile_config: Config = Config::load_from_base_config_with_overrides(
            fixture.cfg.clone(),
            o3_profile_overrides,
            fixture.codex_home(),
        )?;
        assert_eq!(
            Config {
                model: "o3".to_string(),
                review_model: OPENAI_DEFAULT_REVIEW_MODEL.to_string(),
                model_family: find_family_for_model("o3").expect("known model slug"),
                model_context_window: Some(200_000),
                model_max_output_tokens: Some(100_000),
                model_auto_compact_token_limit: None,
                model_provider_id: "openai".to_string(),
                model_provider: fixture.openai_provider.clone(),
                approval_policy: AskForApproval::Never,
                sandbox_policy: SandboxPolicy::new_read_only_policy(),
                shell_environment_policy: ShellEnvironmentPolicy::default(),
                user_instructions: None,
                notify: None,
                cwd: fixture.cwd(),
                mcp_servers: HashMap::new(),
                mcp_oauth_credentials_store_mode: Default::default(),
                model_providers: fixture.model_provider_map.clone(),
                project_doc_max_bytes: PROJECT_DOC_MAX_BYTES,
                project_doc_fallback_filenames: Vec::new(),
                codex_home: fixture.codex_home(),
                history: History::default(),
                file_opener: UriBasedFileOpener::VsCode,
                codex_linux_sandbox_exe: None,
                hide_agent_reasoning: false,
                show_raw_agent_reasoning: false,
                model_reasoning_effort: Some(ReasoningEffort::High),
                model_reasoning_summary: ReasoningSummary::Detailed,
                model_verbosity: None,
                chatgpt_base_url: "https://chatgpt.com/backend-api/".to_string(),
                base_instructions: None,
                include_plan_tool: false,
                include_apply_patch_tool: false,
                tools_web_search_request: false,
                use_experimental_streamable_shell_tool: false,
                use_experimental_unified_exec_tool: false,
                use_experimental_use_rmcp_client: false,
                include_view_image_tool: true,
                active_profile: Some("o3".to_string()),
                windows_wsl_setup_acknowledged: false,
                disable_paste_burst: false,
<<<<<<< HEAD
                tui_notifications: Default::default(),
                otel: OtelConfig::default(),
=======
                model_service_tier: ServiceTier::Auto,
>>>>>>> a0021e30
            },
            o3_profile_config
        );
        Ok(())
    }

    #[test]
    fn test_precedence_fixture_with_gpt3_profile() -> std::io::Result<()> {
        let fixture = create_test_fixture()?;

        let gpt3_profile_overrides = ConfigOverrides {
            config_profile: Some("gpt3".to_string()),
            cwd: Some(fixture.cwd()),
            ..Default::default()
        };
        let gpt3_profile_config = Config::load_from_base_config_with_overrides(
            fixture.cfg.clone(),
            gpt3_profile_overrides,
            fixture.codex_home(),
        )?;
        let expected_gpt3_profile_config = Config {
            model: "gpt-3.5-turbo".to_string(),
            review_model: OPENAI_DEFAULT_REVIEW_MODEL.to_string(),
            model_family: find_family_for_model("gpt-3.5-turbo").expect("known model slug"),
            model_context_window: Some(16_385),
            model_max_output_tokens: Some(4_096),
            model_auto_compact_token_limit: None,
            model_provider_id: "openai-chat-completions".to_string(),
            model_provider: fixture.openai_chat_completions_provider.clone(),
            approval_policy: AskForApproval::UnlessTrusted,
            sandbox_policy: SandboxPolicy::new_read_only_policy(),
            shell_environment_policy: ShellEnvironmentPolicy::default(),
            user_instructions: None,
            notify: None,
            cwd: fixture.cwd(),
            mcp_servers: HashMap::new(),
            mcp_oauth_credentials_store_mode: Default::default(),
            model_providers: fixture.model_provider_map.clone(),
            project_doc_max_bytes: PROJECT_DOC_MAX_BYTES,
            project_doc_fallback_filenames: Vec::new(),
            codex_home: fixture.codex_home(),
            history: History::default(),
            file_opener: UriBasedFileOpener::VsCode,
            codex_linux_sandbox_exe: None,
            hide_agent_reasoning: false,
            show_raw_agent_reasoning: false,
            model_reasoning_effort: None,
            model_reasoning_summary: ReasoningSummary::default(),
            model_verbosity: None,
            chatgpt_base_url: "https://chatgpt.com/backend-api/".to_string(),
            base_instructions: None,
            include_plan_tool: false,
            include_apply_patch_tool: false,
            tools_web_search_request: false,
            use_experimental_streamable_shell_tool: false,
            use_experimental_unified_exec_tool: false,
            use_experimental_use_rmcp_client: false,
            include_view_image_tool: true,
            active_profile: Some("gpt3".to_string()),
            windows_wsl_setup_acknowledged: false,
            disable_paste_burst: false,
<<<<<<< HEAD
            tui_notifications: Default::default(),
            otel: OtelConfig::default(),
=======
            model_service_tier: ServiceTier::Auto,
>>>>>>> a0021e30
        };

        assert_eq!(expected_gpt3_profile_config, gpt3_profile_config);

        // Verify that loading without specifying a profile in ConfigOverrides
        // uses the default profile from the config file (which is "gpt3").
        let default_profile_overrides = ConfigOverrides {
            cwd: Some(fixture.cwd()),
            ..Default::default()
        };

        let default_profile_config = Config::load_from_base_config_with_overrides(
            fixture.cfg.clone(),
            default_profile_overrides,
            fixture.codex_home(),
        )?;

        assert_eq!(expected_gpt3_profile_config, default_profile_config);
        Ok(())
    }

    #[test]
    fn test_precedence_fixture_with_zdr_profile() -> std::io::Result<()> {
        let fixture = create_test_fixture()?;

        let zdr_profile_overrides = ConfigOverrides {
            config_profile: Some("zdr".to_string()),
            cwd: Some(fixture.cwd()),
            ..Default::default()
        };
        let zdr_profile_config = Config::load_from_base_config_with_overrides(
            fixture.cfg.clone(),
            zdr_profile_overrides,
            fixture.codex_home(),
        )?;
        let expected_zdr_profile_config = Config {
            model: "o3".to_string(),
            review_model: OPENAI_DEFAULT_REVIEW_MODEL.to_string(),
            model_family: find_family_for_model("o3").expect("known model slug"),
            model_context_window: Some(200_000),
            model_max_output_tokens: Some(100_000),
            model_auto_compact_token_limit: None,
            model_provider_id: "openai".to_string(),
            model_provider: fixture.openai_provider.clone(),
            approval_policy: AskForApproval::OnFailure,
            sandbox_policy: SandboxPolicy::new_read_only_policy(),
            shell_environment_policy: ShellEnvironmentPolicy::default(),
            user_instructions: None,
            notify: None,
            cwd: fixture.cwd(),
            mcp_servers: HashMap::new(),
            mcp_oauth_credentials_store_mode: Default::default(),
            model_providers: fixture.model_provider_map.clone(),
            project_doc_max_bytes: PROJECT_DOC_MAX_BYTES,
            project_doc_fallback_filenames: Vec::new(),
            codex_home: fixture.codex_home(),
            history: History::default(),
            file_opener: UriBasedFileOpener::VsCode,
            codex_linux_sandbox_exe: None,
            hide_agent_reasoning: false,
            show_raw_agent_reasoning: false,
            model_reasoning_effort: None,
            model_reasoning_summary: ReasoningSummary::default(),
            model_verbosity: None,
            chatgpt_base_url: "https://chatgpt.com/backend-api/".to_string(),
            base_instructions: None,
            include_plan_tool: false,
            include_apply_patch_tool: false,
            tools_web_search_request: false,
            use_experimental_streamable_shell_tool: false,
            use_experimental_unified_exec_tool: false,
            use_experimental_use_rmcp_client: false,
            include_view_image_tool: true,
            active_profile: Some("zdr".to_string()),
            windows_wsl_setup_acknowledged: false,
            disable_paste_burst: false,
<<<<<<< HEAD
            tui_notifications: Default::default(),
            otel: OtelConfig::default(),
=======
            model_service_tier: ServiceTier::Auto,
>>>>>>> a0021e30
        };

        assert_eq!(expected_zdr_profile_config, zdr_profile_config);

        Ok(())
    }

    #[test]
    fn test_precedence_fixture_with_gpt5_profile() -> std::io::Result<()> {
        let fixture = create_test_fixture()?;

        let gpt5_profile_overrides = ConfigOverrides {
            config_profile: Some("gpt5".to_string()),
            cwd: Some(fixture.cwd()),
            ..Default::default()
        };
        let gpt5_profile_config = Config::load_from_base_config_with_overrides(
            fixture.cfg.clone(),
            gpt5_profile_overrides,
            fixture.codex_home(),
        )?;
        let expected_gpt5_profile_config = Config {
            model: "gpt-5".to_string(),
            review_model: OPENAI_DEFAULT_REVIEW_MODEL.to_string(),
            model_family: find_family_for_model("gpt-5").expect("known model slug"),
            model_context_window: Some(272_000),
            model_max_output_tokens: Some(128_000),
            model_auto_compact_token_limit: None,
            model_provider_id: "openai".to_string(),
            model_provider: fixture.openai_provider.clone(),
            approval_policy: AskForApproval::OnFailure,
            sandbox_policy: SandboxPolicy::new_read_only_policy(),
            shell_environment_policy: ShellEnvironmentPolicy::default(),
            user_instructions: None,
            notify: None,
            cwd: fixture.cwd(),
            mcp_servers: HashMap::new(),
            mcp_oauth_credentials_store_mode: Default::default(),
            model_providers: fixture.model_provider_map.clone(),
            project_doc_max_bytes: PROJECT_DOC_MAX_BYTES,
            project_doc_fallback_filenames: Vec::new(),
            codex_home: fixture.codex_home(),
            history: History::default(),
            file_opener: UriBasedFileOpener::VsCode,
            codex_linux_sandbox_exe: None,
            hide_agent_reasoning: false,
            show_raw_agent_reasoning: false,
            model_reasoning_effort: Some(ReasoningEffort::High),
            model_reasoning_summary: ReasoningSummary::Detailed,
            model_verbosity: Some(Verbosity::High),
            chatgpt_base_url: "https://chatgpt.com/backend-api/".to_string(),
            base_instructions: None,
            include_plan_tool: false,
            include_apply_patch_tool: false,
            tools_web_search_request: false,
            use_experimental_streamable_shell_tool: false,
            use_experimental_unified_exec_tool: false,
            use_experimental_use_rmcp_client: false,
            include_view_image_tool: true,
            active_profile: Some("gpt5".to_string()),
            windows_wsl_setup_acknowledged: false,
            disable_paste_burst: false,
            tui_notifications: Default::default(),
            otel: OtelConfig::default(),
        };

        assert_eq!(expected_gpt5_profile_config, gpt5_profile_config);

        Ok(())
    }

    #[test]
    fn test_set_project_trusted_writes_explicit_tables() -> anyhow::Result<()> {
        let project_dir = Path::new("/some/path");
        let mut doc = DocumentMut::new();

        set_project_trusted_inner(&mut doc, project_dir)?;

        let contents = doc.to_string();

        let raw_path = project_dir.to_string_lossy();
        let path_str = if raw_path.contains('\\') {
            format!("'{raw_path}'")
        } else {
            format!("\"{raw_path}\"")
        };
        let expected = format!(
            r#"[projects.{path_str}]
trust_level = "trusted"
"#
        );
        assert_eq!(contents, expected);

        Ok(())
    }

    #[test]
    fn test_set_project_trusted_converts_inline_to_explicit() -> anyhow::Result<()> {
        let project_dir = Path::new("/some/path");

        // Seed config.toml with an inline project entry under [projects]
        let raw_path = project_dir.to_string_lossy();
        let path_str = if raw_path.contains('\\') {
            format!("'{raw_path}'")
        } else {
            format!("\"{raw_path}\"")
        };
        // Use a quoted key so backslashes don't require escaping on Windows
        let initial = format!(
            r#"[projects]
{path_str} = {{ trust_level = "untrusted" }}
"#
        );
        let mut doc = initial.parse::<DocumentMut>()?;

        // Run the function; it should convert to explicit tables and set trusted
        set_project_trusted_inner(&mut doc, project_dir)?;

        let contents = doc.to_string();

        // Assert exact output after conversion to explicit table
        let expected = format!(
            r#"[projects]

[projects.{path_str}]
trust_level = "trusted"
"#
        );
        assert_eq!(contents, expected);

        Ok(())
    }

    #[test]
    fn test_set_project_trusted_migrates_top_level_inline_projects_preserving_entries()
    -> anyhow::Result<()> {
        let initial = r#"toplevel = "baz"
projects = { "/Users/mbolin/code/codex4" = { trust_level = "trusted", foo = "bar" } , "/Users/mbolin/code/codex3" = { trust_level = "trusted" } }
model = "foo""#;
        let mut doc = initial.parse::<DocumentMut>()?;

        // Approve a new directory
        let new_project = Path::new("/Users/mbolin/code/codex2");
        set_project_trusted_inner(&mut doc, new_project)?;

        let contents = doc.to_string();

        // Since we created the [projects] table as part of migration, it is kept implicit.
        // Expect explicit per-project tables, preserving prior entries and appending the new one.
        let expected = r#"toplevel = "baz"
model = "foo"

[projects."/Users/mbolin/code/codex4"]
trust_level = "trusted"
foo = "bar"

[projects."/Users/mbolin/code/codex3"]
trust_level = "trusted"

[projects."/Users/mbolin/code/codex2"]
trust_level = "trusted"
"#;
        assert_eq!(contents, expected);

        Ok(())
    }
}

#[cfg(test)]
mod notifications_tests {
    use crate::config_types::Notifications;
    use assert_matches::assert_matches;
    use serde::Deserialize;

    #[derive(Deserialize, Debug, PartialEq)]
    struct TuiTomlTest {
        notifications: Notifications,
    }

    #[derive(Deserialize, Debug, PartialEq)]
    struct RootTomlTest {
        tui: TuiTomlTest,
    }

    #[test]
    fn test_tui_notifications_true() {
        let toml = r#"
            [tui]
            notifications = true
        "#;
        let parsed: RootTomlTest = toml::from_str(toml).expect("deserialize notifications=true");
        assert_matches!(parsed.tui.notifications, Notifications::Enabled(true));
    }

    #[test]
    fn test_tui_notifications_custom_array() {
        let toml = r#"
            [tui]
            notifications = ["foo"]
        "#;
        let parsed: RootTomlTest =
            toml::from_str(toml).expect("deserialize notifications=[\"foo\"]");
        assert_matches!(
            parsed.tui.notifications,
            Notifications::Custom(ref v) if v == &vec!["foo".to_string()]
        );
    }
}<|MERGE_RESOLUTION|>--- conflicted
+++ resolved
@@ -815,12 +815,16 @@
     /// or placeholder replacement will occur for fast keypress bursts.
     pub disable_paste_burst: Option<bool>,
 
-<<<<<<< HEAD
     /// OTEL configuration.
     pub otel: Option<crate::config_types::OtelConfigToml>,
 
     /// Tracks whether the Windows onboarding screen has been acknowledged.
     pub windows_wsl_setup_acknowledged: Option<bool>,
+
+    /// Controls the OpenAI service tier for API requests.
+    /// Accepts: "auto" (default), "flex", "priority".
+    #[serde(rename = "service_tier", alias = "serviceTier")]
+    pub service_tier: Option<ServiceTier>,
 }
 
 impl From<ConfigToml> for UserSavedConfig {
@@ -844,12 +848,6 @@
             profiles,
         }
     }
-=======
-    /// Controls the OpenAI service tier for API requests.
-    /// Accepts: "auto" (default), "flex", "priority".
-    #[serde(rename = "service_tier", alias = "serviceTier")]
-    pub service_tier: Option<ServiceTier>,
->>>>>>> a0021e30
 }
 
 #[derive(Deserialize, Debug, Clone, PartialEq, Eq)]
@@ -1198,7 +1196,6 @@
             active_profile: active_profile_name,
             windows_wsl_setup_acknowledged: cfg.windows_wsl_setup_acknowledged.unwrap_or(false),
             disable_paste_burst: cfg.disable_paste_burst.unwrap_or(false),
-<<<<<<< HEAD
             tui_notifications: cfg
                 .tui
                 .as_ref()
@@ -1217,9 +1214,7 @@
                     exporter,
                 }
             },
-=======
             model_service_tier,
->>>>>>> a0021e30
         };
         Ok(config)
     }
@@ -2145,12 +2140,9 @@
                 active_profile: Some("o3".to_string()),
                 windows_wsl_setup_acknowledged: false,
                 disable_paste_burst: false,
-<<<<<<< HEAD
                 tui_notifications: Default::default(),
                 otel: OtelConfig::default(),
-=======
                 model_service_tier: ServiceTier::Auto,
->>>>>>> a0021e30
             },
             o3_profile_config
         );
@@ -2212,12 +2204,9 @@
             active_profile: Some("gpt3".to_string()),
             windows_wsl_setup_acknowledged: false,
             disable_paste_burst: false,
-<<<<<<< HEAD
             tui_notifications: Default::default(),
             otel: OtelConfig::default(),
-=======
             model_service_tier: ServiceTier::Auto,
->>>>>>> a0021e30
         };
 
         assert_eq!(expected_gpt3_profile_config, gpt3_profile_config);
@@ -2294,12 +2283,9 @@
             active_profile: Some("zdr".to_string()),
             windows_wsl_setup_acknowledged: false,
             disable_paste_burst: false,
-<<<<<<< HEAD
             tui_notifications: Default::default(),
             otel: OtelConfig::default(),
-=======
             model_service_tier: ServiceTier::Auto,
->>>>>>> a0021e30
         };
 
         assert_eq!(expected_zdr_profile_config, zdr_profile_config);

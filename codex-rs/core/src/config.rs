use crate::config_profile::ConfigProfile;
use crate::config_types::History;
use crate::config_types::McpServerConfig;
use crate::config_types::SandboxWorkspaceWrite;
use crate::config_types::ShellEnvironmentPolicy;
use crate::config_types::ShellEnvironmentPolicyToml;
use crate::config_types::Tui;
use crate::config_types::UriBasedFileOpener;
use crate::config_types::Verbosity;
use crate::git_info::resolve_root_git_project_for_trust;
use crate::model_family::ModelFamily;
use crate::model_family::find_family_for_model;
use crate::model_provider_info::ModelProviderInfo;
use crate::model_provider_info::built_in_model_providers;
use crate::openai_model_info::get_model_info;
use crate::protocol::AskForApproval;
use crate::protocol::SandboxPolicy;
use codex_login::AuthMode;
use codex_protocol::config_types::ReasoningEffort;
use codex_protocol::config_types::ReasoningSummary;
use codex_protocol::config_types::SandboxMode;
use dirs::home_dir;
use serde::Deserialize;
use std::collections::HashMap;
use std::path::Path;
use std::path::PathBuf;
use tempfile::NamedTempFile;
use toml::Value as TomlValue;
use toml_edit::DocumentMut;

const OPENAI_DEFAULT_MODEL: &str = "gpt-5";

/// Maximum number of bytes of the documentation that will be embedded. Larger
/// files are *silently truncated* to this size so we do not take up too much of
/// the context window.
pub(crate) const PROJECT_DOC_MAX_BYTES: usize = 32 * 1024; // 32 KiB

const CONFIG_TOML_FILE: &str = "config.toml";

const DEFAULT_RESPONSES_ORIGINATOR_HEADER: &str = "codex_cli_rs";

/// Application configuration loaded from disk and merged with overrides.
#[derive(Debug, Clone, PartialEq)]
pub struct Config {
    /// Optional override of model selection.
    pub model: String,

    pub model_family: ModelFamily,

    /// Size of the context window for the model, in tokens.
    pub model_context_window: Option<u64>,

    /// Maximum number of output tokens.
    pub model_max_output_tokens: Option<u64>,

    /// Key into the model_providers map that specifies which provider to use.
    pub model_provider_id: String,

    /// Info needed to make an API request to the model.
    pub model_provider: ModelProviderInfo,

    /// Approval policy for executing commands.
    pub approval_policy: AskForApproval,

    pub sandbox_policy: SandboxPolicy,

    pub shell_environment_policy: ShellEnvironmentPolicy,

    /// When `true`, `AgentReasoning` events emitted by the backend will be
    /// suppressed from the frontend output. This can reduce visual noise when
    /// users are only interested in the final agent responses.
    pub hide_agent_reasoning: bool,

    /// When set to `true`, `AgentReasoningRawContentEvent` events will be shown in the UI/output.
    /// Defaults to `false`.
    pub show_raw_agent_reasoning: bool,

    /// Disable server-side response storage (sends the full conversation
    /// context with every request). Currently necessary for OpenAI customers
    /// who have opted into Zero Data Retention (ZDR).
    pub disable_response_storage: bool,

    /// User-provided instructions from AGENTS.md.
    pub user_instructions: Option<String>,

    /// Base instructions override.
    pub base_instructions: Option<String>,

    /// Optional external notifier command. When set, Codex will spawn this
    /// program after each completed *turn* (i.e. when the agent finishes
    /// processing a user submission). The value must be the full command
    /// broken into argv tokens **without** the trailing JSON argument - Codex
    /// appends one extra argument containing a JSON payload describing the
    /// event.
    ///
    /// Example `~/.codex/config.toml` snippet:
    ///
    /// ```toml
    /// notify = ["notify-send", "Codex"]
    /// ```
    ///
    /// which will be invoked as:
    ///
    /// ```shell
    /// notify-send Codex '{"type":"agent-turn-complete","turn-id":"12345"}'
    /// ```
    ///
    /// If unset the feature is disabled.
    pub notify: Option<Vec<String>>,

    /// The directory that should be treated as the current working directory
    /// for the session. All relative paths inside the business-logic layer are
    /// resolved against this path.
    pub cwd: PathBuf,

    /// Definition for MCP servers that Codex can reach out to for tool calls.
    pub mcp_servers: HashMap<String, McpServerConfig>,

    /// Combined provider map (defaults merged with user-defined overrides).
    pub model_providers: HashMap<String, ModelProviderInfo>,

    /// Maximum number of bytes to include from an AGENTS.md project doc file.
    pub project_doc_max_bytes: usize,

    /// Directory containing all Codex state (defaults to `~/.codex` but can be
    /// overridden by the `CODEX_HOME` environment variable).
    pub codex_home: PathBuf,

    /// Settings that govern if and what will be written to `~/.codex/history.jsonl`.
    pub history: History,

    /// Optional URI-based file opener. If set, citations to files in the model
    /// output will be hyperlinked using the specified URI scheme.
    pub file_opener: UriBasedFileOpener,

    /// Collection of settings that are specific to the TUI.
    pub tui: Tui,

    /// Path to the `codex-linux-sandbox` executable. This must be set if
    /// [`crate::exec::SandboxType::LinuxSeccomp`] is used. Note that this
    /// cannot be set in the config file: it must be set in code via
    /// [`ConfigOverrides`].
    ///
    /// When this program is invoked, arg0 will be set to `codex-linux-sandbox`.
    pub codex_linux_sandbox_exe: Option<PathBuf>,

    /// Value to use for `reasoning.effort` when making a request using the
    /// Responses API.
    pub model_reasoning_effort: ReasoningEffort,

    /// If not "none", the value to use for `reasoning.summary` when making a
    /// request using the Responses API.
    pub model_reasoning_summary: ReasoningSummary,

    /// Optional verbosity control for GPT-5 models (Responses API `text.verbosity`).
    pub model_verbosity: Option<Verbosity>,

    /// Base URL for requests to ChatGPT (as opposed to the OpenAI API).
    pub chatgpt_base_url: String,

    /// Experimental rollout resume path (absolute path to .jsonl; undocumented).
    pub experimental_resume: Option<PathBuf>,

    /// Include an experimental plan tool that the model can use to update its current plan and status of each step.
    pub include_plan_tool: bool,

    /// Include the `apply_patch` tool for models that benefit from invoking
    /// file edits as a structured tool call. When unset, this falls back to the
    /// model family's default preference.
    pub include_apply_patch_tool: bool,

    pub tools_web_search_request: bool,

    /// The value for the `originator` header included with Responses API requests.
    pub responses_originator_header: String,

    /// If set to `true`, the API key will be signed with the `originator` header.
    pub preferred_auth_method: AuthMode,
}

impl Config {
    /// Load configuration with *generic* CLI overrides (`-c key=value`) applied
    /// **in between** the values parsed from `config.toml` and the
    /// strongly-typed overrides specified via [`ConfigOverrides`].
    ///
    /// The precedence order is therefore: `config.toml` < `-c` overrides <
    /// `ConfigOverrides`.
    pub fn load_with_cli_overrides(
        cli_overrides: Vec<(String, TomlValue)>,
        overrides: ConfigOverrides,
    ) -> std::io::Result<Self> {
        // Resolve the directory that stores Codex state (e.g. ~/.codex or the
        // value of $CODEX_HOME) so we can embed it into the resulting
        // `Config` instance.
        let codex_home = find_codex_home()?;

        // Step 1: parse `config.toml` into a generic JSON value.
        let mut root_value = load_config_as_toml(&codex_home)?;

        // Step 2: apply the `-c` overrides.
        for (path, value) in cli_overrides.into_iter() {
            apply_toml_override(&mut root_value, &path, value);
        }

        // Step 3: deserialize into `ConfigToml` so that Serde can enforce the
        // correct types.
        let cfg: ConfigToml = root_value.try_into().map_err(|e| {
            tracing::error!("Failed to deserialize overridden config: {e}");
            std::io::Error::new(std::io::ErrorKind::InvalidData, e)
        })?;

        // Step 4: merge with the strongly-typed overrides.
        Self::load_from_base_config_with_overrides(cfg, overrides, codex_home)
    }
}

pub fn load_config_as_toml_with_cli_overrides(
    codex_home: &Path,
    cli_overrides: Vec<(String, TomlValue)>,
) -> std::io::Result<ConfigToml> {
    let mut root_value = load_config_as_toml(codex_home)?;

    for (path, value) in cli_overrides.into_iter() {
        apply_toml_override(&mut root_value, &path, value);
    }

    let cfg: ConfigToml = root_value.try_into().map_err(|e| {
        tracing::error!("Failed to deserialize overridden config: {e}");
        std::io::Error::new(std::io::ErrorKind::InvalidData, e)
    })?;

    Ok(cfg)
}

/// Read `CODEX_HOME/config.toml` and return it as a generic TOML value. Returns
/// an empty TOML table when the file does not exist.
pub fn load_config_as_toml(codex_home: &Path) -> std::io::Result<TomlValue> {
    let config_path = codex_home.join(CONFIG_TOML_FILE);
    match std::fs::read_to_string(&config_path) {
        Ok(contents) => match toml::from_str::<TomlValue>(&contents) {
            Ok(val) => Ok(val),
            Err(e) => {
                tracing::error!("Failed to parse config.toml: {e}");
                Err(std::io::Error::new(std::io::ErrorKind::InvalidData, e))
            }
        },
        Err(e) if e.kind() == std::io::ErrorKind::NotFound => {
            tracing::info!("config.toml not found, using defaults");
            Ok(TomlValue::Table(Default::default()))
        }
        Err(e) => {
            tracing::error!("Failed to read config.toml: {e}");
            Err(e)
        }
    }
}

/// Patch `CODEX_HOME/config.toml` project state.
/// Use with caution.
pub fn set_project_trusted(codex_home: &Path, project_path: &Path) -> anyhow::Result<()> {
    let config_path = codex_home.join(CONFIG_TOML_FILE);
    // Parse existing config if present; otherwise start a new document.
    let mut doc = match std::fs::read_to_string(config_path.clone()) {
        Ok(s) => s.parse::<DocumentMut>()?,
        Err(e) if e.kind() == std::io::ErrorKind::NotFound => DocumentMut::new(),
        Err(e) => return Err(e.into()),
    };

    // Ensure we render a human-friendly structure:
    //
    // [projects]
    // [projects."/path/to/project"]
    // trust_level = "trusted"
    //
    // rather than inline tables like:
    //
    // [projects]
    // "/path/to/project" = { trust_level = "trusted" }
    let project_key = project_path.to_string_lossy().to_string();

    // Ensure top-level `projects` exists as a non-inline, explicit table. If it
    // exists but was previously represented as a non-table (e.g., inline),
    // replace it with an explicit table.
    let mut created_projects_table = false;
    {
        let root = doc.as_table_mut();
        let needs_table = !root.contains_key("projects")
            || root.get("projects").and_then(|i| i.as_table()).is_none();
        if needs_table {
            root.insert("projects", toml_edit::table());
            created_projects_table = true;
        }
    }
    let Some(projects_tbl) = doc["projects"].as_table_mut() else {
        return Err(anyhow::anyhow!(
            "projects table missing after initialization"
        ));
    };

    // If we created the `projects` table ourselves, keep it implicit so we
    // don't render a standalone `[projects]` header.
    if created_projects_table {
        projects_tbl.set_implicit(true);
    }

    // Ensure the per-project entry is its own explicit table. If it exists but
    // is not a table (e.g., an inline table), replace it with an explicit table.
    let needs_proj_table = !projects_tbl.contains_key(project_key.as_str())
        || projects_tbl
            .get(project_key.as_str())
            .and_then(|i| i.as_table())
            .is_none();
    if needs_proj_table {
        projects_tbl.insert(project_key.as_str(), toml_edit::table());
    }
    let Some(proj_tbl) = projects_tbl
        .get_mut(project_key.as_str())
        .and_then(|i| i.as_table_mut())
    else {
        return Err(anyhow::anyhow!("project table missing for {}", project_key));
    };
    proj_tbl.set_implicit(false);
    proj_tbl["trust_level"] = toml_edit::value("trusted");

    // ensure codex_home exists
    std::fs::create_dir_all(codex_home)?;

    // create a tmp_file
    let tmp_file = NamedTempFile::new_in(codex_home)?;
    std::fs::write(tmp_file.path(), doc.to_string())?;

    // atomically move the tmp file into config.toml
    tmp_file.persist(config_path)?;

    Ok(())
}

/// Apply a single dotted-path override onto a TOML value.
fn apply_toml_override(root: &mut TomlValue, path: &str, value: TomlValue) {
    use toml::value::Table;

    let segments: Vec<&str> = path.split('.').collect();
    let mut current = root;

    for (idx, segment) in segments.iter().enumerate() {
        let is_last = idx == segments.len() - 1;

        if is_last {
            match current {
                TomlValue::Table(table) => {
                    table.insert(segment.to_string(), value);
                }
                _ => {
                    let mut table = Table::new();
                    table.insert(segment.to_string(), value);
                    *current = TomlValue::Table(table);
                }
            }
            return;
        }

        // Traverse or create intermediate object.
        match current {
            TomlValue::Table(table) => {
                current = table
                    .entry(segment.to_string())
                    .or_insert_with(|| TomlValue::Table(Table::new()));
            }
            _ => {
                *current = TomlValue::Table(Table::new());
                if let TomlValue::Table(tbl) = current {
                    current = tbl
                        .entry(segment.to_string())
                        .or_insert_with(|| TomlValue::Table(Table::new()));
                }
            }
        }
    }
}

/// Base config deserialized from ~/.codex/config.toml.
#[derive(Deserialize, Debug, Clone, Default)]
pub struct ConfigToml {
    /// Optional override of model selection.
    pub model: Option<String>,

    /// Provider to use from the model_providers map.
    pub model_provider: Option<String>,

    /// Size of the context window for the model, in tokens.
    pub model_context_window: Option<u64>,

    /// Maximum number of output tokens.
    pub model_max_output_tokens: Option<u64>,

    /// Default approval policy for executing commands.
    pub approval_policy: Option<AskForApproval>,

    #[serde(default)]
    pub shell_environment_policy: ShellEnvironmentPolicyToml,

    /// Sandbox mode to use.
    pub sandbox_mode: Option<SandboxMode>,

    /// Sandbox configuration to apply if `sandbox` is `WorkspaceWrite`.
    pub sandbox_workspace_write: Option<SandboxWorkspaceWrite>,

    /// Disable server-side response storage (sends the full conversation
    /// context with every request). Currently necessary for OpenAI customers
    /// who have opted into Zero Data Retention (ZDR).
    pub disable_response_storage: Option<bool>,

    /// Optional external command to spawn for end-user notifications.
    #[serde(default)]
    pub notify: Option<Vec<String>>,

    /// System instructions.
    pub instructions: Option<String>,

    /// Definition for MCP servers that Codex can reach out to for tool calls.
    #[serde(default)]
    pub mcp_servers: HashMap<String, McpServerConfig>,

    /// User-defined provider entries that extend/override the built-in list.
    #[serde(default)]
    pub model_providers: HashMap<String, ModelProviderInfo>,

    /// Maximum number of bytes to include from an AGENTS.md project doc file.
    pub project_doc_max_bytes: Option<usize>,

    /// Profile to use from the `profiles` map.
    pub profile: Option<String>,

    /// Named profiles to facilitate switching between different configurations.
    #[serde(default)]
    pub profiles: HashMap<String, ConfigProfile>,

    /// Settings that govern if and what will be written to `~/.codex/history.jsonl`.
    #[serde(default)]
    pub history: Option<History>,

    /// Optional URI-based file opener. If set, citations to files in the model
    /// output will be hyperlinked using the specified URI scheme.
    pub file_opener: Option<UriBasedFileOpener>,

    /// Collection of settings that are specific to the TUI.
    pub tui: Option<Tui>,

    /// When set to `true`, `AgentReasoning` events will be hidden from the
    /// UI/output. Defaults to `false`.
    pub hide_agent_reasoning: Option<bool>,

    /// When set to `true`, `AgentReasoningRawContentEvent` events will be shown in the UI/output.
    /// Defaults to `false`.
    pub show_raw_agent_reasoning: Option<bool>,

    pub model_reasoning_effort: Option<ReasoningEffort>,
    pub model_reasoning_summary: Option<ReasoningSummary>,
    /// Optional verbosity control for GPT-5 models (Responses API `text.verbosity`).
    pub model_verbosity: Option<Verbosity>,

    /// Override to force-enable reasoning summaries for the configured model.
    pub model_supports_reasoning_summaries: Option<bool>,

    /// Base URL for requests to ChatGPT (as opposed to the OpenAI API).
    pub chatgpt_base_url: Option<String>,

    /// Experimental rollout resume path (absolute path to .jsonl; undocumented).
    pub experimental_resume: Option<PathBuf>,

    /// Experimental path to a file whose contents replace the built-in BASE_INSTRUCTIONS.
    pub experimental_instructions_file: Option<PathBuf>,

    /// The value for the `originator` header included with Responses API requests.
    pub responses_originator_header_internal_override: Option<String>,

    pub projects: Option<HashMap<String, ProjectConfig>>,

    /// If set to `true`, the API key will be signed with the `originator` header.
    pub preferred_auth_method: Option<AuthMode>,

    /// Nested tools section for feature toggles
    pub tools: Option<ToolsToml>,
}

#[derive(Deserialize, Debug, Clone, PartialEq, Eq)]
pub struct ProjectConfig {
    pub trust_level: Option<String>,
}

#[derive(Deserialize, Debug, Clone, Default)]
pub struct ToolsToml {
    // Renamed from `web_search_request`; keep alias for backwards compatibility.
    #[serde(default, alias = "web_search_request")]
    pub web_search: Option<bool>,
}

impl ConfigToml {
    /// Derive the effective sandbox policy from the configuration.
    fn derive_sandbox_policy(&self, sandbox_mode_override: Option<SandboxMode>) -> SandboxPolicy {
        let resolved_sandbox_mode = sandbox_mode_override
            .or(self.sandbox_mode)
            .unwrap_or_default();
        match resolved_sandbox_mode {
            SandboxMode::ReadOnly => SandboxPolicy::new_read_only_policy(),
            SandboxMode::WorkspaceWrite => match self.sandbox_workspace_write.as_ref() {
                Some(SandboxWorkspaceWrite {
                    writable_roots,
                    network_access,
                    exclude_tmpdir_env_var,
                    exclude_slash_tmp,
                }) => SandboxPolicy::WorkspaceWrite {
                    writable_roots: writable_roots.clone(),
                    network_access: *network_access,
                    exclude_tmpdir_env_var: *exclude_tmpdir_env_var,
                    exclude_slash_tmp: *exclude_slash_tmp,
                },
                None => SandboxPolicy::new_workspace_write_policy(),
            },
            SandboxMode::DangerFullAccess => SandboxPolicy::DangerFullAccess,
        }
    }

    pub fn is_cwd_trusted(&self, resolved_cwd: &Path) -> bool {
        let projects = self.projects.clone().unwrap_or_default();

        let is_path_trusted = |path: &Path| {
            let path_str = path.to_string_lossy().to_string();
            projects
                .get(&path_str)
                .map(|p| p.trust_level.as_deref() == Some("trusted"))
                .unwrap_or(false)
        };

        // Fast path: exact cwd match
        if is_path_trusted(resolved_cwd) {
            return true;
        }

        // If cwd lives inside a git worktree, check whether the root git project
        // (the primary repository working directory) is trusted. This lets
        // worktrees inherit trust from the main project.
        if let Some(root_project) = resolve_root_git_project_for_trust(resolved_cwd) {
            return is_path_trusted(&root_project);
        }

        false
    }

    pub fn get_config_profile(
        &self,
        override_profile: Option<String>,
    ) -> Result<ConfigProfile, std::io::Error> {
        let profile = override_profile.or_else(|| self.profile.clone());

        match profile {
            Some(key) => {
                if let Some(profile) = self.profiles.get(key.as_str()) {
                    return Ok(profile.clone());
                }

                Err(std::io::Error::new(
                    std::io::ErrorKind::NotFound,
                    format!("config profile `{key}` not found"),
                ))
            }
            None => Ok(ConfigProfile::default()),
        }
    }
}

/// Optional overrides for user configuration (e.g., from CLI flags).
#[derive(Default, Debug, Clone)]
pub struct ConfigOverrides {
    pub model: Option<String>,
    pub cwd: Option<PathBuf>,
    pub approval_policy: Option<AskForApproval>,
    pub sandbox_mode: Option<SandboxMode>,
    pub model_provider: Option<String>,
    pub config_profile: Option<String>,
    pub codex_linux_sandbox_exe: Option<PathBuf>,
    pub base_instructions: Option<String>,
    pub include_plan_tool: Option<bool>,
    pub include_apply_patch_tool: Option<bool>,
    pub disable_response_storage: Option<bool>,
    pub show_raw_agent_reasoning: Option<bool>,
}

impl Config {
    /// Meant to be used exclusively for tests: `load_with_overrides()` should
    /// be used in all other cases.
    pub fn load_from_base_config_with_overrides(
        cfg: ConfigToml,
        overrides: ConfigOverrides,
        codex_home: PathBuf,
    ) -> std::io::Result<Self> {
        let user_instructions = Self::load_instructions(Some(&codex_home));

        // Destructure ConfigOverrides fully to ensure all overrides are applied.
        let ConfigOverrides {
            model,
            cwd,
            approval_policy,
            sandbox_mode,
            model_provider,
            config_profile: config_profile_key,
            codex_linux_sandbox_exe,
            base_instructions,
            include_plan_tool,
            include_apply_patch_tool,
            disable_response_storage,
            show_raw_agent_reasoning,
        } = overrides;

        let config_profile = match config_profile_key.as_ref().or(cfg.profile.as_ref()) {
            Some(key) => cfg
                .profiles
                .get(key)
                .ok_or_else(|| {
                    std::io::Error::new(
                        std::io::ErrorKind::NotFound,
                        format!("config profile `{key}` not found"),
                    )
                })?
                .clone(),
            None => ConfigProfile::default(),
        };

        let sandbox_policy = cfg.derive_sandbox_policy(sandbox_mode);

        let mut model_providers = built_in_model_providers();
        // Merge user-defined providers into the built-in list.
        for (key, provider) in cfg.model_providers.into_iter() {
            model_providers.entry(key).or_insert(provider);
        }

        let model_provider_id = model_provider
            .or(config_profile.model_provider)
            .or(cfg.model_provider)
            .unwrap_or_else(|| "openai".to_string());
        let model_provider = model_providers
            .get(&model_provider_id)
            .ok_or_else(|| {
                std::io::Error::new(
                    std::io::ErrorKind::NotFound,
                    format!("Model provider `{model_provider_id}` not found"),
                )
            })?
            .clone();

        let shell_environment_policy = cfg.shell_environment_policy.clone().into();

        let resolved_cwd = {
            use std::env;

            match cwd {
                None => {
                    tracing::info!("cwd not set, using current dir");
                    env::current_dir()?
                }
                Some(p) if p.is_absolute() => p,
                Some(p) => {
                    // Resolve relative path against the current working directory.
                    tracing::info!("cwd is relative, resolving against current dir");
                    let mut current = env::current_dir()?;
                    current.push(p);
                    current
                }
            }
        };

        let history = cfg.history.clone().unwrap_or_default();

        // Compute feature flags before moving fields out of cfg
        let tools_web_search_request = cfg
            .tools
            .as_ref()
            .and_then(|t| t.web_search)
            .unwrap_or(false);

        let model = model
            .or(config_profile.model)
            .or(cfg.model)
            .unwrap_or_else(default_model);
        let model_family = find_family_for_model(&model).unwrap_or_else(|| {
            let supports_reasoning_summaries =
                cfg.model_supports_reasoning_summaries.unwrap_or(false);
            ModelFamily {
                slug: model.clone(),
                family: model.clone(),
                needs_special_apply_patch_instructions: false,
                supports_reasoning_summaries,
                uses_local_shell_tool: false,
                apply_patch_tool_type: None,
            }
        });

        let openai_model_info = get_model_info(&model_family);
        let model_context_window = cfg
            .model_context_window
            .or_else(|| openai_model_info.as_ref().map(|info| info.context_window));
        let model_max_output_tokens = cfg.model_max_output_tokens.or_else(|| {
            openai_model_info
                .as_ref()
                .map(|info| info.max_output_tokens)
        });

        let experimental_resume = cfg.experimental_resume;

        // Load base instructions override from a file if specified. If the
        // path is relative, resolve it against the effective cwd so the
        // behaviour matches other path-like config values.
        let experimental_instructions_path = config_profile
            .experimental_instructions_file
            .as_ref()
            .or(cfg.experimental_instructions_file.as_ref());
        let file_base_instructions =
            Self::get_base_instructions(experimental_instructions_path, &resolved_cwd)?;
        let base_instructions = base_instructions.or(file_base_instructions);

        let responses_originator_header: String = cfg
            .responses_originator_header_internal_override
            .unwrap_or(DEFAULT_RESPONSES_ORIGINATOR_HEADER.to_owned());

        let config = Self {
            model,
            model_family,
            model_context_window,
            model_max_output_tokens,
            model_provider_id,
            model_provider,
            cwd: resolved_cwd,
            approval_policy: approval_policy
                .or(config_profile.approval_policy)
                .or(cfg.approval_policy)
                .unwrap_or_else(AskForApproval::default),
            sandbox_policy,
            shell_environment_policy,
            disable_response_storage: config_profile
                .disable_response_storage
                .or(cfg.disable_response_storage)
                .or(disable_response_storage)
                .unwrap_or(false),
            notify: cfg.notify,
            user_instructions,
            base_instructions,
            mcp_servers: cfg.mcp_servers,
            model_providers,
            project_doc_max_bytes: cfg.project_doc_max_bytes.unwrap_or(PROJECT_DOC_MAX_BYTES),
            codex_home,
            history,
            file_opener: cfg.file_opener.unwrap_or(UriBasedFileOpener::VsCode),
            tui: cfg.tui.clone().unwrap_or_default(),
            codex_linux_sandbox_exe,

            hide_agent_reasoning: cfg.hide_agent_reasoning.unwrap_or(false),
            show_raw_agent_reasoning: cfg
                .show_raw_agent_reasoning
                .or(show_raw_agent_reasoning)
                .unwrap_or(false),
            model_reasoning_effort: config_profile
                .model_reasoning_effort
                .or(cfg.model_reasoning_effort)
                .unwrap_or_default(),
            model_reasoning_summary: config_profile
                .model_reasoning_summary
                .or(cfg.model_reasoning_summary)
                .unwrap_or_default(),
            model_verbosity: config_profile.model_verbosity.or(cfg.model_verbosity),
            chatgpt_base_url: config_profile
                .chatgpt_base_url
                .or(cfg.chatgpt_base_url.clone())
                .unwrap_or("https://chatgpt.com/backend-api/".to_string()),

            experimental_resume,
            include_plan_tool: include_plan_tool.unwrap_or(false),
<<<<<<< HEAD
            include_apply_patch_tool: include_apply_patch_tool_val,
            tools_web_search_request,
=======
            include_apply_patch_tool: include_apply_patch_tool.unwrap_or(false),
>>>>>>> 311ad0ce
            responses_originator_header,
            preferred_auth_method: cfg.preferred_auth_method.unwrap_or(AuthMode::ChatGPT),
        };
        Ok(config)
    }

    fn load_instructions(codex_dir: Option<&Path>) -> Option<String> {
        let mut p = match codex_dir {
            Some(p) => p.to_path_buf(),
            None => return None,
        };

        p.push("AGENTS.md");
        std::fs::read_to_string(&p).ok().and_then(|s| {
            let s = s.trim();
            if s.is_empty() {
                None
            } else {
                Some(s.to_string())
            }
        })
    }

    fn get_base_instructions(
        path: Option<&PathBuf>,
        cwd: &Path,
    ) -> std::io::Result<Option<String>> {
        let p = match path.as_ref() {
            None => return Ok(None),
            Some(p) => p,
        };

        // Resolve relative paths against the provided cwd to make CLI
        // overrides consistent regardless of where the process was launched
        // from.
        let full_path = if p.is_relative() {
            cwd.join(p)
        } else {
            p.to_path_buf()
        };

        let contents = std::fs::read_to_string(&full_path).map_err(|e| {
            std::io::Error::new(
                e.kind(),
                format!(
                    "failed to read experimental instructions file {}: {e}",
                    full_path.display()
                ),
            )
        })?;

        let s = contents.trim().to_string();
        if s.is_empty() {
            Err(std::io::Error::new(
                std::io::ErrorKind::InvalidData,
                format!(
                    "experimental instructions file is empty: {}",
                    full_path.display()
                ),
            ))
        } else {
            Ok(Some(s))
        }
    }
}

fn default_model() -> String {
    OPENAI_DEFAULT_MODEL.to_string()
}

/// Returns the path to the Codex configuration directory, which can be
/// specified by the `CODEX_HOME` environment variable. If not set, defaults to
/// `~/.codex`.
///
/// - If `CODEX_HOME` is set, the value will be canonicalized and this
///   function will Err if the path does not exist.
/// - If `CODEX_HOME` is not set, this function does not verify that the
///   directory exists.
pub fn find_codex_home() -> std::io::Result<PathBuf> {
    // Honor the `CODEX_HOME` environment variable when it is set to allow users
    // (and tests) to override the default location.
    if let Ok(val) = std::env::var("CODEX_HOME")
        && !val.is_empty()
    {
        return PathBuf::from(val).canonicalize();
    }

    let mut p = home_dir().ok_or_else(|| {
        std::io::Error::new(
            std::io::ErrorKind::NotFound,
            "Could not find home directory",
        )
    })?;
    p.push(".codex");
    Ok(p)
}

/// Returns the path to the folder where Codex logs are stored. Does not verify
/// that the directory exists.
pub fn log_dir(cfg: &Config) -> std::io::Result<PathBuf> {
    let mut p = cfg.codex_home.clone();
    p.push("log");
    Ok(p)
}

#[cfg(test)]
mod tests {
    use crate::config_types::HistoryPersistence;

    use super::*;
    use pretty_assertions::assert_eq;
    use tempfile::TempDir;

    #[test]
    fn test_toml_parsing() {
        let history_with_persistence = r#"
[history]
persistence = "save-all"
"#;
        let history_with_persistence_cfg = toml::from_str::<ConfigToml>(history_with_persistence)
            .expect("TOML deserialization should succeed");
        assert_eq!(
            Some(History {
                persistence: HistoryPersistence::SaveAll,
                max_bytes: None,
            }),
            history_with_persistence_cfg.history
        );

        let history_no_persistence = r#"
[history]
persistence = "none"
"#;

        let history_no_persistence_cfg = toml::from_str::<ConfigToml>(history_no_persistence)
            .expect("TOML deserialization should succeed");
        assert_eq!(
            Some(History {
                persistence: HistoryPersistence::None,
                max_bytes: None,
            }),
            history_no_persistence_cfg.history
        );
    }

    #[test]
    fn test_sandbox_config_parsing() {
        let sandbox_full_access = r#"
sandbox_mode = "danger-full-access"

[sandbox_workspace_write]
network_access = false  # This should be ignored.
"#;
        let sandbox_full_access_cfg = toml::from_str::<ConfigToml>(sandbox_full_access)
            .expect("TOML deserialization should succeed");
        let sandbox_mode_override = None;
        assert_eq!(
            SandboxPolicy::DangerFullAccess,
            sandbox_full_access_cfg.derive_sandbox_policy(sandbox_mode_override)
        );

        let sandbox_read_only = r#"
sandbox_mode = "read-only"

[sandbox_workspace_write]
network_access = true  # This should be ignored.
"#;

        let sandbox_read_only_cfg = toml::from_str::<ConfigToml>(sandbox_read_only)
            .expect("TOML deserialization should succeed");
        let sandbox_mode_override = None;
        assert_eq!(
            SandboxPolicy::ReadOnly,
            sandbox_read_only_cfg.derive_sandbox_policy(sandbox_mode_override)
        );

        let sandbox_workspace_write = r#"
sandbox_mode = "workspace-write"

[sandbox_workspace_write]
writable_roots = [
    "/my/workspace",
]
exclude_tmpdir_env_var = true
exclude_slash_tmp = true
"#;

        let sandbox_workspace_write_cfg = toml::from_str::<ConfigToml>(sandbox_workspace_write)
            .expect("TOML deserialization should succeed");
        let sandbox_mode_override = None;
        assert_eq!(
            SandboxPolicy::WorkspaceWrite {
                writable_roots: vec![PathBuf::from("/my/workspace")],
                network_access: false,
                exclude_tmpdir_env_var: true,
                exclude_slash_tmp: true,
            },
            sandbox_workspace_write_cfg.derive_sandbox_policy(sandbox_mode_override)
        );
    }

    struct PrecedenceTestFixture {
        cwd: TempDir,
        codex_home: TempDir,
        cfg: ConfigToml,
        model_provider_map: HashMap<String, ModelProviderInfo>,
        openai_provider: ModelProviderInfo,
        openai_chat_completions_provider: ModelProviderInfo,
    }

    impl PrecedenceTestFixture {
        fn cwd(&self) -> PathBuf {
            self.cwd.path().to_path_buf()
        }

        fn codex_home(&self) -> PathBuf {
            self.codex_home.path().to_path_buf()
        }
    }

    fn create_test_fixture() -> std::io::Result<PrecedenceTestFixture> {
        let toml = r#"
model = "o3"
approval_policy = "untrusted"
disable_response_storage = false

# Can be used to determine which profile to use if not specified by
# `ConfigOverrides`.
profile = "gpt3"

[model_providers.openai-chat-completions]
name = "OpenAI using Chat Completions"
base_url = "https://api.openai.com/v1"
env_key = "OPENAI_API_KEY"
wire_api = "chat"
request_max_retries = 4            # retry failed HTTP requests
stream_max_retries = 10            # retry dropped SSE streams
stream_idle_timeout_ms = 300000    # 5m idle timeout

[profiles.o3]
model = "o3"
model_provider = "openai"
approval_policy = "never"
model_reasoning_effort = "high"
model_reasoning_summary = "detailed"

[profiles.gpt3]
model = "gpt-3.5-turbo"
model_provider = "openai-chat-completions"

[profiles.zdr]
model = "o3"
model_provider = "openai"
approval_policy = "on-failure"
disable_response_storage = true
"#;

        let cfg: ConfigToml = toml::from_str(toml).expect("TOML deserialization should succeed");

        // Use a temporary directory for the cwd so it does not contain an
        // AGENTS.md file.
        let cwd_temp_dir = TempDir::new().unwrap();
        let cwd = cwd_temp_dir.path().to_path_buf();
        // Make it look like a Git repo so it does not search for AGENTS.md in
        // a parent folder, either.
        std::fs::write(cwd.join(".git"), "gitdir: nowhere")?;

        let codex_home_temp_dir = TempDir::new().unwrap();

        let openai_chat_completions_provider = ModelProviderInfo {
            name: "OpenAI using Chat Completions".to_string(),
            base_url: Some("https://api.openai.com/v1".to_string()),
            env_key: Some("OPENAI_API_KEY".to_string()),
            wire_api: crate::WireApi::Chat,
            env_key_instructions: None,
            query_params: None,
            http_headers: None,
            env_http_headers: None,
            request_max_retries: Some(4),
            stream_max_retries: Some(10),
            stream_idle_timeout_ms: Some(300_000),
            requires_openai_auth: false,
        };
        let model_provider_map = {
            let mut model_provider_map = built_in_model_providers();
            model_provider_map.insert(
                "openai-chat-completions".to_string(),
                openai_chat_completions_provider.clone(),
            );
            model_provider_map
        };

        let openai_provider = model_provider_map
            .get("openai")
            .expect("openai provider should exist")
            .clone();

        Ok(PrecedenceTestFixture {
            cwd: cwd_temp_dir,
            codex_home: codex_home_temp_dir,
            cfg,
            model_provider_map,
            openai_provider,
            openai_chat_completions_provider,
        })
    }

    /// Users can specify config values at multiple levels that have the
    /// following precedence:
    ///
    /// 1. custom command-line argument, e.g. `--model o3`
    /// 2. as part of a profile, where the `--profile` is specified via a CLI
    ///    (or in the config file itself)
    /// 3. as an entry in `config.toml`, e.g. `model = "o3"`
    /// 4. the default value for a required field defined in code, e.g.,
    ///    `crate::flags::OPENAI_DEFAULT_MODEL`
    ///
    /// Note that profiles are the recommended way to specify a group of
    /// configuration options together.
    #[test]
    fn test_precedence_fixture_with_o3_profile() -> std::io::Result<()> {
        let fixture = create_test_fixture()?;

        let o3_profile_overrides = ConfigOverrides {
            config_profile: Some("o3".to_string()),
            cwd: Some(fixture.cwd()),
            ..Default::default()
        };
        let o3_profile_config: Config = Config::load_from_base_config_with_overrides(
            fixture.cfg.clone(),
            o3_profile_overrides,
            fixture.codex_home(),
        )?;
        assert_eq!(
            Config {
                model: "o3".to_string(),
                model_family: find_family_for_model("o3").expect("known model slug"),
                model_context_window: Some(200_000),
                model_max_output_tokens: Some(100_000),
                model_provider_id: "openai".to_string(),
                model_provider: fixture.openai_provider.clone(),
                approval_policy: AskForApproval::Never,
                sandbox_policy: SandboxPolicy::new_read_only_policy(),
                shell_environment_policy: ShellEnvironmentPolicy::default(),
                disable_response_storage: false,
                user_instructions: None,
                notify: None,
                cwd: fixture.cwd(),
                mcp_servers: HashMap::new(),
                model_providers: fixture.model_provider_map.clone(),
                project_doc_max_bytes: PROJECT_DOC_MAX_BYTES,
                codex_home: fixture.codex_home(),
                history: History::default(),
                file_opener: UriBasedFileOpener::VsCode,
                tui: Tui::default(),
                codex_linux_sandbox_exe: None,
                hide_agent_reasoning: false,
                show_raw_agent_reasoning: false,
                model_reasoning_effort: ReasoningEffort::High,
                model_reasoning_summary: ReasoningSummary::Detailed,
                model_verbosity: None,
                chatgpt_base_url: "https://chatgpt.com/backend-api/".to_string(),
                experimental_resume: None,
                base_instructions: None,
                include_plan_tool: false,
                include_apply_patch_tool: false,
                tools_web_search_request: false,
                responses_originator_header: "codex_cli_rs".to_string(),
                preferred_auth_method: AuthMode::ChatGPT,
            },
            o3_profile_config
        );
        Ok(())
    }

    #[test]
    fn test_precedence_fixture_with_gpt3_profile() -> std::io::Result<()> {
        let fixture = create_test_fixture()?;

        let gpt3_profile_overrides = ConfigOverrides {
            config_profile: Some("gpt3".to_string()),
            cwd: Some(fixture.cwd()),
            ..Default::default()
        };
        let gpt3_profile_config = Config::load_from_base_config_with_overrides(
            fixture.cfg.clone(),
            gpt3_profile_overrides,
            fixture.codex_home(),
        )?;
        let expected_gpt3_profile_config = Config {
            model: "gpt-3.5-turbo".to_string(),
            model_family: find_family_for_model("gpt-3.5-turbo").expect("known model slug"),
            model_context_window: Some(16_385),
            model_max_output_tokens: Some(4_096),
            model_provider_id: "openai-chat-completions".to_string(),
            model_provider: fixture.openai_chat_completions_provider.clone(),
            approval_policy: AskForApproval::UnlessTrusted,
            sandbox_policy: SandboxPolicy::new_read_only_policy(),
            shell_environment_policy: ShellEnvironmentPolicy::default(),
            disable_response_storage: false,
            user_instructions: None,
            notify: None,
            cwd: fixture.cwd(),
            mcp_servers: HashMap::new(),
            model_providers: fixture.model_provider_map.clone(),
            project_doc_max_bytes: PROJECT_DOC_MAX_BYTES,
            codex_home: fixture.codex_home(),
            history: History::default(),
            file_opener: UriBasedFileOpener::VsCode,
            tui: Tui::default(),
            codex_linux_sandbox_exe: None,
            hide_agent_reasoning: false,
            show_raw_agent_reasoning: false,
            model_reasoning_effort: ReasoningEffort::default(),
            model_reasoning_summary: ReasoningSummary::default(),
            model_verbosity: None,
            chatgpt_base_url: "https://chatgpt.com/backend-api/".to_string(),
            experimental_resume: None,
            base_instructions: None,
            include_plan_tool: false,
            include_apply_patch_tool: false,
            tools_web_search_request: false,
            responses_originator_header: "codex_cli_rs".to_string(),
            preferred_auth_method: AuthMode::ChatGPT,
        };

        assert_eq!(expected_gpt3_profile_config, gpt3_profile_config);

        // Verify that loading without specifying a profile in ConfigOverrides
        // uses the default profile from the config file (which is "gpt3").
        let default_profile_overrides = ConfigOverrides {
            cwd: Some(fixture.cwd()),
            ..Default::default()
        };

        let default_profile_config = Config::load_from_base_config_with_overrides(
            fixture.cfg.clone(),
            default_profile_overrides,
            fixture.codex_home(),
        )?;

        assert_eq!(expected_gpt3_profile_config, default_profile_config);
        Ok(())
    }

    #[test]
    fn test_precedence_fixture_with_zdr_profile() -> std::io::Result<()> {
        let fixture = create_test_fixture()?;

        let zdr_profile_overrides = ConfigOverrides {
            config_profile: Some("zdr".to_string()),
            cwd: Some(fixture.cwd()),
            ..Default::default()
        };
        let zdr_profile_config = Config::load_from_base_config_with_overrides(
            fixture.cfg.clone(),
            zdr_profile_overrides,
            fixture.codex_home(),
        )?;
        let expected_zdr_profile_config = Config {
            model: "o3".to_string(),
            model_family: find_family_for_model("o3").expect("known model slug"),
            model_context_window: Some(200_000),
            model_max_output_tokens: Some(100_000),
            model_provider_id: "openai".to_string(),
            model_provider: fixture.openai_provider.clone(),
            approval_policy: AskForApproval::OnFailure,
            sandbox_policy: SandboxPolicy::new_read_only_policy(),
            shell_environment_policy: ShellEnvironmentPolicy::default(),
            disable_response_storage: true,
            user_instructions: None,
            notify: None,
            cwd: fixture.cwd(),
            mcp_servers: HashMap::new(),
            model_providers: fixture.model_provider_map.clone(),
            project_doc_max_bytes: PROJECT_DOC_MAX_BYTES,
            codex_home: fixture.codex_home(),
            history: History::default(),
            file_opener: UriBasedFileOpener::VsCode,
            tui: Tui::default(),
            codex_linux_sandbox_exe: None,
            hide_agent_reasoning: false,
            show_raw_agent_reasoning: false,
            model_reasoning_effort: ReasoningEffort::default(),
            model_reasoning_summary: ReasoningSummary::default(),
            model_verbosity: None,
            chatgpt_base_url: "https://chatgpt.com/backend-api/".to_string(),
            experimental_resume: None,
            base_instructions: None,
            include_plan_tool: false,
            include_apply_patch_tool: false,
            tools_web_search_request: false,
            responses_originator_header: "codex_cli_rs".to_string(),
            preferred_auth_method: AuthMode::ChatGPT,
        };

        assert_eq!(expected_zdr_profile_config, zdr_profile_config);

        Ok(())
    }

    #[test]
    fn test_set_project_trusted_writes_explicit_tables() -> anyhow::Result<()> {
        let codex_home = TempDir::new().unwrap();
        let project_dir = TempDir::new().unwrap();

        // Call the function under test
        set_project_trusted(codex_home.path(), project_dir.path())?;

        // Read back the generated config.toml and assert exact contents
        let config_path = codex_home.path().join(CONFIG_TOML_FILE);
        let contents = std::fs::read_to_string(&config_path)?;

        let raw_path = project_dir.path().to_string_lossy();
        let path_str = if raw_path.contains('\\') {
            format!("'{}'", raw_path)
        } else {
            format!("\"{}\"", raw_path)
        };
        let expected = format!(
            r#"[projects.{path_str}]
trust_level = "trusted"
"#
        );
        assert_eq!(contents, expected);

        Ok(())
    }

    #[test]
    fn test_set_project_trusted_converts_inline_to_explicit() -> anyhow::Result<()> {
        let codex_home = TempDir::new().unwrap();
        let project_dir = TempDir::new().unwrap();

        // Seed config.toml with an inline project entry under [projects]
        let config_path = codex_home.path().join(CONFIG_TOML_FILE);
        let raw_path = project_dir.path().to_string_lossy();
        let path_str = if raw_path.contains('\\') {
            format!("'{}'", raw_path)
        } else {
            format!("\"{}\"", raw_path)
        };
        // Use a quoted key so backslashes don't require escaping on Windows
        let initial = format!(
            r#"[projects]
{path_str} = {{ trust_level = "untrusted" }}
"#
        );
        std::fs::create_dir_all(codex_home.path())?;
        std::fs::write(&config_path, initial)?;

        // Run the function; it should convert to explicit tables and set trusted
        set_project_trusted(codex_home.path(), project_dir.path())?;

        let contents = std::fs::read_to_string(&config_path)?;

        // Assert exact output after conversion to explicit table
        let expected = format!(
            r#"[projects]

[projects.{path_str}]
trust_level = "trusted"
"#
        );
        assert_eq!(contents, expected);

        Ok(())
    }

    // No test enforcing the presence of a standalone [projects] header.
}<|MERGE_RESOLUTION|>--- conflicted
+++ resolved
@@ -774,12 +774,8 @@
 
             experimental_resume,
             include_plan_tool: include_plan_tool.unwrap_or(false),
-<<<<<<< HEAD
-            include_apply_patch_tool: include_apply_patch_tool_val,
+            include_apply_patch_tool: include_apply_patch_tool.unwrap_or(false),
             tools_web_search_request,
-=======
-            include_apply_patch_tool: include_apply_patch_tool.unwrap_or(false),
->>>>>>> 311ad0ce
             responses_originator_header,
             preferred_auth_method: cfg.preferred_auth_method.unwrap_or(AuthMode::ChatGPT),
         };

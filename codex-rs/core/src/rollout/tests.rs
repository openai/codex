#![allow(clippy::unwrap_used, clippy::expect_used)]

use std::fs::File;
use std::fs::{self};
use std::io::Write;
use std::path::Path;

use tempfile::TempDir;
use time::OffsetDateTime;
use time::PrimitiveDateTime;
use time::format_description::FormatItem;
use time::macros::format_description;
use uuid::Uuid;

use crate::rollout::INTERACTIVE_SESSION_SOURCES;
use crate::rollout::list::ConversationItem;
use crate::rollout::list::ConversationsPage;
use crate::rollout::list::Cursor;
use crate::rollout::list::get_conversations;
use anyhow::Result;
use codex_protocol::ConversationId;
use codex_protocol::models::ContentItem;
use codex_protocol::models::ResponseItem;
use codex_protocol::protocol::EventMsg;
use codex_protocol::protocol::RolloutItem;
use codex_protocol::protocol::RolloutLine;
use codex_protocol::protocol::SessionMeta;
use codex_protocol::protocol::SessionMetaLine;
use codex_protocol::protocol::SessionSource;
use codex_protocol::protocol::UserMessageEvent;

const NO_SOURCE_FILTER: &[SessionSource] = &[];
const TEST_PROVIDER: &str = "test-provider";

fn provider_vec(providers: &[&str]) -> Vec<String> {
    providers
        .iter()
        .map(std::string::ToString::to_string)
        .collect()
}

fn write_session_file(
    root: &Path,
    ts_str: &str,
    uuid: Uuid,
    num_records: usize,
    source: Option<SessionSource>,
) -> std::io::Result<(OffsetDateTime, Uuid)> {
    write_session_file_with_provider(
        root,
        ts_str,
        uuid,
        num_records,
        source,
        Some("test-provider"),
    )
}

fn write_session_file_with_provider(
    root: &Path,
    ts_str: &str,
    uuid: Uuid,
    num_records: usize,
    source: Option<SessionSource>,
    model_provider: Option<&str>,
) -> std::io::Result<(OffsetDateTime, Uuid)> {
    let format: &[FormatItem] =
        format_description!("[year]-[month]-[day]T[hour]-[minute]-[second]");
    let dt = PrimitiveDateTime::parse(ts_str, format)
        .unwrap()
        .assume_utc();
    let dir = root
        .join("sessions")
        .join(format!("{:04}", dt.year()))
        .join(format!("{:02}", u8::from(dt.month())))
        .join(format!("{:02}", dt.day()));
    fs::create_dir_all(&dir)?;

    let filename = format!("rollout-{ts_str}-{uuid}.jsonl");
    let file_path = dir.join(filename);
    let mut file = File::create(file_path)?;

    let mut payload = serde_json::json!({
        "id": uuid,
        "timestamp": ts_str,
        "instructions": null,
        "cwd": ".",
        "originator": "test_originator",
        "cli_version": "test_version",
    });

    if let Some(source) = source {
        payload["source"] = serde_json::to_value(source).unwrap();
    }
    if let Some(provider) = model_provider {
        payload["model_provider"] = serde_json::Value::String(provider.to_string());
    }

    let meta = serde_json::json!({
        "timestamp": ts_str,
        "type": "session_meta",
        "payload": payload,
    });
    writeln!(file, "{meta}")?;

    // Include at least one user message event to satisfy listing filters
    let user_event = serde_json::json!({
        "timestamp": ts_str,
        "type": "event_msg",
        "payload": {
            "type": "user_message",
            "message": "Hello from user",
            "kind": "plain"
        }
    });
    writeln!(file, "{user_event}")?;

    for i in 0..num_records {
        let rec = serde_json::json!({
            "record_type": "response",
            "index": i
        });
        writeln!(file, "{rec}")?;
    }
    Ok((dt, uuid))
}

#[tokio::test]
async fn test_list_conversations_latest_first() {
    let temp = TempDir::new().unwrap();
    let home = temp.path();

    // Fixed UUIDs for deterministic expectations
    let u1 = Uuid::from_u128(1);
    let u2 = Uuid::from_u128(2);
    let u3 = Uuid::from_u128(3);

    // Create three sessions across three days
    write_session_file(
        home,
        "2025-01-01T12-00-00",
        u1,
        3,
        Some(SessionSource::VSCode),
    )
    .unwrap();
    write_session_file(
        home,
        "2025-01-02T12-00-00",
        u2,
        3,
        Some(SessionSource::VSCode),
    )
    .unwrap();
    write_session_file(
        home,
        "2025-01-03T12-00-00",
        u3,
        3,
        Some(SessionSource::VSCode),
    )
    .unwrap();

    let provider_filter = provider_vec(&[TEST_PROVIDER]);
    let page = get_conversations(
        home,
        10,
        None,
        INTERACTIVE_SESSION_SOURCES,
        Some(provider_filter.as_slice()),
        TEST_PROVIDER,
    )
    .await
    .unwrap();

    // Build expected objects
    let p1 = home
        .join("sessions")
        .join("2025")
        .join("01")
        .join("03")
        .join(format!("rollout-2025-01-03T12-00-00-{u3}.jsonl"));
    let p2 = home
        .join("sessions")
        .join("2025")
        .join("01")
        .join("02")
        .join(format!("rollout-2025-01-02T12-00-00-{u2}.jsonl"));
    let p3 = home
        .join("sessions")
        .join("2025")
        .join("01")
        .join("01")
        .join(format!("rollout-2025-01-01T12-00-00-{u1}.jsonl"));

    let head_3 = vec![serde_json::json!({
        "id": u3,
        "timestamp": "2025-01-03T12-00-00",
        "instructions": null,
        "cwd": ".",
        "originator": "test_originator",
        "cli_version": "test_version",
        "source": "vscode",
        "model_provider": "test-provider",
    })];
    let head_2 = vec![serde_json::json!({
        "id": u2,
        "timestamp": "2025-01-02T12-00-00",
        "instructions": null,
        "cwd": ".",
        "originator": "test_originator",
        "cli_version": "test_version",
        "source": "vscode",
        "model_provider": "test-provider",
    })];
    let head_1 = vec![serde_json::json!({
        "id": u1,
        "timestamp": "2025-01-01T12-00-00",
        "instructions": null,
        "cwd": ".",
        "originator": "test_originator",
        "cli_version": "test_version",
        "source": "vscode",
        "model_provider": "test-provider",
    })];

    let updated_times: Vec<Option<String>> =
        page.items.iter().map(|i| i.updated_at.clone()).collect();

    let expected = ConversationsPage {
        items: vec![
            ConversationItem {
                path: p1,
                head: head_3,
                created_at: Some("2025-01-03T12-00-00".into()),
                updated_at: updated_times.first().cloned().flatten(),
            },
            ConversationItem {
                path: p2,
                head: head_2,
                created_at: Some("2025-01-02T12-00-00".into()),
                updated_at: updated_times.get(1).cloned().flatten(),
            },
            ConversationItem {
                path: p3,
                head: head_1,
                created_at: Some("2025-01-01T12-00-00".into()),
                updated_at: updated_times.get(2).cloned().flatten(),
            },
        ],
        next_cursor: None,
        num_scanned_files: 3,
        reached_scan_cap: false,
    };

    assert_eq!(page, expected);
}

#[tokio::test]
async fn test_pagination_cursor() {
    let temp = TempDir::new().unwrap();
    let home = temp.path();

    // Fixed UUIDs for deterministic expectations
    let u1 = Uuid::from_u128(11);
    let u2 = Uuid::from_u128(22);
    let u3 = Uuid::from_u128(33);
    let u4 = Uuid::from_u128(44);
    let u5 = Uuid::from_u128(55);

    // Oldest to newest
    write_session_file(
        home,
        "2025-03-01T09-00-00",
        u1,
        1,
        Some(SessionSource::VSCode),
    )
    .unwrap();
    write_session_file(
        home,
        "2025-03-02T09-00-00",
        u2,
        1,
        Some(SessionSource::VSCode),
    )
    .unwrap();
    write_session_file(
        home,
        "2025-03-03T09-00-00",
        u3,
        1,
        Some(SessionSource::VSCode),
    )
    .unwrap();
    write_session_file(
        home,
        "2025-03-04T09-00-00",
        u4,
        1,
        Some(SessionSource::VSCode),
    )
    .unwrap();
    write_session_file(
        home,
        "2025-03-05T09-00-00",
        u5,
        1,
        Some(SessionSource::VSCode),
    )
    .unwrap();

    let provider_filter = provider_vec(&[TEST_PROVIDER]);
    let page1 = get_conversations(
        home,
        2,
        None,
        INTERACTIVE_SESSION_SOURCES,
        Some(provider_filter.as_slice()),
        TEST_PROVIDER,
    )
    .await
    .unwrap();
    let p5 = home
        .join("sessions")
        .join("2025")
        .join("03")
        .join("05")
        .join(format!("rollout-2025-03-05T09-00-00-{u5}.jsonl"));
    let p4 = home
        .join("sessions")
        .join("2025")
        .join("03")
        .join("04")
        .join(format!("rollout-2025-03-04T09-00-00-{u4}.jsonl"));
    let head_5 = vec![serde_json::json!({
        "id": u5,
        "timestamp": "2025-03-05T09-00-00",
        "instructions": null,
        "cwd": ".",
        "originator": "test_originator",
        "cli_version": "test_version",
        "source": "vscode",
        "model_provider": "test-provider",
    })];
    let head_4 = vec![serde_json::json!({
        "id": u4,
        "timestamp": "2025-03-04T09-00-00",
        "instructions": null,
        "cwd": ".",
        "originator": "test_originator",
        "cli_version": "test_version",
        "source": "vscode",
        "model_provider": "test-provider",
    })];
    let updated_page1: Vec<Option<String>> =
        page1.items.iter().map(|i| i.updated_at.clone()).collect();
    let expected_cursor1: Cursor =
        serde_json::from_str(&format!("\"2025-03-04T09-00-00|{u4}\"")).unwrap();
    let expected_page1 = ConversationsPage {
        items: vec![
            ConversationItem {
                path: p5,
                head: head_5,
                created_at: Some("2025-03-05T09-00-00".into()),
                updated_at: updated_page1.first().cloned().flatten(),
            },
            ConversationItem {
                path: p4,
                head: head_4,
                created_at: Some("2025-03-04T09-00-00".into()),
                updated_at: updated_page1.get(1).cloned().flatten(),
            },
        ],
        next_cursor: Some(expected_cursor1.clone()),
        num_scanned_files: 3, // scanned 05, 04, and peeked at 03 before breaking
        reached_scan_cap: false,
    };
    assert_eq!(page1, expected_page1);

    let page2 = get_conversations(
        home,
        2,
        page1.next_cursor.as_ref(),
        INTERACTIVE_SESSION_SOURCES,
        Some(provider_filter.as_slice()),
        TEST_PROVIDER,
    )
    .await
    .unwrap();
    let p3 = home
        .join("sessions")
        .join("2025")
        .join("03")
        .join("03")
        .join(format!("rollout-2025-03-03T09-00-00-{u3}.jsonl"));
    let p2 = home
        .join("sessions")
        .join("2025")
        .join("03")
        .join("02")
        .join(format!("rollout-2025-03-02T09-00-00-{u2}.jsonl"));
    let head_3 = vec![serde_json::json!({
        "id": u3,
        "timestamp": "2025-03-03T09-00-00",
        "instructions": null,
        "cwd": ".",
        "originator": "test_originator",
        "cli_version": "test_version",
        "source": "vscode",
        "model_provider": "test-provider",
    })];
    let head_2 = vec![serde_json::json!({
        "id": u2,
        "timestamp": "2025-03-02T09-00-00",
        "instructions": null,
        "cwd": ".",
        "originator": "test_originator",
        "cli_version": "test_version",
        "source": "vscode",
        "model_provider": "test-provider",
    })];
    let updated_page2: Vec<Option<String>> =
        page2.items.iter().map(|i| i.updated_at.clone()).collect();
    let expected_cursor2: Cursor =
        serde_json::from_str(&format!("\"2025-03-02T09-00-00|{u2}\"")).unwrap();
    let expected_page2 = ConversationsPage {
        items: vec![
            ConversationItem {
                path: p3,
                head: head_3,
                created_at: Some("2025-03-03T09-00-00".into()),
                updated_at: updated_page2.first().cloned().flatten(),
            },
            ConversationItem {
                path: p2,
                head: head_2,
                created_at: Some("2025-03-02T09-00-00".into()),
                updated_at: updated_page2.get(1).cloned().flatten(),
            },
        ],
        next_cursor: Some(expected_cursor2.clone()),
        num_scanned_files: 5, // scanned 05, 04 (anchor), 03, 02, and peeked at 01
        reached_scan_cap: false,
    };
    assert_eq!(page2, expected_page2);

    let page3 = get_conversations(
        home,
        2,
        page2.next_cursor.as_ref(),
        INTERACTIVE_SESSION_SOURCES,
        Some(provider_filter.as_slice()),
        TEST_PROVIDER,
    )
    .await
    .unwrap();
    let p1 = home
        .join("sessions")
        .join("2025")
        .join("03")
        .join("01")
        .join(format!("rollout-2025-03-01T09-00-00-{u1}.jsonl"));
    let head_1 = vec![serde_json::json!({
        "id": u1,
        "timestamp": "2025-03-01T09-00-00",
        "instructions": null,
        "cwd": ".",
        "originator": "test_originator",
        "cli_version": "test_version",
        "source": "vscode",
        "model_provider": "test-provider",
    })];
    let updated_page3: Vec<Option<String>> =
        page3.items.iter().map(|i| i.updated_at.clone()).collect();
    let expected_page3 = ConversationsPage {
        items: vec![ConversationItem {
            path: p1,
            head: head_1,
            created_at: Some("2025-03-01T09-00-00".into()),
            updated_at: updated_page3.first().cloned().flatten(),
        }],
        next_cursor: None,
        num_scanned_files: 5, // scanned 05, 04 (anchor), 03, 02 (anchor), 01
        reached_scan_cap: false,
    };
    assert_eq!(page3, expected_page3);
}

#[tokio::test]
async fn test_get_conversation_contents() {
    let temp = TempDir::new().unwrap();
    let home = temp.path();

    let uuid = Uuid::new_v4();
    let ts = "2025-04-01T10-30-00";
    write_session_file(home, ts, uuid, 2, Some(SessionSource::VSCode)).unwrap();

    let provider_filter = provider_vec(&[TEST_PROVIDER]);
    let page = get_conversations(
        home,
        1,
        None,
        INTERACTIVE_SESSION_SOURCES,
        Some(provider_filter.as_slice()),
        TEST_PROVIDER,
    )
    .await
    .unwrap();
    let path = &page.items[0].path;

    let content = tokio::fs::read_to_string(path).await.unwrap();

    // Page equality (single item)
    let expected_path = home
        .join("sessions")
        .join("2025")
        .join("04")
        .join("01")
        .join(format!("rollout-2025-04-01T10-30-00-{uuid}.jsonl"));
    let expected_head = vec![serde_json::json!({
        "id": uuid,
        "timestamp": ts,
        "instructions": null,
        "cwd": ".",
        "originator": "test_originator",
        "cli_version": "test_version",
        "source": "vscode",
        "model_provider": "test-provider",
    })];
    let expected_page = ConversationsPage {
        items: vec![ConversationItem {
            path: expected_path,
            head: expected_head,
            created_at: Some(ts.into()),
            updated_at: page.items[0].updated_at.clone(),
        }],
        next_cursor: None,
        num_scanned_files: 1,
        reached_scan_cap: false,
    };
    assert_eq!(page, expected_page);

    // Entire file contents equality
    let meta = serde_json::json!({
        "timestamp": ts,
        "type": "session_meta",
        "payload": {
            "id": uuid,
            "timestamp": ts,
            "instructions": null,
            "cwd": ".",
            "originator": "test_originator",
            "cli_version": "test_version",
            "source": "vscode",
            "model_provider": "test-provider",
        }
    });
    let user_event = serde_json::json!({
        "timestamp": ts,
        "type": "event_msg",
        "payload": {"type": "user_message", "message": "Hello from user", "kind": "plain"}
    });
    let rec0 = serde_json::json!({"record_type": "response", "index": 0});
    let rec1 = serde_json::json!({"record_type": "response", "index": 1});
    let expected_content = format!("{meta}\n{user_event}\n{rec0}\n{rec1}\n");
    assert_eq!(content, expected_content);
}

#[tokio::test]
async fn test_updated_at_uses_file_mtime() -> Result<()> {
    let temp = TempDir::new().unwrap();
    let home = temp.path();

    let ts = "2025-06-01T08-00-00";
    let uuid = Uuid::from_u128(42);
    let day_dir = home.join("sessions").join("2025").join("06").join("01");
    fs::create_dir_all(&day_dir)?;
    let file_path = day_dir.join(format!("rollout-{ts}-{uuid}.jsonl"));
    let mut file = File::create(&file_path)?;

    let conversation_id = ConversationId::from_string(&uuid.to_string())?;
    let meta_line = RolloutLine {
        timestamp: ts.to_string(),
        item: RolloutItem::SessionMeta(SessionMetaLine {
            meta: SessionMeta {
                id: conversation_id,
                timestamp: ts.to_string(),
                instructions: None,
                cwd: ".".into(),
                originator: "test_originator".into(),
                cli_version: "test_version".into(),
                source: SessionSource::VSCode,
                model_provider: Some("test-provider".into()),
                name: None,
            },
            git: None,
        }),
    };
    writeln!(file, "{}", serde_json::to_string(&meta_line)?)?;

    let user_event_line = RolloutLine {
        timestamp: ts.to_string(),
        item: RolloutItem::EventMsg(EventMsg::UserMessage(UserMessageEvent {
            message: "hello".into(),
            images: None,
        })),
    };
    writeln!(file, "{}", serde_json::to_string(&user_event_line)?)?;

    let total_messages = 12usize;
    for idx in 0..total_messages {
        let response_line = RolloutLine {
            timestamp: format!("{ts}-{idx:02}"),
            item: RolloutItem::ResponseItem(ResponseItem::Message {
                id: None,
                role: "assistant".into(),
                content: vec![ContentItem::OutputText {
                    text: format!("reply-{idx}"),
                }],
            }),
        };
        writeln!(file, "{}", serde_json::to_string(&response_line)?)?;
    }
    drop(file);

    let provider_filter = provider_vec(&[TEST_PROVIDER]);
    let page = get_conversations(
        home,
        1,
        None,
        INTERACTIVE_SESSION_SOURCES,
        Some(provider_filter.as_slice()),
        TEST_PROVIDER,
    )
    .await?;
    let item = page.items.first().expect("conversation item");
    assert_eq!(item.created_at.as_deref(), Some(ts));
<<<<<<< HEAD
    let expected_updated = format!("{ts}-{last:02}", last = total_messages - 1);
    assert_eq!(item.updated_at.as_deref(), Some(expected_updated.as_str()));

    Ok(())
}

#[tokio::test]
async fn test_tail_handles_short_sessions() -> Result<()> {
    let temp = TempDir::new().unwrap();
    let home = temp.path();

    let ts = "2025-06-02T08-30-00";
    let uuid = Uuid::from_u128(7);
    let day_dir = home.join("sessions").join("2025").join("06").join("02");
    fs::create_dir_all(&day_dir)?;
    let file_path = day_dir.join(format!("rollout-{ts}-{uuid}.jsonl"));
    let mut file = File::create(&file_path)?;

    let conversation_id = ConversationId::from_string(&uuid.to_string())?;
    let meta_line = RolloutLine {
        timestamp: ts.to_string(),
        item: RolloutItem::SessionMeta(SessionMetaLine {
            meta: SessionMeta {
                id: conversation_id,
                timestamp: ts.to_string(),
                instructions: None,
                cwd: ".".into(),
                originator: "test_originator".into(),
                cli_version: "test_version".into(),
                source: SessionSource::VSCode,
                model_provider: Some("test-provider".into()),
                name: None,
            },
            git: None,
        }),
    };
    writeln!(file, "{}", serde_json::to_string(&meta_line)?)?;

    let user_event_line = RolloutLine {
        timestamp: ts.to_string(),
        item: RolloutItem::EventMsg(EventMsg::UserMessage(UserMessageEvent {
            message: "hi".into(),
            images: None,
        })),
    };
    writeln!(file, "{}", serde_json::to_string(&user_event_line)?)?;

    for idx in 0..3 {
        let response_line = RolloutLine {
            timestamp: format!("{ts}-{idx:02}"),
            item: RolloutItem::ResponseItem(ResponseItem::Message {
                id: None,
                role: "assistant".into(),
                content: vec![ContentItem::OutputText {
                    text: format!("short-{idx}"),
                }],
            }),
        };
        writeln!(file, "{}", serde_json::to_string(&response_line)?)?;
    }
    drop(file);

    let provider_filter = provider_vec(&[TEST_PROVIDER]);
    let page = get_conversations(
        home,
        1,
        None,
        INTERACTIVE_SESSION_SOURCES,
        Some(provider_filter.as_slice()),
        TEST_PROVIDER,
    )
    .await?;
    let tail = &page.items.first().expect("conversation item").tail;

    assert_eq!(tail.len(), 3);

    let expected: Vec<serde_json::Value> = (0..3)
        .map(|idx| {
            serde_json::json!({
                "type": "message",
                "role": "assistant",
                "content": [
                    {
                        "type": "output_text",
                        "text": format!("short-{idx}"),
                    }
                ],
            })
        })
        .collect();

    assert_eq!(tail, &expected);
    let expected_updated = format!("{ts}-{last:02}", last = 2);
    assert_eq!(
        page.items[0].updated_at.as_deref(),
        Some(expected_updated.as_str())
    );

    Ok(())
}

#[tokio::test]
async fn test_tail_skips_trailing_non_responses() -> Result<()> {
    let temp = TempDir::new().unwrap();
    let home = temp.path();

    let ts = "2025-06-03T10-00-00";
    let uuid = Uuid::from_u128(11);
    let day_dir = home.join("sessions").join("2025").join("06").join("03");
    fs::create_dir_all(&day_dir)?;
    let file_path = day_dir.join(format!("rollout-{ts}-{uuid}.jsonl"));
    let mut file = File::create(&file_path)?;

    let conversation_id = ConversationId::from_string(&uuid.to_string())?;
    let meta_line = RolloutLine {
        timestamp: ts.to_string(),
        item: RolloutItem::SessionMeta(SessionMetaLine {
            meta: SessionMeta {
                id: conversation_id,
                timestamp: ts.to_string(),
                instructions: None,
                cwd: ".".into(),
                originator: "test_originator".into(),
                cli_version: "test_version".into(),
                source: SessionSource::VSCode,
                model_provider: Some("test-provider".into()),
                name: None,
            },
            git: None,
        }),
    };
    writeln!(file, "{}", serde_json::to_string(&meta_line)?)?;

    let user_event_line = RolloutLine {
        timestamp: ts.to_string(),
        item: RolloutItem::EventMsg(EventMsg::UserMessage(UserMessageEvent {
            message: "hello".into(),
            images: None,
        })),
    };
    writeln!(file, "{}", serde_json::to_string(&user_event_line)?)?;

    for idx in 0..4 {
        let response_line = RolloutLine {
            timestamp: format!("{ts}-{idx:02}"),
            item: RolloutItem::ResponseItem(ResponseItem::Message {
                id: None,
                role: "assistant".into(),
                content: vec![ContentItem::OutputText {
                    text: format!("response-{idx}"),
                }],
            }),
        };
        writeln!(file, "{}", serde_json::to_string(&response_line)?)?;
    }

    let compacted_line = RolloutLine {
        timestamp: format!("{ts}-compacted"),
        item: RolloutItem::Compacted(CompactedItem {
            message: "compacted".into(),
            replacement_history: None,
        }),
    };
    writeln!(file, "{}", serde_json::to_string(&compacted_line)?)?;

    let shutdown_event = RolloutLine {
        timestamp: format!("{ts}-shutdown"),
        item: RolloutItem::EventMsg(EventMsg::ShutdownComplete),
    };
    writeln!(file, "{}", serde_json::to_string(&shutdown_event)?)?;
    drop(file);

    let provider_filter = provider_vec(&[TEST_PROVIDER]);
    let page = get_conversations(
        home,
        1,
        None,
        INTERACTIVE_SESSION_SOURCES,
        Some(provider_filter.as_slice()),
        TEST_PROVIDER,
    )
    .await?;
    let tail = &page.items.first().expect("conversation item").tail;

    let expected: Vec<serde_json::Value> = (0..4)
        .map(|idx| {
            serde_json::json!({
                "type": "message",
                "role": "assistant",
                "content": [
                    {
                        "type": "output_text",
                        "text": format!("response-{idx}"),
                    }
                ],
            })
        })
        .collect();

    assert_eq!(tail, &expected);
    let expected_updated = format!("{ts}-{last:02}", last = 3);
    assert_eq!(
        page.items[0].updated_at.as_deref(),
        Some(expected_updated.as_str())
    );
=======
    let updated = item
        .updated_at
        .as_deref()
        .and_then(|s| chrono::DateTime::parse_from_rfc3339(s).ok())
        .map(|dt| dt.with_timezone(&chrono::Utc))
        .expect("updated_at set from file mtime");
    let now = chrono::Utc::now();
    let age = now - updated;
    assert!(age.num_seconds().abs() < 30);
>>>>>>> 45f3250e

    Ok(())
}

#[tokio::test]
async fn test_stable_ordering_same_second_pagination() {
    let temp = TempDir::new().unwrap();
    let home = temp.path();

    let ts = "2025-07-01T00-00-00";
    let u1 = Uuid::from_u128(1);
    let u2 = Uuid::from_u128(2);
    let u3 = Uuid::from_u128(3);

    write_session_file(home, ts, u1, 0, Some(SessionSource::VSCode)).unwrap();
    write_session_file(home, ts, u2, 0, Some(SessionSource::VSCode)).unwrap();
    write_session_file(home, ts, u3, 0, Some(SessionSource::VSCode)).unwrap();

    let provider_filter = provider_vec(&[TEST_PROVIDER]);
    let page1 = get_conversations(
        home,
        2,
        None,
        INTERACTIVE_SESSION_SOURCES,
        Some(provider_filter.as_slice()),
        TEST_PROVIDER,
    )
    .await
    .unwrap();

    let p3 = home
        .join("sessions")
        .join("2025")
        .join("07")
        .join("01")
        .join(format!("rollout-2025-07-01T00-00-00-{u3}.jsonl"));
    let p2 = home
        .join("sessions")
        .join("2025")
        .join("07")
        .join("01")
        .join(format!("rollout-2025-07-01T00-00-00-{u2}.jsonl"));
    let head = |u: Uuid| -> Vec<serde_json::Value> {
        vec![serde_json::json!({
            "id": u,
            "timestamp": ts,
            "instructions": null,
            "cwd": ".",
            "originator": "test_originator",
            "cli_version": "test_version",
            "source": "vscode",
            "model_provider": "test-provider",
        })]
    };
    let updated_page1: Vec<Option<String>> =
        page1.items.iter().map(|i| i.updated_at.clone()).collect();
    let expected_cursor1: Cursor = serde_json::from_str(&format!("\"{ts}|{u2}\"")).unwrap();
    let expected_page1 = ConversationsPage {
        items: vec![
            ConversationItem {
                path: p3,
                head: head(u3),
                created_at: Some(ts.to_string()),
                updated_at: updated_page1.first().cloned().flatten(),
            },
            ConversationItem {
                path: p2,
                head: head(u2),
                created_at: Some(ts.to_string()),
                updated_at: updated_page1.get(1).cloned().flatten(),
            },
        ],
        next_cursor: Some(expected_cursor1.clone()),
        num_scanned_files: 3, // scanned u3, u2, peeked u1
        reached_scan_cap: false,
    };
    assert_eq!(page1, expected_page1);

    let page2 = get_conversations(
        home,
        2,
        page1.next_cursor.as_ref(),
        INTERACTIVE_SESSION_SOURCES,
        Some(provider_filter.as_slice()),
        TEST_PROVIDER,
    )
    .await
    .unwrap();
    let p1 = home
        .join("sessions")
        .join("2025")
        .join("07")
        .join("01")
        .join(format!("rollout-2025-07-01T00-00-00-{u1}.jsonl"));
    let updated_page2: Vec<Option<String>> =
        page2.items.iter().map(|i| i.updated_at.clone()).collect();
    let expected_page2 = ConversationsPage {
        items: vec![ConversationItem {
            path: p1,
            head: head(u1),
            created_at: Some(ts.to_string()),
            updated_at: updated_page2.first().cloned().flatten(),
        }],
        next_cursor: None,
        num_scanned_files: 3, // scanned u3, u2 (anchor), u1
        reached_scan_cap: false,
    };
    assert_eq!(page2, expected_page2);
}

#[tokio::test]
async fn test_source_filter_excludes_non_matching_sessions() {
    let temp = TempDir::new().unwrap();
    let home = temp.path();

    let interactive_id = Uuid::from_u128(42);
    let non_interactive_id = Uuid::from_u128(77);

    write_session_file(
        home,
        "2025-08-02T10-00-00",
        interactive_id,
        2,
        Some(SessionSource::Cli),
    )
    .unwrap();
    write_session_file(
        home,
        "2025-08-01T10-00-00",
        non_interactive_id,
        2,
        Some(SessionSource::Exec),
    )
    .unwrap();

    let provider_filter = provider_vec(&[TEST_PROVIDER]);
    let interactive_only = get_conversations(
        home,
        10,
        None,
        INTERACTIVE_SESSION_SOURCES,
        Some(provider_filter.as_slice()),
        TEST_PROVIDER,
    )
    .await
    .unwrap();
    let paths: Vec<_> = interactive_only
        .items
        .iter()
        .map(|item| item.path.as_path())
        .collect();

    assert_eq!(paths.len(), 1);
    assert!(paths.iter().all(|path| {
        path.ends_with("rollout-2025-08-02T10-00-00-00000000-0000-0000-0000-00000000002a.jsonl")
    }));

    let all_sessions = get_conversations(home, 10, None, NO_SOURCE_FILTER, None, TEST_PROVIDER)
        .await
        .unwrap();
    let all_paths: Vec<_> = all_sessions
        .items
        .into_iter()
        .map(|item| item.path)
        .collect();
    assert_eq!(all_paths.len(), 2);
    assert!(all_paths.iter().any(|path| {
        path.ends_with("rollout-2025-08-02T10-00-00-00000000-0000-0000-0000-00000000002a.jsonl")
    }));
    assert!(all_paths.iter().any(|path| {
        path.ends_with("rollout-2025-08-01T10-00-00-00000000-0000-0000-0000-00000000004d.jsonl")
    }));
}

#[tokio::test]
async fn test_model_provider_filter_selects_only_matching_sessions() -> Result<()> {
    let temp = TempDir::new().unwrap();
    let home = temp.path();

    let openai_id = Uuid::from_u128(1);
    let beta_id = Uuid::from_u128(2);
    let none_id = Uuid::from_u128(3);

    write_session_file_with_provider(
        home,
        "2025-09-01T12-00-00",
        openai_id,
        1,
        Some(SessionSource::VSCode),
        Some("openai"),
    )?;
    write_session_file_with_provider(
        home,
        "2025-09-01T11-00-00",
        beta_id,
        1,
        Some(SessionSource::VSCode),
        Some("beta"),
    )?;
    write_session_file_with_provider(
        home,
        "2025-09-01T10-00-00",
        none_id,
        1,
        Some(SessionSource::VSCode),
        None,
    )?;

    let openai_id_str = openai_id.to_string();
    let none_id_str = none_id.to_string();
    let openai_filter = provider_vec(&["openai"]);
    let openai_sessions = get_conversations(
        home,
        10,
        None,
        NO_SOURCE_FILTER,
        Some(openai_filter.as_slice()),
        "openai",
    )
    .await?;
    assert_eq!(openai_sessions.items.len(), 2);
    let openai_ids: Vec<_> = openai_sessions
        .items
        .iter()
        .filter_map(|item| {
            item.head
                .first()
                .and_then(|value| value.get("id"))
                .and_then(serde_json::Value::as_str)
                .map(str::to_string)
        })
        .collect();
    assert!(openai_ids.contains(&openai_id_str));
    assert!(openai_ids.contains(&none_id_str));

    let beta_filter = provider_vec(&["beta"]);
    let beta_sessions = get_conversations(
        home,
        10,
        None,
        NO_SOURCE_FILTER,
        Some(beta_filter.as_slice()),
        "openai",
    )
    .await?;
    assert_eq!(beta_sessions.items.len(), 1);
    let beta_id_str = beta_id.to_string();
    let beta_head = beta_sessions
        .items
        .first()
        .and_then(|item| item.head.first())
        .and_then(|value| value.get("id"))
        .and_then(serde_json::Value::as_str);
    assert_eq!(beta_head, Some(beta_id_str.as_str()));

    let unknown_filter = provider_vec(&["unknown"]);
    let unknown_sessions = get_conversations(
        home,
        10,
        None,
        NO_SOURCE_FILTER,
        Some(unknown_filter.as_slice()),
        "openai",
    )
    .await?;
    assert!(unknown_sessions.items.is_empty());

    let all_sessions = get_conversations(home, 10, None, NO_SOURCE_FILTER, None, "openai").await?;
    assert_eq!(all_sessions.items.len(), 3);

    Ok(())
}<|MERGE_RESOLUTION|>--- conflicted
+++ resolved
@@ -636,213 +636,6 @@
     .await?;
     let item = page.items.first().expect("conversation item");
     assert_eq!(item.created_at.as_deref(), Some(ts));
-<<<<<<< HEAD
-    let expected_updated = format!("{ts}-{last:02}", last = total_messages - 1);
-    assert_eq!(item.updated_at.as_deref(), Some(expected_updated.as_str()));
-
-    Ok(())
-}
-
-#[tokio::test]
-async fn test_tail_handles_short_sessions() -> Result<()> {
-    let temp = TempDir::new().unwrap();
-    let home = temp.path();
-
-    let ts = "2025-06-02T08-30-00";
-    let uuid = Uuid::from_u128(7);
-    let day_dir = home.join("sessions").join("2025").join("06").join("02");
-    fs::create_dir_all(&day_dir)?;
-    let file_path = day_dir.join(format!("rollout-{ts}-{uuid}.jsonl"));
-    let mut file = File::create(&file_path)?;
-
-    let conversation_id = ConversationId::from_string(&uuid.to_string())?;
-    let meta_line = RolloutLine {
-        timestamp: ts.to_string(),
-        item: RolloutItem::SessionMeta(SessionMetaLine {
-            meta: SessionMeta {
-                id: conversation_id,
-                timestamp: ts.to_string(),
-                instructions: None,
-                cwd: ".".into(),
-                originator: "test_originator".into(),
-                cli_version: "test_version".into(),
-                source: SessionSource::VSCode,
-                model_provider: Some("test-provider".into()),
-                name: None,
-            },
-            git: None,
-        }),
-    };
-    writeln!(file, "{}", serde_json::to_string(&meta_line)?)?;
-
-    let user_event_line = RolloutLine {
-        timestamp: ts.to_string(),
-        item: RolloutItem::EventMsg(EventMsg::UserMessage(UserMessageEvent {
-            message: "hi".into(),
-            images: None,
-        })),
-    };
-    writeln!(file, "{}", serde_json::to_string(&user_event_line)?)?;
-
-    for idx in 0..3 {
-        let response_line = RolloutLine {
-            timestamp: format!("{ts}-{idx:02}"),
-            item: RolloutItem::ResponseItem(ResponseItem::Message {
-                id: None,
-                role: "assistant".into(),
-                content: vec![ContentItem::OutputText {
-                    text: format!("short-{idx}"),
-                }],
-            }),
-        };
-        writeln!(file, "{}", serde_json::to_string(&response_line)?)?;
-    }
-    drop(file);
-
-    let provider_filter = provider_vec(&[TEST_PROVIDER]);
-    let page = get_conversations(
-        home,
-        1,
-        None,
-        INTERACTIVE_SESSION_SOURCES,
-        Some(provider_filter.as_slice()),
-        TEST_PROVIDER,
-    )
-    .await?;
-    let tail = &page.items.first().expect("conversation item").tail;
-
-    assert_eq!(tail.len(), 3);
-
-    let expected: Vec<serde_json::Value> = (0..3)
-        .map(|idx| {
-            serde_json::json!({
-                "type": "message",
-                "role": "assistant",
-                "content": [
-                    {
-                        "type": "output_text",
-                        "text": format!("short-{idx}"),
-                    }
-                ],
-            })
-        })
-        .collect();
-
-    assert_eq!(tail, &expected);
-    let expected_updated = format!("{ts}-{last:02}", last = 2);
-    assert_eq!(
-        page.items[0].updated_at.as_deref(),
-        Some(expected_updated.as_str())
-    );
-
-    Ok(())
-}
-
-#[tokio::test]
-async fn test_tail_skips_trailing_non_responses() -> Result<()> {
-    let temp = TempDir::new().unwrap();
-    let home = temp.path();
-
-    let ts = "2025-06-03T10-00-00";
-    let uuid = Uuid::from_u128(11);
-    let day_dir = home.join("sessions").join("2025").join("06").join("03");
-    fs::create_dir_all(&day_dir)?;
-    let file_path = day_dir.join(format!("rollout-{ts}-{uuid}.jsonl"));
-    let mut file = File::create(&file_path)?;
-
-    let conversation_id = ConversationId::from_string(&uuid.to_string())?;
-    let meta_line = RolloutLine {
-        timestamp: ts.to_string(),
-        item: RolloutItem::SessionMeta(SessionMetaLine {
-            meta: SessionMeta {
-                id: conversation_id,
-                timestamp: ts.to_string(),
-                instructions: None,
-                cwd: ".".into(),
-                originator: "test_originator".into(),
-                cli_version: "test_version".into(),
-                source: SessionSource::VSCode,
-                model_provider: Some("test-provider".into()),
-                name: None,
-            },
-            git: None,
-        }),
-    };
-    writeln!(file, "{}", serde_json::to_string(&meta_line)?)?;
-
-    let user_event_line = RolloutLine {
-        timestamp: ts.to_string(),
-        item: RolloutItem::EventMsg(EventMsg::UserMessage(UserMessageEvent {
-            message: "hello".into(),
-            images: None,
-        })),
-    };
-    writeln!(file, "{}", serde_json::to_string(&user_event_line)?)?;
-
-    for idx in 0..4 {
-        let response_line = RolloutLine {
-            timestamp: format!("{ts}-{idx:02}"),
-            item: RolloutItem::ResponseItem(ResponseItem::Message {
-                id: None,
-                role: "assistant".into(),
-                content: vec![ContentItem::OutputText {
-                    text: format!("response-{idx}"),
-                }],
-            }),
-        };
-        writeln!(file, "{}", serde_json::to_string(&response_line)?)?;
-    }
-
-    let compacted_line = RolloutLine {
-        timestamp: format!("{ts}-compacted"),
-        item: RolloutItem::Compacted(CompactedItem {
-            message: "compacted".into(),
-            replacement_history: None,
-        }),
-    };
-    writeln!(file, "{}", serde_json::to_string(&compacted_line)?)?;
-
-    let shutdown_event = RolloutLine {
-        timestamp: format!("{ts}-shutdown"),
-        item: RolloutItem::EventMsg(EventMsg::ShutdownComplete),
-    };
-    writeln!(file, "{}", serde_json::to_string(&shutdown_event)?)?;
-    drop(file);
-
-    let provider_filter = provider_vec(&[TEST_PROVIDER]);
-    let page = get_conversations(
-        home,
-        1,
-        None,
-        INTERACTIVE_SESSION_SOURCES,
-        Some(provider_filter.as_slice()),
-        TEST_PROVIDER,
-    )
-    .await?;
-    let tail = &page.items.first().expect("conversation item").tail;
-
-    let expected: Vec<serde_json::Value> = (0..4)
-        .map(|idx| {
-            serde_json::json!({
-                "type": "message",
-                "role": "assistant",
-                "content": [
-                    {
-                        "type": "output_text",
-                        "text": format!("response-{idx}"),
-                    }
-                ],
-            })
-        })
-        .collect();
-
-    assert_eq!(tail, &expected);
-    let expected_updated = format!("{ts}-{last:02}", last = 3);
-    assert_eq!(
-        page.items[0].updated_at.as_deref(),
-        Some(expected_updated.as_str())
-    );
-=======
     let updated = item
         .updated_at
         .as_deref()
@@ -852,7 +645,6 @@
     let now = chrono::Utc::now();
     let age = now - updated;
     assert!(age.num_seconds().abs() < 30);
->>>>>>> 45f3250e
 
     Ok(())
 }

use crate::config_types::ReasoningSummaryFormat;
use crate::tools::handlers::apply_patch::ApplyPatchToolType;

/// The `instructions` field in the payload sent to a model should always start
/// with this content.
const BASE_INSTRUCTIONS: &str = include_str!("../prompt.md");
const GPT_5_CODEX_INSTRUCTIONS: &str = include_str!("../gpt_5_codex_prompt.md");

/// A model family is a group of models that share certain characteristics.
#[derive(Debug, Clone, PartialEq, Eq, Hash)]
pub struct ModelFamily {
    /// The full model slug used to derive this model family, e.g.
    /// "gpt-4.1-2025-04-14".
    pub slug: String,

    /// The model family name, e.g. "gpt-4.1". Note this should able to be used
    /// with [`crate::openai_model_info::get_model_info`].
    pub family: String,

    /// True if the model needs additional instructions on how to use the
    /// "virtual" `apply_patch` CLI.
    pub needs_special_apply_patch_instructions: bool,

    // Whether the `reasoning` field can be set when making a request to this
    // model family. Note it has `effort` and `summary` subfields (though
    // `summary` is optional).
    pub supports_reasoning_summaries: bool,

    // Define if we need a special handling of reasoning summary
    pub reasoning_summary_format: ReasoningSummaryFormat,

    // This should be set to true when the model expects a tool named
    // "local_shell" to be provided. Its contract must be understood natively by
    // the model such that its description can be omitted.
    // See https://platform.openai.com/docs/guides/tools-local-shell
    pub uses_local_shell_tool: bool,

    /// Whether this model supports parallel tool calls when using the
    /// Responses API.
    pub supports_parallel_tool_calls: bool,

    /// Present if the model performs better when `apply_patch` is provided as
    /// a tool call instead of just a bash command
    pub apply_patch_tool_type: Option<ApplyPatchToolType>,

    // Instructions to use for querying the model
    pub base_instructions: String,

    /// Names of beta tools that should be exposed to this model family.
    pub experimental_supported_tools: Vec<String>,
}

macro_rules! model_family {
    (
        $slug:expr, $family:expr $(, $key:ident : $value:expr )* $(,)?
    ) => {{
        // defaults
        let mut mf = ModelFamily {
            slug: $slug.to_string(),
            family: $family.to_string(),
            needs_special_apply_patch_instructions: false,
            supports_reasoning_summaries: false,
            reasoning_summary_format: ReasoningSummaryFormat::None,
            uses_local_shell_tool: false,
            supports_parallel_tool_calls: false,
            apply_patch_tool_type: None,
            base_instructions: BASE_INSTRUCTIONS.to_string(),
            experimental_supported_tools: Vec::new(),
        };
        // apply overrides
        $(
            mf.$key = $value;
        )*
        Some(mf)
    }};
}

/// Returns a `ModelFamily` for the given model slug, or `None` if the slug
/// does not match any known model family.
pub fn find_family_for_model(mut slug: &str) -> Option<ModelFamily> {

    // TODO(jif) clean once we have proper feature flags
    if matches!(std::env::var("CODEX_EXPERIMENTAL").as_deref(), Ok("1")) {
        slug = "codex-experimental";
    }
    if slug.starts_with("o3") {
        model_family!(
            slug, "o3",
            supports_reasoning_summaries: true,
            needs_special_apply_patch_instructions: true,
        )
    } else if slug.starts_with("o4-mini") {
        model_family!(
            slug, "o4-mini",
            supports_reasoning_summaries: true,
            needs_special_apply_patch_instructions: true,
        )
    } else if slug.starts_with("codex-mini-latest") {
        model_family!(
            slug, "codex-mini-latest",
            supports_reasoning_summaries: true,
            uses_local_shell_tool: true,
            needs_special_apply_patch_instructions: true,
        )
    } else if slug.starts_with("gpt-4.1") {
        model_family!(
            slug, "gpt-4.1",
            needs_special_apply_patch_instructions: true,
        )
    } else if slug.starts_with("gpt-oss") || slug.starts_with("openai/gpt-oss") {
        model_family!(slug, "gpt-oss", apply_patch_tool_type: Some(ApplyPatchToolType::Function))
    } else if slug.starts_with("gpt-4o") {
        model_family!(slug, "gpt-4o", needs_special_apply_patch_instructions: true)
    } else if slug.starts_with("gpt-3.5") {
        model_family!(slug, "gpt-3.5", needs_special_apply_patch_instructions: true)
<<<<<<< HEAD

    // Internal models.
    } else if slug.starts_with("codex-") {
=======
    } else if slug.starts_with("test-gpt-5-codex") {
        model_family!(
            slug, slug,
            supports_reasoning_summaries: true,
            reasoning_summary_format: ReasoningSummaryFormat::Experimental,
            base_instructions: GPT_5_CODEX_INSTRUCTIONS.to_string(),
            experimental_supported_tools: vec![
                "read_file".to_string(),
                "test_sync_tool".to_string()
            ],
            supports_parallel_tool_calls: true,
        )
    } else if slug.starts_with("codex-") || slug.starts_with("gpt-5-codex") {
>>>>>>> dc3c6bf6
        model_family!(
            slug, slug,
            supports_reasoning_summaries: true,
            reasoning_summary_format: ReasoningSummaryFormat::Experimental,
            base_instructions: GPT_5_CODEX_INSTRUCTIONS.to_string(),
            apply_patch_tool_type: Some(ApplyPatchToolType::Freeform),
            // experimental_supported_tools: vec!["read_file".to_string()],
            // supports_parallel_tool_calls: true,
        )

    // Production models.
    } else if slug.starts_with("gpt-5-codex") {
        model_family!(
            slug, slug,
            supports_reasoning_summaries: true,
            reasoning_summary_format: ReasoningSummaryFormat::Experimental,
            base_instructions: GPT_5_CODEX_INSTRUCTIONS.to_string(),
        )
    } else if slug.starts_with("gpt-5") {
        model_family!(
            slug, "gpt-5",
            supports_reasoning_summaries: true,
            needs_special_apply_patch_instructions: true,
        )
    } else {
        None
    }
}

pub fn derive_default_model_family(model: &str) -> ModelFamily {
    ModelFamily {
        slug: model.to_string(),
        family: model.to_string(),
        needs_special_apply_patch_instructions: false,
        supports_reasoning_summaries: false,
        reasoning_summary_format: ReasoningSummaryFormat::None,
        uses_local_shell_tool: false,
        supports_parallel_tool_calls: false,
        apply_patch_tool_type: None,
        base_instructions: BASE_INSTRUCTIONS.to_string(),
        experimental_supported_tools: Vec::new(),
    }
}<|MERGE_RESOLUTION|>--- conflicted
+++ resolved
@@ -113,11 +113,6 @@
         model_family!(slug, "gpt-4o", needs_special_apply_patch_instructions: true)
     } else if slug.starts_with("gpt-3.5") {
         model_family!(slug, "gpt-3.5", needs_special_apply_patch_instructions: true)
-<<<<<<< HEAD
-
-    // Internal models.
-    } else if slug.starts_with("codex-") {
-=======
     } else if slug.starts_with("test-gpt-5-codex") {
         model_family!(
             slug, slug,
@@ -130,16 +125,17 @@
             ],
             supports_parallel_tool_calls: true,
         )
-    } else if slug.starts_with("codex-") || slug.starts_with("gpt-5-codex") {
->>>>>>> dc3c6bf6
+
+    // Internal models.
+    } else if slug.starts_with("codex-") {
         model_family!(
             slug, slug,
             supports_reasoning_summaries: true,
             reasoning_summary_format: ReasoningSummaryFormat::Experimental,
             base_instructions: GPT_5_CODEX_INSTRUCTIONS.to_string(),
             apply_patch_tool_type: Some(ApplyPatchToolType::Freeform),
-            // experimental_supported_tools: vec!["read_file".to_string()],
-            // supports_parallel_tool_calls: true,
+            experimental_supported_tools: vec!["read_file".to_string()],
+            supports_parallel_tool_calls: true,
         )
 
     // Production models.
@@ -149,6 +145,7 @@
             supports_reasoning_summaries: true,
             reasoning_summary_format: ReasoningSummaryFormat::Experimental,
             base_instructions: GPT_5_CODEX_INSTRUCTIONS.to_string(),
+            apply_patch_tool_type: Some(ApplyPatchToolType::Freeform),
         )
     } else if slug.starts_with("gpt-5") {
         model_family!(

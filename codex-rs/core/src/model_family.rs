--- conflicted
+++ resolved
@@ -177,11 +177,8 @@
             reasoning_summary_format: ReasoningSummaryFormat::Experimental,
             base_instructions: GPT_5_CODEX_INSTRUCTIONS.to_string(),
             apply_patch_tool_type: Some(ApplyPatchToolType::Freeform),
-<<<<<<< HEAD
-            supports_parallel_tool_calls: true,
-=======
             shell_type: if cfg!(windows) { ConfigShellToolType::ShellCommand } else { ConfigShellToolType::Default },
->>>>>>> fc55fd7a
+            supports_parallel_tool_calls: true,
             support_verbosity: false,
         )
     } else if slug.starts_with("gpt-5.1") {

--- conflicted
+++ resolved
@@ -14,35 +14,12 @@
     pub(crate) history: ConversationHistory,
     pub(crate) token_info: Option<TokenUsageInfo>,
     pub(crate) latest_rate_limits: Option<RateLimitSnapshot>,
-<<<<<<< HEAD
-    /// Number of ResponseItems recorded per turn, in order.
-    pub(crate) turn_item_counts: Vec<usize>,
-    /// Inclusion mask for items in `history`. When empty or shorter than history,
-    /// items default to included. When present, false means excluded from model input.
-    pub(crate) include_mask: Vec<bool>,
-    /// Number of most-recent turns that are pinned (immune to prune/toggle).
-    pub(crate) pinned_tail_turns: usize,
-    /// Registry of in-flight tool calls keyed by `call_id` to preserve
-    /// referential integrity when history is pruned between turns.
-    call_registry: HashMap<String, ResponseItem>,
-=======
     // Advanced prune/inclusion bookkeeping removed in this branch.
->>>>>>> c110c460
 }
 
 impl SessionState {
     /// Create a new session state mirroring previous `State::default()` semantics.
-<<<<<<< HEAD
-    pub(crate) fn new() -> Self {
-        Self {
-            history: ConversationHistory::new(),
-            pinned_tail_turns: 1,
-            ..Default::default()
-        }
-    }
-=======
     pub(crate) fn new() -> Self { Self { history: ConversationHistory::new(), ..Default::default() } }
->>>>>>> c110c460
 
     // History helpers
     pub(crate) fn record_items<I>(&mut self, items: I)
@@ -50,41 +27,7 @@
         I: IntoIterator,
         I::Item: std::ops::Deref<Target = ResponseItem>,
     {
-<<<<<<< HEAD
-        let before = self.history.contents().len();
-        for item in items {
-            // Record into visible history
-            self.history.record_items(std::iter::once(&*item));
-
-            // Maintain a minimal call begin registry
-            match &*item {
-                ResponseItem::FunctionCall { call_id, .. } => {
-                    self.call_registry.insert(call_id.clone(), (*item).clone());
-                }
-                ResponseItem::CustomToolCall { call_id, .. } => {
-                    self.call_registry.insert(call_id.clone(), (*item).clone());
-                }
-                ResponseItem::LocalShellCall {
-                    call_id: Some(id), ..
-                } => {
-                    self.call_registry.insert(id.clone(), (*item).clone());
-                }
-                ResponseItem::FunctionCallOutput { call_id, .. }
-                | ResponseItem::CustomToolCallOutput { call_id, .. } => {
-                    // Completed: we no longer need to keep the begin pinned
-                    self.call_registry.remove(call_id);
-                }
-                _ => {}
-            }
-        }
-        let after = self.history.contents().len();
-        let added = after.saturating_sub(before);
-        if added > 0 {
-            self.include_mask.extend(std::iter::repeat_n(true, added));
-        }
-=======
         self.history.record_items(items);
->>>>>>> c110c460
     }
 
     pub(crate) fn history_snapshot(&self) -> Vec<ResponseItem> {
@@ -96,93 +39,6 @@
         // No inclusion mask bookkeeping in this branch.
     }
 
-<<<<<<< HEAD
-    pub(crate) fn included_history_snapshot(&self) -> Vec<ResponseItem> {
-        let items = self.history.contents();
-        if self.include_mask.is_empty() {
-            return items;
-        }
-        let pinned_start = self
-            .pinned_tail_start_index(self.pinned_tail_turns)
-            .unwrap_or(usize::MAX);
-        let mut out = Vec::with_capacity(items.len());
-        for (i, it) in items.into_iter().enumerate() {
-            if i >= pinned_start || self.include_mask.get(i).copied().unwrap_or(true) {
-                out.push(it);
-            }
-        }
-        out
-    }
-
-    pub(crate) fn set_inclusion(&mut self, indices: &[usize], included: bool) {
-        if self.include_mask.len() < self.history.contents().len() {
-            let needed = self.history.contents().len() - self.include_mask.len();
-            self.include_mask.extend(std::iter::repeat_n(true, needed));
-        }
-        let pinned_start = self
-            .pinned_tail_start_index(self.pinned_tail_turns)
-            .unwrap_or(usize::MAX);
-        for &idx in indices {
-            if idx >= pinned_start {
-                continue;
-            }
-            if let Some(slot) = self.include_mask.get_mut(idx) {
-                *slot = included;
-            }
-        }
-    }
-
-    pub(crate) fn lookup_call_begin(&self, call_id: &str) -> Option<ResponseItem> {
-        self.call_registry.get(call_id).cloned()
-    }
-
-    // Turn-based accounting helpers removed in this branch; we rely on
-    // fallback logic in `pinned_tail_start_index` instead.
-
-    /// Returns the absolute index in `history` where the last `tail_turns`
-    /// turns begin. If there is not enough history, returns 0. When there
-    /// is no turn accounting, returns None.
-    pub(crate) fn pinned_tail_start_index(&self, tail_turns: usize) -> Option<usize> {
-        use crate::protocol::ENVIRONMENT_CONTEXT_OPEN_TAG;
-        use crate::protocol::USER_INSTRUCTIONS_OPEN_TAG;
-
-        if tail_turns == 0 {
-            return None;
-        }
-
-        if !self.turn_item_counts.is_empty() && self.turn_item_counts.len() > 1 {
-            let mut total: usize = self.turn_item_counts.iter().sum();
-            let mut keep: usize = 0;
-            for count in self.turn_item_counts.iter().rev().take(tail_turns) {
-                keep = keep.saturating_add(*count);
-            }
-            total = total.saturating_sub(keep);
-            return Some(total);
-        }
-
-        // Fallback: find first non-system user message to consider as logical boundary.
-        let mut sys_prefix_len = 0usize;
-        for it in self.history.contents().iter() {
-            if let ResponseItem::Message { content, .. } = it {
-                let is_sys = content.iter().any(|c| match c {
-                    codex_protocol::models::ContentItem::InputText { text }
-                    | codex_protocol::models::ContentItem::OutputText { text } => {
-                        text.starts_with(USER_INSTRUCTIONS_OPEN_TAG)
-                            || text.starts_with(ENVIRONMENT_CONTEXT_OPEN_TAG)
-                    }
-                    _ => false,
-                });
-                if is_sys {
-                    sys_prefix_len += 1;
-                    continue;
-                }
-            }
-            break;
-        }
-        Some(sys_prefix_len)
-    }
-=======
->>>>>>> c110c460
 
     // Token/rate limit helpers
     pub(crate) fn update_token_info_from_usage(

--- conflicted
+++ resolved
@@ -194,7 +194,6 @@
     }
 
     #[tokio::test]
-<<<<<<< HEAD
     #[cfg(unix)]
     async fn discovers_symlinked_md_files() {
         let tmp = tempdir().expect("create TempDir");
@@ -211,7 +210,9 @@
 
         // Both real and link should be discovered, sorted alphabetically
         assert_eq!(names, vec!["link", "real"]);
-=======
+    }
+
+    #[tokio::test]
     async fn parses_frontmatter_and_strips_from_body() {
         let tmp = tempdir().expect("create TempDir");
         let dir = tmp.path();
@@ -236,6 +237,5 @@
         assert_eq!(desc.as_deref(), Some("Line endings"));
         assert_eq!(hint.as_deref(), Some("[arg]"));
         assert_eq!(body, "First line\r\nSecond line\r\n");
->>>>>>> 6910be32
     }
 }
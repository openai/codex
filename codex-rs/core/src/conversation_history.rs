use codex_protocol::models::FunctionCallOutputContentItem;
use codex_protocol::models::FunctionCallOutputPayload;
use codex_protocol::models::ResponseItem;
use codex_protocol::protocol::TokenUsage;
use codex_protocol::protocol::TokenUsageInfo;
use codex_utils_string::take_bytes_at_char_boundary;
use codex_utils_string::take_last_bytes_at_char_boundary;
use std::ops::Deref;
use tracing::error;

// Model-formatting limits: clients get full streams; only content sent to the model is truncated.
pub(crate) const MODEL_FORMAT_MAX_BYTES: usize = 10 * 1024; // 10 KiB
pub(crate) const MODEL_FORMAT_MAX_LINES: usize = 256; // lines
pub(crate) const MODEL_FORMAT_HEAD_LINES: usize = MODEL_FORMAT_MAX_LINES / 2;
pub(crate) const MODEL_FORMAT_TAIL_LINES: usize = MODEL_FORMAT_MAX_LINES - MODEL_FORMAT_HEAD_LINES; // 128
pub(crate) const MODEL_FORMAT_HEAD_BYTES: usize = MODEL_FORMAT_MAX_BYTES / 2;

/// Transcript of conversation history
#[derive(Debug, Clone, Default)]
pub(crate) struct ConversationHistory {
    /// The oldest items are at the beginning of the vector.
    items: Vec<ResponseItem>,
    token_info: Option<TokenUsageInfo>,
}

impl ConversationHistory {
    pub(crate) fn new() -> Self {
        Self {
            items: Vec::new(),
            token_info: TokenUsageInfo::new_or_append(&None, &None, None),
        }
    }

    pub(crate) fn token_info(&self) -> Option<TokenUsageInfo> {
        self.token_info.clone()
    }

    pub(crate) fn set_token_usage_full(&mut self, context_window: i64) {
        match &mut self.token_info {
            Some(info) => info.fill_to_context_window(context_window),
            None => {
                self.token_info = Some(TokenUsageInfo::full_context_window(context_window));
            }
        }
    }

    /// `items` is ordered from oldest to newest.
    pub(crate) fn record_items<I>(&mut self, items: I)
    where
        I: IntoIterator,
        I::Item: std::ops::Deref<Target = ResponseItem>,
    {
        for item in items {
            let item_ref = item.deref();
            let is_ghost_snapshot = matches!(item_ref, ResponseItem::GhostSnapshot { .. });
            if !is_api_message(item_ref) && !is_ghost_snapshot {
                continue;
            }

            let processed = Self::process_item(&item);
            self.items.push(processed);
        }
    }

    pub(crate) fn get_history(&mut self) -> Vec<ResponseItem> {
        self.normalize_history();
        self.contents()
    }

    // Returns the history prepared for sending to the model.
    // With extra response items filtered out and GhostCommits removed.
    pub(crate) fn get_history_for_prompt(&mut self) -> Vec<ResponseItem> {
        let mut history = self.get_history();
        Self::remove_ghost_snapshots(&mut history);
        Self::remove_reasoning_before_last_turn(&mut history);
        history
    }

    pub(crate) fn remove_first_item(&mut self) {
        if !self.items.is_empty() {
            // Remove the oldest item (front of the list). Items are ordered from
            // oldest → newest, so index 0 is the first entry recorded.
            let removed = self.items.remove(0);
            // If the removed item participates in a call/output pair, also remove
            // its corresponding counterpart to keep the invariants intact without
            // running a full normalization pass.
            self.remove_corresponding_for(&removed);
        }
    }

    pub(crate) fn replace(&mut self, items: Vec<ResponseItem>) {
        self.items = items;
    }

    pub(crate) fn update_token_info(
        &mut self,
        usage: &TokenUsage,
        model_context_window: Option<i64>,
    ) {
        self.token_info = TokenUsageInfo::new_or_append(
            &self.token_info,
            &Some(usage.clone()),
            model_context_window,
        );
    }

    /// This function enforces a couple of invariants on the in-memory history:
    /// 1. every call (function/custom) has a corresponding output entry
    /// 2. every output has a corresponding call entry
    fn normalize_history(&mut self) {
        // all function/tool calls must have a corresponding output
        self.ensure_call_outputs_present();

        // all outputs must have a corresponding function/tool call
        self.remove_orphan_outputs();
    }

    /// Returns a clone of the contents in the transcript.
    fn contents(&self) -> Vec<ResponseItem> {
        self.items.clone()
    }

    fn remove_ghost_snapshots(items: &mut Vec<ResponseItem>) {
        items.retain(|item| !matches!(item, ResponseItem::GhostSnapshot { .. }));
    }

    fn remove_reasoning_before_last_turn(items: &mut Vec<ResponseItem>) {
        // Responses API drops reasoning items before the last user message.
        // Sending them is harmless but can lead to validation errors when switching between API organizations.
        // https://cookbook.openai.com/examples/responses_api/reasoning_items#caching
        let Some(last_user_index) = items
            .iter()
            // Use last user message as the turn boundary.
            .rposition(|item| matches!(item, ResponseItem::Message { role, .. } if role == "user"))
        else {
            return;
        };
        let mut index = 0usize;
        items.retain(|item| {
            let keep = index >= last_user_index || !matches!(item, ResponseItem::Reasoning { .. });
            index += 1;
            keep
        });
    }

    fn ensure_call_outputs_present(&mut self) {
        // Collect synthetic outputs to insert immediately after their calls.
        // Store the insertion position (index of call) alongside the item so
        // we can insert in reverse order and avoid index shifting.
        let mut missing_outputs_to_insert: Vec<(usize, ResponseItem)> = Vec::new();

        for (idx, item) in self.items.iter().enumerate() {
            match item {
                ResponseItem::FunctionCall { call_id, .. } => {
                    let has_output = self.items.iter().any(|i| match i {
                        ResponseItem::FunctionCallOutput {
                            call_id: existing, ..
                        } => existing == call_id,
                        _ => false,
                    });

                    if !has_output {
                        error_or_panic(format!(
                            "Function call output is missing for call id: {call_id}"
                        ));
                        missing_outputs_to_insert.push((
                            idx,
                            ResponseItem::FunctionCallOutput {
                                call_id: call_id.clone(),
                                output: FunctionCallOutputPayload {
                                    content: "aborted".to_string(),
                                    ..Default::default()
                                },
                            },
                        ));
                    }
                }
                ResponseItem::CustomToolCall { call_id, .. } => {
                    let has_output = self.items.iter().any(|i| match i {
                        ResponseItem::CustomToolCallOutput {
                            call_id: existing, ..
                        } => existing == call_id,
                        _ => false,
                    });

                    if !has_output {
                        error_or_panic(format!(
                            "Custom tool call output is missing for call id: {call_id}"
                        ));
                        missing_outputs_to_insert.push((
                            idx,
                            ResponseItem::CustomToolCallOutput {
                                call_id: call_id.clone(),
                                output: "aborted".to_string(),
                            },
                        ));
                    }
                }
                // LocalShellCall is represented in upstream streams by a FunctionCallOutput
                ResponseItem::LocalShellCall { call_id, .. } => {
                    if let Some(call_id) = call_id.as_ref() {
                        let has_output = self.items.iter().any(|i| match i {
                            ResponseItem::FunctionCallOutput {
                                call_id: existing, ..
                            } => existing == call_id,
                            _ => false,
                        });

                        if !has_output {
                            error_or_panic(format!(
                                "Local shell call output is missing for call id: {call_id}"
                            ));
                            missing_outputs_to_insert.push((
                                idx,
                                ResponseItem::FunctionCallOutput {
                                    call_id: call_id.clone(),
                                    output: FunctionCallOutputPayload {
                                        content: "aborted".to_string(),
                                        ..Default::default()
                                    },
                                },
                            ));
                        }
                    }
                }
                ResponseItem::Reasoning { .. }
                | ResponseItem::WebSearchCall { .. }
                | ResponseItem::FunctionCallOutput { .. }
                | ResponseItem::CustomToolCallOutput { .. }
                | ResponseItem::GhostSnapshot { .. }
                | ResponseItem::Other
                | ResponseItem::Message { .. } => {
                    // nothing to do for these variants
                }
            }
        }

        if !missing_outputs_to_insert.is_empty() {
            // Insert from the end to avoid shifting subsequent indices.
            missing_outputs_to_insert.sort_by_key(|(i, _)| *i);
            for (idx, item) in missing_outputs_to_insert.into_iter().rev() {
                let insert_pos = idx + 1; // place immediately after the call
                if insert_pos <= self.items.len() {
                    self.items.insert(insert_pos, item);
                } else {
                    self.items.push(item);
                }
            }
        }
    }

    fn remove_orphan_outputs(&mut self) {
        // Work on a snapshot to avoid borrowing `self.items` while mutating it.
        let snapshot = self.items.clone();
        let mut orphan_output_call_ids: std::collections::HashSet<String> =
            std::collections::HashSet::new();

        for item in &snapshot {
            match item {
                ResponseItem::FunctionCallOutput { call_id, .. } => {
                    let has_call = snapshot.iter().any(|i| match i {
                        ResponseItem::FunctionCall {
                            call_id: existing, ..
                        } => existing == call_id,
                        ResponseItem::LocalShellCall {
                            call_id: Some(existing),
                            ..
                        } => existing == call_id,
                        _ => false,
                    });

                    if !has_call {
                        error_or_panic(format!("Function call is missing for call id: {call_id}"));
                        orphan_output_call_ids.insert(call_id.clone());
                    }
                }
                ResponseItem::CustomToolCallOutput { call_id, .. } => {
                    let has_call = snapshot.iter().any(|i| match i {
                        ResponseItem::CustomToolCall {
                            call_id: existing, ..
                        } => existing == call_id,
                        _ => false,
                    });

                    if !has_call {
                        error_or_panic(format!(
                            "Custom tool call is missing for call id: {call_id}"
                        ));
                        orphan_output_call_ids.insert(call_id.clone());
                    }
                }
                ResponseItem::FunctionCall { .. }
                | ResponseItem::CustomToolCall { .. }
                | ResponseItem::LocalShellCall { .. }
                | ResponseItem::Reasoning { .. }
                | ResponseItem::WebSearchCall { .. }
                | ResponseItem::GhostSnapshot { .. }
                | ResponseItem::Other
                | ResponseItem::Message { .. } => {
                    // nothing to do for these variants
                }
            }
        }

        if !orphan_output_call_ids.is_empty() {
            let ids = orphan_output_call_ids;
            self.items.retain(|i| match i {
                ResponseItem::FunctionCallOutput { call_id, .. }
                | ResponseItem::CustomToolCallOutput { call_id, .. } => !ids.contains(call_id),
                _ => true,
            });
        }
    }

    /// Removes the corresponding paired item for the provided `item`, if any.
    ///
    /// Pairs:
    /// - FunctionCall <-> FunctionCallOutput
    /// - CustomToolCall <-> CustomToolCallOutput
    /// - LocalShellCall(call_id: Some) <-> FunctionCallOutput
    fn remove_corresponding_for(&mut self, item: &ResponseItem) {
        match item {
            ResponseItem::FunctionCall { call_id, .. } => {
                self.remove_first_matching(|i| match i {
                    ResponseItem::FunctionCallOutput {
                        call_id: existing, ..
                    } => existing == call_id,
                    _ => false,
                });
            }
            ResponseItem::CustomToolCall { call_id, .. } => {
                self.remove_first_matching(|i| match i {
                    ResponseItem::CustomToolCallOutput {
                        call_id: existing, ..
                    } => existing == call_id,
                    _ => false,
                });
            }
            ResponseItem::LocalShellCall {
                call_id: Some(call_id),
                ..
            } => {
                self.remove_first_matching(|i| match i {
                    ResponseItem::FunctionCallOutput {
                        call_id: existing, ..
                    } => existing == call_id,
                    _ => false,
                });
            }
            ResponseItem::FunctionCallOutput { call_id, .. } => {
                self.remove_first_matching(|i| match i {
                    ResponseItem::FunctionCall {
                        call_id: existing, ..
                    } => existing == call_id,
                    ResponseItem::LocalShellCall {
                        call_id: Some(existing),
                        ..
                    } => existing == call_id,
                    _ => false,
                });
            }
            ResponseItem::CustomToolCallOutput { call_id, .. } => {
                self.remove_first_matching(|i| match i {
                    ResponseItem::CustomToolCall {
                        call_id: existing, ..
                    } => existing == call_id,
                    _ => false,
                });
            }
            _ => {}
        }
    }

    /// Remove the first item matching the predicate.
    fn remove_first_matching<F>(&mut self, predicate: F)
    where
        F: FnMut(&ResponseItem) -> bool,
    {
        if let Some(pos) = self.items.iter().position(predicate) {
            self.items.remove(pos);
        }
    }

    fn process_item(item: &ResponseItem) -> ResponseItem {
        match item {
            ResponseItem::FunctionCallOutput { call_id, output } => {
                let truncated = format_output_for_model_body(output.content.as_str());
                let truncated_items = output.content_items.as_ref().map(|items| {
                    items
                        .iter()
                        .map(|it| match it {
                            FunctionCallOutputContentItem::InputText { text } => {
                                FunctionCallOutputContentItem::InputText {
                                    text: format_output_for_model_body(text),
                                }
                            }
                            FunctionCallOutputContentItem::InputImage { image_url } => {
                                FunctionCallOutputContentItem::InputImage {
                                    image_url: image_url.clone(),
                                }
                            }
                        })
                        .collect()
                });
                ResponseItem::FunctionCallOutput {
                    call_id: call_id.clone(),
                    output: FunctionCallOutputPayload {
                        content: truncated,
                        content_items: truncated_items,
                        success: output.success,
                    },
                }
            }
            ResponseItem::CustomToolCallOutput { call_id, output } => {
                let truncated = format_output_for_model_body(output);
                ResponseItem::CustomToolCallOutput {
                    call_id: call_id.clone(),
                    output: truncated,
                }
            }
            ResponseItem::Message { .. }
            | ResponseItem::Reasoning { .. }
            | ResponseItem::LocalShellCall { .. }
            | ResponseItem::FunctionCall { .. }
            | ResponseItem::WebSearchCall { .. }
            | ResponseItem::CustomToolCall { .. }
            | ResponseItem::GhostSnapshot { .. }
            | ResponseItem::Other => item.clone(),
        }
    }
}

pub(crate) fn format_output_for_model_body(content: &str) -> String {
    // Head+tail truncation for the model: show the beginning and end with an elision.
    // Clients still receive full streams; only this formatted summary is capped.
    let total_lines = content.lines().count();
    if content.len() <= MODEL_FORMAT_MAX_BYTES && total_lines <= MODEL_FORMAT_MAX_LINES {
        return content.to_string();
    }
<<<<<<< HEAD

    pub(crate) fn reset_last_token_usage(&mut self) {
        if let Some(info) = self.token_info.as_mut() {
            info.last_token_usage = TokenUsage::default();
        }
    }
=======
    let output = truncate_formatted_exec_output(content, total_lines);
    format!("Total output lines: {total_lines}\n\n{output}")
}

fn truncate_formatted_exec_output(content: &str, total_lines: usize) -> String {
    let segments: Vec<&str> = content.split_inclusive('\n').collect();
    let head_take = MODEL_FORMAT_HEAD_LINES.min(segments.len());
    let tail_take = MODEL_FORMAT_TAIL_LINES.min(segments.len().saturating_sub(head_take));
    let omitted = segments.len().saturating_sub(head_take + tail_take);

    let head_slice_end: usize = segments
        .iter()
        .take(head_take)
        .map(|segment| segment.len())
        .sum();
    let tail_slice_start: usize = if tail_take == 0 {
        content.len()
    } else {
        content.len()
            - segments
                .iter()
                .rev()
                .take(tail_take)
                .map(|segment| segment.len())
                .sum::<usize>()
    };
    let head_slice = &content[..head_slice_end];
    let tail_slice = &content[tail_slice_start..];
    let truncated_by_bytes = content.len() > MODEL_FORMAT_MAX_BYTES;
    // this is a bit wrong. We are counting metadata lines and not just shell output lines.
    let marker = if omitted > 0 {
        Some(format!(
            "\n[... omitted {omitted} of {total_lines} lines ...]\n\n"
        ))
    } else if truncated_by_bytes {
        Some(format!(
            "\n[... output truncated to fit {MODEL_FORMAT_MAX_BYTES} bytes ...]\n\n"
        ))
    } else {
        None
    };

    let marker_len = marker.as_ref().map_or(0, String::len);
    let base_head_budget = MODEL_FORMAT_HEAD_BYTES.min(MODEL_FORMAT_MAX_BYTES);
    let head_budget = base_head_budget.min(MODEL_FORMAT_MAX_BYTES.saturating_sub(marker_len));
    let head_part = take_bytes_at_char_boundary(head_slice, head_budget);
    let mut result = String::with_capacity(MODEL_FORMAT_MAX_BYTES.min(content.len()));

    result.push_str(head_part);
    if let Some(marker_text) = marker.as_ref() {
        result.push_str(marker_text);
    }

    let remaining = MODEL_FORMAT_MAX_BYTES.saturating_sub(result.len());
    if remaining == 0 {
        return result;
    }

    let tail_part = take_last_bytes_at_char_boundary(tail_slice, remaining);
    result.push_str(tail_part);

    result
>>>>>>> e9135fa7
}

#[inline]
fn error_or_panic(message: String) {
    if cfg!(debug_assertions) || env!("CARGO_PKG_VERSION").contains("alpha") {
        panic!("{message}");
    } else {
        error!("{message}");
    }
}

/// Anything that is not a system message or "reasoning" message is considered
/// an API message.
fn is_api_message(message: &ResponseItem) -> bool {
    match message {
        ResponseItem::Message { role, .. } => role.as_str() != "system",
        ResponseItem::FunctionCallOutput { .. }
        | ResponseItem::FunctionCall { .. }
        | ResponseItem::CustomToolCall { .. }
        | ResponseItem::CustomToolCallOutput { .. }
        | ResponseItem::LocalShellCall { .. }
        | ResponseItem::Reasoning { .. }
        | ResponseItem::WebSearchCall { .. } => true,
        ResponseItem::GhostSnapshot { .. } => false,
        ResponseItem::Other => false,
    }
}

#[cfg(test)]
mod tests {
    use super::*;
    use codex_git_tooling::GhostCommit;
    use codex_protocol::models::ContentItem;
    use codex_protocol::models::FunctionCallOutputPayload;
    use codex_protocol::models::LocalShellAction;
    use codex_protocol::models::LocalShellExecAction;
    use codex_protocol::models::LocalShellStatus;
    use pretty_assertions::assert_eq;

    fn assistant_msg(text: &str) -> ResponseItem {
        ResponseItem::Message {
            id: None,
            role: "assistant".to_string(),
            content: vec![ContentItem::OutputText {
                text: text.to_string(),
            }],
        }
    }

    fn reasoning(id: &str) -> ResponseItem {
        ResponseItem::Reasoning {
            id: id.to_string(),
            summary: Vec::new(),
            content: None,
            encrypted_content: None,
        }
    }

    fn create_history_with_items(items: Vec<ResponseItem>) -> ConversationHistory {
        let mut h = ConversationHistory::new();
        h.record_items(items.iter());
        h
    }

    fn user_msg(text: &str) -> ResponseItem {
        ResponseItem::Message {
            id: None,
            role: "user".to_string(),
            content: vec![ContentItem::OutputText {
                text: text.to_string(),
            }],
        }
    }

    #[test]
    fn replace_preserves_totals_and_reset_clears_last_usage() {
        let mut history = ConversationHistory::new();
        let mut usage = TokenUsage::default();
        usage.total_tokens = 1280;
        usage.input_tokens = 640;
        history.update_token_info(&usage, Some(13_000));

        history.replace(Vec::new());
        history.reset_last_token_usage();

        let info = history
            .token_info()
            .expect("token info should persist after replace");
        assert_eq!(info.total_token_usage.total_tokens, 1280);
        assert_eq!(info.last_token_usage.total_tokens, 0);
    }

    #[test]
    fn filters_non_api_messages() {
        let mut h = ConversationHistory::default();
        // System message is not an API message; Other is ignored.
        let system = ResponseItem::Message {
            id: None,
            role: "system".to_string(),
            content: vec![ContentItem::OutputText {
                text: "ignored".to_string(),
            }],
        };
        h.record_items([&system, &ResponseItem::Other]);

        // User and assistant should be retained.
        let u = user_msg("hi");
        let a = assistant_msg("hello");
        h.record_items([&u, &a]);

        let items = h.contents();
        assert_eq!(
            items,
            vec![
                ResponseItem::Message {
                    id: None,
                    role: "user".to_string(),
                    content: vec![ContentItem::OutputText {
                        text: "hi".to_string()
                    }]
                },
                ResponseItem::Message {
                    id: None,
                    role: "assistant".to_string(),
                    content: vec![ContentItem::OutputText {
                        text: "hello".to_string()
                    }]
                }
            ]
        );
    }

    #[test]
    fn get_history_drops_reasoning_before_last_user_message() {
        let mut history = ConversationHistory::new();
        let items = vec![
            user_msg("initial"),
            reasoning("first"),
            assistant_msg("ack"),
            user_msg("latest"),
            reasoning("second"),
            assistant_msg("ack"),
            reasoning("third"),
        ];
        history.record_items(items.iter());

        let filtered = history.get_history_for_prompt();
        assert_eq!(
            filtered,
            vec![
                user_msg("initial"),
                assistant_msg("ack"),
                user_msg("latest"),
                reasoning("second"),
                assistant_msg("ack"),
                reasoning("third"),
            ]
        );
        let reasoning_count = history
            .contents()
            .iter()
            .filter(|item| matches!(item, ResponseItem::Reasoning { .. }))
            .count();
        assert_eq!(reasoning_count, 3);
    }

    #[test]
    fn get_history_for_prompt_drops_ghost_commits() {
        let items = vec![ResponseItem::GhostSnapshot {
            ghost_commit: GhostCommit::new("ghost-1".to_string(), None, Vec::new(), Vec::new()),
        }];
        let mut history = create_history_with_items(items);
        let filtered = history.get_history_for_prompt();
        assert_eq!(filtered, vec![]);
    }

    #[test]
    fn remove_first_item_removes_matching_output_for_function_call() {
        let items = vec![
            ResponseItem::FunctionCall {
                id: None,
                name: "do_it".to_string(),
                arguments: "{}".to_string(),
                call_id: "call-1".to_string(),
            },
            ResponseItem::FunctionCallOutput {
                call_id: "call-1".to_string(),
                output: FunctionCallOutputPayload {
                    content: "ok".to_string(),
                    ..Default::default()
                },
            },
        ];
        let mut h = create_history_with_items(items);
        h.remove_first_item();
        assert_eq!(h.contents(), vec![]);
    }

    #[test]
    fn remove_first_item_removes_matching_call_for_output() {
        let items = vec![
            ResponseItem::FunctionCallOutput {
                call_id: "call-2".to_string(),
                output: FunctionCallOutputPayload {
                    content: "ok".to_string(),
                    ..Default::default()
                },
            },
            ResponseItem::FunctionCall {
                id: None,
                name: "do_it".to_string(),
                arguments: "{}".to_string(),
                call_id: "call-2".to_string(),
            },
        ];
        let mut h = create_history_with_items(items);
        h.remove_first_item();
        assert_eq!(h.contents(), vec![]);
    }

    #[test]
    fn remove_first_item_handles_local_shell_pair() {
        let items = vec![
            ResponseItem::LocalShellCall {
                id: None,
                call_id: Some("call-3".to_string()),
                status: LocalShellStatus::Completed,
                action: LocalShellAction::Exec(LocalShellExecAction {
                    command: vec!["echo".to_string(), "hi".to_string()],
                    timeout_ms: None,
                    working_directory: None,
                    env: None,
                    user: None,
                }),
            },
            ResponseItem::FunctionCallOutput {
                call_id: "call-3".to_string(),
                output: FunctionCallOutputPayload {
                    content: "ok".to_string(),
                    ..Default::default()
                },
            },
        ];
        let mut h = create_history_with_items(items);
        h.remove_first_item();
        assert_eq!(h.contents(), vec![]);
    }

    #[test]
    fn remove_first_item_handles_custom_tool_pair() {
        let items = vec![
            ResponseItem::CustomToolCall {
                id: None,
                status: None,
                call_id: "tool-1".to_string(),
                name: "my_tool".to_string(),
                input: "{}".to_string(),
            },
            ResponseItem::CustomToolCallOutput {
                call_id: "tool-1".to_string(),
                output: "ok".to_string(),
            },
        ];
        let mut h = create_history_with_items(items);
        h.remove_first_item();
        assert_eq!(h.contents(), vec![]);
    }

    #[test]
    fn record_items_truncates_function_call_output_content() {
        let mut history = ConversationHistory::new();
        let long_line = "a very long line to trigger truncation\n";
        let long_output = long_line.repeat(2_500);
        let item = ResponseItem::FunctionCallOutput {
            call_id: "call-100".to_string(),
            output: FunctionCallOutputPayload {
                content: long_output.clone(),
                success: Some(true),
                ..Default::default()
            },
        };

        history.record_items([&item]);

        assert_eq!(history.items.len(), 1);
        match &history.items[0] {
            ResponseItem::FunctionCallOutput { output, .. } => {
                assert_ne!(output.content, long_output);
                assert!(
                    output.content.starts_with("Total output lines:"),
                    "expected truncated summary, got {}",
                    output.content
                );
            }
            other => panic!("unexpected history item: {other:?}"),
        }
    }

    #[test]
    fn record_items_truncates_custom_tool_call_output_content() {
        let mut history = ConversationHistory::new();
        let line = "custom output that is very long\n";
        let long_output = line.repeat(2_500);
        let item = ResponseItem::CustomToolCallOutput {
            call_id: "tool-200".to_string(),
            output: long_output.clone(),
        };

        history.record_items([&item]);

        assert_eq!(history.items.len(), 1);
        match &history.items[0] {
            ResponseItem::CustomToolCallOutput { output, .. } => {
                assert_ne!(output, &long_output);
                assert!(
                    output.starts_with("Total output lines:"),
                    "expected truncated summary, got {output}"
                );
            }
            other => panic!("unexpected history item: {other:?}"),
        }
    }

    // The following tests were adapted from tools::mod truncation tests to
    // target the new truncation functions in conversation_history.

    use regex_lite::Regex;

    fn assert_truncated_message_matches(message: &str, line: &str, total_lines: usize) {
        let pattern = truncated_message_pattern(line, total_lines);
        let regex = Regex::new(&pattern).unwrap_or_else(|err| {
            panic!("failed to compile regex {pattern}: {err}");
        });
        let captures = regex
            .captures(message)
            .unwrap_or_else(|| panic!("message failed to match pattern {pattern}: {message}"));
        let body = captures
            .name("body")
            .expect("missing body capture")
            .as_str();
        assert!(
            body.len() <= MODEL_FORMAT_MAX_BYTES,
            "body exceeds byte limit: {} bytes",
            body.len()
        );
    }

    fn truncated_message_pattern(line: &str, total_lines: usize) -> String {
        let head_take = MODEL_FORMAT_HEAD_LINES.min(total_lines);
        let tail_take = MODEL_FORMAT_TAIL_LINES.min(total_lines.saturating_sub(head_take));
        let omitted = total_lines.saturating_sub(head_take + tail_take);
        let escaped_line = regex_lite::escape(line);
        if omitted == 0 {
            return format!(
                r"(?s)^Total output lines: {total_lines}\n\n(?P<body>{escaped_line}.*\n\[\.{{3}} output truncated to fit {MODEL_FORMAT_MAX_BYTES} bytes \.{{3}}]\n\n.*)$",
            );
        }
        format!(
            r"(?s)^Total output lines: {total_lines}\n\n(?P<body>{escaped_line}.*\n\[\.{{3}} omitted {omitted} of {total_lines} lines \.{{3}}]\n\n.*)$",
        )
    }

    #[test]
    fn format_exec_output_truncates_large_error() {
        let line = "very long execution error line that should trigger truncation\n";
        let large_error = line.repeat(2_500); // way beyond both byte and line limits

        let truncated = format_output_for_model_body(&large_error);

        let total_lines = large_error.lines().count();
        assert_truncated_message_matches(&truncated, line, total_lines);
        assert_ne!(truncated, large_error);
    }

    #[test]
    fn format_exec_output_marks_byte_truncation_without_omitted_lines() {
        let long_line = "a".repeat(MODEL_FORMAT_MAX_BYTES + 50);
        let truncated = format_output_for_model_body(&long_line);

        assert_ne!(truncated, long_line);
        let marker_line =
            format!("[... output truncated to fit {MODEL_FORMAT_MAX_BYTES} bytes ...]");
        assert!(
            truncated.contains(&marker_line),
            "missing byte truncation marker: {truncated}"
        );
        assert!(
            !truncated.contains("omitted"),
            "line omission marker should not appear when no lines were dropped: {truncated}"
        );
    }

    #[test]
    fn format_exec_output_returns_original_when_within_limits() {
        let content = "example output\n".repeat(10);

        assert_eq!(format_output_for_model_body(&content), content);
    }

    #[test]
    fn format_exec_output_reports_omitted_lines_and_keeps_head_and_tail() {
        let total_lines = MODEL_FORMAT_MAX_LINES + 100;
        let content: String = (0..total_lines)
            .map(|idx| format!("line-{idx}\n"))
            .collect();

        let truncated = format_output_for_model_body(&content);
        let omitted = total_lines - MODEL_FORMAT_MAX_LINES;
        let expected_marker = format!("[... omitted {omitted} of {total_lines} lines ...]");

        assert!(
            truncated.contains(&expected_marker),
            "missing omitted marker: {truncated}"
        );
        assert!(
            truncated.contains("line-0\n"),
            "expected head line to remain: {truncated}"
        );

        let last_line = format!("line-{}\n", total_lines - 1);
        assert!(
            truncated.contains(&last_line),
            "expected tail line to remain: {truncated}"
        );
    }

    #[test]
    fn format_exec_output_prefers_line_marker_when_both_limits_exceeded() {
        let total_lines = MODEL_FORMAT_MAX_LINES + 42;
        let long_line = "x".repeat(256);
        let content: String = (0..total_lines)
            .map(|idx| format!("line-{idx}-{long_line}\n"))
            .collect();

        let truncated = format_output_for_model_body(&content);

        assert!(
            truncated.contains("[... omitted 42 of 298 lines ...]"),
            "expected omitted marker when line count exceeds limit: {truncated}"
        );
        assert!(
            !truncated.contains("output truncated to fit"),
            "line omission marker should take precedence over byte marker: {truncated}"
        );
    }

    //TODO(aibrahim): run CI in release mode.
    #[cfg(not(debug_assertions))]
    #[test]
    fn normalize_adds_missing_output_for_function_call() {
        let items = vec![ResponseItem::FunctionCall {
            id: None,
            name: "do_it".to_string(),
            arguments: "{}".to_string(),
            call_id: "call-x".to_string(),
        }];
        let mut h = create_history_with_items(items);

        h.normalize_history();

        assert_eq!(
            h.contents(),
            vec![
                ResponseItem::FunctionCall {
                    id: None,
                    name: "do_it".to_string(),
                    arguments: "{}".to_string(),
                    call_id: "call-x".to_string(),
                },
                ResponseItem::FunctionCallOutput {
                    call_id: "call-x".to_string(),
                    output: FunctionCallOutputPayload {
                        content: "aborted".to_string(),
                        ..Default::default()
                    },
                },
            ]
        );
    }

    #[cfg(not(debug_assertions))]
    #[test]
    fn normalize_adds_missing_output_for_custom_tool_call() {
        let items = vec![ResponseItem::CustomToolCall {
            id: None,
            status: None,
            call_id: "tool-x".to_string(),
            name: "custom".to_string(),
            input: "{}".to_string(),
        }];
        let mut h = create_history_with_items(items);

        h.normalize_history();

        assert_eq!(
            h.contents(),
            vec![
                ResponseItem::CustomToolCall {
                    id: None,
                    status: None,
                    call_id: "tool-x".to_string(),
                    name: "custom".to_string(),
                    input: "{}".to_string(),
                },
                ResponseItem::CustomToolCallOutput {
                    call_id: "tool-x".to_string(),
                    output: "aborted".to_string(),
                },
            ]
        );
    }

    #[cfg(not(debug_assertions))]
    #[test]
    fn normalize_adds_missing_output_for_local_shell_call_with_id() {
        let items = vec![ResponseItem::LocalShellCall {
            id: None,
            call_id: Some("shell-1".to_string()),
            status: LocalShellStatus::Completed,
            action: LocalShellAction::Exec(LocalShellExecAction {
                command: vec!["echo".to_string(), "hi".to_string()],
                timeout_ms: None,
                working_directory: None,
                env: None,
                user: None,
            }),
        }];
        let mut h = create_history_with_items(items);

        h.normalize_history();

        assert_eq!(
            h.contents(),
            vec![
                ResponseItem::LocalShellCall {
                    id: None,
                    call_id: Some("shell-1".to_string()),
                    status: LocalShellStatus::Completed,
                    action: LocalShellAction::Exec(LocalShellExecAction {
                        command: vec!["echo".to_string(), "hi".to_string()],
                        timeout_ms: None,
                        working_directory: None,
                        env: None,
                        user: None,
                    }),
                },
                ResponseItem::FunctionCallOutput {
                    call_id: "shell-1".to_string(),
                    output: FunctionCallOutputPayload {
                        content: "aborted".to_string(),
                        ..Default::default()
                    },
                },
            ]
        );
    }

    #[cfg(not(debug_assertions))]
    #[test]
    fn normalize_removes_orphan_function_call_output() {
        let items = vec![ResponseItem::FunctionCallOutput {
            call_id: "orphan-1".to_string(),
            output: FunctionCallOutputPayload {
                content: "ok".to_string(),
                ..Default::default()
            },
        }];
        let mut h = create_history_with_items(items);

        h.normalize_history();

        assert_eq!(h.contents(), vec![]);
    }

    #[cfg(not(debug_assertions))]
    #[test]
    fn normalize_removes_orphan_custom_tool_call_output() {
        let items = vec![ResponseItem::CustomToolCallOutput {
            call_id: "orphan-2".to_string(),
            output: "ok".to_string(),
        }];
        let mut h = create_history_with_items(items);

        h.normalize_history();

        assert_eq!(h.contents(), vec![]);
    }

    #[cfg(not(debug_assertions))]
    #[test]
    fn normalize_mixed_inserts_and_removals() {
        let items = vec![
            // Will get an inserted output
            ResponseItem::FunctionCall {
                id: None,
                name: "f1".to_string(),
                arguments: "{}".to_string(),
                call_id: "c1".to_string(),
            },
            // Orphan output that should be removed
            ResponseItem::FunctionCallOutput {
                call_id: "c2".to_string(),
                output: FunctionCallOutputPayload {
                    content: "ok".to_string(),
                    ..Default::default()
                },
            },
            // Will get an inserted custom tool output
            ResponseItem::CustomToolCall {
                id: None,
                status: None,
                call_id: "t1".to_string(),
                name: "tool".to_string(),
                input: "{}".to_string(),
            },
            // Local shell call also gets an inserted function call output
            ResponseItem::LocalShellCall {
                id: None,
                call_id: Some("s1".to_string()),
                status: LocalShellStatus::Completed,
                action: LocalShellAction::Exec(LocalShellExecAction {
                    command: vec!["echo".to_string()],
                    timeout_ms: None,
                    working_directory: None,
                    env: None,
                    user: None,
                }),
            },
        ];
        let mut h = create_history_with_items(items);

        h.normalize_history();

        assert_eq!(
            h.contents(),
            vec![
                ResponseItem::FunctionCall {
                    id: None,
                    name: "f1".to_string(),
                    arguments: "{}".to_string(),
                    call_id: "c1".to_string(),
                },
                ResponseItem::FunctionCallOutput {
                    call_id: "c1".to_string(),
                    output: FunctionCallOutputPayload {
                        content: "aborted".to_string(),
                        ..Default::default()
                    },
                },
                ResponseItem::CustomToolCall {
                    id: None,
                    status: None,
                    call_id: "t1".to_string(),
                    name: "tool".to_string(),
                    input: "{}".to_string(),
                },
                ResponseItem::CustomToolCallOutput {
                    call_id: "t1".to_string(),
                    output: "aborted".to_string(),
                },
                ResponseItem::LocalShellCall {
                    id: None,
                    call_id: Some("s1".to_string()),
                    status: LocalShellStatus::Completed,
                    action: LocalShellAction::Exec(LocalShellExecAction {
                        command: vec!["echo".to_string()],
                        timeout_ms: None,
                        working_directory: None,
                        env: None,
                        user: None,
                    }),
                },
                ResponseItem::FunctionCallOutput {
                    call_id: "s1".to_string(),
                    output: FunctionCallOutputPayload {
                        content: "aborted".to_string(),
                        ..Default::default()
                    },
                },
            ]
        );
    }

    // In debug builds we panic on normalization errors instead of silently fixing them.
    #[cfg(debug_assertions)]
    #[test]
    #[should_panic]
    fn normalize_adds_missing_output_for_function_call_panics_in_debug() {
        let items = vec![ResponseItem::FunctionCall {
            id: None,
            name: "do_it".to_string(),
            arguments: "{}".to_string(),
            call_id: "call-x".to_string(),
        }];
        let mut h = create_history_with_items(items);
        h.normalize_history();
    }

    #[cfg(debug_assertions)]
    #[test]
    #[should_panic]
    fn normalize_adds_missing_output_for_custom_tool_call_panics_in_debug() {
        let items = vec![ResponseItem::CustomToolCall {
            id: None,
            status: None,
            call_id: "tool-x".to_string(),
            name: "custom".to_string(),
            input: "{}".to_string(),
        }];
        let mut h = create_history_with_items(items);
        h.normalize_history();
    }

    #[cfg(debug_assertions)]
    #[test]
    #[should_panic]
    fn normalize_adds_missing_output_for_local_shell_call_with_id_panics_in_debug() {
        let items = vec![ResponseItem::LocalShellCall {
            id: None,
            call_id: Some("shell-1".to_string()),
            status: LocalShellStatus::Completed,
            action: LocalShellAction::Exec(LocalShellExecAction {
                command: vec!["echo".to_string(), "hi".to_string()],
                timeout_ms: None,
                working_directory: None,
                env: None,
                user: None,
            }),
        }];
        let mut h = create_history_with_items(items);
        h.normalize_history();
    }

    #[cfg(debug_assertions)]
    #[test]
    #[should_panic]
    fn normalize_removes_orphan_function_call_output_panics_in_debug() {
        let items = vec![ResponseItem::FunctionCallOutput {
            call_id: "orphan-1".to_string(),
            output: FunctionCallOutputPayload {
                content: "ok".to_string(),
                ..Default::default()
            },
        }];
        let mut h = create_history_with_items(items);
        h.normalize_history();
    }

    #[cfg(debug_assertions)]
    #[test]
    #[should_panic]
    fn normalize_removes_orphan_custom_tool_call_output_panics_in_debug() {
        let items = vec![ResponseItem::CustomToolCallOutput {
            call_id: "orphan-2".to_string(),
            output: "ok".to_string(),
        }];
        let mut h = create_history_with_items(items);
        h.normalize_history();
    }

    #[cfg(debug_assertions)]
    #[test]
    #[should_panic]
    fn normalize_mixed_inserts_and_removals_panics_in_debug() {
        let items = vec![
            ResponseItem::FunctionCall {
                id: None,
                name: "f1".to_string(),
                arguments: "{}".to_string(),
                call_id: "c1".to_string(),
            },
            ResponseItem::FunctionCallOutput {
                call_id: "c2".to_string(),
                output: FunctionCallOutputPayload {
                    content: "ok".to_string(),
                    ..Default::default()
                },
            },
            ResponseItem::CustomToolCall {
                id: None,
                status: None,
                call_id: "t1".to_string(),
                name: "tool".to_string(),
                input: "{}".to_string(),
            },
            ResponseItem::LocalShellCall {
                id: None,
                call_id: Some("s1".to_string()),
                status: LocalShellStatus::Completed,
                action: LocalShellAction::Exec(LocalShellExecAction {
                    command: vec!["echo".to_string()],
                    timeout_ms: None,
                    working_directory: None,
                    env: None,
                    user: None,
                }),
            },
        ];
        let mut h = create_history_with_items(items);
        h.normalize_history();
    }
}<|MERGE_RESOLUTION|>--- conflicted
+++ resolved
@@ -428,6 +428,12 @@
             | ResponseItem::Other => item.clone(),
         }
     }
+
+    pub(crate) fn reset_last_token_usage(&mut self) {
+        if let Some(info) = self.token_info.as_mut() {
+            info.last_token_usage = TokenUsage::default();
+        }
+    }
 }
 
 pub(crate) fn format_output_for_model_body(content: &str) -> String {
@@ -437,14 +443,6 @@
     if content.len() <= MODEL_FORMAT_MAX_BYTES && total_lines <= MODEL_FORMAT_MAX_LINES {
         return content.to_string();
     }
-<<<<<<< HEAD
-
-    pub(crate) fn reset_last_token_usage(&mut self) {
-        if let Some(info) = self.token_info.as_mut() {
-            info.last_token_usage = TokenUsage::default();
-        }
-    }
-=======
     let output = truncate_formatted_exec_output(content, total_lines);
     format!("Total output lines: {total_lines}\n\n{output}")
 }
@@ -507,7 +505,6 @@
     result.push_str(tail_part);
 
     result
->>>>>>> e9135fa7
 }
 
 #[inline]

--- conflicted
+++ resolved
@@ -262,12 +262,9 @@
                     content: vec![ContentItem::OutputText {
                         text: content.to_string(),
                     }],
-<<<<<<< HEAD
+                    id: None,
                     token_usage: None,
                     timestamp: None,
-=======
-                    id: None,
->>>>>>> c66c99c5
                 };
 
                 let _ = tx_event.send(Ok(ResponseEvent::OutputItemDone(item))).await;

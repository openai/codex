--- conflicted
+++ resolved
@@ -22,19 +22,13 @@
 use crate::error::CodexErr;
 use crate::error::Result;
 use crate::model_family::ModelFamily;
-<<<<<<< HEAD
-use crate::models::ContentItem;
-use crate::models::ReasoningItemContent;
-use crate::models::ResponseItem;
-use crate::models::generate_timestamp;
-=======
->>>>>>> a56eb481
 use crate::openai_tools::create_tools_json_for_chat_completions_api;
 use crate::protocol::TokenUsage;
 use crate::util::backoff;
 use codex_protocol::models::ContentItem;
 use codex_protocol::models::ReasoningItemContent;
 use codex_protocol::models::ResponseItem;
+use codex_protocol::models::generate_timestamp;
 
 /// Implementation for the classic Chat Completions API.
 pub(crate) async fn stream_chat_completions(
@@ -784,20 +778,6 @@
                     if !this.cumulative_reasoning.is_empty()
                         && matches!(this.mode, AggregateMode::AggregatedOnly)
                     {
-<<<<<<< HEAD
-                        let aggregated_reasoning = crate::models::ResponseItem::Reasoning {
-                            id: String::new(),
-                            summary: Vec::new(),
-                            content: Some(vec![
-                                crate::models::ReasoningItemContent::ReasoningText {
-                                    text: std::mem::take(&mut this.cumulative_reasoning),
-                                },
-                            ]),
-                            encrypted_content: None,
-                            token_usage: None,
-                            timestamp: None,
-                        };
-=======
                         let aggregated_reasoning =
                             codex_protocol::models::ResponseItem::Reasoning {
                                 id: String::new(),
@@ -808,8 +788,9 @@
                                     },
                                 ]),
                                 encrypted_content: None,
+                                token_usage: None,
+                                timestamp: None,
                             };
->>>>>>> a56eb481
                         this.pending
                             .push_back(ResponseEvent::OutputItemDone(aggregated_reasoning));
                         emitted_any = true;

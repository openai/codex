use std::time::Duration;

use bytes::Bytes;
use eventsource_stream::Eventsource;
use futures::Stream;
use futures::StreamExt;
use futures::TryStreamExt;
use reqwest::StatusCode;
use serde_json::json;
use std::pin::Pin;
use std::task::Context;
use std::task::Poll;
use tokio::sync::mpsc;
use tokio::time::timeout;
use tracing::debug;
use tracing::trace;

use crate::ModelProviderInfo;
use crate::client_common::Prompt;
use crate::client_common::ResponseEvent;
use crate::client_common::ResponseStream;
use crate::debug_logger::DebugLogger;
use crate::error::CodexErr;
use crate::error::Result;
use crate::model_family::ModelFamily;
use crate::openai_tools::create_tools_json_for_chat_completions_api;
use crate::util::backoff;
use std::sync::{Arc, Mutex};
use codex_protocol::models::ContentItem;
use codex_protocol::models::ReasoningItemContent;
use codex_protocol::models::ResponseItem;

/// Implementation for the classic Chat Completions API.
pub(crate) async fn stream_chat_completions(
    prompt: &Prompt,
    model_family: &ModelFamily,
    client: &reqwest::Client,
    provider: &ModelProviderInfo,
    debug_logger: &Arc<Mutex<DebugLogger>>,
) -> Result<ResponseStream> {
    // Build messages array
    let mut messages = Vec::<serde_json::Value>::new();

    let full_instructions = prompt.get_full_instructions(model_family);
    messages.push(json!({"role": "system", "content": full_instructions}));

    let input = prompt.get_formatted_input();

    // Pre-scan: map Reasoning blocks to the adjacent assistant anchor after the last user.
    // - If the last emitted message is a user message, drop all reasoning.
    // - Otherwise, for each Reasoning item after the last user message, attach it
    //   to the immediate previous assistant message (stop turns) or the immediate
    //   next assistant anchor (tool-call turns: function/local shell call, or assistant message).
    let mut reasoning_by_anchor_index: std::collections::HashMap<usize, String> =
        std::collections::HashMap::new();

    // Determine the last role that would be emitted to Chat Completions.
    let mut last_emitted_role: Option<&str> = None;
    for item in &input {
        match item {
            ResponseItem::Message { role, .. } => last_emitted_role = Some(role.as_str()),
            ResponseItem::FunctionCall { .. } | ResponseItem::LocalShellCall { .. } => {
                last_emitted_role = Some("assistant")
            }
            ResponseItem::FunctionCallOutput { .. } => last_emitted_role = Some("tool"),
            ResponseItem::Reasoning { .. } | ResponseItem::Other => {}
            ResponseItem::CustomToolCall { .. } => {}
            ResponseItem::CustomToolCallOutput { .. } => {}
            ResponseItem::WebSearchCall { .. } => {}
        }
    }

    // Find the last user message index in the input.
    let mut last_user_index: Option<usize> = None;
    for (idx, item) in input.iter().enumerate() {
        if let ResponseItem::Message { role, .. } = item
            && role == "user"
        {
            last_user_index = Some(idx);
        }
    }

    // Attach reasoning only if the conversation does not end with a user message.
    if !matches!(last_emitted_role, Some("user")) {
        for (idx, item) in input.iter().enumerate() {
            // Only consider reasoning that appears after the last user message.
            if let Some(u_idx) = last_user_index
                && idx <= u_idx
            {
                continue;
            }

            if let ResponseItem::Reasoning {
                content: Some(items),
                ..
            } = item
            {
                let mut text = String::new();
                for c in items {
                    match c {
                        ReasoningItemContent::ReasoningText { text: t }
                        | ReasoningItemContent::Text { text: t } => text.push_str(t),
                    }
                }
                if text.trim().is_empty() {
                    continue;
                }

                // Prefer immediate previous assistant message (stop turns)
                let mut attached = false;
                if idx > 0
                    && let ResponseItem::Message { role, .. } = &input[idx - 1]
                    && role == "assistant"
                {
                    reasoning_by_anchor_index
                        .entry(idx - 1)
                        .and_modify(|v| v.push_str(&text))
                        .or_insert(text.clone());
                    attached = true;
                }

                // Otherwise, attach to immediate next assistant anchor (tool-calls or assistant message)
                if !attached && idx + 1 < input.len() {
                    match &input[idx + 1] {
                        ResponseItem::FunctionCall { .. } | ResponseItem::LocalShellCall { .. } => {
                            reasoning_by_anchor_index
                                .entry(idx + 1)
                                .and_modify(|v| v.push_str(&text))
                                .or_insert(text.clone());
                        }
                        ResponseItem::Message { role, .. } if role == "assistant" => {
                            reasoning_by_anchor_index
                                .entry(idx + 1)
                                .and_modify(|v| v.push_str(&text))
                                .or_insert(text.clone());
                        }
                        _ => {}
                    }
                }
            }
        }
    }

    // Track last assistant text we emitted to avoid duplicate assistant messages
    // in the outbound Chat Completions payload (can happen if a final
    // aggregated assistant message was recorded alongside an earlier partial).
    let mut last_assistant_text: Option<String> = None;

    for (idx, item) in input.iter().enumerate() {
        match item {
            ResponseItem::Message { role, content, .. } => {
                // If the message contains any images, we must use the
                // multi-modal array form supported by Chat Completions:
                //   [{ type: "text", text: "..." }, { type: "image_url", image_url: { url: "data:..." } }]
                let contains_image = content
                    .iter()
                    .any(|c| matches!(c, ContentItem::InputImage { .. }));

                if contains_image {
                    let mut parts = Vec::<serde_json::Value>::new();
                    for c in content {
                        match c {
                            ContentItem::InputText { text } | ContentItem::OutputText { text } => {
                                parts.push(json!({ "type": "text", "text": text }));
                            }
                            ContentItem::InputImage { image_url, detail } => {
                                parts.push(json!({
                                    "type": "image_url",
                                    "image_url": { "url": image_url },
                                    "detail": detail.clone().unwrap_or_else(|| "auto".to_string())
                                }));
                            }
                        }
                    }
                    messages.push(json!({"role": role, "content": parts}));
                } else {
                    // Text-only messages can be sent as a single string for
                    // maximal compatibility with providers that only accept
                    // plain text in Chat Completions.
                    let mut text = String::new();
                    for c in content {
                        match c {
                            ContentItem::InputText { text: t }
                            | ContentItem::OutputText { text: t } => {
                                text.push_str(t);
                            }
                            _ => {}
                        }
                    }
                    messages.push(json!({"role": role, "content": text}));
                }
<<<<<<< HEAD
=======
                // Skip exact-duplicate assistant messages.
                if role == "assistant" {
                    if let Some(prev) = &last_assistant_text
                        && prev == &text
                    {
                        continue;
                    }
                    last_assistant_text = Some(text.clone());
                }

                let mut msg = json!({"role": role, "content": text});
                if role == "assistant"
                    && let Some(reasoning) = reasoning_by_anchor_index.get(&idx)
                    && let Some(obj) = msg.as_object_mut()
                {
                    obj.insert("reasoning".to_string(), json!(reasoning));
                }
                messages.push(msg);
>>>>>>> a56eb481
            }
            ResponseItem::FunctionCall {
                name,
                arguments,
                call_id,
                ..
            } => {
                let mut msg = json!({
                    "role": "assistant",
                    "content": null,
                    "tool_calls": [{
                        "id": call_id,
                        "type": "function",
                        "function": {
                            "name": name,
                            "arguments": arguments,
                        }
                    }]
                });
                if let Some(reasoning) = reasoning_by_anchor_index.get(&idx)
                    && let Some(obj) = msg.as_object_mut()
                {
                    obj.insert("reasoning".to_string(), json!(reasoning));
                }
                messages.push(msg);
            }
            ResponseItem::LocalShellCall {
                id,
                call_id: _,
                status,
                action,
            } => {
                // Confirm with API team.
                let mut msg = json!({
                    "role": "assistant",
                    "content": null,
                    "tool_calls": [{
                        "id": id.clone().unwrap_or_else(|| "".to_string()),
                        "type": "local_shell_call",
                        "status": status,
                        "action": action,
                    }]
                });
                if let Some(reasoning) = reasoning_by_anchor_index.get(&idx)
                    && let Some(obj) = msg.as_object_mut()
                {
                    obj.insert("reasoning".to_string(), json!(reasoning));
                }
                messages.push(msg);
            }
            ResponseItem::FunctionCallOutput { call_id, output } => {
                messages.push(json!({
                    "role": "tool",
                    "tool_call_id": call_id,
                    "content": output.content,
                }));
            }
            ResponseItem::CustomToolCall {
                id,
                call_id: _,
                name,
                input,
                status: _,
            } => {
                messages.push(json!({
                    "role": "assistant",
                    "content": null,
                    "tool_calls": [{
                        "id": id,
                        "type": "custom",
                        "custom": {
                            "name": name,
                            "input": input,
                        }
                    }]
                }));
            }
            ResponseItem::CustomToolCallOutput { call_id, output } => {
                messages.push(json!({
                    "role": "tool",
                    "tool_call_id": call_id,
                    "content": output,
                }));
            }
            ResponseItem::Reasoning { .. }
            | ResponseItem::WebSearchCall { .. }
            | ResponseItem::Other => {
                // Omit these items from the conversation history.
                continue;
            }
        }
    }

    let tools_json = create_tools_json_for_chat_completions_api(&prompt.tools)?;
    let payload = json!({
        "model": model_family.slug,
        "messages": messages,
        "stream": true,
        "tools": tools_json,
    });

    let endpoint = provider.get_full_url(&None);
    debug!(
        "POST to {}: {}",
        endpoint,
        serde_json::to_string_pretty(&payload).unwrap_or_default()
    );

    // Start logging the request and get a request_id to track the response
    let request_id = if let Ok(logger) = debug_logger.lock() {
        logger
            .start_request_log(&endpoint, &payload)
            .unwrap_or_default()
    } else {
        String::new()
    };

    let mut attempt = 0;
    let max_retries = provider.request_max_retries();
    loop {
        attempt += 1;

        let req_builder = provider.create_request_builder(client, &None).await?;

        let res = req_builder
            .header(reqwest::header::ACCEPT, "text/event-stream")
            .json(&payload)
            .send()
            .await;

        match res {
            Ok(resp) if resp.status().is_success() => {
                // Log successful response initiation
                if let Ok(logger) = debug_logger.lock() {
                    let _ = logger.append_response_event(
                        &request_id,
                        "stream_initiated",
                        &serde_json::json!({
                            "status": "success",
                            "status_code": resp.status().as_u16()
                        }),
                    );
                }
                let (tx_event, rx_event) = mpsc::channel::<Result<ResponseEvent>>(1600);
                let stream = resp.bytes_stream().map_err(CodexErr::Reqwest);
                let debug_logger_clone = Arc::clone(&debug_logger);
                let request_id_clone = request_id.clone();
                tokio::spawn(process_chat_sse(
                    stream,
                    tx_event,
                    provider.stream_idle_timeout(),
                    debug_logger_clone,
                    request_id_clone,
                ));
                return Ok(ResponseStream { rx_event });
            }
            Ok(res) => {
                let status = res.status();
                if !(status == StatusCode::TOO_MANY_REQUESTS || status.is_server_error()) {
                    let body = (res.text().await).unwrap_or_default();
                    // Log error response
                    if let Ok(logger) = debug_logger.lock() {
                        let _ = logger.append_response_event(
                            &request_id,
                            "error",
                            &serde_json::json!({
                                "status": status.as_u16(),
                                "body": body
                            }),
                        );
                        let _ = logger.end_request_log(&request_id);
                    }
                    return Err(CodexErr::UnexpectedStatus(status, body));
                }

                if attempt > max_retries {
                    return Err(CodexErr::RetryLimit(status));
                }

                let retry_after_secs = res
                    .headers()
                    .get(reqwest::header::RETRY_AFTER)
                    .and_then(|v| v.to_str().ok())
                    .and_then(|s| s.parse::<u64>().ok());

                let delay = retry_after_secs
                    .map(|s| Duration::from_millis(s * 1_000))
                    .unwrap_or_else(|| backoff(attempt));
                tokio::time::sleep(delay).await;
            }
            Err(e) => {
                if attempt > max_retries {
                    // Log network error
                    if let Ok(logger) = debug_logger.lock() {
                        let _ = logger.append_response_event(
                            &request_id,
                            "network_error",
                            &serde_json::json!({
                                "error": e.to_string()
                            }),
                        );
                        let _ = logger.end_request_log(&request_id);
                    }
                    return Err(e.into());
                }
                let delay = backoff(attempt);
                tokio::time::sleep(delay).await;
            }
        }
    }
}

/// Lightweight SSE processor for the Chat Completions streaming format. The
/// output is mapped onto Codex's internal [`ResponseEvent`] so that the rest
/// of the pipeline can stay agnostic of the underlying wire format.
async fn process_chat_sse<S>(
    stream: S,
    tx_event: mpsc::Sender<Result<ResponseEvent>>,
    idle_timeout: Duration,
    debug_logger: Arc<Mutex<DebugLogger>>,
    request_id: String,
) where
    S: Stream<Item = Result<Bytes>> + Unpin,
{
    let mut stream = stream.eventsource();

    // State to accumulate a function call across streaming chunks.
    // OpenAI may split the `arguments` string over multiple `delta` events
    // until the chunk whose `finish_reason` is `tool_calls` is emitted. We
    // keep collecting the pieces here and forward a single
    // `ResponseItem::FunctionCall` once the call is complete.
    #[derive(Default)]
    struct FunctionCallState {
        name: Option<String>,
        arguments: String,
        call_id: Option<String>,
        active: bool,
    }

    let mut fn_call_state = FunctionCallState::default();
    let mut assistant_text = String::new();
    let mut reasoning_text = String::new();
    let mut current_item_id: Option<String> = None;

    loop {
        let sse = match timeout(idle_timeout, stream.next()).await {
            Ok(Some(Ok(ev))) => ev,
            Ok(Some(Err(e))) => {
                let _ = tx_event
                    .send(Err(CodexErr::Stream(e.to_string(), None)))
                    .await;
                return;
            }
            Ok(None) => {
                // Stream closed gracefully – emit Completed with dummy id.
                let _ = tx_event
                    .send(Ok(ResponseEvent::Completed {
                        response_id: String::new(),
                        token_usage: None,
                    }))
                    .await;
                // Mark the request log as complete
                if let Ok(logger) = debug_logger.lock() {
                    let _ = logger.end_request_log(&request_id);
                }
                return;
            }
            Err(_) => {
                let _ = tx_event
                    .send(Err(CodexErr::Stream(
                        "idle timeout waiting for SSE".into(),
                        None,
                    )))
                    .await;
                return;
            }
        };

        // OpenAI Chat streaming sends a literal string "[DONE]" when finished.
        if sse.data.trim() == "[DONE]" {
            // Emit any finalized items before closing so downstream consumers receive
            // terminal events for both assistant content and raw reasoning.
            if !assistant_text.is_empty() {
                let item = ResponseItem::Message {
                    role: "assistant".to_string(),
                    content: vec![ContentItem::OutputText {
                        text: std::mem::take(&mut assistant_text),
                    }],
                    id: current_item_id.clone(),
                };
                let _ = tx_event.send(Ok(ResponseEvent::OutputItemDone { item, sequence_number: None, output_index: None })).await;
            }

            if !reasoning_text.is_empty() {
                let item = ResponseItem::Reasoning {
                    id: current_item_id.clone().unwrap_or_else(String::new),
                    summary: Vec::new(),
                    content: Some(vec![ReasoningItemContent::ReasoningText {
                        text: std::mem::take(&mut reasoning_text),
                    }]),
                    encrypted_content: None,
                };
                let _ = tx_event.send(Ok(ResponseEvent::OutputItemDone { item, sequence_number: None, output_index: None })).await;
            }

            let _ = tx_event
                .send(Ok(ResponseEvent::Completed {
                    response_id: String::new(),
                    token_usage: None,
                }))
                .await;
            // Mark the request log as complete
            if let Ok(logger) = debug_logger.lock() {
                let _ = logger.end_request_log(&request_id);
            }
            return;
        }

        // Parse JSON chunk
        let chunk: serde_json::Value = match serde_json::from_str(&sse.data) {
            Ok(v) => v,
            Err(_) => continue,
        };
        trace!("chat_completions received SSE chunk: {chunk:?}");

        // Log the SSE chunk to debug log
        if let Ok(logger) = debug_logger.lock() {
            let _ = logger.append_response_event(&request_id, "sse_event", &chunk);
        }

        // Extract item_id if present at the top level or in choice
        if let Some(item_id) = chunk.get("item_id").and_then(|id| id.as_str()) {
            current_item_id = Some(item_id.to_string());
        }

        let choice_opt = chunk.get("choices").and_then(|c| c.get(0));

        if let Some(choice) = choice_opt {
            // Check for item_id in the choice as well
            if let Some(item_id) = choice.get("item_id").and_then(|id| id.as_str()) {
                current_item_id = Some(item_id.to_string());
            }

            // Handle assistant content tokens as streaming deltas.
            if let Some(content) = choice
                .get("delta")
                .and_then(|d| d.get("content"))
                .and_then(|c| c.as_str())
            {
                if !content.is_empty() {
                    assistant_text.push_str(content);
                    let _ = tx_event
                        .send(Ok(ResponseEvent::OutputTextDelta {
                            delta: content.to_string(),
                            item_id: current_item_id.clone(),
                            sequence_number: None,
                            output_index: None,
                        }))
                        .await;
                }
            }

            // Forward any reasoning/thinking deltas if present.
            // Some providers stream `reasoning` as a plain string while others
            // nest the text under an object (e.g. `{ "reasoning": { "text": "…" } }`).
            if let Some(reasoning_val) = choice.get("delta").and_then(|d| d.get("reasoning")) {
                let mut maybe_text = reasoning_val
                    .as_str()
                    .map(|s| s.to_string())
                    .filter(|s| !s.is_empty());

                if maybe_text.is_none() && reasoning_val.is_object() {
                    if let Some(s) = reasoning_val
                        .get("text")
                        .and_then(|t| t.as_str())
                        .filter(|s| !s.is_empty())
                    {
                        maybe_text = Some(s.to_string());
                    } else if let Some(s) = reasoning_val
                        .get("content")
                        .and_then(|t| t.as_str())
                        .filter(|s| !s.is_empty())
                    {
                        maybe_text = Some(s.to_string());
                    }
                }

                if let Some(reasoning) = maybe_text {
                    // Accumulate so we can emit a terminal Reasoning item at the end.
                    reasoning_text.push_str(&reasoning);
                    let _ = tx_event
                        .send(Ok(ResponseEvent::ReasoningContentDelta {
                            delta: reasoning,
                            item_id: current_item_id.clone(),
                            sequence_number: None,
                            output_index: None,
                        }))
                        .await;
                }
            }

            // Some providers only include reasoning on the final message object.
            if let Some(message_reasoning) = choice.get("message").and_then(|m| m.get("reasoning"))
            {
                // Accept either a plain string or an object with { text | content }
                if let Some(s) = message_reasoning.as_str() {
                    if !s.is_empty() {
                        reasoning_text.push_str(s);
                        let _ = tx_event
                            .send(Ok(ResponseEvent::ReasoningContentDelta(s.to_string())))
                            .await;
                    }
                } else if let Some(obj) = message_reasoning.as_object()
                    && let Some(s) = obj
                        .get("text")
                        .and_then(|v| v.as_str())
                        .or_else(|| obj.get("content").and_then(|v| v.as_str()))
                    && !s.is_empty()
                {
                    reasoning_text.push_str(s);
                    let _ = tx_event
                        .send(Ok(ResponseEvent::ReasoningContentDelta(s.to_string())))
                        .await;
                }
            }

            // Handle streaming function / tool calls.
            if let Some(tool_calls) = choice
                .get("delta")
                .and_then(|d| d.get("tool_calls"))
                .and_then(|tc| tc.as_array())
            {
                if let Some(tool_call) = tool_calls.first() {
                    // Mark that we have an active function call in progress.
                    fn_call_state.active = true;

                    // Extract call_id if present.
                    if let Some(id) = tool_call.get("id").and_then(|v| v.as_str()) {
                        fn_call_state.call_id.get_or_insert_with(|| id.to_string());
                    }

                    // Extract function details if present.
                    if let Some(function) = tool_call.get("function") {
                        if let Some(name) = function.get("name").and_then(|n| n.as_str()) {
                            fn_call_state.name.get_or_insert_with(|| name.to_string());
                        }

                        if let Some(args_fragment) =
                            function.get("arguments").and_then(|a| a.as_str())
                        {
                            fn_call_state.arguments.push_str(args_fragment);
                        }
                    }
                }
            }

            // Emit end-of-turn when finish_reason signals completion.
            if let Some(finish_reason) = choice.get("finish_reason").and_then(|v| v.as_str()) {
                match finish_reason {
                    "tool_calls" if fn_call_state.active => {
                        // First, flush the terminal raw reasoning so UIs can finalize
                        // the reasoning stream before any exec/tool events begin.
                        if !reasoning_text.is_empty() {
                            let item = ResponseItem::Reasoning {
                                id: current_item_id.clone().unwrap_or_else(String::new),
                                summary: Vec::new(),
                                content: Some(vec![ReasoningItemContent::ReasoningText {
                                    text: std::mem::take(&mut reasoning_text),
                                }]),
                                encrypted_content: None,
                            };
                            let _ = tx_event.send(Ok(ResponseEvent::OutputItemDone { item, sequence_number: None, output_index: None })).await;
                        }

                        // Then emit the FunctionCall response item.
                        let item = ResponseItem::FunctionCall {
                            id: current_item_id.clone(),
                            name: fn_call_state.name.clone().unwrap_or_else(|| "".to_string()),
                            arguments: fn_call_state.arguments.clone(),
                            call_id: fn_call_state.call_id.clone().unwrap_or_else(String::new),
                        };

                        let _ = tx_event.send(Ok(ResponseEvent::OutputItemDone { item, sequence_number: None, output_index: None })).await;
                    }
                    "stop" => {
                        // Regular turn without tool-call. Emit the final assistant message
                        // as a single OutputItemDone so non-delta consumers see the result.
                        if !assistant_text.is_empty() {
                            let item = ResponseItem::Message {
                                role: "assistant".to_string(),
                                content: vec![ContentItem::OutputText {
                                    text: std::mem::take(&mut assistant_text),
                                }],
                                id: current_item_id.clone(),
                            };
                            let _ = tx_event.send(Ok(ResponseEvent::OutputItemDone { item, sequence_number: None, output_index: None })).await;
                        }
                        // Also emit a terminal Reasoning item so UIs can finalize raw reasoning.
                        if !reasoning_text.is_empty() {
                            let item = ResponseItem::Reasoning {
                                id: current_item_id.clone().unwrap_or_else(String::new),
                                summary: Vec::new(),
                                content: Some(vec![ReasoningItemContent::ReasoningText {
                                    text: std::mem::take(&mut reasoning_text),
                                }]),
                                encrypted_content: None,
                            };
                            let _ = tx_event.send(Ok(ResponseEvent::OutputItemDone { item, sequence_number: None, output_index: None })).await;
                        }
                    }
                    _ => {}
                }

                // Emit Completed regardless of reason so the agent can advance.
                let _ = tx_event
                    .send(Ok(ResponseEvent::Completed {
                        response_id: String::new(),
                        token_usage: None,
                    }))
                    .await;

                // Prepare for potential next turn (should not happen in same stream).
                // fn_call_state = FunctionCallState::default();

                // Mark the request log as complete
                if let Ok(logger) = debug_logger.lock() {
                    let _ = logger.end_request_log(&request_id);
                }

                return; // End processing for this SSE stream.
            }
        }
    }
}

/// Optional client-side aggregation helper
///
/// Stream adapter that merges the incremental `OutputItemDone` chunks coming from
/// [`process_chat_sse`] into a *running* assistant message, **suppressing the
/// per-token deltas**.  The stream stays silent while the model is thinking
/// and only emits two events per turn:
///
///   1. `ResponseEvent::OutputItemDone` with the *complete* assistant message
///      (fully concatenated).
///   2. The original `ResponseEvent::Completed` right after it.
///
/// This mirrors the behaviour the TypeScript CLI exposes to its higher layers.
///
/// The adapter is intentionally *lossless*: callers who do **not** opt in via
/// [`AggregateStreamExt::aggregate()`] keep receiving the original unmodified
/// events.
#[derive(Copy, Clone, Eq, PartialEq)]
enum AggregateMode {
    AggregatedOnly,
    Streaming,
}
pub(crate) struct AggregatedChatStream<S> {
    inner: S,
    cumulative: String,
    cumulative_reasoning: String,
    cumulative_item_id: Option<String>,
    pending: std::collections::VecDeque<ResponseEvent>,
    mode: AggregateMode,
}

impl<S> Stream for AggregatedChatStream<S>
where
    S: Stream<Item = Result<ResponseEvent>> + Unpin,
{
    type Item = Result<ResponseEvent>;

    fn poll_next(self: Pin<&mut Self>, cx: &mut Context<'_>) -> Poll<Option<Self::Item>> {
        let this = self.get_mut();

        // First, flush any buffered events from the previous call.
        if let Some(ev) = this.pending.pop_front() {
            return Poll::Ready(Some(Ok(ev)));
        }

        loop {
            match Pin::new(&mut this.inner).poll_next(cx) {
                Poll::Pending => return Poll::Pending,
                Poll::Ready(None) => return Poll::Ready(None),
                Poll::Ready(Some(Err(e))) => return Poll::Ready(Some(Err(e))),
                Poll::Ready(Some(Ok(ResponseEvent::OutputItemDone { item, sequence_number: _, .. }))) => {
                    // If this is an incremental assistant message chunk, accumulate but
                    // do NOT emit yet. Forward any other item (e.g. FunctionCall) right
                    // away so downstream consumers see it.

<<<<<<< HEAD
                    let is_assistant_delta = matches!(&item, codex_protocol::models::ResponseItem::Message { role, .. } if role == "assistant");

                    if is_assistant_delta {
                        // Only use the final assistant message if we have not
                        // seen any deltas; otherwise, deltas already built the
                        // cumulative text and this would duplicate it.
                        if this.cumulative.is_empty() {
                            if let ResponseItem::Message { content, id, .. } = &item
                            {
                                // Capture the item_id if present
                                if let Some(item_id) = id {
                                    this.cumulative_item_id = Some(item_id.clone());
                                }
                                if let Some(text) = content.iter().find_map(|c| match c {
                                    ContentItem::OutputText { text } => Some(text),
                                    _ => None,
                                }) {
                                    this.cumulative.push_str(text);
=======
                    let is_assistant_message = matches!(
                        &item,
                        codex_protocol::models::ResponseItem::Message { role, .. } if role == "assistant"
                    );

                    if is_assistant_message {
                        match this.mode {
                            AggregateMode::AggregatedOnly => {
                                // Only use the final assistant message if we have not
                                // seen any deltas; otherwise, deltas already built the
                                // cumulative text and this would duplicate it.
                                if this.cumulative.is_empty()
                                    && let codex_protocol::models::ResponseItem::Message {
                                        content,
                                        ..
                                    } = &item
                                    && let Some(text) = content.iter().find_map(|c| match c {
                                        codex_protocol::models::ContentItem::OutputText {
                                            text,
                                        } => Some(text),
                                        _ => None,
                                    })
                                {
                                    this.cumulative.push_str(text);
                                }
                                // Swallow assistant message here; emit on Completed.
                                continue;
                            }
                            AggregateMode::Streaming => {
                                // In streaming mode, if we have not seen any deltas, forward
                                // the final assistant message directly. If deltas were seen,
                                // suppress the final message to avoid duplication.
                                if this.cumulative.is_empty() {
                                    return Poll::Ready(Some(Ok(ResponseEvent::OutputItemDone(
                                        item,
                                    ))));
                                } else {
                                    continue;
>>>>>>> a56eb481
                                }
                            }
                        }
                    }

                    // Also capture item_id from Reasoning items
                    if let ResponseItem::Reasoning { id, .. } = &item {
                        if !id.is_empty() {
                            this.cumulative_item_id = Some(id.clone());
                        }
                    }

                    // Not an assistant message – forward immediately.
                    return Poll::Ready(Some(Ok(ResponseEvent::OutputItemDone { item, sequence_number: None, output_index: None })));
                }
                Poll::Ready(Some(Ok(ResponseEvent::Completed {
                    response_id,
                    token_usage,
                }))) => {
                    // Build any aggregated items in the correct order: Reasoning first, then Message.
                    let mut emitted_any = false;

                    if !this.cumulative_reasoning.is_empty()
                        && matches!(this.mode, AggregateMode::AggregatedOnly)
                    {
                        let aggregated_reasoning = ResponseItem::Reasoning {
                            id: this.cumulative_item_id.clone().unwrap_or_else(String::new),
                            summary: Vec::new(),
                            content: Some(vec![
                                ReasoningItemContent::ReasoningText {
                                    text: std::mem::take(&mut this.cumulative_reasoning),
                                },
                            ]),
                            encrypted_content: None,
                        };
                        this.pending
                            .push_back(ResponseEvent::OutputItemDone { item: aggregated_reasoning, sequence_number: None, output_index: None });
                        emitted_any = true;
                    }

                    // Always emit the final aggregated assistant message when any
                    // content deltas have been observed. In AggregatedOnly mode this
                    // is the sole assistant output; in Streaming mode this finalizes
                    // the streamed deltas into a terminal OutputItemDone so callers
                    // can persist/render the message once per turn.
                    if !this.cumulative.is_empty() {
                        let aggregated_message = ResponseItem::Message {
                            id: this.cumulative_item_id.clone(),
                            role: "assistant".to_string(),
                            content: vec![codex_protocol::models::ContentItem::OutputText {
                                text: std::mem::take(&mut this.cumulative),
                            }],
                        };
                        this.pending
                            .push_back(ResponseEvent::OutputItemDone { item: aggregated_message, sequence_number: None, output_index: None });
                        emitted_any = true;
                    }

                    // Always emit Completed last when anything was aggregated.
                    if emitted_any {
                        this.pending.push_back(ResponseEvent::Completed {
                            response_id: response_id.clone(),
                            token_usage: token_usage.clone(),
                        });
                        // Return the first pending event now.
                        if let Some(ev) = this.pending.pop_front() {
                            return Poll::Ready(Some(Ok(ev)));
                        }
                    }

                    // Nothing aggregated – forward Completed directly.
                    return Poll::Ready(Some(Ok(ResponseEvent::Completed {
                        response_id,
                        token_usage,
                    })));
                }
                Poll::Ready(Some(Ok(ResponseEvent::Created))) => {
                    // These events are exclusive to the Responses API and
                    // will never appear in a Chat Completions stream.
                    continue;
                }
                Poll::Ready(Some(Ok(ResponseEvent::OutputTextDelta { delta, item_id, sequence_number, .. }))) => {
                    // Always accumulate deltas so we can emit a final OutputItemDone at Completed.
                    this.cumulative.push_str(&delta);
                    // Capture the item_id if we haven't already
                    if item_id.is_some() && this.cumulative_item_id.is_none() {
                        this.cumulative_item_id = item_id.clone();
                    }
                    if matches!(this.mode, AggregateMode::Streaming) {
                        // In streaming mode, also forward the delta immediately.
                        return Poll::Ready(Some(Ok(ResponseEvent::OutputTextDelta {
                            delta,
                            item_id,
                            sequence_number,
                            output_index: None,
                        })));
                    } else {
                        continue;
                    }
                }
                Poll::Ready(Some(Ok(ResponseEvent::ReasoningContentDelta { delta, item_id, sequence_number, .. }))) => {
                    // Always accumulate reasoning deltas so we can emit a final Reasoning item at Completed.
                    this.cumulative_reasoning.push_str(&delta);
                    // Capture the item_id if we haven't already
                    if item_id.is_some() && this.cumulative_item_id.is_none() {
                        this.cumulative_item_id = item_id.clone();
                    }
                    if matches!(this.mode, AggregateMode::Streaming) {
                        // In streaming mode, also forward the delta immediately.
                        return Poll::Ready(Some(Ok(ResponseEvent::ReasoningContentDelta {
                            delta,
                            item_id,
                            sequence_number,
                            output_index: None,
                        })));
                    } else {
                        continue;
                    }
                }
                Poll::Ready(Some(Ok(ResponseEvent::ReasoningSummaryDelta { .. }))) => {
                    continue;
                }
                Poll::Ready(Some(Ok(ResponseEvent::ReasoningSummaryPartAdded))) => {
                    continue;
                }
                Poll::Ready(Some(Ok(ResponseEvent::WebSearchCallBegin { call_id }))) => {
                    return Poll::Ready(Some(Ok(ResponseEvent::WebSearchCallBegin { call_id })));
                }
                Poll::Ready(Some(Ok(ResponseEvent::WebSearchCallCompleted { call_id, query }))) => {
                    return Poll::Ready(Some(Ok(ResponseEvent::WebSearchCallCompleted {
                        call_id,
                        query,
                    })));
                }
            }
        }
    }
}

/// Extension trait that activates aggregation on any stream of [`ResponseEvent`].
pub(crate) trait AggregateStreamExt: Stream<Item = Result<ResponseEvent>> + Sized {
    /// Returns a new stream that emits **only** the final assistant message
    /// per turn instead of every incremental delta.  The produced
    /// `ResponseEvent` sequence for a typical text turn looks like:
    ///
    /// ```ignore
    ///     OutputItemDone(<full message>)
    ///     Completed
    /// ```
    ///
    /// No other `OutputItemDone` events will be seen by the caller.
    ///
    /// Usage:
    ///
    /// ```ignore
    /// let agg_stream = client.stream(&prompt).await?.aggregate();
    /// while let Some(event) = agg_stream.next().await {
    ///     // event now contains cumulative text
    /// }
    /// ```
    fn aggregate(self) -> AggregatedChatStream<Self> {
        AggregatedChatStream::new(self, AggregateMode::AggregatedOnly)
    }
}

impl<T> AggregateStreamExt for T where T: Stream<Item = Result<ResponseEvent>> + Sized {}

impl<S> AggregatedChatStream<S> {
    fn new(inner: S, mode: AggregateMode) -> Self {
        AggregatedChatStream {
            inner,
            cumulative: String::new(),
            cumulative_reasoning: String::new(),
            cumulative_item_id: None,
            pending: std::collections::VecDeque::new(),
            mode,
        }
    }

    pub(crate) fn streaming_mode(inner: S) -> Self {
        Self::new(inner, AggregateMode::Streaming)
    }
}<|MERGE_RESOLUTION|>--- conflicted
+++ resolved
@@ -189,27 +189,6 @@
                     }
                     messages.push(json!({"role": role, "content": text}));
                 }
-<<<<<<< HEAD
-=======
-                // Skip exact-duplicate assistant messages.
-                if role == "assistant" {
-                    if let Some(prev) = &last_assistant_text
-                        && prev == &text
-                    {
-                        continue;
-                    }
-                    last_assistant_text = Some(text.clone());
-                }
-
-                let mut msg = json!({"role": role, "content": text});
-                if role == "assistant"
-                    && let Some(reasoning) = reasoning_by_anchor_index.get(&idx)
-                    && let Some(obj) = msg.as_object_mut()
-                {
-                    obj.insert("reasoning".to_string(), json!(reasoning));
-                }
-                messages.push(msg);
->>>>>>> a56eb481
             }
             ResponseItem::FunctionCall {
                 name,
@@ -799,7 +778,6 @@
                     // do NOT emit yet. Forward any other item (e.g. FunctionCall) right
                     // away so downstream consumers see it.
 
-<<<<<<< HEAD
                     let is_assistant_delta = matches!(&item, codex_protocol::models::ResponseItem::Message { role, .. } if role == "assistant");
 
                     if is_assistant_delta {
@@ -818,46 +796,6 @@
                                     _ => None,
                                 }) {
                                     this.cumulative.push_str(text);
-=======
-                    let is_assistant_message = matches!(
-                        &item,
-                        codex_protocol::models::ResponseItem::Message { role, .. } if role == "assistant"
-                    );
-
-                    if is_assistant_message {
-                        match this.mode {
-                            AggregateMode::AggregatedOnly => {
-                                // Only use the final assistant message if we have not
-                                // seen any deltas; otherwise, deltas already built the
-                                // cumulative text and this would duplicate it.
-                                if this.cumulative.is_empty()
-                                    && let codex_protocol::models::ResponseItem::Message {
-                                        content,
-                                        ..
-                                    } = &item
-                                    && let Some(text) = content.iter().find_map(|c| match c {
-                                        codex_protocol::models::ContentItem::OutputText {
-                                            text,
-                                        } => Some(text),
-                                        _ => None,
-                                    })
-                                {
-                                    this.cumulative.push_str(text);
-                                }
-                                // Swallow assistant message here; emit on Completed.
-                                continue;
-                            }
-                            AggregateMode::Streaming => {
-                                // In streaming mode, if we have not seen any deltas, forward
-                                // the final assistant message directly. If deltas were seen,
-                                // suppress the final message to avoid duplication.
-                                if this.cumulative.is_empty() {
-                                    return Poll::Ready(Some(Ok(ResponseEvent::OutputItemDone(
-                                        item,
-                                    ))));
-                                } else {
-                                    continue;
->>>>>>> a56eb481
                                 }
                             }
                         }

--- conflicted
+++ resolved
@@ -71,17 +71,8 @@
     }
 
     /// Loads the available auth information from the auth.json.
-    pub fn from_codex_home(
-        codex_home: &Path,
-<<<<<<< HEAD
-        originator: &str,
-    ) -> std::io::Result<Option<CodexAuth>> {
-        load_auth(codex_home, originator)
-=======
-        preferred_auth_method: AuthMode,
-    ) -> std::io::Result<Option<CodexAuth>> {
-        load_auth(codex_home, true, preferred_auth_method)
->>>>>>> 87654ec0
+    pub fn from_codex_home(codex_home: &Path) -> std::io::Result<Option<CodexAuth>> {
+        load_auth(codex_home)
     }
 
     pub async fn get_token_data(&self) -> Result<TokenData, std::io::Error> {
@@ -230,18 +221,7 @@
     write_auth_json(&get_auth_file(codex_home), &auth_dot_json)
 }
 
-<<<<<<< HEAD
-fn load_auth(codex_home: &Path, originator: &str) -> std::io::Result<Option<CodexAuth>> {
-=======
-fn load_auth(
-    codex_home: &Path,
-    include_env_var: bool,
-    preferred_auth_method: AuthMode,
-) -> std::io::Result<Option<CodexAuth>> {
-    // First, check to see if there is a valid auth.json file. If not, we fall
-    // back to AuthMode::ApiKey using the OPENAI_API_KEY environment variable
-    // (if it is set).
->>>>>>> 87654ec0
+fn load_auth(codex_home: &Path) -> std::io::Result<Option<CodexAuth>> {
     let auth_file = get_auth_file(codex_home);
     let client = crate::default_client::create_client();
     let auth_dot_json = match try_read_auth_json(&auth_file) {
@@ -446,13 +426,7 @@
             auth_dot_json,
             auth_file: _,
             ..
-<<<<<<< HEAD
-        } = super::load_auth(codex_home.path(), "codex_cli_rs")
-=======
-        } = super::load_auth(codex_home.path(), false, AuthMode::ChatGPT)
->>>>>>> 87654ec0
-            .unwrap()
-            .unwrap();
+        } = super::load_auth(codex_home.path()).unwrap().unwrap();
         assert_eq!(None, api_key);
         assert_eq!(AuthMode::ChatGPT, mode);
 
@@ -481,91 +455,6 @@
         )
     }
 
-<<<<<<< HEAD
-=======
-    /// Even if the OPENAI_API_KEY is set in auth.json, if the plan is not in
-    /// [`TokenData::is_plan_that_should_use_api_key`], it should use
-    /// [`AuthMode::ChatGPT`].
-    #[tokio::test]
-    async fn pro_account_with_api_key_still_uses_chatgpt_auth() {
-        let codex_home = tempdir().unwrap();
-        let fake_jwt = write_auth_file(
-            AuthFileParams {
-                openai_api_key: Some("sk-test-key".to_string()),
-                chatgpt_plan_type: "pro".to_string(),
-            },
-            codex_home.path(),
-        )
-        .expect("failed to write auth file");
-
-        let CodexAuth {
-            api_key,
-            mode,
-            auth_dot_json,
-            auth_file: _,
-            ..
-        } = super::load_auth(codex_home.path(), false, AuthMode::ChatGPT)
-            .unwrap()
-            .unwrap();
-        assert_eq!(None, api_key);
-        assert_eq!(AuthMode::ChatGPT, mode);
-
-        let guard = auth_dot_json.lock().unwrap();
-        let auth_dot_json = guard.as_ref().expect("AuthDotJson should exist");
-        assert_eq!(
-            &AuthDotJson {
-                openai_api_key: None,
-                tokens: Some(TokenData {
-                    id_token: IdTokenInfo {
-                        email: Some("user@example.com".to_string()),
-                        chatgpt_plan_type: Some(PlanType::Known(KnownPlan::Pro)),
-                        raw_jwt: fake_jwt,
-                    },
-                    access_token: "test-access-token".to_string(),
-                    refresh_token: "test-refresh-token".to_string(),
-                    account_id: None,
-                }),
-                last_refresh: Some(
-                    DateTime::parse_from_rfc3339(LAST_REFRESH)
-                        .unwrap()
-                        .with_timezone(&Utc)
-                ),
-            },
-            auth_dot_json
-        )
-    }
-
-    /// If the OPENAI_API_KEY is set in auth.json and it is an enterprise
-    /// account, then it should use [`AuthMode::ApiKey`].
-    #[tokio::test]
-    async fn enterprise_account_with_api_key_uses_apikey_auth() {
-        let codex_home = tempdir().unwrap();
-        write_auth_file(
-            AuthFileParams {
-                openai_api_key: Some("sk-test-key".to_string()),
-                chatgpt_plan_type: "enterprise".to_string(),
-            },
-            codex_home.path(),
-        )
-        .expect("failed to write auth file");
-
-        let CodexAuth {
-            api_key,
-            mode,
-            auth_dot_json,
-            auth_file: _,
-            ..
-        } = super::load_auth(codex_home.path(), false, AuthMode::ChatGPT)
-            .unwrap()
-            .unwrap();
-        assert_eq!(Some("sk-test-key".to_string()), api_key);
-        assert_eq!(AuthMode::ApiKey, mode);
-
-        let guard = auth_dot_json.lock().expect("should unwrap");
-        assert!(guard.is_none(), "auth_dot_json should be None");
-    }
-
->>>>>>> 87654ec0
     #[tokio::test]
     async fn loads_api_key_from_auth_json() {
         let dir = tempdir().unwrap();
@@ -576,13 +465,7 @@
         )
         .unwrap();
 
-<<<<<<< HEAD
-        let auth = super::load_auth(dir.path(), "codex_cli_rs")
-=======
-        let auth = super::load_auth(dir.path(), false, AuthMode::ChatGPT)
->>>>>>> 87654ec0
-            .unwrap()
-            .unwrap();
+        let auth = super::load_auth(dir.path()).unwrap().unwrap();
         assert_eq!(auth.mode, AuthMode::ApiKey);
         assert_eq!(auth.api_key, Some("sk-test-key".to_string()));
 
@@ -672,26 +555,11 @@
     /// preferred auth method. Errors loading auth are swallowed; `auth()` will
     /// simply return `None` in that case so callers can treat it as an
     /// unauthenticated state.
-<<<<<<< HEAD
-    pub fn new(codex_home: PathBuf, originator: String) -> Self {
-        let auth = CodexAuth::from_codex_home(&codex_home, &originator)
-=======
-    pub fn new(codex_home: PathBuf, preferred_auth_mode: AuthMode) -> Self {
-        let auth = CodexAuth::from_codex_home(&codex_home, preferred_auth_mode)
->>>>>>> 87654ec0
-            .ok()
-            .flatten();
+    pub fn new(codex_home: PathBuf) -> Self {
+        let auth = CodexAuth::from_codex_home(&codex_home).ok().flatten();
         Self {
             codex_home,
-<<<<<<< HEAD
-            originator,
             inner: RwLock::new(CachedAuth { auth }),
-=======
-            inner: RwLock::new(CachedAuth {
-                preferred_auth_mode,
-                auth,
-            }),
->>>>>>> 87654ec0
         }
     }
 
@@ -712,14 +580,7 @@
     /// Force a reload of the auth information from auth.json. Returns
     /// whether the auth value changed.
     pub fn reload(&self) -> bool {
-<<<<<<< HEAD
-        let new_auth = CodexAuth::from_codex_home(&self.codex_home, &self.originator)
-=======
-        let preferred = self.preferred_auth_method();
-        let new_auth = CodexAuth::from_codex_home(&self.codex_home, preferred)
->>>>>>> 87654ec0
-            .ok()
-            .flatten();
+        let new_auth = CodexAuth::from_codex_home(&self.codex_home).ok().flatten();
         if let Ok(mut guard) = self.inner.write() {
             let changed = !AuthManager::auths_equal(&guard.auth, &new_auth);
             guard.auth = new_auth;
@@ -738,13 +599,8 @@
     }
 
     /// Convenience constructor returning an `Arc` wrapper.
-<<<<<<< HEAD
-    pub fn shared(codex_home: PathBuf, originator: String) -> Arc<Self> {
-        Arc::new(Self::new(codex_home, originator))
-=======
-    pub fn shared(codex_home: PathBuf, preferred_auth_mode: AuthMode) -> Arc<Self> {
-        Arc::new(Self::new(codex_home, preferred_auth_mode))
->>>>>>> 87654ec0
+    pub fn shared(codex_home: PathBuf) -> Arc<Self> {
+        Arc::new(Self::new(codex_home))
     }
 
     /// Attempt to refresh the current auth token (if any). On success, reload

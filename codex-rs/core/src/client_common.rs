--- conflicted
+++ resolved
@@ -63,22 +63,6 @@
     pub(crate) fn get_formatted_input(&self) -> Vec<ResponseItem> {
         self.input.clone()
     }
-<<<<<<< HEAD
-
-    /// Creates a formatted user instructions message from a string
-    pub(crate) fn format_user_instructions_message(ui: &str) -> ResponseItem {
-        ResponseItem::Message {
-            id: None,
-            role: "user".to_string(),
-            content: vec![ContentItem::InputText {
-                text: format!("{USER_INSTRUCTIONS_START}{ui}{USER_INSTRUCTIONS_END}"),
-            }],
-            token_usage: None,
-            timestamp: None,
-        }
-    }
-=======
->>>>>>> 234c0a04
 }
 
 #[derive(Clone, Debug)]

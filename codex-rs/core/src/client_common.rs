use crate::config_types::ReasoningEffort as ReasoningEffortConfig;
use crate::config_types::ReasoningSummary as ReasoningSummaryConfig;
use crate::config_types::TextVerbosity as TextVerbosityConfig;
use crate::environment_context::EnvironmentContext;
use crate::error::Result;
use crate::model_family::ModelFamily;
use crate::openai_tools::OpenAiTool;
use crate::protocol::TokenUsage;
use codex_apply_patch::APPLY_PATCH_TOOL_INSTRUCTIONS;
use codex_protocol::models::ContentItem;
use codex_protocol::models::ResponseItem;
use futures::Stream;
use serde::Serialize;
use std::borrow::Cow;
use std::ops::Deref;
use std::pin::Pin;
use std::task::Context;
use std::task::Poll;
use tokio::sync::mpsc;

/// Additional prompt for Code. Can not edit Codex instructions.
const ADDITIONAL_INSTRUCTIONS: &str = include_str!("../prompt_coder.md");

/// wraps environment context message in a tag for the model to parse more easily.
const ENVIRONMENT_CONTEXT_START: &str = "<environment_context>\n\n";
const ENVIRONMENT_CONTEXT_END: &str = "\n\n</environment_context>";

/// wraps user instructions message in a tag for the model to parse more easily.
const USER_INSTRUCTIONS_START: &str = "<user_instructions>\n\n";
const USER_INSTRUCTIONS_END: &str = "\n\n</user_instructions>";
/// Review thread system prompt. Edit `core/src/review_prompt.md` to customize.
#[allow(dead_code)]
pub const REVIEW_PROMPT: &str = include_str!("../review_prompt.md");

/// API request payload for a single model turn
#[derive(Debug, Clone)]
pub struct Prompt {
    /// Conversation context input items.
    pub input: Vec<ResponseItem>,

    /// Whether to store response on server side (disable_response_storage = !store).
    pub store: bool,

    /// Model instructions that are appended to the base instructions.
    pub user_instructions: Option<String>,

    /// A list of key-value pairs that will be added as a developer message
    /// for the model to use
    pub(crate) environment_context: Option<EnvironmentContext>,

    /// Tools available to the model, including additional tools sourced from
    /// external MCP servers.
    pub(crate) tools: Vec<OpenAiTool>,

    /// Status items to be added at the end of the input
    /// These are generated fresh for each request (screenshots, system status)
    pub status_items: Vec<ResponseItem>,

    /// Optional override for the built-in BASE_INSTRUCTIONS.
    pub base_instructions_override: Option<String>,

    /// Whether to prepend the default developer instructions block.
    pub include_additional_instructions: bool,

    /// Optional `text.format` for structured outputs (used by side-channel requests).
    pub text_format: Option<TextFormat>,

    /// Optional per-request model slug override.
    pub model_override: Option<String>,

    /// Optional per-request model family override matching `model_override`.
    pub model_family_override: Option<ModelFamily>,
}

impl Default for Prompt {
    fn default() -> Self {
        Self {
            input: Vec::new(),
            store: false,
            user_instructions: None,
            environment_context: None,
            tools: Vec::new(),
            status_items: Vec::new(),
            base_instructions_override: None,
            include_additional_instructions: true,
            text_format: None,
            model_override: None,
            model_family_override: None,
        }
    }
}

impl Prompt {
<<<<<<< HEAD
    pub(crate) fn get_full_instructions(&self, model: &ModelFamily) -> Cow<'_, str> {
        let effective_model = self.model_family_override.as_ref().unwrap_or(model);
        let base = self
            .base_instructions_override
            .as_deref()
            .unwrap_or(effective_model.base_instructions.deref());
        let mut sections: Vec<&str> = vec![base];

=======
    pub(crate) fn get_full_instructions<'a>(&'a self, model: &'a ModelFamily) -> Cow<'a, str> {
        let base = self
            .base_instructions_override
            .as_deref()
            .unwrap_or(model.base_instructions.deref());
>>>>>>> 277fc625
        // When there are no custom instructions, add apply_patch_tool_instructions if:
        // - the model needs special instructions (4.1)
        // AND
        // - there is no apply_patch tool present
        let is_apply_patch_tool_present = self.tools.iter().any(|tool| match tool {
            OpenAiTool::Function(f) => f.name == "apply_patch",
            OpenAiTool::Freeform(f) => f.name == "apply_patch",
            _ => false,
        });
        if self.base_instructions_override.is_none()
            && effective_model.needs_special_apply_patch_instructions
            && !is_apply_patch_tool_present
        {
            Cow::Owned(format!("{base}\n{APPLY_PATCH_TOOL_INSTRUCTIONS}"))
        } else {
            Cow::Borrowed(base)
        }
    }

    fn get_formatted_user_instructions(&self) -> Option<String> {
        self.user_instructions
            .as_ref()
            .map(|ui| format!("{USER_INSTRUCTIONS_START}{ui}{USER_INSTRUCTIONS_END}"))
    }

    fn get_formatted_environment_context(&self) -> Option<String> {
        self.environment_context.as_ref().map(|ec| {
            let ec_str = serde_json::to_string_pretty(ec).unwrap_or_else(|_| format!("{:?}", ec));
            format!("{ENVIRONMENT_CONTEXT_START}{ec_str}{ENVIRONMENT_CONTEXT_END}")
        })
    }

    pub(crate) fn get_formatted_input(&self) -> Vec<ResponseItem> {
        let mut input_with_instructions =
            Vec::with_capacity(self.input.len() + self.status_items.len() + 3);
        if self.include_additional_instructions {
            input_with_instructions.push(ResponseItem::Message {
                id: None,
                role: "developer".to_string(),
                content: vec![ContentItem::InputText {
                    text: ADDITIONAL_INSTRUCTIONS.to_string(),
                }],
            });
            if let Some(ec) = self.get_formatted_environment_context() {
                let has_environment_context = self.input.iter().any(|item| {
                    matches!(item, ResponseItem::Message { role, content, .. }
                        if role == "user"
                            && content.iter().any(|c| matches!(c,
                                ContentItem::InputText { text } if text.contains(ENVIRONMENT_CONTEXT_START.trim())
                            )))
                });
                if !has_environment_context {
                    input_with_instructions.push(ResponseItem::Message {
                        id: None,
                        role: "user".to_string(),
                        content: vec![ContentItem::InputText { text: ec }],
                    });
                }
            }
            if let Some(ui) = self.get_formatted_user_instructions() {
                let has_user_instructions = self.input.iter().any(|item| {
                    matches!(item, ResponseItem::Message { role, content, .. }
                        if role == "user"
                            && content.iter().any(|c| matches!(c,
                                ContentItem::InputText { text } if text.contains(USER_INSTRUCTIONS_START)
                            )))
                });
                if !has_user_instructions {
                    input_with_instructions.push(ResponseItem::Message {
                        id: None,
                        role: "user".to_string(),
                        content: vec![ContentItem::InputText { text: ui }],
                    });
                }
            }
        }
        // Deduplicate function call outputs before adding to input
        let mut seen_call_ids = std::collections::HashSet::new();
        for item in &self.input {
            match item {
                ResponseItem::FunctionCallOutput { call_id, .. } => {
                    if !seen_call_ids.insert(call_id.clone()) {
                        // Skip duplicate function call output
                        tracing::debug!(
                            "Filtering duplicate FunctionCallOutput with call_id: {} from input",
                            call_id
                        );
                        continue;
                    }
                }
                _ => {}
            }
            input_with_instructions.push(item.clone());
        }

        // Add status items at the end so they're fresh for each request
        input_with_instructions.extend(self.status_items.clone());

        // Limit screenshots to maximum 5 (keep first and last 4)
        limit_screenshots_in_input(&mut input_with_instructions);

        input_with_instructions
    }

    /// Creates a formatted user instructions message from a string
    #[allow(dead_code)]
    pub(crate) fn format_user_instructions_message(ui: &str) -> ResponseItem {
        ResponseItem::Message {
            id: None,
            role: "user".to_string(),
            content: vec![ContentItem::InputText {
                text: format!("{USER_INSTRUCTIONS_START}{ui}{USER_INSTRUCTIONS_END}"),
            }],
        }
    }
}

#[derive(Debug)]
pub enum ResponseEvent {
    Created,
    OutputItemDone { item: ResponseItem, sequence_number: Option<u64>, output_index: Option<u32> },
    Completed {
        response_id: String,
        token_usage: Option<TokenUsage>,
    },
    OutputTextDelta {
        delta: String,
        item_id: Option<String>,
        sequence_number: Option<u64>,
        output_index: Option<u32>,
    },
    ReasoningSummaryDelta {
        delta: String,
        item_id: Option<String>,
        sequence_number: Option<u64>,
        output_index: Option<u32>,
        summary_index: Option<u32>,
    },
    ReasoningContentDelta {
        delta: String,
        item_id: Option<String>,
        sequence_number: Option<u64>,
        output_index: Option<u32>,
        content_index: Option<u32>,
    },
    ReasoningSummaryPartAdded,
    WebSearchCallBegin {
        call_id: String,
    },
    WebSearchCallCompleted {
        call_id: String,
        query: Option<String>,
    },
}

#[derive(Debug, Serialize)]
pub(crate) struct Reasoning {
    #[serde(skip_serializing_if = "Option::is_none")]
    pub(crate) effort: Option<ReasoningEffortConfig>,
    #[serde(skip_serializing_if = "Option::is_none")]
    pub(crate) summary: Option<ReasoningSummaryConfig>,
}

/// Text configuration for verbosity level in OpenAI API responses.
#[derive(Debug, Serialize)]
pub(crate) struct Text {
    pub(crate) verbosity: OpenAiTextVerbosity,
    #[serde(skip_serializing_if = "Option::is_none")]
    pub(crate) format: Option<TextFormat>,
}

/// OpenAI text verbosity level for serialization.
#[derive(Debug, Serialize, Default, Clone, Copy)]
#[serde(rename_all = "lowercase")]
pub(crate) enum OpenAiTextVerbosity {
    Low,
    #[default]
    Medium,
    High,
}

impl From<TextVerbosityConfig> for OpenAiTextVerbosity {
    fn from(verbosity: TextVerbosityConfig) -> Self {
        match verbosity {
            TextVerbosityConfig::Low => OpenAiTextVerbosity::Low,
            TextVerbosityConfig::Medium => OpenAiTextVerbosity::Medium,
            TextVerbosityConfig::High => OpenAiTextVerbosity::High,
        }
    }
}

/// Optional structured output format for `text.format` in the Responses API.
#[derive(Debug, Serialize, Clone)]
pub struct TextFormat {
    #[serde(rename = "type")]
    pub r#type: String, // e.g. "json_schema"
    #[serde(skip_serializing_if = "Option::is_none")]
    pub name: Option<String>,
    #[serde(skip_serializing_if = "Option::is_none")]
    pub strict: Option<bool>,
    #[serde(skip_serializing_if = "Option::is_none")]
    pub schema: Option<serde_json::Value>,
}

/// Limits the number of screenshots in the input to a maximum of 5.
/// Keeps the first screenshot and the last 4 screenshots.
/// Replaces removed screenshots with a placeholder message.
fn limit_screenshots_in_input(input: &mut Vec<ResponseItem>) {
    // Find all screenshot positions
    let mut screenshot_positions = Vec::new();
    
    for (idx, item) in input.iter().enumerate() {
        if let ResponseItem::Message { content, .. } = item {
            let has_screenshot = content
                .iter()
                .any(|c| matches!(c, ContentItem::InputImage { .. }));
            if has_screenshot {
                screenshot_positions.push(idx);
            }
        }
    }
    
    // If we have 5 or fewer screenshots, no action needed
    if screenshot_positions.len() <= 5 {
        return;
    }
    
    // Determine which screenshots to keep
    let mut positions_to_keep = std::collections::HashSet::new();
    
    // Keep the first screenshot
    if let Some(&first) = screenshot_positions.first() {
        positions_to_keep.insert(first);
    }
    
    // Keep the last 4 screenshots
    let last_four_start = screenshot_positions.len().saturating_sub(4);
    for &pos in &screenshot_positions[last_four_start..] {
        positions_to_keep.insert(pos);
    }
    
    // Replace screenshots that should be removed
    for &pos in &screenshot_positions {
        if !positions_to_keep.contains(&pos) {
            if let Some(ResponseItem::Message { content, .. }) = input.get_mut(pos) {
                // Replace image content with placeholder message
                let mut new_content = Vec::new();
                for item in content.iter() {
                    match item {
                        ContentItem::InputImage { .. } => {
                            new_content.push(ContentItem::InputText {
                                text: "[screenshot no longer available]".to_string(),
                            });
                        }
                        other => new_content.push(other.clone()),
                    }
                }
                *content = new_content;
            }
        }
    }
    
    tracing::debug!(
        "Limited screenshots from {} to {} (kept first and last 4)",
        screenshot_positions.len(),
        positions_to_keep.len()
    );
}

/// Request object that is serialized as JSON and POST'ed when using the
/// Responses API.
#[derive(Debug, Serialize)]
pub(crate) struct ResponsesApiRequest<'a> {
    pub(crate) model: &'a str,
    pub(crate) instructions: &'a str,
    // TODO(mbolin): ResponseItem::Other should not be serialized. Currently,
    // we code defensively to avoid this case, but perhaps we should use a
    // separate enum for serialization.
    pub(crate) input: &'a Vec<ResponseItem>,
    pub(crate) tools: &'a [serde_json::Value],
    pub(crate) tool_choice: &'static str,
    pub(crate) parallel_tool_calls: bool,
    pub(crate) reasoning: Option<Reasoning>,
    #[serde(skip_serializing_if = "Option::is_none")]
    pub(crate) text: Option<Text>,
    /// true when using the Responses API.
    pub(crate) store: bool,
    pub(crate) stream: bool,
    pub(crate) include: Vec<String>,
    #[serde(skip_serializing_if = "Option::is_none")]
    pub(crate) prompt_cache_key: Option<String>,
}

pub(crate) fn create_reasoning_param_for_request(
    model_family: &ModelFamily,
    effort: Option<ReasoningEffortConfig>,
    summary: ReasoningSummaryConfig,
) -> Option<Reasoning> {
    if !model_family.supports_reasoning_summaries {
        return None;
    }

    Some(Reasoning {
        effort,
        summary: Some(summary),
    })
}

// Removed legacy TextControls helper; use `Text` with `OpenAiTextVerbosity` instead.

pub struct ResponseStream {
    pub(crate) rx_event: mpsc::Receiver<Result<ResponseEvent>>,
}

impl Stream for ResponseStream {
    type Item = Result<ResponseEvent>;

    fn poll_next(mut self: Pin<&mut Self>, cx: &mut Context<'_>) -> Poll<Option<Self::Item>> {
        self.rx_event.poll_recv(cx)
    }
}

#[cfg(test)]
mod tests {
    use crate::model_family::find_family_for_model;
    use pretty_assertions::assert_eq;

    use super::*;

    struct InstructionsTestCase {
        pub slug: &'static str,
        pub expects_apply_patch_instructions: bool,
    }
    #[test]
    fn get_full_instructions_no_user_content() {
        let prompt = Prompt {
            ..Default::default()
        };
        let test_cases = vec![
            InstructionsTestCase {
                slug: "gpt-3.5",
                expects_apply_patch_instructions: true,
            },
            InstructionsTestCase {
                slug: "gpt-4.1",
                expects_apply_patch_instructions: true,
            },
            InstructionsTestCase {
                slug: "gpt-4o",
                expects_apply_patch_instructions: true,
            },
            InstructionsTestCase {
                slug: "gpt-5",
                expects_apply_patch_instructions: true,
            },
            InstructionsTestCase {
                slug: "codex-mini-latest",
                expects_apply_patch_instructions: true,
            },
            InstructionsTestCase {
                slug: "gpt-oss:120b",
                expects_apply_patch_instructions: false,
            },
            InstructionsTestCase {
                slug: "gpt-5-codex",
                expects_apply_patch_instructions: false,
            },
        ];
        for test_case in test_cases {
            let model_family = find_family_for_model(test_case.slug).expect("known model slug");
            let expected = if test_case.expects_apply_patch_instructions {
                format!(
                    "{}\n{}",
                    model_family.clone().base_instructions,
                    APPLY_PATCH_TOOL_INSTRUCTIONS
                )
            } else {
                model_family.clone().base_instructions
            };

            let full = prompt.get_full_instructions(&model_family);
            assert_eq!(full, expected);
        }
    }

    #[test]
    fn serializes_text_verbosity_when_set() {
        let input: Vec<ResponseItem> = vec![];
        let tools: Vec<serde_json::Value> = vec![];
        let req = ResponsesApiRequest {
            model: "gpt-5",
            instructions: "i",
            input: &input,
            tools: &tools,
            tool_choice: "auto",
            parallel_tool_calls: false,
            reasoning: None,
            store: false,
            stream: true,
            include: vec![],
            prompt_cache_key: None,
            text: Some(Text { verbosity: OpenAiTextVerbosity::Low }),
        };

        let v = serde_json::to_value(&req).expect("json");
        assert_eq!(
            v.get("text")
                .and_then(|t| t.get("verbosity"))
                .and_then(|s| s.as_str()),
            Some("low")
        );
    }

    #[test]
    fn omits_text_when_not_set() {
        let input: Vec<ResponseItem> = vec![];
        let tools: Vec<serde_json::Value> = vec![];
        let req = ResponsesApiRequest {
            model: "gpt-5",
            instructions: "i",
            input: &input,
            tools: &tools,
            tool_choice: "auto",
            parallel_tool_calls: false,
            reasoning: None,
            store: false,
            stream: true,
            include: vec![],
            prompt_cache_key: None,
            text: None,
        };

        let v = serde_json::to_value(&req).expect("json");
        assert!(v.get("text").is_none());
    }
}<|MERGE_RESOLUTION|>--- conflicted
+++ resolved
@@ -91,22 +91,13 @@
 }
 
 impl Prompt {
-<<<<<<< HEAD
-    pub(crate) fn get_full_instructions(&self, model: &ModelFamily) -> Cow<'_, str> {
+    pub(crate) fn get_full_instructions<'a>(&'a self, model: &'a ModelFamily) -> Cow<'a, str> {
         let effective_model = self.model_family_override.as_ref().unwrap_or(model);
         let base = self
             .base_instructions_override
             .as_deref()
             .unwrap_or(effective_model.base_instructions.deref());
-        let mut sections: Vec<&str> = vec![base];
-
-=======
-    pub(crate) fn get_full_instructions<'a>(&'a self, model: &'a ModelFamily) -> Cow<'a, str> {
-        let base = self
-            .base_instructions_override
-            .as_deref()
-            .unwrap_or(model.base_instructions.deref());
->>>>>>> 277fc625
+        let _sections: Vec<&str> = vec![base];
         // When there are no custom instructions, add apply_patch_tool_instructions if:
         // - the model needs special instructions (4.1)
         // AND

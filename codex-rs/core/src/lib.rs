--- conflicted
+++ resolved
@@ -13,11 +13,7 @@
 mod client_common;
 pub mod codex;
 mod codex_conversation;
-<<<<<<< HEAD
 mod compact_remote;
-=======
-pub mod powershell;
->>>>>>> f3d4e210
 pub use codex_conversation::CodexConversation;
 mod codex_delegate;
 mod command_safety;
@@ -39,6 +35,7 @@
 mod message_history;
 mod model_provider_info;
 pub mod parse_command;
+pub mod powershell;
 mod response_processing;
 pub mod sandboxing;
 pub mod token_data;

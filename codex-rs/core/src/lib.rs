//! Root of the `codex-core` library.

// Prevent accidental direct writes to stdout/stderr in library code. All
// user-visible output must go through the appropriate abstraction (e.g.,
// the TUI or the tracing stack).
#![deny(clippy::print_stdout, clippy::print_stderr)]

mod apply_patch;
pub mod auth;
pub mod bash;
mod chat_completions;
mod client;
mod client_common;
pub mod codex;
mod codex_conversation;
pub use codex_conversation::CodexConversation;
mod command_safety;
pub mod config;
pub mod config_edit;
pub mod config_loader;
pub mod config_profile;
pub mod config_types;
mod conversation_history;
pub mod custom_prompts;
mod environment_context;
pub mod error;
pub mod exec;
pub mod exec_env;
pub mod features;
mod flags;
pub mod git_info;
pub mod landlock;
pub mod mcp;
mod mcp_connection_manager;
mod mcp_tool_call;
mod message_history;
mod model_provider_info;
pub mod parse_command;
<<<<<<< HEAD
pub mod sandboxing;
=======
pub mod token_data;
>>>>>>> d01f91ec
mod truncate;
mod unified_exec;
mod user_instructions;
pub use model_provider_info::BUILT_IN_OSS_MODEL_PROVIDER_ID;
pub use model_provider_info::ModelProviderInfo;
pub use model_provider_info::WireApi;
pub use model_provider_info::built_in_model_providers;
pub use model_provider_info::create_oss_provider_with_base_url;
mod conversation_manager;
mod event_mapping;
pub mod review_format;
pub use codex_protocol::protocol::InitialHistory;
pub use conversation_manager::ConversationManager;
pub use conversation_manager::NewConversation;
// Re-export common auth types for workspace consumers
pub use auth::AuthManager;
pub use auth::CodexAuth;
pub mod default_client;
pub mod model_family;
mod openai_model_info;
pub mod project_doc;
mod rollout;
pub(crate) mod safety;
pub mod seatbelt;
pub mod shell;
pub mod spawn;
pub mod terminal;
mod tools;
pub mod turn_diff_tracker;
pub use rollout::ARCHIVED_SESSIONS_SUBDIR;
pub use rollout::INTERACTIVE_SESSION_SOURCES;
pub use rollout::RolloutRecorder;
pub use rollout::SESSIONS_SUBDIR;
pub use rollout::SessionMeta;
pub use rollout::find_conversation_path_by_id_str;
pub use rollout::list::ConversationItem;
pub use rollout::list::ConversationsPage;
pub use rollout::list::Cursor;
mod function_tool;
mod state;
mod tasks;
mod user_notification;
pub mod util;

pub use apply_patch::CODEX_APPLY_PATCH_ARG1;
pub use command_safety::is_safe_command;
pub use safety::get_platform_sandbox;
// Re-export the protocol types from the standalone `codex-protocol` crate so existing
// `codex_core::protocol::...` references continue to work across the workspace.
pub use codex_protocol::protocol;
// Re-export protocol config enums to ensure call sites can use the same types
// as those in the protocol crate when constructing protocol messages.
pub use codex_protocol::config_types as protocol_config_types;

pub use client::ModelClient;
pub use client_common::Prompt;
pub use client_common::REVIEW_PROMPT;
pub use client_common::ResponseEvent;
pub use client_common::ResponseStream;
pub use codex::compact::content_items_to_text;
pub use codex::compact::is_session_prefix_message;
pub use codex_protocol::models::ContentItem;
pub use codex_protocol::models::LocalShellAction;
pub use codex_protocol::models::LocalShellExecAction;
pub use codex_protocol::models::LocalShellStatus;
pub use codex_protocol::models::ReasoningItemContent;
pub use codex_protocol::models::ResponseItem;
pub mod otel_init;<|MERGE_RESOLUTION|>--- conflicted
+++ resolved
@@ -36,11 +36,8 @@
 mod message_history;
 mod model_provider_info;
 pub mod parse_command;
-<<<<<<< HEAD
 pub mod sandboxing;
-=======
 pub mod token_data;
->>>>>>> d01f91ec
 mod truncate;
 mod unified_exec;
 mod user_instructions;

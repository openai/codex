--- conflicted
+++ resolved
@@ -59,11 +59,7 @@
 pub mod terminal;
 mod tool_apply_patch;
 pub mod turn_diff_tracker;
-<<<<<<< HEAD
-=======
-pub mod user_agent;
 pub use rollout::list::ConversationsPage;
->>>>>>> a56eb481
 mod user_notification;
 pub mod util;
 pub use apply_patch::CODEX_APPLY_PATCH_ARG1;

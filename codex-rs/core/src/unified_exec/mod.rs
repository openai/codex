//! Unified Exec: interactive PTY execution orchestrated with approvals + sandboxing.
//!
//! Responsibilities
//! - Manages interactive PTY sessions (create, reuse, buffer output with caps).
//! - Uses the shared ToolOrchestrator to handle approval, sandbox selection, and
//!   retry semantics in a single, descriptive flow.
//! - Spawns the PTY from a sandbox‑transformed `ExecEnv`; on sandbox denial,
//!   retries without sandbox when policy allows (no re‑prompt thanks to caching).
//! - Uses the shared `is_likely_sandbox_denied` heuristic to keep denial messages
//!   consistent with other exec paths.
//!
//! Flow at a glance (open session)
//! 1) Build a small request `{ command, cwd }`.
//! 2) Orchestrator: approval (bypass/cache/prompt) → select sandbox → run.
//! 3) Runtime: transform `CommandSpec` → `ExecEnv` → spawn PTY.
//! 4) If denial, orchestrator retries with `SandboxType::None`.
//! 5) Session is returned with streaming output + metadata.
//!
//! This keeps policy logic and user interaction centralized while the PTY/session
//! concerns remain isolated here. The implementation is split between:
//! - `session.rs`: PTY session lifecycle + output buffering.
//! - `session_manager.rs`: orchestration (approvals, sandboxing, reuse) and request handling.

use std::collections::HashMap;
use std::sync::atomic::AtomicI32;
use std::time::Duration;

use rand::Rng;
use rand::rng;
use tokio::sync::Mutex;

use crate::codex::Session;
use crate::codex::TurnContext;

mod errors;
mod session;
mod session_manager;

pub(crate) use errors::UnifiedExecError;
pub(crate) use session::UnifiedExecSession;

pub(crate) const DEFAULT_YIELD_TIME_MS: u64 = 10_000;
pub(crate) const MIN_YIELD_TIME_MS: u64 = 250;
pub(crate) const MAX_YIELD_TIME_MS: u64 = 30_000;
pub(crate) const DEFAULT_MAX_OUTPUT_TOKENS: usize = 10_000;
pub(crate) const UNIFIED_EXEC_OUTPUT_MAX_BYTES: usize = 1024 * 1024; // 1 MiB

pub(crate) struct UnifiedExecContext<'a> {
    pub session: &'a Session,
    pub turn: &'a TurnContext,
    pub call_id: &'a str,
}

#[derive(Debug)]
pub(crate) struct ExecCommandRequest<'a> {
    pub command: &'a str,
    pub shell: &'a str,
    pub login: bool,
    pub yield_time_ms: Option<u64>,
    pub max_output_tokens: Option<usize>,
}

#[derive(Debug)]
pub(crate) struct WriteStdinRequest<'a> {
    pub session_id: i32,
    pub input: &'a str,
    pub yield_time_ms: Option<u64>,
    pub max_output_tokens: Option<usize>,
}

#[derive(Debug, Clone, PartialEq)]
pub(crate) struct UnifiedExecResponse {
    pub chunk_id: String,
    pub wall_time: Duration,
    pub output: String,
    pub session_id: Option<i32>,
    pub exit_code: Option<i32>,
    pub original_token_count: Option<usize>,
}

#[derive(Debug, Default)]
pub(crate) struct UnifiedExecSessionManager {
    next_session_id: AtomicI32,
    sessions: Mutex<HashMap<i32, session::UnifiedExecSession>>,
}

pub(crate) fn clamp_yield_time(yield_time_ms: Option<u64>) -> u64 {
    match yield_time_ms {
        Some(value) => value.clamp(MIN_YIELD_TIME_MS, MAX_YIELD_TIME_MS),
        None => DEFAULT_YIELD_TIME_MS,
    }
}

pub(crate) fn resolve_max_tokens(max_tokens: Option<usize>) -> usize {
    max_tokens.unwrap_or(DEFAULT_MAX_OUTPUT_TOKENS)
}

pub(crate) fn generate_chunk_id() -> String {
    let mut rng = rng();
    (0..6)
        .map(|_| format!("{:x}", rng.random_range(0..16)))
        .collect()
}

pub(crate) fn truncate_output_to_tokens(
    output: &str,
    max_tokens: usize,
) -> (String, Option<usize>) {
    if max_tokens == 0 {
        let total_tokens = output.chars().count();
        let message = format!("…{total_tokens} tokens truncated…");
        return (message, Some(total_tokens));
    }

    let tokens: Vec<char> = output.chars().collect();
    let total_tokens = tokens.len();
    if total_tokens <= max_tokens {
        return (output.to_string(), None);
    }

    let half = max_tokens / 2;
    if half == 0 {
        let truncated = total_tokens.saturating_sub(max_tokens);
        let message = format!("…{truncated} tokens truncated…");
        return (message, Some(total_tokens));
    }

    let truncated = total_tokens.saturating_sub(half * 2);
    let mut truncated_output = String::new();
    truncated_output.extend(&tokens[..half]);
    truncated_output.push_str(&format!("…{truncated} tokens truncated…"));
    truncated_output.extend(&tokens[total_tokens - half..]);
    (truncated_output, Some(total_tokens))
}

#[cfg(test)]
#[cfg(unix)]
mod tests {
    use super::*;
    use crate::codex::Session;
    use crate::codex::TurnContext;
    use crate::codex::make_session_and_context;
    use crate::protocol::AskForApproval;
    use crate::protocol::SandboxPolicy;
    use crate::unified_exec::ExecCommandRequest;
    use crate::unified_exec::WriteStdinRequest;
    use core_test_support::skip_if_sandbox;
    use std::sync::Arc;
    use tokio::time::Duration;

    use super::session::OutputBufferState;

    fn test_session_and_turn() -> (Arc<Session>, Arc<TurnContext>) {
        let (session, mut turn) = make_session_and_context();
        turn.approval_policy = AskForApproval::Never;
        turn.sandbox_policy = SandboxPolicy::DangerFullAccess;
        (Arc::new(session), Arc::new(turn))
    }

    async fn exec_command(
        session: &Arc<Session>,
        turn: &Arc<TurnContext>,
        cmd: &str,
        yield_time_ms: Option<u64>,
    ) -> Result<UnifiedExecResponse, UnifiedExecError> {
        let context = UnifiedExecContext {
            session,
            turn: turn.as_ref(),
            sub_id: "sub",
            call_id: "call",
        };

        session
            .services
            .unified_exec_manager
<<<<<<< HEAD
            .exec_command(
                ExecCommandRequest {
                    command: cmd,
                    shell: "/bin/bash",
                    login: true,
                    yield_time_ms,
                    max_output_tokens: None,
=======
            .handle_request(
                request,
                UnifiedExecContext {
                    session,
                    turn: turn.as_ref(),
                    call_id: "call",
                    session_id,
>>>>>>> 789e65b9
                },
                &context,
            )
            .await
    }

    async fn write_stdin(
        session: &Arc<Session>,
        session_id: i32,
        input: &str,
        yield_time_ms: Option<u64>,
    ) -> Result<UnifiedExecResponse, UnifiedExecError> {
        session
            .services
            .unified_exec_manager
            .write_stdin(WriteStdinRequest {
                session_id,
                input,
                yield_time_ms,
                max_output_tokens: None,
            })
            .await
    }

    #[test]
    fn push_chunk_trims_only_excess_bytes() {
        let mut buffer = OutputBufferState::default();
        buffer.push_chunk(vec![b'a'; UNIFIED_EXEC_OUTPUT_MAX_BYTES]);
        buffer.push_chunk(vec![b'b']);
        buffer.push_chunk(vec![b'c']);

        assert_eq!(buffer.total_bytes, UNIFIED_EXEC_OUTPUT_MAX_BYTES);
        let snapshot = buffer.snapshot();
        assert_eq!(snapshot.len(), 3);
        assert_eq!(
            snapshot.first().unwrap().len(),
            UNIFIED_EXEC_OUTPUT_MAX_BYTES - 2
        );
        assert_eq!(snapshot.get(2).unwrap(), &vec![b'c']);
        assert_eq!(snapshot.get(1).unwrap(), &vec![b'b']);
    }

    #[tokio::test(flavor = "multi_thread", worker_threads = 2)]
    async fn unified_exec_persists_across_requests() -> anyhow::Result<()> {
        skip_if_sandbox!(Ok(()));

        let (session, turn) = test_session_and_turn();

        let open_shell = exec_command(&session, &turn, "bash -i", Some(2_500)).await?;
        let session_id = open_shell.session_id.expect("expected session_id");

        write_stdin(
            &session,
            session_id,
            "export CODEX_INTERACTIVE_SHELL_VAR=codex\n",
            Some(2_500),
        )
        .await?;

        let out_2 = write_stdin(
            &session,
            session_id,
            "echo $CODEX_INTERACTIVE_SHELL_VAR\n",
            Some(2_500),
        )
        .await?;
        assert!(
            out_2.output.contains("codex"),
            "expected environment variable output"
        );

        Ok(())
    }

    #[tokio::test(flavor = "multi_thread", worker_threads = 2)]
    async fn multi_unified_exec_sessions() -> anyhow::Result<()> {
        skip_if_sandbox!(Ok(()));

        let (session, turn) = test_session_and_turn();

        let shell_a = exec_command(&session, &turn, "bash -i", Some(2_500)).await?;
        let session_a = shell_a.session_id.expect("expected session id");

        write_stdin(
            &session,
            session_a,
            "export CODEX_INTERACTIVE_SHELL_VAR=codex\n",
            Some(2_500),
        )
        .await?;

        let out_2 = exec_command(
            &session,
            &turn,
            "echo $CODEX_INTERACTIVE_SHELL_VAR",
            Some(2_500),
        )
        .await?;
        assert!(
            out_2.session_id.is_none(),
            "short command should not retain a session"
        );
        assert!(
            !out_2.output.contains("codex"),
            "short command should run in a fresh shell"
        );

        let out_3 = write_stdin(
            &session,
            session_a,
            "echo $CODEX_INTERACTIVE_SHELL_VAR\n",
            Some(2_500),
        )
        .await?;
        assert!(
            out_3.output.contains("codex"),
            "session should preserve state"
        );

        Ok(())
    }

    #[tokio::test]
    async fn unified_exec_timeouts() -> anyhow::Result<()> {
        skip_if_sandbox!(Ok(()));

        let (session, turn) = test_session_and_turn();

        let open_shell = exec_command(&session, &turn, "bash -i", Some(2_500)).await?;
        let session_id = open_shell.session_id.expect("expected session id");

        write_stdin(
            &session,
            session_id,
            "export CODEX_INTERACTIVE_SHELL_VAR=codex\n",
            Some(2_500),
        )
        .await?;

        let out_2 = write_stdin(
            &session,
            session_id,
            "sleep 5 && echo $CODEX_INTERACTIVE_SHELL_VAR\n",
            Some(10),
        )
        .await?;
        assert!(
            !out_2.output.contains("codex"),
            "timeout too short should yield incomplete output"
        );

        tokio::time::sleep(Duration::from_secs(7)).await;

        let out_3 = write_stdin(&session, session_id, "", Some(100)).await?;

        assert!(
            out_3.output.contains("codex"),
            "subsequent poll should retrieve output"
        );

        Ok(())
    }

    #[tokio::test]
    #[ignore] // Ignored while we have a better way to test this.
    async fn requests_with_large_timeout_are_capped() -> anyhow::Result<()> {
        let (session, turn) = test_session_and_turn();

        let result = exec_command(&session, &turn, "echo codex", Some(120_000)).await?;

        assert!(result.session_id.is_none());
        assert!(result.output.contains("codex"));

        Ok(())
    }

    #[tokio::test]
    #[ignore] // Ignored while we have a better way to test this.
    async fn completed_commands_do_not_persist_sessions() -> anyhow::Result<()> {
        let (session, turn) = test_session_and_turn();
        let result = exec_command(&session, &turn, "echo codex", Some(2_500)).await?;

        assert!(
            result.session_id.is_none(),
            "completed command should not retain session"
        );
        assert!(result.output.contains("codex"));

        assert!(
            session
                .services
                .unified_exec_manager
                .sessions
                .lock()
                .await
                .is_empty()
        );

        Ok(())
    }

    #[tokio::test(flavor = "multi_thread", worker_threads = 2)]
    async fn reusing_completed_session_returns_unknown_session() -> anyhow::Result<()> {
        skip_if_sandbox!(Ok(()));

        let (session, turn) = test_session_and_turn();

        let open_shell = exec_command(&session, &turn, "bash -i", Some(2_500)).await?;
        let session_id = open_shell.session_id.expect("expected session id");

        write_stdin(&session, session_id, "exit\n", Some(2_500)).await?;

        tokio::time::sleep(Duration::from_millis(200)).await;

        let err = write_stdin(&session, session_id, "", Some(100))
            .await
            .expect_err("expected unknown session error");

        match err {
            UnifiedExecError::UnknownSessionId { session_id: err_id } => {
                assert_eq!(err_id, session_id);
            }
            other => panic!("expected UnknownSessionId, got {other:?}"),
        }

        assert!(
            !session
                .services
                .unified_exec_manager
                .sessions
                .lock()
                .await
                .contains_key(&session_id)
        );

        Ok(())
    }
}<|MERGE_RESOLUTION|>--- conflicted
+++ resolved
@@ -173,7 +173,6 @@
         session
             .services
             .unified_exec_manager
-<<<<<<< HEAD
             .exec_command(
                 ExecCommandRequest {
                     command: cmd,
@@ -181,15 +180,6 @@
                     login: true,
                     yield_time_ms,
                     max_output_tokens: None,
-=======
-            .handle_request(
-                request,
-                UnifiedExecContext {
-                    session,
-                    turn: turn.as_ref(),
-                    call_id: "call",
-                    session_id,
->>>>>>> 789e65b9
                 },
                 &context,
             )

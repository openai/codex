#![allow(clippy::module_inception)]

use std::collections::VecDeque;
use std::sync::Arc;
use tokio::sync::Mutex;
use tokio::sync::Notify;
use tokio::sync::mpsc;
use tokio::sync::oneshot::error::TryRecvError;
use tokio::task::JoinHandle;
use tokio::time::Duration;
use tokio_util::sync::CancellationToken;

use crate::exec::ExecToolCallOutput;
use crate::exec::StreamOutput;
use crate::exec::is_likely_sandbox_denied;
use crate::truncate::TruncationPolicy;
use crate::truncate::formatted_truncate_text;
use codex_utils_pty::ExecCommandSession;
use codex_utils_pty::SpawnedPty;

use super::UNIFIED_EXEC_OUTPUT_MAX_BYTES;
use super::UNIFIED_EXEC_OUTPUT_MAX_TOKENS;
use super::UnifiedExecError;

#[derive(Debug, Default)]
pub(crate) struct OutputBufferState {
    chunks: VecDeque<Vec<u8>>,
    pub(crate) total_bytes: usize,
}

impl OutputBufferState {
    pub(super) fn push_chunk(&mut self, chunk: Vec<u8>) {
        self.total_bytes = self.total_bytes.saturating_add(chunk.len());
        self.chunks.push_back(chunk);

        let mut excess = self
            .total_bytes
            .saturating_sub(UNIFIED_EXEC_OUTPUT_MAX_BYTES);

        while excess > 0 {
            match self.chunks.front_mut() {
                Some(front) if excess >= front.len() => {
                    excess -= front.len();
                    self.total_bytes = self.total_bytes.saturating_sub(front.len());
                    self.chunks.pop_front();
                }
                Some(front) => {
                    front.drain(..excess);
                    self.total_bytes = self.total_bytes.saturating_sub(excess);
                    break;
                }
                None => break,
            }
        }
    }

    pub(super) fn drain(&mut self) -> Vec<Vec<u8>> {
        let drained: Vec<Vec<u8>> = self.chunks.drain(..).collect();
        self.total_bytes = 0;
        drained
    }

    pub(super) fn snapshot(&self) -> Vec<Vec<u8>> {
        self.chunks.iter().cloned().collect()
    }
}

pub(crate) type OutputBuffer = Arc<Mutex<OutputBufferState>>;
pub(crate) struct OutputHandles {
    pub(crate) output_buffer: OutputBuffer,
    pub(crate) output_notify: Arc<Notify>,
    pub(crate) cancellation_token: CancellationToken,
}

#[derive(Debug)]
pub(crate) struct UnifiedExecSession {
    session: ExecCommandSession,
    output_buffer: OutputBuffer,
    output_notify: Arc<Notify>,
    cancellation_token: CancellationToken,
    output_task: JoinHandle<()>,
    sandboxed: bool,
}

impl UnifiedExecSession {
    pub(super) fn new(
        session: ExecCommandSession,
        initial_output_rx: tokio::sync::broadcast::Receiver<Vec<u8>>,
        sandboxed: bool,
    ) -> Self {
        let output_buffer = Arc::new(Mutex::new(OutputBufferState::default()));
        let output_notify = Arc::new(Notify::new());
        let cancellation_token = CancellationToken::new();
        let mut receiver = initial_output_rx;
        let buffer_clone = Arc::clone(&output_buffer);
        let notify_clone = Arc::clone(&output_notify);
        let cancellation_token_clone = cancellation_token.clone();
        let output_task = tokio::spawn(async move {
            loop {
                match receiver.recv().await {
                    Ok(chunk) => {
                        let mut guard = buffer_clone.lock().await;
                        guard.push_chunk(chunk);
                        drop(guard);
                        notify_clone.notify_waiters();
                    }
                    Err(tokio::sync::broadcast::error::RecvError::Lagged(_)) => continue,
                    Err(tokio::sync::broadcast::error::RecvError::Closed) => {
                        cancellation_token_clone.cancel();
                        break;
                    }
                }
            }
        });

        Self {
            session,
            output_buffer,
            output_notify,
            cancellation_token,
            output_task,
            sandboxed,
        }
    }

    pub(super) fn writer_sender(&self) -> mpsc::Sender<Vec<u8>> {
        self.session.writer_sender()
    }

    pub(super) fn output_handles(&self) -> OutputHandles {
        OutputHandles {
            output_buffer: Arc::clone(&self.output_buffer),
            output_notify: Arc::clone(&self.output_notify),
            cancellation_token: self.cancellation_token.clone(),
        }
    }

    pub(super) fn has_exited(&self) -> bool {
        self.session.has_exited()
    }

    pub(super) fn exit_code(&self) -> Option<i32> {
        self.session.exit_code()
    }

    async fn snapshot_output(&self) -> Vec<Vec<u8>> {
        let guard = self.output_buffer.lock().await;
        guard.snapshot()
    }

<<<<<<< HEAD
    fn sandboxed(&self) -> bool {
        self.sandboxed
=======
    pub(crate) fn sandbox_type(&self) -> SandboxType {
        self.sandbox_type
>>>>>>> 9a50a044
    }

    pub(super) async fn check_for_sandbox_denial(&self) -> Result<(), UnifiedExecError> {
        if !self.sandboxed() || !self.has_exited() {
            return Ok(());
        }

        let _ =
            tokio::time::timeout(Duration::from_millis(20), self.output_notify.notified()).await;

        let collected_chunks = self.snapshot_output().await;
        let mut aggregated: Vec<u8> = Vec::new();
        for chunk in collected_chunks {
            aggregated.extend_from_slice(&chunk);
        }
        let aggregated_text = String::from_utf8_lossy(&aggregated).to_string();
        let exit_code = self.exit_code().unwrap_or(-1);

        let exec_output = ExecToolCallOutput {
            exit_code,
            stdout: StreamOutput::new(aggregated_text.clone()),
            aggregated_output: StreamOutput::new(aggregated_text.clone()),
            ..Default::default()
        };

        if is_likely_sandbox_denied(&exec_output) {
            let snippet = formatted_truncate_text(
                &aggregated_text,
                TruncationPolicy::Tokens(UNIFIED_EXEC_OUTPUT_MAX_TOKENS),
            );
            let message = if snippet.is_empty() {
                format!("Session creation failed with exit code {exit_code}")
            } else {
                snippet
            };
            return Err(UnifiedExecError::sandbox_denied(message, exec_output));
        }

        Ok(())
    }

    pub(super) async fn from_spawned(
        spawned: SpawnedPty,
        sandboxed: bool,
    ) -> Result<Self, UnifiedExecError> {
        let SpawnedPty {
            session,
            output_rx,
            mut exit_rx,
        } = spawned;
        let managed = Self::new(session, output_rx, sandboxed);

        let exit_ready = matches!(exit_rx.try_recv(), Ok(_) | Err(TryRecvError::Closed));

        if exit_ready {
            managed.signal_exit();
            managed.check_for_sandbox_denial().await?;
            return Ok(managed);
        }

        if tokio::time::timeout(Duration::from_millis(150), &mut exit_rx)
            .await
            .is_ok()
        {
            managed.signal_exit();
            managed.check_for_sandbox_denial().await?;
            return Ok(managed);
        }

        tokio::spawn({
            let cancellation_token = managed.cancellation_token.clone();
            async move {
                let _ = exit_rx.await;
                cancellation_token.cancel();
            }
        });

        Ok(managed)
    }

    fn signal_exit(&self) {
        self.cancellation_token.cancel();
    }
}

impl Drop for UnifiedExecSession {
    fn drop(&mut self) {
        self.output_task.abort();
    }
}<|MERGE_RESOLUTION|>--- conflicted
+++ resolved
@@ -148,13 +148,8 @@
         guard.snapshot()
     }
 
-<<<<<<< HEAD
-    fn sandboxed(&self) -> bool {
+    pub(crate) fn sandboxed(&self) -> bool {
         self.sandboxed
-=======
-    pub(crate) fn sandbox_type(&self) -> SandboxType {
-        self.sandbox_type
->>>>>>> 9a50a044
     }
 
     pub(super) async fn check_for_sandbox_denial(&self) -> Result<(), UnifiedExecError> {

--- conflicted
+++ resolved
@@ -74,10 +74,9 @@
         let text = String::from_utf8_lossy(&collected).to_string();
         let (output, original_token_count) = truncate_output_to_tokens(&text, max_tokens);
         let chunk_id = generate_chunk_id();
-<<<<<<< HEAD
         let has_exited = session.has_exited();
         let stored_id = self
-            .store_session(session, context, request.command, cwd.clone(), start)
+            .store_session(session, context, &request.command, cwd.clone(), start)
             .await;
         let exit_code = self
             .sessions
@@ -87,17 +86,6 @@
             .map(|entry| entry.session.exit_code());
         // Only include a session_id in the response if the process is still alive.
         let session_id = if has_exited { None } else { Some(stored_id) };
-=======
-        let exit_code = session.exit_code();
-        let session_id = if session.has_exited() {
-            None
-        } else {
-            Some(
-                self.store_session(session, context, &request.command, cwd.clone(), start)
-                    .await,
-            )
-        };
->>>>>>> 6c384eb9
 
         let response = UnifiedExecResponse {
             event_call_id: context.call_id.clone(),
@@ -366,15 +354,11 @@
             &entry.call_id,
             None,
         );
-<<<<<<< HEAD
         let emitter = ToolEmitter::unified_exec(
-            entry.command,
+            &entry.command,
             entry.cwd,
             ExecCommandSource::UnifiedExecStartup,
         );
-=======
-        let emitter = ToolEmitter::unified_exec(&entry.command, entry.cwd, true);
->>>>>>> 6c384eb9
         emitter
             .emit(event_ctx, ToolEventStage::Success(output))
             .await;

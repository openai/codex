--- conflicted
+++ resolved
@@ -1,11 +1,5 @@
 use crate::AuthManager;
 use crate::CodexAuth;
-<<<<<<< HEAD
-=======
-use codex_protocol::mcp_protocol::ConversationId;
-use tokio::sync::RwLock;
-
->>>>>>> c8fab513
 use crate::codex::Codex;
 use crate::codex::CodexSpawnOk;
 use crate::codex::INITIAL_SUBMIT_ID;
@@ -75,8 +69,7 @@
                 RolloutRecorder::get_rollout_history(&resume_path).await?;
             let CodexSpawnOk {
                 codex,
-<<<<<<< HEAD
-                session_id: conversation_id,
+                conversation_id,
             } = Codex::spawn(
                 config,
                 auth_manager,
@@ -85,21 +78,12 @@
                 Some(resume_path.clone()),
             )
             .await?;
-=======
-                conversation_id,
-            } = Codex::spawn(config, auth_manager, initial_history).await?;
->>>>>>> c8fab513
             self.finalize_spawn(codex, conversation_id).await
         } else {
             let CodexSpawnOk {
                 codex,
-<<<<<<< HEAD
-                session_id: conversation_id,
-            } = { Codex::spawn(config, auth_manager, None, InitialHistory::New, None).await? };
-=======
                 conversation_id,
-            } = { Codex::spawn(config, auth_manager, InitialHistory::New).await? };
->>>>>>> c8fab513
+            } = Codex::spawn(config, auth_manager, None, InitialHistory::New, None).await?;
             self.finalize_spawn(codex, conversation_id).await
         }
     }
@@ -157,8 +141,7 @@
             RolloutRecorder::get_rollout_history(&rollout_path).await?;
         let CodexSpawnOk {
             codex,
-<<<<<<< HEAD
-            session_id: conversation_id,
+            conversation_id,
         } = Codex::spawn(
             config,
             auth_manager,
@@ -167,10 +150,6 @@
             Some(rollout_path),
         )
         .await?;
-=======
-            conversation_id,
-        } = Codex::spawn(config, auth_manager, initial_history).await?;
->>>>>>> c8fab513
         self.finalize_spawn(codex, conversation_id).await
     }
 
@@ -196,13 +175,8 @@
         let auth_manager = self.auth_manager.clone();
         let CodexSpawnOk {
             codex,
-<<<<<<< HEAD
-            session_id: conversation_id,
+            conversation_id,
         } = Codex::spawn(config, auth_manager, None, history, None).await?;
-=======
-            conversation_id,
-        } = Codex::spawn(config, auth_manager, history).await?;
->>>>>>> c8fab513
 
         self.finalize_spawn(codex, conversation_id).await
     }

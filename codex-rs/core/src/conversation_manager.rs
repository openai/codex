use std::collections::HashMap;
use std::path::PathBuf;
use std::sync::Arc;

use crate::AuthManager;
use crate::CodexAuth;
use codex_protocol::mcp_protocol::AuthMode;
use tokio::sync::RwLock;
use uuid::Uuid;

use crate::codex::Codex;
use crate::codex::CodexSpawnOk;
use crate::codex::INITIAL_SUBMIT_ID;
use crate::codex_conversation::CodexConversation;
use crate::config::Config;
use crate::error::CodexErr;
use crate::error::Result as CodexResult;
use crate::protocol::Event;
use crate::protocol::EventMsg;
use crate::protocol::SessionConfiguredEvent;
use crate::rollout::RolloutRecorder;
use codex_protocol::models::ResponseItem;

#[derive(Debug, Clone, PartialEq)]
pub enum InitialHistory {
    New,
    Resumed(Vec<ResponseItem>),
}

/// Represents a newly created Codex conversation, including the first event
/// (which is [`EventMsg::SessionConfigured`]).
pub struct NewConversation {
    pub conversation_id: Uuid,
    pub conversation: Arc<CodexConversation>,
    pub session_configured: SessionConfiguredEvent,
}

impl std::fmt::Debug for NewConversation {
    fn fmt(&self, f: &mut std::fmt::Formatter<'_>) -> std::fmt::Result {
        f.debug_struct("NewConversation")
            .field("conversation_id", &self.conversation_id)
            .field("conversation", &"<omitted>")
            .field("session_configured", &"<omitted>")
            .finish()
    }
}

/// [`ConversationManager`] is responsible for creating conversations and
/// maintaining them in memory.
pub struct ConversationManager {
    conversations: Arc<RwLock<HashMap<Uuid, Arc<CodexConversation>>>>,
    _auth_manager: Arc<AuthManager>,
}

impl ConversationManager {
    pub fn new(auth_manager: Arc<AuthManager>) -> Self {
        Self {
            conversations: Arc::new(RwLock::new(HashMap::new())),
            _auth_manager: auth_manager,
        }
    }

    /// Construct with a dummy AuthManager containing the provided CodexAuth.
    /// Used for integration tests: should not be used by ordinary business logic.
    pub fn with_auth(auth: CodexAuth) -> Self {
        Self::new(crate::AuthManager::from_auth_for_testing(auth))
    }

    pub async fn new_conversation(&self, config: Config) -> CodexResult<NewConversation> {
        // Build auth from codex_home preferring ChatGPT by default.
        let auth = CodexAuth::from_codex_home(
            &config.codex_home,
            AuthMode::ChatGPT,
            &config.responses_originator_header,
        )?;
        self.spawn_conversation(config, auth).await
    }

    async fn spawn_conversation(
        &self,
        config: Config,
        auth: Option<CodexAuth>,
    ) -> CodexResult<NewConversation> {
        let CodexSpawnOk {
            codex,
<<<<<<< HEAD
            init_id: _,
            session_id: conversation_id,
        } = Codex::spawn(config, auth).await?;
=======
            conversation_id,
        } = Codex::spawn(config, auth_manager, InitialHistory::New).await?;
>>>>>>> a30e5e40
        self.finalize_spawn(codex, conversation_id).await
    }

    async fn finalize_spawn(
        &self,
        codex: Codex,
        conversation_id: Uuid,
    ) -> CodexResult<NewConversation> {
        // The first event must be `SessionInitialized`. Validate and forward it
        // to the caller so that they can display it in the conversation
        // history.
        let event = codex.next_event().await?;
        let session_configured = match event {
            Event { id, msg: EventMsg::SessionConfigured(session_configured), .. } if id == INITIAL_SUBMIT_ID => session_configured,
            _ => {
                return Err(CodexErr::SessionConfiguredNotFirstEvent);
            }
        };

        let conversation = Arc::new(CodexConversation::new(codex));
        self.conversations
            .write()
            .await
            .insert(conversation_id, conversation.clone());

        Ok(NewConversation {
            conversation_id,
            conversation,
            session_configured,
        })
    }

    pub async fn get_conversation(
        &self,
        conversation_id: Uuid,
    ) -> CodexResult<Arc<CodexConversation>> {
        let conversations = self.conversations.read().await;
        conversations
            .get(&conversation_id)
            .cloned()
            .ok_or_else(|| CodexErr::ConversationNotFound(conversation_id))
    }

    pub async fn resume_conversation_from_rollout(
        &self,
        config: Config,
        rollout_path: PathBuf,
        _auth_manager: Arc<AuthManager>,
    ) -> CodexResult<NewConversation> {
        let _initial_history = RolloutRecorder::get_rollout_history(&rollout_path).await?;
        let CodexSpawnOk {
            codex,
            init_id: _,
            session_id: conversation_id,
        } = Codex::spawn(config, None).await?;
        self.finalize_spawn(codex, conversation_id).await
    }

    pub async fn remove_conversation(&self, conversation_id: Uuid) {
        self.conversations.write().await.remove(&conversation_id);
    }

    /// Fork an existing conversation by dropping the last `drop_last_messages`
    /// user/assistant messages from its transcript and starting a new
    /// conversation with identical configuration (unless overridden by the
    /// caller's `config`). The new conversation will have a fresh id.
    pub async fn fork_conversation(
        &self,
        conversation_history: Vec<ResponseItem>,
        num_messages_to_drop: usize,
        config: Config,
    ) -> CodexResult<NewConversation> {
        // Compute the prefix up to the cut point.
        let _truncated_history =
            truncate_after_dropping_last_messages(conversation_history, num_messages_to_drop);

        // Spawn a new conversation with the computed initial history.
        let CodexSpawnOk {
            codex,
            init_id: _,
            session_id: conversation_id,
        } = Codex::spawn(config, None).await?;

        self.finalize_spawn(codex, conversation_id).await
    }
}

/// Return a prefix of `items` obtained by dropping the last `n` user messages
/// and all items that follow them.
fn truncate_after_dropping_last_messages(items: Vec<ResponseItem>, n: usize) -> InitialHistory {
    if n == 0 {
        return InitialHistory::Resumed(items);
    }

    // Walk backwards counting only `user` Message items, find cut index.
    let mut count = 0usize;
    let mut cut_index = 0usize;
    for (idx, item) in items.iter().enumerate().rev() {
        if let ResponseItem::Message { role, .. } = item {
            if role == "user" {
                count += 1;
                if count == n {
                    // Cut everything from this user message to the end.
                    cut_index = idx;
                    break;
                }
            }
        }
    }
    if cut_index == 0 {
        // No prefix remains after dropping; start a new conversation.
        InitialHistory::New
    } else {
        InitialHistory::Resumed(items.into_iter().take(cut_index).collect())
    }
}

#[cfg(test)]
mod tests {
    use super::*;
    use codex_protocol::models::ContentItem;
    use codex_protocol::models::ReasoningItemReasoningSummary;
    use codex_protocol::models::ResponseItem;

    fn user_msg(text: &str) -> ResponseItem {
        ResponseItem::Message {
            id: None,
            role: "user".to_string(),
            content: vec![ContentItem::OutputText {
                text: text.to_string(),
            }],
        }
    }
    fn assistant_msg(text: &str) -> ResponseItem {
        ResponseItem::Message {
            id: None,
            role: "assistant".to_string(),
            content: vec![ContentItem::OutputText {
                text: text.to_string(),
            }],
        }
    }

    #[test]
    fn drops_from_last_user_only() {
        let items = vec![
            user_msg("u1"),
            assistant_msg("a1"),
            assistant_msg("a2"),
            user_msg("u2"),
            assistant_msg("a3"),
            ResponseItem::Reasoning {
                id: "r1".to_string(),
                summary: vec![ReasoningItemReasoningSummary::SummaryText {
                    text: "s".to_string(),
                }],
                content: None,
                encrypted_content: None,
            },
            ResponseItem::FunctionCall {
                id: None,
                name: "tool".to_string(),
                arguments: "{}".to_string(),
                call_id: "c1".to_string(),
            },
            assistant_msg("a4"),
        ];

        let truncated = truncate_after_dropping_last_messages(items.clone(), 1);
        assert_eq!(
            truncated,
            InitialHistory::Resumed(vec![items[0].clone(), items[1].clone(), items[2].clone(),])
        );

        let truncated2 = truncate_after_dropping_last_messages(items, 2);
        assert_eq!(truncated2, InitialHistory::New);
    }
}<|MERGE_RESOLUTION|>--- conflicted
+++ resolved
@@ -1,13 +1,5 @@
-use std::collections::HashMap;
-use std::path::PathBuf;
-use std::sync::Arc;
-
 use crate::AuthManager;
 use crate::CodexAuth;
-use codex_protocol::mcp_protocol::AuthMode;
-use tokio::sync::RwLock;
-use uuid::Uuid;
-
 use crate::codex::Codex;
 use crate::codex::CodexSpawnOk;
 use crate::codex::INITIAL_SUBMIT_ID;
@@ -18,45 +10,32 @@
 use crate::protocol::Event;
 use crate::protocol::EventMsg;
 use crate::protocol::SessionConfiguredEvent;
-use crate::rollout::RolloutRecorder;
-use codex_protocol::models::ResponseItem;
-
-#[derive(Debug, Clone, PartialEq)]
-pub enum InitialHistory {
-    New,
-    Resumed(Vec<ResponseItem>),
-}
+use codex_protocol::mcp_protocol::ConversationId;
+use std::collections::HashMap;
+use std::path::PathBuf;
+use std::sync::Arc;
+use tokio::sync::RwLock;
 
 /// Represents a newly created Codex conversation, including the first event
 /// (which is [`EventMsg::SessionConfigured`]).
 pub struct NewConversation {
-    pub conversation_id: Uuid,
+    pub conversation_id: ConversationId,
     pub conversation: Arc<CodexConversation>,
     pub session_configured: SessionConfiguredEvent,
-}
-
-impl std::fmt::Debug for NewConversation {
-    fn fmt(&self, f: &mut std::fmt::Formatter<'_>) -> std::fmt::Result {
-        f.debug_struct("NewConversation")
-            .field("conversation_id", &self.conversation_id)
-            .field("conversation", &"<omitted>")
-            .field("session_configured", &"<omitted>")
-            .finish()
-    }
 }
 
 /// [`ConversationManager`] is responsible for creating conversations and
 /// maintaining them in memory.
 pub struct ConversationManager {
-    conversations: Arc<RwLock<HashMap<Uuid, Arc<CodexConversation>>>>,
-    _auth_manager: Arc<AuthManager>,
+    conversations: Arc<RwLock<HashMap<ConversationId, Arc<CodexConversation>>>>,
+    auth_manager: Arc<AuthManager>,
 }
 
 impl ConversationManager {
     pub fn new(auth_manager: Arc<AuthManager>) -> Self {
         Self {
             conversations: Arc::new(RwLock::new(HashMap::new())),
-            _auth_manager: auth_manager,
+            auth_manager,
         }
     }
 
@@ -67,38 +46,20 @@
     }
 
     pub async fn new_conversation(&self, config: Config) -> CodexResult<NewConversation> {
-        // Build auth from codex_home preferring ChatGPT by default.
-        let auth = CodexAuth::from_codex_home(
-            &config.codex_home,
-            AuthMode::ChatGPT,
-            &config.responses_originator_header,
-        )?;
-        self.spawn_conversation(config, auth).await
+        self.spawn_conversation(config, self.auth_manager.clone())
+            .await
     }
 
     async fn spawn_conversation(
         &self,
         config: Config,
-        auth: Option<CodexAuth>,
+        _auth_manager: Arc<AuthManager>,
     ) -> CodexResult<NewConversation> {
-        let CodexSpawnOk {
-            codex,
-<<<<<<< HEAD
-            init_id: _,
-            session_id: conversation_id,
-        } = Codex::spawn(config, auth).await?;
-=======
-            conversation_id,
-        } = Codex::spawn(config, auth_manager, InitialHistory::New).await?;
->>>>>>> a30e5e40
-        self.finalize_spawn(codex, conversation_id).await
-    }
-
-    async fn finalize_spawn(
-        &self,
-        codex: Codex,
-        conversation_id: Uuid,
-    ) -> CodexResult<NewConversation> {
+        let CodexSpawnOk { codex, .. } = Codex::spawn(config, None).await?;
+        self.finalize_spawn(codex).await
+    }
+
+    async fn finalize_spawn(&self, codex: Codex) -> CodexResult<NewConversation> {
         // The first event must be `SessionInitialized`. Validate and forward it
         // to the caller so that they can display it in the conversation
         // history.
@@ -109,6 +70,7 @@
                 return Err(CodexErr::SessionConfiguredNotFirstEvent);
             }
         };
+        let conversation_id: ConversationId = session_configured.session_id.into();
 
         let conversation = Arc::new(CodexConversation::new(codex));
         self.conversations
@@ -125,86 +87,85 @@
 
     pub async fn get_conversation(
         &self,
-        conversation_id: Uuid,
+        conversation_id: ConversationId,
     ) -> CodexResult<Arc<CodexConversation>> {
         let conversations = self.conversations.read().await;
         conversations
             .get(&conversation_id)
             .cloned()
-            .ok_or_else(|| CodexErr::ConversationNotFound(conversation_id))
+            .ok_or_else(|| CodexErr::ConversationNotFound(conversation_id.into()))
     }
 
     pub async fn resume_conversation_from_rollout(
         &self,
-        config: Config,
+        mut config: Config,
         rollout_path: PathBuf,
         _auth_manager: Arc<AuthManager>,
     ) -> CodexResult<NewConversation> {
-        let _initial_history = RolloutRecorder::get_rollout_history(&rollout_path).await?;
-        let CodexSpawnOk {
-            codex,
-            init_id: _,
-            session_id: conversation_id,
-        } = Codex::spawn(config, None).await?;
-        self.finalize_spawn(codex, conversation_id).await
-    }
-
-    pub async fn remove_conversation(&self, conversation_id: Uuid) {
-        self.conversations.write().await.remove(&conversation_id);
-    }
-
-    /// Fork an existing conversation by dropping the last `drop_last_messages`
-    /// user/assistant messages from its transcript and starting a new
+        config.experimental_resume = Some(rollout_path);
+        let CodexSpawnOk { codex, .. } = Codex::spawn(config, None).await?;
+        self.finalize_spawn(codex).await
+    }
+
+    /// Removes the conversation from the manager's internal map, though the
+    /// conversation is stored as `Arc<CodexConversation>`, it is possible that
+    /// other references to it exist elsewhere. Returns the conversation if the
+    /// conversation was found and removed.
+    pub async fn remove_conversation(
+        &self,
+        conversation_id: &ConversationId,
+    ) -> Option<Arc<CodexConversation>> {
+        self.conversations.write().await.remove(conversation_id)
+    }
+
+    /// Fork an existing conversation by taking messages up to the given position
+    /// (not including the message at the given position) and starting a new
     /// conversation with identical configuration (unless overridden by the
     /// caller's `config`). The new conversation will have a fresh id.
     pub async fn fork_conversation(
         &self,
-        conversation_history: Vec<ResponseItem>,
-        num_messages_to_drop: usize,
-        config: Config,
+        _nth_user_message: usize,
+        mut config: Config,
+        path: PathBuf,
     ) -> CodexResult<NewConversation> {
-        // Compute the prefix up to the cut point.
-        let _truncated_history =
-            truncate_after_dropping_last_messages(conversation_history, num_messages_to_drop);
-
-        // Spawn a new conversation with the computed initial history.
-        let CodexSpawnOk {
-            codex,
-            init_id: _,
-            session_id: conversation_id,
-        } = Codex::spawn(config, None).await?;
-
-        self.finalize_spawn(codex, conversation_id).await
-    }
-}
-
-/// Return a prefix of `items` obtained by dropping the last `n` user messages
-/// and all items that follow them.
-fn truncate_after_dropping_last_messages(items: Vec<ResponseItem>, n: usize) -> InitialHistory {
-    if n == 0 {
-        return InitialHistory::Resumed(items);
-    }
-
-    // Walk backwards counting only `user` Message items, find cut index.
-    let mut count = 0usize;
-    let mut cut_index = 0usize;
-    for (idx, item) in items.iter().enumerate().rev() {
-        if let ResponseItem::Message { role, .. } = item {
-            if role == "user" {
-                count += 1;
-                if count == n {
-                    // Cut everything from this user message to the end.
-                    cut_index = idx;
-                    break;
-                }
-            }
-        }
-    }
-    if cut_index == 0 {
-        // No prefix remains after dropping; start a new conversation.
+        config.experimental_resume = Some(path);
+        let CodexSpawnOk { codex, .. } = Codex::spawn(config, None).await?;
+        self.finalize_spawn(codex).await
+    }
+}
+
+/// Return a prefix of `items` obtained by cutting strictly before the nth user message
+/// (0-based) and all items that follow it.
+#[cfg(test)]
+fn truncate_after_nth_user_message(history: codex_protocol::protocol::InitialHistory, n: usize) -> codex_protocol::protocol::InitialHistory {
+    use codex_protocol::models::ResponseItem;
+    use codex_protocol::protocol::RolloutItem;
+    // Work directly on rollout items, and cut the vector at the nth user message input.
+    let items: Vec<RolloutItem> = history.get_rollout_items();
+
+    // Find indices of user message inputs in rollout order.
+    let mut user_positions: Vec<usize> = Vec::new();
+    for (idx, item) in items.iter().enumerate() {
+        if let RolloutItem::ResponseItem(ResponseItem::Message { role, .. }) = item
+            && role == "user"
+        {
+            user_positions.push(idx);
+        }
+    }
+
+    // If fewer than or equal to n user messages exist, treat as empty (out of range).
+    if user_positions.len() <= n {
+        return InitialHistory::New;
+    }
+
+    // Cut strictly before the nth user message (do not keep the nth itself).
+    let cut_idx = user_positions[n];
+    let rolled: Vec<RolloutItem> = items.into_iter().take(cut_idx).collect();
+
+    if rolled.is_empty() {
         InitialHistory::New
     } else {
-        InitialHistory::Resumed(items.into_iter().take(cut_index).collect())
+        InitialHistory::Forked(rolled)
     }
 }
 
@@ -259,13 +220,30 @@
             assistant_msg("a4"),
         ];
 
-        let truncated = truncate_after_dropping_last_messages(items.clone(), 1);
+        // Wrap as InitialHistory::Forked with response items only.
+        let initial: Vec<RolloutItem> = items
+            .iter()
+            .cloned()
+            .map(RolloutItem::ResponseItem)
+            .collect();
+        let truncated = truncate_after_nth_user_message(InitialHistory::Forked(initial), 1);
+        let got_items = truncated.get_rollout_items();
+        let expected_items = vec![
+            RolloutItem::ResponseItem(items[0].clone()),
+            RolloutItem::ResponseItem(items[1].clone()),
+            RolloutItem::ResponseItem(items[2].clone()),
+        ];
         assert_eq!(
-            truncated,
-            InitialHistory::Resumed(vec![items[0].clone(), items[1].clone(), items[2].clone(),])
+            serde_json::to_value(&got_items).unwrap(),
+            serde_json::to_value(&expected_items).unwrap()
         );
 
-        let truncated2 = truncate_after_dropping_last_messages(items, 2);
-        assert_eq!(truncated2, InitialHistory::New);
+        let initial2: Vec<RolloutItem> = items
+            .iter()
+            .cloned()
+            .map(RolloutItem::ResponseItem)
+            .collect();
+        let truncated2 = truncate_after_nth_user_message(InitialHistory::Forked(initial2), 2);
+        assert!(matches!(truncated2, InitialHistory::New));
     }
 }
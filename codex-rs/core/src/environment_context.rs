--- conflicted
+++ resolved
@@ -96,17 +96,10 @@
                 "  <network_access>{network_access}</network_access>"
             ));
         }
-<<<<<<< HEAD
         if let Some(shell) = self.shell {
             if let Some(shell_name) = shell.name() {
                 lines.push(format!("  <shell>{}</shell>", shell_name));
             }
-=======
-        if let Some(shell) = self.shell
-            && let Some(shell_name) = shell.name()
-        {
-            lines.push(format!("  <shell>{shell_name}</shell>"));
->>>>>>> bbcfd63a
         }
         lines.push(ENVIRONMENT_CONTEXT_END.to_string());
         lines.join("\n")

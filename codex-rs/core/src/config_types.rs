--- conflicted
+++ resolved
@@ -44,26 +44,26 @@
     {
         #[derive(Deserialize)]
         struct RawMcpServerConfig {
+            // stdio
             command: Option<String>,
             #[serde(default)]
             args: Option<Vec<String>>,
             #[serde(default)]
             env: Option<HashMap<String, String>>,
             #[serde(default)]
-<<<<<<< HEAD
             env_vars: Option<Vec<String>>,
             #[serde(default)]
             cwd: Option<PathBuf>,
-=======
             http_headers: Option<HashMap<String, String>>,
             #[serde(default)]
             env_http_headers: Option<HashMap<String, String>>,
->>>>>>> a5d48a77
-
+
+            // streamable_http
             url: Option<String>,
             bearer_token: Option<String>,
             bearer_token_env_var: Option<String>,
 
+            // shared
             #[serde(default)]
             startup_timeout_sec: Option<f64>,
             #[serde(default)]
@@ -133,14 +133,14 @@
                 command,
                 args,
                 env,
-<<<<<<< HEAD
                 env_vars,
                 cwd,
-=======
                 http_headers,
                 env_http_headers,
->>>>>>> a5d48a77
-                ..
+                startup_timeout_sec: _,
+                tool_timeout_sec: _,
+                startup_timeout_ms: _,
+                enabled: _,
             } => {
                 throw_if_set("streamable_http", "command", command.as_ref())?;
                 throw_if_set("streamable_http", "args", args.as_ref())?;

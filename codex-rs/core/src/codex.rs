use std::collections::HashMap;
use std::fmt::Debug;
use std::path::PathBuf;
use std::sync::Arc;
use std::sync::atomic::AtomicBool;
use std::sync::atomic::AtomicU64;
use std::sync::atomic::Ordering;

use crate::AuthManager;
use crate::SandboxState;
use crate::client_common::REVIEW_PROMPT;
use crate::compact;
use crate::compact::run_inline_auto_compact_task;
use crate::compact::should_use_remote_compact_task;
use crate::compact_remote::run_inline_remote_auto_compact_task;
use crate::exec_policy::load_exec_policy_for_features;
use crate::features::Feature;
use crate::features::Features;
use crate::openai_models::model_family::ModelFamily;
use crate::openai_models::models_manager::ModelsManager;
use crate::parse_command::parse_command;
use crate::parse_turn_item;
use crate::stream_events_utils::HandleOutputCtx;
use crate::stream_events_utils::handle_non_tool_response_item;
use crate::stream_events_utils::handle_output_item_done;
use crate::terminal;
use crate::truncate::TruncationPolicy;
use crate::user_notification::UserNotifier;
use crate::util::error_or_panic;
use async_channel::Receiver;
use async_channel::Sender;
use codex_protocol::ConversationId;
use codex_protocol::approvals::ExecPolicyAmendment;
use codex_protocol::items::TurnItem;
use codex_protocol::protocol::FileChange;
use codex_protocol::protocol::HasLegacyEvent;
use codex_protocol::protocol::ItemCompletedEvent;
use codex_protocol::protocol::ItemStartedEvent;
use codex_protocol::protocol::RawResponseItemEvent;
use codex_protocol::protocol::ReviewRequest;
use codex_protocol::protocol::RolloutItem;
use codex_protocol::protocol::SessionSource;
use codex_protocol::protocol::TaskStartedEvent;
use codex_protocol::protocol::TurnAbortReason;
use codex_protocol::protocol::TurnContextItem;
use codex_rmcp_client::ElicitationResponse;
use futures::future::BoxFuture;
use futures::prelude::*;
use futures::stream::FuturesOrdered;
use mcp_types::CallToolResult;
use mcp_types::ListResourceTemplatesRequestParams;
use mcp_types::ListResourceTemplatesResult;
use mcp_types::ListResourcesRequestParams;
use mcp_types::ListResourcesResult;
use mcp_types::ReadResourceRequestParams;
use mcp_types::ReadResourceResult;
use mcp_types::RequestId;
use serde_json;
use serde_json::Value;
use tokio::sync::Mutex;
use tokio::sync::RwLock;
use tokio::sync::oneshot;
use tokio_util::sync::CancellationToken;
use tracing::Instrument;
use tracing::debug;
use tracing::error;
use tracing::field;
use tracing::info;
use tracing::instrument;
use tracing::trace_span;
use tracing::warn;

use crate::ModelProviderInfo;
use crate::WireApi;
use crate::client::ModelClient;
use crate::client_common::Prompt;
use crate::client_common::ResponseEvent;
use crate::compact::collect_user_messages;
use crate::config::Config;
use crate::config::GhostSnapshotConfig;
use crate::config::types::ShellEnvironmentPolicy;
use crate::context_manager::ContextManager;
use crate::environment_context::EnvironmentContext;
use crate::error::CodexErr;
use crate::error::Result as CodexResult;
#[cfg(test)]
use crate::exec::StreamOutput;
use crate::exec_policy::ExecPolicyUpdateError;
use crate::mcp::auth::compute_auth_statuses;
use crate::mcp_connection_manager::McpConnectionManager;
use crate::model_provider_info::CHAT_WIRE_API_DEPRECATION_SUMMARY;
use crate::project_doc::get_user_instructions;
use crate::protocol::AgentMessageContentDeltaEvent;
use crate::protocol::AgentReasoningSectionBreakEvent;
use crate::protocol::ApplyPatchApprovalRequestEvent;
use crate::protocol::AskForApproval;
use crate::protocol::BackgroundEventEvent;
use crate::protocol::DeprecationNoticeEvent;
use crate::protocol::Event;
use crate::protocol::EventMsg;
use crate::protocol::ExecApprovalRequestEvent;
use crate::protocol::Op;
use crate::protocol::RateLimitSnapshot;
use crate::protocol::ReasoningContentDeltaEvent;
use crate::protocol::ReasoningRawContentDeltaEvent;
use crate::protocol::ReviewDecision;
use crate::protocol::SandboxPolicy;
use crate::protocol::SessionConfiguredEvent;
use crate::protocol::SkillErrorInfo;
use crate::protocol::SkillMetadata as ProtocolSkillMetadata;
use crate::protocol::StreamErrorEvent;
use crate::protocol::Submission;
use crate::protocol::TokenCountEvent;
use crate::protocol::TokenUsage;
use crate::protocol::TokenUsageInfo;
use crate::protocol::TurnDiffEvent;
use crate::protocol::WarningEvent;
use crate::rollout::RolloutRecorder;
use crate::rollout::RolloutRecorderParams;
use crate::rollout::map_session_init_error;
use crate::shell;
use crate::shell_snapshot::ShellSnapshot;
use crate::skills::SkillError;
use crate::skills::SkillInjections;
use crate::skills::SkillMetadata;
use crate::skills::SkillsManager;
use crate::skills::build_skill_injections;
use crate::state::ActiveTurn;
use crate::state::SessionServices;
use crate::state::SessionState;
use crate::tasks::GhostSnapshotTask;
use crate::tasks::ReviewTask;
use crate::tasks::SessionTask;
use crate::tasks::SessionTaskContext;
use crate::tools::ToolRouter;
use crate::tools::context::SharedTurnDiffTracker;
use crate::tools::parallel::ToolCallRuntime;
use crate::tools::sandboxing::ApprovalStore;
use crate::tools::spec::ToolsConfig;
use crate::tools::spec::ToolsConfigParams;
use crate::turn_diff_tracker::TurnDiffTracker;
use crate::unified_exec::UnifiedExecSessionManager;
use crate::user_instructions::DeveloperInstructions;
use crate::user_instructions::UserInstructions;
use crate::user_notification::UserNotification;
use crate::util::backoff;
use codex_async_utils::OrCancelExt;
use codex_execpolicy::Policy as ExecPolicy;
use codex_otel::otel_manager::OtelManager;
use codex_protocol::config_types::ReasoningSummary as ReasoningSummaryConfig;
use codex_protocol::models::ContentItem;
use codex_protocol::models::ResponseInputItem;
use codex_protocol::models::ResponseItem;
use codex_protocol::openai_models::ReasoningEffort as ReasoningEffortConfig;
use codex_protocol::protocol::CodexErrorInfo;
use codex_protocol::protocol::InitialHistory;
use codex_protocol::user_input::UserInput;
use codex_utils_readiness::Readiness;
use codex_utils_readiness::ReadinessFlag;

/// The high-level interface to the Codex system.
/// It operates as a queue pair where you send submissions and receive events.
pub struct Codex {
    pub(crate) next_id: AtomicU64,
    pub(crate) tx_sub: Sender<Submission>,
    pub(crate) rx_event: Receiver<Event>,
}

/// Wrapper returned by [`Codex::spawn`] containing the spawned [`Codex`],
/// the submission id for the initial `ConfigureSession` request and the
/// unique session id.
pub struct CodexSpawnOk {
    pub codex: Codex,
    pub conversation_id: ConversationId,
}

pub(crate) const INITIAL_SUBMIT_ID: &str = "";
pub(crate) const SUBMISSION_CHANNEL_CAPACITY: usize = 64;
static CHAT_WIRE_API_DEPRECATION_EMITTED: AtomicBool = AtomicBool::new(false);

fn maybe_push_chat_wire_api_deprecation(
    config: &Config,
    post_session_configured_events: &mut Vec<Event>,
) {
    if config.model_provider.wire_api != WireApi::Chat {
        return;
    }

    if CHAT_WIRE_API_DEPRECATION_EMITTED
        .compare_exchange(false, true, Ordering::SeqCst, Ordering::SeqCst)
        .is_err()
    {
        return;
    }

    post_session_configured_events.push(Event {
        id: INITIAL_SUBMIT_ID.to_owned(),
        msg: EventMsg::DeprecationNotice(DeprecationNoticeEvent {
            summary: CHAT_WIRE_API_DEPRECATION_SUMMARY.to_string(),
            details: None,
        }),
    });
}

impl Codex {
    /// Spawn a new [`Codex`] and initialize the session.
    pub async fn spawn(
        config: Config,
        auth_manager: Arc<AuthManager>,
        models_manager: Arc<ModelsManager>,
        skills_manager: Arc<SkillsManager>,
        conversation_history: InitialHistory,
        session_source: SessionSource,
    ) -> CodexResult<CodexSpawnOk> {
        let (tx_sub, rx_sub) = async_channel::bounded(SUBMISSION_CHANNEL_CAPACITY);
        let (tx_event, rx_event) = async_channel::unbounded();

        let loaded_skills = if config.features.enabled(Feature::Skills) {
            Some(skills_manager.skills_for_cwd(&config.cwd))
        } else {
            None
        };

        if let Some(outcome) = &loaded_skills {
            for err in &outcome.errors {
                error!(
                    "failed to load skill {}: {}",
                    err.path.display(),
                    err.message
                );
            }
        }

        let user_instructions = get_user_instructions(
            &config,
            loaded_skills
                .as_ref()
                .map(|outcome| outcome.skills.as_slice()),
        )
        .await;

        let exec_policy = load_exec_policy_for_features(&config.features, &config.codex_home)
            .await
            .map_err(|err| CodexErr::Fatal(format!("failed to load execpolicy: {err}")))?;
        let exec_policy = Arc::new(RwLock::new(exec_policy));

        let config = Arc::new(config);
        if config.features.enabled(Feature::RemoteModels)
            && let Err(err) = models_manager.refresh_available_models(&config).await
        {
            error!("failed to refresh available models: {err:?}");
        }
        let model = models_manager.get_model(&config.model, &config).await;
        let session_configuration = SessionConfiguration {
            provider: config.model_provider.clone(),
            model: model.clone(),
            model_reasoning_effort: config.model_reasoning_effort,
            model_reasoning_summary: config.model_reasoning_summary,
            developer_instructions: config.developer_instructions.clone(),
            user_instructions,
            base_instructions: config.base_instructions.clone(),
            compact_prompt: config.compact_prompt.clone(),
            approval_policy: config.approval_policy,
            sandbox_policy: config.sandbox_policy.clone(),
            cwd: config.cwd.clone(),
            original_config_do_not_use: Arc::clone(&config),
            exec_policy,
            session_source,
        };

        // Generate a unique ID for the lifetime of this Codex session.
        let session_source_clone = session_configuration.session_source.clone();

        let session = Session::new(
            session_configuration,
            config.clone(),
            auth_manager.clone(),
            models_manager.clone(),
            tx_event.clone(),
            conversation_history,
            session_source_clone,
            skills_manager,
        )
        .await
        .map_err(|e| {
            error!("Failed to create session: {e:#}");
            map_session_init_error(&e, &config.codex_home)
        })?;
        let conversation_id = session.conversation_id;

        // This task will run until Op::Shutdown is received.
        tokio::spawn(submission_loop(session, config, rx_sub));
        let codex = Codex {
            next_id: AtomicU64::new(0),
            tx_sub,
            rx_event,
        };

        Ok(CodexSpawnOk {
            codex,
            conversation_id,
        })
    }

    /// Submit the `op` wrapped in a `Submission` with a unique ID.
    pub async fn submit(&self, op: Op) -> CodexResult<String> {
        let id = self
            .next_id
            .fetch_add(1, std::sync::atomic::Ordering::SeqCst)
            .to_string();
        let sub = Submission { id: id.clone(), op };
        self.submit_with_id(sub).await?;
        Ok(id)
    }

    /// Use sparingly: prefer `submit()` so Codex is responsible for generating
    /// unique IDs for each submission.
    pub async fn submit_with_id(&self, sub: Submission) -> CodexResult<()> {
        self.tx_sub
            .send(sub)
            .await
            .map_err(|_| CodexErr::InternalAgentDied)?;
        Ok(())
    }

    pub async fn next_event(&self) -> CodexResult<Event> {
        let event = self
            .rx_event
            .recv()
            .await
            .map_err(|_| CodexErr::InternalAgentDied)?;
        Ok(event)
    }
}

/// Context for an initialized model agent
///
/// A session has at most 1 running task at a time, and can be interrupted by user input.
pub(crate) struct Session {
    conversation_id: ConversationId,
    tx_event: Sender<Event>,
    state: Mutex<SessionState>,
    /// The set of enabled features should be invariant for the lifetime of the
    /// session.
    features: Features,
    pub(crate) active_turn: Mutex<Option<ActiveTurn>>,
    pub(crate) services: SessionServices,
    next_internal_sub_id: AtomicU64,
}

/// The context needed for a single turn of the conversation.
#[derive(Debug)]
pub(crate) struct TurnContext {
    pub(crate) sub_id: String,
    pub(crate) client: ModelClient,
    /// The session's current working directory. All relative paths provided by
    /// the model as well as sandbox policies are resolved against this path
    /// instead of `std::env::current_dir()`.
    pub(crate) cwd: PathBuf,
    pub(crate) developer_instructions: Option<String>,
    pub(crate) base_instructions: Option<String>,
    pub(crate) compact_prompt: Option<String>,
    pub(crate) user_instructions: Option<String>,
    pub(crate) approval_policy: AskForApproval,
    pub(crate) sandbox_policy: SandboxPolicy,
    pub(crate) shell_environment_policy: ShellEnvironmentPolicy,
    pub(crate) tools_config: ToolsConfig,
    pub(crate) ghost_snapshot: GhostSnapshotConfig,
    pub(crate) final_output_json_schema: Option<Value>,
    pub(crate) codex_linux_sandbox_exe: Option<PathBuf>,
    pub(crate) tool_call_gate: Arc<ReadinessFlag>,
    pub(crate) exec_policy: Arc<RwLock<ExecPolicy>>,
    pub(crate) truncation_policy: TruncationPolicy,
}

impl TurnContext {
    pub(crate) fn resolve_path(&self, path: Option<String>) -> PathBuf {
        path.as_ref()
            .map(PathBuf::from)
            .map_or_else(|| self.cwd.clone(), |p| self.cwd.join(p))
    }

    pub(crate) fn compact_prompt(&self) -> &str {
        self.compact_prompt
            .as_deref()
            .unwrap_or(compact::SUMMARIZATION_PROMPT)
    }
}

#[derive(Clone)]
pub(crate) struct SessionConfiguration {
    /// Provider identifier ("openai", "openrouter", ...).
    provider: ModelProviderInfo,

    /// If not specified, server will use its default model.
    model: String,

    model_reasoning_effort: Option<ReasoningEffortConfig>,
    model_reasoning_summary: ReasoningSummaryConfig,

    /// Developer instructions that supplement the base instructions.
    developer_instructions: Option<String>,

    /// Model instructions that are appended to the base instructions.
    user_instructions: Option<String>,

    /// Base instructions override.
    base_instructions: Option<String>,

    /// Compact prompt override.
    compact_prompt: Option<String>,

    /// When to escalate for approval for execution
    approval_policy: AskForApproval,
    /// How to sandbox commands executed in the system
    sandbox_policy: SandboxPolicy,

    /// Working directory that should be treated as the *root* of the
    /// session. All relative paths supplied by the model as well as the
    /// execution sandbox are resolved against this directory **instead**
    /// of the process-wide current working directory. CLI front-ends are
    /// expected to expand this to an absolute path before sending the
    /// `ConfigureSession` operation so that the business-logic layer can
    /// operate deterministically.
    cwd: PathBuf,

    /// Execpolicy policy, applied only when enabled by feature flag.
    exec_policy: Arc<RwLock<ExecPolicy>>,

    // TODO(pakrym): Remove config from here
    original_config_do_not_use: Arc<Config>,
    /// Source of the session (cli, vscode, exec, mcp, ...)
    session_source: SessionSource,
}

impl SessionConfiguration {
    pub(crate) fn apply(&self, updates: &SessionSettingsUpdate) -> Self {
        let mut next_configuration = self.clone();
        if let Some(model) = updates.model.clone() {
            next_configuration.model = model;
        }
        if let Some(effort) = updates.reasoning_effort {
            next_configuration.model_reasoning_effort = effort;
        }
        if let Some(summary) = updates.reasoning_summary {
            next_configuration.model_reasoning_summary = summary;
        }
        if let Some(approval_policy) = updates.approval_policy {
            next_configuration.approval_policy = approval_policy;
        }
        if let Some(sandbox_policy) = updates.sandbox_policy.clone() {
            next_configuration.sandbox_policy = sandbox_policy;
        }
        if let Some(cwd) = updates.cwd.clone() {
            next_configuration.cwd = cwd;
        }
        next_configuration
    }
}

#[derive(Default, Clone)]
pub(crate) struct SessionSettingsUpdate {
    pub(crate) cwd: Option<PathBuf>,
    pub(crate) approval_policy: Option<AskForApproval>,
    pub(crate) sandbox_policy: Option<SandboxPolicy>,
    pub(crate) model: Option<String>,
    pub(crate) reasoning_effort: Option<Option<ReasoningEffortConfig>>,
    pub(crate) reasoning_summary: Option<ReasoningSummaryConfig>,
    pub(crate) final_output_json_schema: Option<Option<Value>>,
}

impl Session {
    /// Don't expand the number of mutated arguments on config. We are in the process of getting rid of it.
    fn build_per_turn_config(session_configuration: &SessionConfiguration) -> Config {
        // todo(aibrahim): store this state somewhere else so we don't need to mut config
        let config = session_configuration.original_config_do_not_use.clone();
        let mut per_turn_config = (*config).clone();
        per_turn_config.model_reasoning_effort = session_configuration.model_reasoning_effort;
        per_turn_config.model_reasoning_summary = session_configuration.model_reasoning_summary;
        per_turn_config.features = config.features.clone();
        per_turn_config
    }

    #[allow(clippy::too_many_arguments)]
    fn make_turn_context(
        auth_manager: Option<Arc<AuthManager>>,
        otel_manager: &OtelManager,
        provider: ModelProviderInfo,
        session_configuration: &SessionConfiguration,
        per_turn_config: Config,
        model_family: ModelFamily,
        conversation_id: ConversationId,
        sub_id: String,
    ) -> TurnContext {
        let otel_manager = otel_manager.clone().with_model(
            session_configuration.model.as_str(),
            model_family.get_model_slug(),
        );

        let per_turn_config = Arc::new(per_turn_config);
        let client = ModelClient::new(
            per_turn_config.clone(),
            auth_manager,
            model_family.clone(),
            otel_manager,
            provider,
            session_configuration.model_reasoning_effort,
            session_configuration.model_reasoning_summary,
            conversation_id,
            session_configuration.session_source.clone(),
        );

        let tools_config = ToolsConfig::new(&ToolsConfigParams {
            model_family: &model_family,
            features: &per_turn_config.features,
        });

        TurnContext {
            sub_id,
            client,
            cwd: session_configuration.cwd.clone(),
            developer_instructions: session_configuration.developer_instructions.clone(),
            base_instructions: session_configuration.base_instructions.clone(),
            compact_prompt: session_configuration.compact_prompt.clone(),
            user_instructions: session_configuration.user_instructions.clone(),
            approval_policy: session_configuration.approval_policy,
            sandbox_policy: session_configuration.sandbox_policy.clone(),
            shell_environment_policy: per_turn_config.shell_environment_policy.clone(),
            tools_config,
            ghost_snapshot: per_turn_config.ghost_snapshot.clone(),
            final_output_json_schema: None,
            codex_linux_sandbox_exe: per_turn_config.codex_linux_sandbox_exe.clone(),
            tool_call_gate: Arc::new(ReadinessFlag::new()),
            exec_policy: session_configuration.exec_policy.clone(),
            truncation_policy: TruncationPolicy::new(
                per_turn_config.as_ref(),
                model_family.truncation_policy,
            ),
        }
    }

    #[allow(clippy::too_many_arguments)]
    async fn new(
        session_configuration: SessionConfiguration,
        config: Arc<Config>,
        auth_manager: Arc<AuthManager>,
        models_manager: Arc<ModelsManager>,
        tx_event: Sender<Event>,
        initial_history: InitialHistory,
        session_source: SessionSource,
        skills_manager: Arc<SkillsManager>,
    ) -> anyhow::Result<Arc<Self>> {
        debug!(
            "Configuring session: model={}; provider={:?}",
            session_configuration.model, session_configuration.provider
        );
        if !session_configuration.cwd.is_absolute() {
            return Err(anyhow::anyhow!(
                "cwd is not absolute: {:?}",
                session_configuration.cwd
            ));
        }

        let (conversation_id, rollout_params) = match &initial_history {
            InitialHistory::New | InitialHistory::Forked(_) => {
                let conversation_id = ConversationId::default();
                (
                    conversation_id,
                    RolloutRecorderParams::new(
                        conversation_id,
                        session_configuration.user_instructions.clone(),
                        session_source,
                    ),
                )
            }
            InitialHistory::Resumed(resumed_history) => (
                resumed_history.conversation_id,
                RolloutRecorderParams::resume(resumed_history.rollout_path.clone()),
            ),
        };

        // Kick off independent async setup tasks in parallel to reduce startup latency.
        //
        // - initialize RolloutRecorder with new or resumed session info
        // - perform default shell discovery
        // - load history metadata
        let rollout_fut = RolloutRecorder::new(&config, rollout_params);

        let history_meta_fut = crate::message_history::history_metadata(&config);
        let auth_statuses_fut = compute_auth_statuses(
            config.mcp_servers.iter(),
            config.mcp_oauth_credentials_store_mode,
        );

        // Join all independent futures.
        let (rollout_recorder, (history_log_id, history_entry_count), auth_statuses) =
            tokio::join!(rollout_fut, history_meta_fut, auth_statuses_fut);

        let rollout_recorder = rollout_recorder.map_err(|e| {
            error!("failed to initialize rollout recorder: {e:#}");
            anyhow::Error::from(e)
        })?;
        let rollout_path = rollout_recorder.rollout_path.clone();

        let mut post_session_configured_events = Vec::<Event>::new();

        for (alias, feature) in config.features.legacy_feature_usages() {
            let canonical = feature.key();
            let summary = format!("`{alias}` is deprecated. Use `[features].{canonical}` instead.");
            let details = if alias == canonical {
                None
            } else {
                Some(format!(
                    "Enable it with `--enable {canonical}` or `[features].{canonical}` in config.toml. See https://github.com/openai/codex/blob/main/docs/config.md#feature-flags for details."
                ))
            };
            post_session_configured_events.push(Event {
                id: INITIAL_SUBMIT_ID.to_owned(),
                msg: EventMsg::DeprecationNotice(DeprecationNoticeEvent { summary, details }),
            });
        }
        maybe_push_chat_wire_api_deprecation(&config, &mut post_session_configured_events);

        // todo(aibrahim): why are we passing model here while it can change?
        let otel_manager = OtelManager::new(
            conversation_id,
            session_configuration.model.as_str(),
            session_configuration.model.as_str(),
            auth_manager.auth().and_then(|a| a.get_account_id()),
            auth_manager.auth().and_then(|a| a.get_account_email()),
            auth_manager.auth().map(|a| a.mode),
            config.otel.log_user_prompt,
            terminal::user_agent(),
            session_configuration.session_source.clone(),
        );

        otel_manager.conversation_starts(
            config.model_provider.name.as_str(),
            config.model_reasoning_effort,
            config.model_reasoning_summary,
            config.model_context_window,
            config.model_auto_compact_token_limit,
            config.approval_policy,
            config.sandbox_policy.clone(),
            config.mcp_servers.keys().map(String::as_str).collect(),
            config.active_profile.clone(),
        );

        let mut default_shell = shell::default_user_shell();
        // Create the mutable state for the Session.
        if config.features.enabled(Feature::ShellSnapshot) {
            default_shell.shell_snapshot =
                ShellSnapshot::try_new(&config.codex_home, &default_shell)
                    .await
                    .map(Arc::new);
        }
        let state = SessionState::new(session_configuration.clone());

        let services = SessionServices {
            mcp_connection_manager: Arc::new(RwLock::new(McpConnectionManager::default())),
            mcp_startup_cancellation_token: CancellationToken::new(),
            unified_exec_manager: UnifiedExecSessionManager::default(),
            notifier: UserNotifier::new(config.notify.clone()),
            rollout: Mutex::new(Some(rollout_recorder)),
            user_shell: Arc::new(default_shell),
            show_raw_agent_reasoning: config.show_raw_agent_reasoning,
            auth_manager: Arc::clone(&auth_manager),
            otel_manager,
            models_manager: Arc::clone(&models_manager),
            tool_approvals: Mutex::new(ApprovalStore::default()),
            skills_manager,
        };

        let sess = Arc::new(Session {
            conversation_id,
            tx_event: tx_event.clone(),
            state: Mutex::new(state),
            features: config.features.clone(),
            active_turn: Mutex::new(None),
            services,
            next_internal_sub_id: AtomicU64::new(0),
        });

        // Dispatch the SessionConfiguredEvent first and then report any errors.
        // If resuming, include converted initial messages in the payload so UIs can render them immediately.
        let initial_messages = initial_history.get_event_msgs();
        let events = std::iter::once(Event {
            id: INITIAL_SUBMIT_ID.to_owned(),
            msg: EventMsg::SessionConfigured(SessionConfiguredEvent {
                session_id: conversation_id,
                model: session_configuration.model.clone(),
                model_provider_id: config.model_provider_id.clone(),
                approval_policy: session_configuration.approval_policy,
                sandbox_policy: session_configuration.sandbox_policy.clone(),
                cwd: session_configuration.cwd.clone(),
                reasoning_effort: session_configuration.model_reasoning_effort,
                history_log_id,
                history_entry_count,
                initial_messages,
                rollout_path,
            }),
        })
        .chain(post_session_configured_events.into_iter());
        for event in events {
            sess.send_event_raw(event).await;
        }

        // Construct sandbox_state before initialize() so it can be sent to each
        // MCP server immediately after it becomes ready (avoiding blocking).
        let sandbox_state = SandboxState {
            sandbox_policy: session_configuration.sandbox_policy.clone(),
            codex_linux_sandbox_exe: config.codex_linux_sandbox_exe.clone(),
            sandbox_cwd: session_configuration.cwd.clone(),
        };
        sess.services
            .mcp_connection_manager
            .write()
            .await
            .initialize(
                config.mcp_servers.clone(),
                config.mcp_oauth_credentials_store_mode,
                auth_statuses.clone(),
                tx_event.clone(),
                sess.services.mcp_startup_cancellation_token.clone(),
                sandbox_state,
            )
            .await;

        // record_initial_history can emit events. We record only after the SessionConfiguredEvent is emitted.
        sess.record_initial_history(initial_history).await;

        Ok(sess)
    }

    pub(crate) fn get_tx_event(&self) -> Sender<Event> {
        self.tx_event.clone()
    }

    /// Ensure all rollout writes are durably flushed.
    pub(crate) async fn flush_rollout(&self) {
        let recorder = {
            let guard = self.services.rollout.lock().await;
            guard.clone()
        };
        if let Some(rec) = recorder
            && let Err(e) = rec.flush().await
        {
            warn!("failed to flush rollout recorder: {e}");
        }
    }

    fn next_internal_sub_id(&self) -> String {
        let id = self
            .next_internal_sub_id
            .fetch_add(1, std::sync::atomic::Ordering::SeqCst);
        format!("auto-compact-{id}")
    }

    async fn get_total_token_usage(&self) -> i64 {
        let state = self.state.lock().await;
        state.get_total_token_usage()
    }

    async fn record_initial_history(&self, conversation_history: InitialHistory) {
        let turn_context = self.new_turn(SessionSettingsUpdate::default()).await;
        match conversation_history {
            InitialHistory::New => {
                // Build and record initial items (user instructions + environment context)
                let items = self.build_initial_context(&turn_context);
                self.record_conversation_items(&turn_context, &items).await;
                // Ensure initial items are visible to immediate readers (e.g., tests, forks).
                self.flush_rollout().await;
            }
            InitialHistory::Resumed(_) | InitialHistory::Forked(_) => {
                let rollout_items = conversation_history.get_rollout_items();
                let persist = matches!(conversation_history, InitialHistory::Forked(_));

                // If resuming, warn when the last recorded model differs from the current one.
                if let InitialHistory::Resumed(_) = conversation_history
                    && let Some(prev) = rollout_items.iter().rev().find_map(|it| {
                        if let RolloutItem::TurnContext(ctx) = it {
                            Some(ctx.model.as_str())
                        } else {
                            None
                        }
                    })
                {
                    let curr = turn_context.client.get_model();
                    if prev != curr {
                        warn!(
                            "resuming session with different model: previous={prev}, current={curr}"
                        );
                        self.send_event(
                            &turn_context,
                            EventMsg::Warning(WarningEvent {
                                message: format!(
                                    "This session was recorded with model `{prev}` but is resuming with `{curr}`. \
                         Consider switching back to `{prev}` as it may affect Codex performance."
                                ),
                            }),
                        )
                            .await;
                    }
                }

                // Always add response items to conversation history
                let reconstructed_history =
                    self.reconstruct_history_from_rollout(&turn_context, &rollout_items);
                if !reconstructed_history.is_empty() {
                    self.record_into_history(&reconstructed_history, &turn_context)
                        .await;
                }

                // If persisting, persist all rollout items as-is (recorder filters)
                if persist && !rollout_items.is_empty() {
                    self.persist_rollout_items(&rollout_items).await;
                }
                // Flush after seeding history and any persisted rollout copy.
                self.flush_rollout().await;
            }
        }
    }

    pub(crate) async fn update_settings(&self, updates: SessionSettingsUpdate) {
        let mut state = self.state.lock().await;

        state.session_configuration = state.session_configuration.apply(&updates);
    }

    pub(crate) async fn new_turn(&self, updates: SessionSettingsUpdate) -> Arc<TurnContext> {
        let sub_id = self.next_internal_sub_id();
        self.new_turn_with_sub_id(sub_id, updates).await
    }

    pub(crate) async fn new_turn_with_sub_id(
        &self,
        sub_id: String,
        updates: SessionSettingsUpdate,
    ) -> Arc<TurnContext> {
        let (session_configuration, sandbox_policy_changed) = {
            let mut state = self.state.lock().await;
            let session_configuration = state.session_configuration.clone().apply(&updates);
            let sandbox_policy_changed =
                state.session_configuration.sandbox_policy != session_configuration.sandbox_policy;
            state.session_configuration = session_configuration.clone();
            (session_configuration, sandbox_policy_changed)
        };
        let per_turn_config = Self::build_per_turn_config(&session_configuration);

        if sandbox_policy_changed {
            let sandbox_state = SandboxState {
                sandbox_policy: per_turn_config.sandbox_policy.clone(),
                codex_linux_sandbox_exe: per_turn_config.codex_linux_sandbox_exe.clone(),
                sandbox_cwd: per_turn_config.cwd.clone(),
            };
            if let Err(e) = self
                .services
                .mcp_connection_manager
                .read()
                .await
                .notify_sandbox_state_change(&sandbox_state)
                .await
            {
                warn!("Failed to notify sandbox state change to MCP servers: {e:#}");
            }
        }

        let model_family = self
            .services
            .models_manager
            .construct_model_family(session_configuration.model.as_str(), &per_turn_config)
            .await;
        let mut turn_context: TurnContext = Self::make_turn_context(
            Some(Arc::clone(&self.services.auth_manager)),
            &self.services.otel_manager,
            session_configuration.provider.clone(),
            &session_configuration,
            per_turn_config,
            model_family,
            self.conversation_id,
            sub_id,
        );
        if let Some(final_schema) = updates.final_output_json_schema {
            turn_context.final_output_json_schema = final_schema;
        }
        Arc::new(turn_context)
    }

    fn build_environment_update_item(
        &self,
        previous: Option<&Arc<TurnContext>>,
        next: &TurnContext,
    ) -> Option<ResponseItem> {
        let prev = previous?;

        let shell = self.user_shell();
        let prev_context = EnvironmentContext::from_turn_context(prev.as_ref(), shell.as_ref());
        let next_context = EnvironmentContext::from_turn_context(next, shell.as_ref());
        if prev_context.equals_except_shell(&next_context) {
            return None;
        }
        Some(ResponseItem::from(EnvironmentContext::diff(
            prev.as_ref(),
            next,
            shell.as_ref(),
        )))
    }

    /// Persist the event to rollout and send it to clients.
    pub(crate) async fn send_event(&self, turn_context: &TurnContext, msg: EventMsg) {
        let legacy_source = msg.clone();
        let event = Event {
            id: turn_context.sub_id.clone(),
            msg,
        };
        self.send_event_raw(event).await;

        let show_raw_agent_reasoning = self.show_raw_agent_reasoning();
        for legacy in legacy_source.as_legacy_events(show_raw_agent_reasoning) {
            let legacy_event = Event {
                id: turn_context.sub_id.clone(),
                msg: legacy,
            };
            self.send_event_raw(legacy_event).await;
        }
    }

    pub(crate) async fn send_event_raw(&self, event: Event) {
        // Persist the event into rollout (recorder filters as needed)
        let rollout_items = vec![RolloutItem::EventMsg(event.msg.clone())];
        self.persist_rollout_items(&rollout_items).await;
        if let Err(e) = self.tx_event.send(event).await {
            error!("failed to send tool call event: {e}");
        }
    }

    pub(crate) async fn emit_turn_item_started(&self, turn_context: &TurnContext, item: &TurnItem) {
        self.send_event(
            turn_context,
            EventMsg::ItemStarted(ItemStartedEvent {
                thread_id: self.conversation_id,
                turn_id: turn_context.sub_id.clone(),
                item: item.clone(),
            }),
        )
        .await;
    }

    pub(crate) async fn emit_turn_item_completed(
        &self,
        turn_context: &TurnContext,
        item: TurnItem,
    ) {
        self.send_event(
            turn_context,
            EventMsg::ItemCompleted(ItemCompletedEvent {
                thread_id: self.conversation_id,
                turn_id: turn_context.sub_id.clone(),
                item,
            }),
        )
        .await;
    }

    /// Adds an execpolicy amendment to both the in-memory and on-disk policies so future
    /// commands can use the newly approved prefix.
    pub(crate) async fn persist_execpolicy_amendment(
        &self,
        amendment: &ExecPolicyAmendment,
    ) -> Result<(), ExecPolicyUpdateError> {
        let features = self.features.clone();
        let (codex_home, current_policy) = {
            let state = self.state.lock().await;
            (
                state
                    .session_configuration
                    .original_config_do_not_use
                    .codex_home
                    .clone(),
                state.session_configuration.exec_policy.clone(),
            )
        };

        if !features.enabled(Feature::ExecPolicy) {
            error!("attempted to append execpolicy rule while execpolicy feature is disabled");
            return Err(ExecPolicyUpdateError::FeatureDisabled);
        }

        crate::exec_policy::append_execpolicy_amendment_and_update(
            &codex_home,
            &current_policy,
            &amendment.command,
        )
        .await?;

        Ok(())
    }

    /// Emit an exec approval request event and await the user's decision.
    ///
    /// The request is keyed by `sub_id`/`call_id` so matching responses are delivered
    /// to the correct in-flight turn. If the task is aborted, this returns the
    /// default `ReviewDecision` (`Denied`).
    #[allow(clippy::too_many_arguments)]
    pub async fn request_command_approval(
        &self,
        turn_context: &TurnContext,
        call_id: String,
        command: Vec<String>,
        cwd: PathBuf,
        reason: Option<String>,
        proposed_execpolicy_amendment: Option<ExecPolicyAmendment>,
    ) -> ReviewDecision {
        let sub_id = turn_context.sub_id.clone();
        // Add the tx_approve callback to the map before sending the request.
        let (tx_approve, rx_approve) = oneshot::channel();
        let event_id = sub_id.clone();
        let prev_entry = {
            let mut active = self.active_turn.lock().await;
            match active.as_mut() {
                Some(at) => {
                    let mut ts = at.turn_state.lock().await;
                    ts.insert_pending_approval(sub_id, tx_approve)
                }
                None => None,
            }
        };
        if prev_entry.is_some() {
            warn!("Overwriting existing pending approval for sub_id: {event_id}");
        }

        let parsed_cmd = parse_command(&command);
        let event = EventMsg::ExecApprovalRequest(ExecApprovalRequestEvent {
            call_id,
            turn_id: turn_context.sub_id.clone(),
            command,
            cwd,
            reason,
            proposed_execpolicy_amendment,
            parsed_cmd,
        });
        self.send_event(turn_context, event).await;
        rx_approve.await.unwrap_or_default()
    }

    pub async fn request_patch_approval(
        &self,
        turn_context: &TurnContext,
        call_id: String,
        changes: HashMap<PathBuf, FileChange>,
        reason: Option<String>,
        grant_root: Option<PathBuf>,
    ) -> oneshot::Receiver<ReviewDecision> {
        let sub_id = turn_context.sub_id.clone();
        // Add the tx_approve callback to the map before sending the request.
        let (tx_approve, rx_approve) = oneshot::channel();
        let event_id = sub_id.clone();
        let prev_entry = {
            let mut active = self.active_turn.lock().await;
            match active.as_mut() {
                Some(at) => {
                    let mut ts = at.turn_state.lock().await;
                    ts.insert_pending_approval(sub_id, tx_approve)
                }
                None => None,
            }
        };
        if prev_entry.is_some() {
            warn!("Overwriting existing pending approval for sub_id: {event_id}");
        }

        let event = EventMsg::ApplyPatchApprovalRequest(ApplyPatchApprovalRequestEvent {
            call_id,
            turn_id: turn_context.sub_id.clone(),
            changes,
            reason,
            grant_root,
        });
        self.send_event(turn_context, event).await;
        rx_approve
    }

    pub async fn notify_approval(&self, sub_id: &str, decision: ReviewDecision) {
        let entry = {
            let mut active = self.active_turn.lock().await;
            match active.as_mut() {
                Some(at) => {
                    let mut ts = at.turn_state.lock().await;
                    ts.remove_pending_approval(sub_id)
                }
                None => None,
            }
        };
        match entry {
            Some(tx_approve) => {
                tx_approve.send(decision).ok();
            }
            None => {
                warn!("No pending approval found for sub_id: {sub_id}");
            }
        }
    }

    pub async fn resolve_elicitation(
        &self,
        server_name: String,
        id: RequestId,
        response: ElicitationResponse,
    ) -> anyhow::Result<()> {
        self.services
            .mcp_connection_manager
            .read()
            .await
            .resolve_elicitation(server_name, id, response)
            .await
    }

    /// Records input items: always append to conversation history and
    /// persist these response items to rollout.
    pub(crate) async fn record_conversation_items(
        &self,
        turn_context: &TurnContext,
        items: &[ResponseItem],
    ) {
        self.record_into_history(items, turn_context).await;
        self.persist_rollout_response_items(items).await;
        self.send_raw_response_items(turn_context, items).await;
    }

    fn reconstruct_history_from_rollout(
        &self,
        turn_context: &TurnContext,
        rollout_items: &[RolloutItem],
    ) -> Vec<ResponseItem> {
        let mut history = ContextManager::new();
        for item in rollout_items {
            match item {
                RolloutItem::ResponseItem(response_item) => {
                    history.record_items(
                        std::iter::once(response_item),
                        turn_context.truncation_policy,
                    );
                }
                RolloutItem::Compacted(compacted) => {
                    let snapshot = history.get_history();
                    // TODO(jif) clean
                    if let Some(replacement) = &compacted.replacement_history {
                        history.replace(replacement.clone());
                    } else {
                        let user_messages = collect_user_messages(&snapshot);
                        let rebuilt = compact::build_compacted_history(
                            self.build_initial_context(turn_context),
                            &user_messages,
                            &compacted.message,
                        );
                        history.replace(rebuilt);
                    }
                }
                _ => {}
            }
        }
        history.get_history()
    }

    /// Append ResponseItems to the in-memory conversation history only.
    pub(crate) async fn record_into_history(
        &self,
        items: &[ResponseItem],
        turn_context: &TurnContext,
    ) {
        let mut state = self.state.lock().await;
        state.record_items(items.iter(), turn_context.truncation_policy);
    }

    pub(crate) async fn record_model_warning(&self, message: impl Into<String>, ctx: &TurnContext) {
        if !self.enabled(Feature::ModelWarnings) {
            return;
        }

        let item = ResponseItem::Message {
            id: None,
            role: "user".to_string(),
            content: vec![ContentItem::InputText {
                text: format!("Warning: {}", message.into()),
            }],
        };

        self.record_conversation_items(ctx, &[item]).await;
    }

    pub(crate) async fn replace_history(&self, items: Vec<ResponseItem>) {
        let mut state = self.state.lock().await;
        state.replace_history(items);
    }

    async fn persist_rollout_response_items(&self, items: &[ResponseItem]) {
        let rollout_items: Vec<RolloutItem> = items
            .iter()
            .cloned()
            .map(RolloutItem::ResponseItem)
            .collect();
        self.persist_rollout_items(&rollout_items).await;
    }

    pub fn enabled(&self, feature: Feature) -> bool {
        self.features.enabled(feature)
    }

    pub(crate) fn features(&self) -> Features {
        self.features.clone()
    }

    async fn send_raw_response_items(&self, turn_context: &TurnContext, items: &[ResponseItem]) {
        for item in items {
            self.send_event(
                turn_context,
                EventMsg::RawResponseItem(RawResponseItemEvent { item: item.clone() }),
            )
            .await;
        }
    }

    pub(crate) fn build_initial_context(&self, turn_context: &TurnContext) -> Vec<ResponseItem> {
        let mut items = Vec::<ResponseItem>::with_capacity(3);
        let shell = self.user_shell();
        if let Some(developer_instructions) = turn_context.developer_instructions.as_deref() {
            items.push(DeveloperInstructions::new(developer_instructions.to_string()).into());
        }
        if let Some(user_instructions) = turn_context.user_instructions.as_deref() {
            items.push(
                UserInstructions {
                    text: user_instructions.to_string(),
                    directory: turn_context.cwd.to_string_lossy().into_owned(),
                }
                .into(),
            );
        }
        items.push(ResponseItem::from(EnvironmentContext::new(
            Some(turn_context.cwd.clone()),
            Some(turn_context.approval_policy),
            Some(turn_context.sandbox_policy.clone()),
            shell.as_ref().clone(),
        )));
        items
    }

    pub(crate) async fn persist_rollout_items(&self, items: &[RolloutItem]) {
        let recorder = {
            let guard = self.services.rollout.lock().await;
            guard.clone()
        };
        if let Some(rec) = recorder
            && let Err(e) = rec.record_items(items).await
        {
            error!("failed to record rollout items: {e:#}");
        }
    }

    pub(crate) async fn clone_history(&self) -> ContextManager {
        let state = self.state.lock().await;
        state.clone_history()
    }

    pub(crate) async fn update_token_usage_info(
        &self,
        turn_context: &TurnContext,
        token_usage: Option<&TokenUsage>,
    ) {
        {
            let mut state = self.state.lock().await;
            if let Some(token_usage) = token_usage {
                state.update_token_info_from_usage(
                    token_usage,
                    turn_context.client.get_model_context_window(),
                );
            }
        }
        self.send_token_count_event(turn_context).await;
    }

    pub(crate) async fn recompute_token_usage(&self, turn_context: &TurnContext) {
        let Some(estimated_total_tokens) = self
            .clone_history()
            .await
            .estimate_token_count(turn_context)
        else {
            return;
        };
        {
            let mut state = self.state.lock().await;
            let mut info = state.token_info().unwrap_or(TokenUsageInfo {
                total_token_usage: TokenUsage::default(),
                last_token_usage: TokenUsage::default(),
                model_context_window: None,
            });

            info.last_token_usage = TokenUsage {
                input_tokens: 0,
                cached_input_tokens: 0,
                output_tokens: 0,
                reasoning_output_tokens: 0,
                total_tokens: estimated_total_tokens.max(0),
            };

            if info.model_context_window.is_none() {
                info.model_context_window = turn_context.client.get_model_context_window();
            }

            state.set_token_info(Some(info));
        }
        self.send_token_count_event(turn_context).await;
    }

    pub(crate) async fn update_rate_limits(
        &self,
        turn_context: &TurnContext,
        new_rate_limits: RateLimitSnapshot,
    ) {
        {
            let mut state = self.state.lock().await;
            state.set_rate_limits(new_rate_limits);
        }
        self.send_token_count_event(turn_context).await;
    }

    async fn send_token_count_event(&self, turn_context: &TurnContext) {
        let (info, rate_limits) = {
            let state = self.state.lock().await;
            state.token_info_and_rate_limits()
        };
        let event = EventMsg::TokenCount(TokenCountEvent { info, rate_limits });
        self.send_event(turn_context, event).await;
    }

    pub(crate) async fn set_total_tokens_full(&self, turn_context: &TurnContext) {
        let context_window = turn_context.client.get_model_context_window();
        if let Some(context_window) = context_window {
            {
                let mut state = self.state.lock().await;
                state.set_token_usage_full(context_window);
            }
            self.send_token_count_event(turn_context).await;
        }
    }

    pub(crate) async fn record_response_item_and_emit_turn_item(
        &self,
        turn_context: &TurnContext,
        response_item: ResponseItem,
    ) {
        // Add to conversation history and persist response item to rollout.
        self.record_conversation_items(turn_context, std::slice::from_ref(&response_item))
            .await;

        // Derive a turn item and emit lifecycle events if applicable.
        if let Some(item) = parse_turn_item(&response_item) {
            self.emit_turn_item_started(turn_context, &item).await;
            self.emit_turn_item_completed(turn_context, item).await;
        }
    }

    pub(crate) async fn notify_background_event(
        &self,
        turn_context: &TurnContext,
        message: impl Into<String>,
    ) {
        let event = EventMsg::BackgroundEvent(BackgroundEventEvent {
            message: message.into(),
        });
        self.send_event(turn_context, event).await;
    }

    pub(crate) async fn notify_stream_error(
        &self,
        turn_context: &TurnContext,
        message: impl Into<String>,
        codex_error: CodexErr,
    ) {
        let codex_error_info = CodexErrorInfo::ResponseStreamDisconnected {
            http_status_code: codex_error.http_status_code_value(),
        };
        let event = EventMsg::StreamError(StreamErrorEvent {
            message: message.into(),
            codex_error_info: Some(codex_error_info),
        });
        self.send_event(turn_context, event).await;
    }

    async fn maybe_start_ghost_snapshot(
        self: &Arc<Self>,
        turn_context: Arc<TurnContext>,
        cancellation_token: CancellationToken,
    ) {
        if !self.enabled(Feature::GhostCommit) {
            return;
        }
        let token = match turn_context.tool_call_gate.subscribe().await {
            Ok(token) => token,
            Err(err) => {
                warn!("failed to subscribe to ghost snapshot readiness: {err}");
                return;
            }
        };

        info!("spawning ghost snapshot task");
        let task = GhostSnapshotTask::new(token);
        Arc::new(task)
            .run(
                Arc::new(SessionTaskContext::new(self.clone())),
                turn_context.clone(),
                Vec::new(),
                cancellation_token,
            )
            .await;
    }

    /// Returns the input if there was no task running to inject into
    pub async fn inject_input(&self, input: Vec<UserInput>) -> Result<(), Vec<UserInput>> {
        let mut active = self.active_turn.lock().await;
        match active.as_mut() {
            Some(at) => {
                let mut ts = at.turn_state.lock().await;
                ts.push_pending_input(input.into());
                Ok(())
            }
            None => Err(input),
        }
    }

    pub async fn get_pending_input(&self) -> Vec<ResponseInputItem> {
        let mut active = self.active_turn.lock().await;
        match active.as_mut() {
            Some(at) => {
                let mut ts = at.turn_state.lock().await;
                ts.take_pending_input()
            }
            None => Vec::with_capacity(0),
        }
    }

    pub async fn list_resources(
        &self,
        server: &str,
        params: Option<ListResourcesRequestParams>,
    ) -> anyhow::Result<ListResourcesResult> {
        self.services
            .mcp_connection_manager
            .read()
            .await
            .list_resources(server, params)
            .await
    }

    pub async fn list_resource_templates(
        &self,
        server: &str,
        params: Option<ListResourceTemplatesRequestParams>,
    ) -> anyhow::Result<ListResourceTemplatesResult> {
        self.services
            .mcp_connection_manager
            .read()
            .await
            .list_resource_templates(server, params)
            .await
    }

    pub async fn read_resource(
        &self,
        server: &str,
        params: ReadResourceRequestParams,
    ) -> anyhow::Result<ReadResourceResult> {
        self.services
            .mcp_connection_manager
            .read()
            .await
            .read_resource(server, params)
            .await
    }

    pub async fn call_tool(
        &self,
        server: &str,
        tool: &str,
        arguments: Option<serde_json::Value>,
    ) -> anyhow::Result<CallToolResult> {
        self.services
            .mcp_connection_manager
            .read()
            .await
            .call_tool(server, tool, arguments)
            .await
    }

    pub(crate) async fn parse_mcp_tool_name(&self, tool_name: &str) -> Option<(String, String)> {
        self.services
            .mcp_connection_manager
            .read()
            .await
            .parse_tool_name(tool_name)
            .await
    }

    pub async fn interrupt_task(self: &Arc<Self>) {
        info!("interrupt received: abort current task, if any");
        let has_active_turn = { self.active_turn.lock().await.is_some() };
        if has_active_turn {
            self.abort_all_tasks(TurnAbortReason::Interrupted).await;
        } else {
            self.cancel_mcp_startup().await;
        }
    }

    pub(crate) fn notifier(&self) -> &UserNotifier {
        &self.services.notifier
    }

    pub(crate) fn user_shell(&self) -> Arc<shell::Shell> {
        Arc::clone(&self.services.user_shell)
    }

    fn show_raw_agent_reasoning(&self) -> bool {
        self.services.show_raw_agent_reasoning
    }

    async fn cancel_mcp_startup(&self) {
        self.services.mcp_startup_cancellation_token.cancel();
    }
}

async fn submission_loop(sess: Arc<Session>, config: Arc<Config>, rx_sub: Receiver<Submission>) {
    // Seed with context in case there is an OverrideTurnContext first.
    let mut previous_context: Option<Arc<TurnContext>> =
        Some(sess.new_turn(SessionSettingsUpdate::default()).await);

    // To break out of this loop, send Op::Shutdown.
    while let Ok(sub) = rx_sub.recv().await {
        debug!(?sub, "Submission");
        match sub.op.clone() {
            Op::Interrupt => {
                handlers::interrupt(&sess).await;
            }
            Op::OverrideTurnContext {
                cwd,
                approval_policy,
                sandbox_policy,
                model,
                effort,
                summary,
            } => {
                handlers::override_turn_context(
                    &sess,
                    SessionSettingsUpdate {
                        cwd,
                        approval_policy,
                        sandbox_policy,
                        model,
                        reasoning_effort: effort,
                        reasoning_summary: summary,
                        ..Default::default()
                    },
                )
                .await;
            }
            Op::UserInput { .. } | Op::UserTurn { .. } => {
                handlers::user_input_or_turn(&sess, sub.id.clone(), sub.op, &mut previous_context)
                    .await;
            }
            Op::ExecApproval { id, decision } => {
                handlers::exec_approval(&sess, id, decision).await;
            }
            Op::PatchApproval { id, decision } => {
                handlers::patch_approval(&sess, id, decision).await;
            }
            Op::AddToHistory { text } => {
                handlers::add_to_history(&sess, &config, text).await;
            }
            Op::GetHistoryEntryRequest { offset, log_id } => {
                handlers::get_history_entry_request(&sess, &config, sub.id.clone(), offset, log_id)
                    .await;
            }
            Op::ListMcpTools => {
                handlers::list_mcp_tools(&sess, &config, sub.id.clone()).await;
            }
            Op::ListCustomPrompts => {
                handlers::list_custom_prompts(&sess, sub.id.clone()).await;
            }
            Op::ListSkills { cwds } => {
                handlers::list_skills(&sess, sub.id.clone(), cwds).await;
            }
            Op::Undo => {
                handlers::undo(&sess, sub.id.clone()).await;
            }
            Op::Compact => {
                handlers::compact(&sess, sub.id.clone()).await;
            }
            Op::RunUserShellCommand { command } => {
                handlers::run_user_shell_command(
                    &sess,
                    sub.id.clone(),
                    command,
                    &mut previous_context,
                )
                .await;
            }
            Op::ResolveElicitation {
                server_name,
                request_id,
                decision,
            } => {
                handlers::resolve_elicitation(&sess, server_name, request_id, decision).await;
            }
            Op::Shutdown => {
                if handlers::shutdown(&sess, sub.id.clone()).await {
                    break;
                }
            }
            Op::Review { review_request } => {
                handlers::review(&sess, &config, sub.id.clone(), review_request).await;
            }
            _ => {} // Ignore unknown ops; enum is non_exhaustive to allow extensions.
        }
    }
    debug!("Agent loop exited");
}

/// Operation handlers
mod handlers {
    use crate::codex::Session;
    use crate::codex::SessionSettingsUpdate;
    use crate::codex::TurnContext;

    use crate::codex::spawn_review_thread;
    use crate::config::Config;
    use crate::features::Feature;
    use crate::mcp::auth::compute_auth_statuses;
    use crate::mcp::collect_mcp_snapshot_from_manager;
    use crate::review_prompts::resolve_review_request;
    use crate::tasks::CompactTask;
    use crate::tasks::RegularTask;
    use crate::tasks::UndoTask;
    use crate::tasks::UserShellCommandTask;
    use codex_protocol::custom_prompts::CustomPrompt;
    use codex_protocol::protocol::CodexErrorInfo;
    use codex_protocol::protocol::ErrorEvent;
    use codex_protocol::protocol::Event;
    use codex_protocol::protocol::EventMsg;
    use codex_protocol::protocol::ListCustomPromptsResponseEvent;
    use codex_protocol::protocol::ListSkillsResponseEvent;
    use codex_protocol::protocol::Op;
    use codex_protocol::protocol::ReviewDecision;
    use codex_protocol::protocol::ReviewRequest;
    use codex_protocol::protocol::SkillsListEntry;
    use codex_protocol::protocol::TurnAbortReason;
    use codex_protocol::protocol::WarningEvent;

    use codex_protocol::user_input::UserInput;
    use codex_rmcp_client::ElicitationAction;
    use codex_rmcp_client::ElicitationResponse;
    use mcp_types::RequestId;
    use std::path::PathBuf;
    use std::sync::Arc;
    use tracing::info;
    use tracing::warn;

    pub async fn interrupt(sess: &Arc<Session>) {
        sess.interrupt_task().await;
    }

    pub async fn override_turn_context(sess: &Session, updates: SessionSettingsUpdate) {
        sess.update_settings(updates).await;
    }

    pub async fn user_input_or_turn(
        sess: &Arc<Session>,
        sub_id: String,
        op: Op,
        previous_context: &mut Option<Arc<TurnContext>>,
    ) {
        let (items, updates) = match op {
            Op::UserTurn {
                cwd,
                approval_policy,
                sandbox_policy,
                model,
                effort,
                summary,
                final_output_json_schema,
                items,
            } => (
                items,
                SessionSettingsUpdate {
                    cwd: Some(cwd),
                    approval_policy: Some(approval_policy),
                    sandbox_policy: Some(sandbox_policy),
                    model: Some(model),
                    reasoning_effort: Some(effort),
                    reasoning_summary: Some(summary),
                    final_output_json_schema: Some(final_output_json_schema),
                },
            ),
            Op::UserInput { items } => (items, SessionSettingsUpdate::default()),
            _ => unreachable!(),
        };

        let current_context = sess.new_turn_with_sub_id(sub_id, updates).await;
        current_context
            .client
            .get_otel_manager()
            .user_prompt(&items);

        // Attempt to inject input into current task
        if let Err(items) = sess.inject_input(items).await {
            if let Some(env_item) =
                sess.build_environment_update_item(previous_context.as_ref(), &current_context)
            {
                sess.record_conversation_items(&current_context, std::slice::from_ref(&env_item))
                    .await;
            }

            sess.spawn_task(Arc::clone(&current_context), items, RegularTask)
                .await;
            *previous_context = Some(current_context);
        }
    }

    pub async fn run_user_shell_command(
        sess: &Arc<Session>,
        sub_id: String,
        command: String,
        previous_context: &mut Option<Arc<TurnContext>>,
    ) {
        let turn_context = sess
            .new_turn_with_sub_id(sub_id, SessionSettingsUpdate::default())
            .await;
        sess.spawn_task(
            Arc::clone(&turn_context),
            Vec::new(),
            UserShellCommandTask::new(command),
        )
        .await;
        *previous_context = Some(turn_context);
    }

    pub async fn resolve_elicitation(
        sess: &Arc<Session>,
        server_name: String,
        request_id: RequestId,
        decision: codex_protocol::approvals::ElicitationAction,
    ) {
        let action = match decision {
            codex_protocol::approvals::ElicitationAction::Accept => ElicitationAction::Accept,
            codex_protocol::approvals::ElicitationAction::Decline => ElicitationAction::Decline,
            codex_protocol::approvals::ElicitationAction::Cancel => ElicitationAction::Cancel,
        };
        let response = ElicitationResponse {
            action,
            content: None,
        };
        if let Err(err) = sess
            .resolve_elicitation(server_name, request_id, response)
            .await
        {
            warn!(
                error = %err,
                "failed to resolve elicitation request in session"
            );
        }
    }

    /// Propagate a user's exec approval decision to the session.
    /// Also optionally applies an execpolicy amendment.
    pub async fn exec_approval(sess: &Arc<Session>, id: String, decision: ReviewDecision) {
        if let ReviewDecision::ApprovedExecpolicyAmendment {
            proposed_execpolicy_amendment,
        } = &decision
            && let Err(err) = sess
                .persist_execpolicy_amendment(proposed_execpolicy_amendment)
                .await
        {
            let message = format!("Failed to apply execpolicy amendment: {err}");
            tracing::warn!("{message}");
            let warning = EventMsg::Warning(WarningEvent { message });
            sess.send_event_raw(Event {
                id: id.clone(),
                msg: warning,
            })
            .await;
        }
        match decision {
            ReviewDecision::Abort => {
                sess.interrupt_task().await;
            }
            other => sess.notify_approval(&id, other).await,
        }
    }

    pub async fn patch_approval(sess: &Arc<Session>, id: String, decision: ReviewDecision) {
        match decision {
            ReviewDecision::Abort => {
                sess.interrupt_task().await;
            }
            other => sess.notify_approval(&id, other).await,
        }
    }

    pub async fn add_to_history(sess: &Arc<Session>, config: &Arc<Config>, text: String) {
        let id = sess.conversation_id;
        let config = Arc::clone(config);
        tokio::spawn(async move {
            if let Err(e) = crate::message_history::append_entry(&text, &id, &config).await {
                warn!("failed to append to message history: {e}");
            }
        });
    }

    pub async fn get_history_entry_request(
        sess: &Arc<Session>,
        config: &Arc<Config>,
        sub_id: String,
        offset: usize,
        log_id: u64,
    ) {
        let config = Arc::clone(config);
        let sess_clone = Arc::clone(sess);

        tokio::spawn(async move {
            // Run lookup in blocking thread because it does file IO + locking.
            let entry_opt = tokio::task::spawn_blocking(move || {
                crate::message_history::lookup(log_id, offset, &config)
            })
            .await
            .unwrap_or(None);

            let event = Event {
                id: sub_id,
                msg: EventMsg::GetHistoryEntryResponse(
                    crate::protocol::GetHistoryEntryResponseEvent {
                        offset,
                        log_id,
                        entry: entry_opt.map(|e| codex_protocol::message_history::HistoryEntry {
                            conversation_id: e.session_id,
                            ts: e.ts,
                            text: e.text,
                        }),
                    },
                ),
            };

            sess_clone.send_event_raw(event).await;
        });
    }

    pub async fn list_mcp_tools(sess: &Session, config: &Arc<Config>, sub_id: String) {
        let mcp_connection_manager = sess.services.mcp_connection_manager.read().await;
        let snapshot = collect_mcp_snapshot_from_manager(
            &mcp_connection_manager,
            compute_auth_statuses(
                config.mcp_servers.iter(),
                config.mcp_oauth_credentials_store_mode,
            )
            .await,
        )
        .await;
        let event = Event {
            id: sub_id,
            msg: EventMsg::McpListToolsResponse(snapshot),
        };
        sess.send_event_raw(event).await;
    }

    pub async fn list_custom_prompts(sess: &Session, sub_id: String) {
        let custom_prompts: Vec<CustomPrompt> =
            if let Some(dir) = crate::custom_prompts::default_prompts_dir() {
                crate::custom_prompts::discover_prompts_in(&dir).await
            } else {
                Vec::new()
            };

        let event = Event {
            id: sub_id,
            msg: EventMsg::ListCustomPromptsResponse(ListCustomPromptsResponseEvent {
                custom_prompts,
            }),
        };
        sess.send_event_raw(event).await;
    }

    pub async fn list_skills(sess: &Session, sub_id: String, cwds: Vec<PathBuf>) {
        let cwds = if cwds.is_empty() {
            let state = sess.state.lock().await;
            vec![state.session_configuration.cwd.clone()]
        } else {
            cwds
        };
        let skills = if sess.enabled(Feature::Skills) {
            let skills_manager = &sess.services.skills_manager;
            cwds.into_iter()
                .map(|cwd| {
                    let outcome = skills_manager.skills_for_cwd(&cwd);
                    let errors = super::errors_to_info(&outcome.errors);
                    let skills = super::skills_to_info(&outcome.skills);
                    SkillsListEntry {
                        cwd,
                        skills,
                        errors,
                    }
                })
                .collect()
        } else {
            cwds.into_iter()
                .map(|cwd| SkillsListEntry {
                    cwd,
                    skills: Vec::new(),
                    errors: Vec::new(),
                })
                .collect()
        };
        let event = Event {
            id: sub_id,
            msg: EventMsg::ListSkillsResponse(ListSkillsResponseEvent { skills }),
        };
        sess.send_event_raw(event).await;
    }

    pub async fn undo(sess: &Arc<Session>, sub_id: String) {
        let turn_context = sess
            .new_turn_with_sub_id(sub_id, SessionSettingsUpdate::default())
            .await;
        sess.spawn_task(turn_context, Vec::new(), UndoTask::new())
            .await;
    }

    pub async fn compact(sess: &Arc<Session>, sub_id: String) {
        let turn_context = sess
            .new_turn_with_sub_id(sub_id, SessionSettingsUpdate::default())
            .await;

        sess.spawn_task(
            Arc::clone(&turn_context),
            vec![UserInput::Text {
                text: turn_context.compact_prompt().to_string(),
            }],
            CompactTask,
        )
        .await;
    }

    pub async fn shutdown(sess: &Arc<Session>, sub_id: String) -> bool {
        sess.abort_all_tasks(TurnAbortReason::Interrupted).await;
        sess.services
            .unified_exec_manager
            .terminate_all_sessions()
            .await;
        info!("Shutting down Codex instance");

        // Gracefully flush and shutdown rollout recorder on session end so tests
        // that inspect the rollout file do not race with the background writer.
        let recorder_opt = {
            let mut guard = sess.services.rollout.lock().await;
            guard.take()
        };
        if let Some(rec) = recorder_opt
            && let Err(e) = rec.shutdown().await
        {
            warn!("failed to shutdown rollout recorder: {e}");
            let event = Event {
                id: sub_id.clone(),
                msg: EventMsg::Error(ErrorEvent {
                    message: "Failed to shutdown rollout recorder".to_string(),
                    codex_error_info: Some(CodexErrorInfo::Other),
                }),
            };
            sess.send_event_raw(event).await;
        }

        let event = Event {
            id: sub_id,
            msg: EventMsg::ShutdownComplete,
        };
        sess.send_event_raw(event).await;
        true
    }

    pub async fn review(
        sess: &Arc<Session>,
        config: &Arc<Config>,
        sub_id: String,
        review_request: ReviewRequest,
    ) {
        let turn_context = sess
            .new_turn_with_sub_id(sub_id.clone(), SessionSettingsUpdate::default())
            .await;
        match resolve_review_request(review_request, config.cwd.as_path()) {
            Ok(resolved) => {
                spawn_review_thread(
                    Arc::clone(sess),
                    Arc::clone(config),
                    turn_context.clone(),
                    sub_id,
                    resolved,
                )
                .await;
            }
            Err(err) => {
                let event = Event {
                    id: sub_id,
                    msg: EventMsg::Error(ErrorEvent {
                        message: err.to_string(),
                        codex_error_info: Some(CodexErrorInfo::Other),
                    }),
                };
                sess.send_event(&turn_context, event.msg).await;
            }
        }
    }
}

/// Spawn a review thread using the given prompt.
async fn spawn_review_thread(
    sess: Arc<Session>,
    config: Arc<Config>,
    parent_turn_context: Arc<TurnContext>,
    sub_id: String,
    resolved: crate::review_prompts::ResolvedReviewRequest,
) {
    let model = config.review_model.clone();
    let review_model_family = sess
        .services
        .models_manager
        .construct_model_family(&model, &config)
        .await;
    // For reviews, disable web_search and view_image regardless of global settings.
    let mut review_features = sess.features.clone();
    review_features
        .disable(crate::features::Feature::WebSearchRequest)
        .disable(crate::features::Feature::ViewImageTool);
    let tools_config = ToolsConfig::new(&ToolsConfigParams {
        model_family: &review_model_family,
        features: &review_features,
    });

    let base_instructions = REVIEW_PROMPT.to_string();
    let review_prompt = resolved.prompt.clone();
    let provider = parent_turn_context.client.get_provider();
    let auth_manager = parent_turn_context.client.get_auth_manager();
    let model_family = review_model_family.clone();

    // Build per‑turn client with the requested model/family.
    let mut per_turn_config = (*config).clone();
    per_turn_config.model_reasoning_effort = Some(ReasoningEffortConfig::Low);
    per_turn_config.model_reasoning_summary = ReasoningSummaryConfig::Detailed;
    per_turn_config.features = review_features.clone();

    let otel_manager = parent_turn_context.client.get_otel_manager().with_model(
        config.review_model.as_str(),
        review_model_family.slug.as_str(),
    );

    let per_turn_config = Arc::new(per_turn_config);
    let client = ModelClient::new(
        per_turn_config.clone(),
        auth_manager,
        model_family.clone(),
        otel_manager,
        provider,
        per_turn_config.model_reasoning_effort,
        per_turn_config.model_reasoning_summary,
        sess.conversation_id,
        parent_turn_context.client.get_session_source(),
    );

    let review_turn_context = TurnContext {
        sub_id: sub_id.to_string(),
        client,
        tools_config,
        ghost_snapshot: parent_turn_context.ghost_snapshot.clone(),
        developer_instructions: None,
        user_instructions: None,
        base_instructions: Some(base_instructions.clone()),
        compact_prompt: parent_turn_context.compact_prompt.clone(),
        approval_policy: parent_turn_context.approval_policy,
        sandbox_policy: parent_turn_context.sandbox_policy.clone(),
        shell_environment_policy: parent_turn_context.shell_environment_policy.clone(),
        cwd: parent_turn_context.cwd.clone(),
        final_output_json_schema: None,
        codex_linux_sandbox_exe: parent_turn_context.codex_linux_sandbox_exe.clone(),
        tool_call_gate: Arc::new(ReadinessFlag::new()),
        exec_policy: parent_turn_context.exec_policy.clone(),
        truncation_policy: TruncationPolicy::new(&per_turn_config, model_family.truncation_policy),
    };

    // Seed the child task with the review prompt as the initial user message.
    let input: Vec<UserInput> = vec![UserInput::Text {
        text: review_prompt,
    }];
    let tc = Arc::new(review_turn_context);
    sess.spawn_task(tc.clone(), input, ReviewTask::new()).await;

    // Announce entering review mode so UIs can switch modes.
    let review_request = ReviewRequest {
        target: resolved.target,
        user_facing_hint: Some(resolved.user_facing_hint),
    };
    sess.send_event(&tc, EventMsg::EnteredReviewMode(review_request))
        .await;
}

fn skills_to_info(skills: &[SkillMetadata]) -> Vec<ProtocolSkillMetadata> {
    skills
        .iter()
        .map(|skill| ProtocolSkillMetadata {
            name: skill.name.clone(),
            description: skill.description.clone(),
            path: skill.path.clone(),
            scope: skill.scope,
        })
        .collect()
}

fn errors_to_info(errors: &[SkillError]) -> Vec<SkillErrorInfo> {
    errors
        .iter()
        .map(|err| SkillErrorInfo {
            path: err.path.clone(),
            message: err.message.clone(),
        })
        .collect()
}

/// Takes a user message as input and runs a loop where, at each turn, the model
/// replies with either:
///
/// - requested function calls
/// - an assistant message
///
/// While it is possible for the model to return multiple of these items in a
/// single turn, in practice, we generally one item per turn:
///
/// - If the model requests a function call, we execute it and send the output
///   back to the model in the next turn.
/// - If the model sends only an assistant message, we record it in the
///   conversation history and consider the task complete.
///
pub(crate) async fn run_task(
    sess: Arc<Session>,
    turn_context: Arc<TurnContext>,
    input: Vec<UserInput>,
    cancellation_token: CancellationToken,
) -> Option<String> {
    if input.is_empty() {
        return None;
    }

    let auto_compact_limit = turn_context
        .client
        .get_model_family()
        .auto_compact_token_limit()
        .unwrap_or(i64::MAX);
    let total_usage_tokens = sess.get_total_token_usage().await;
    if total_usage_tokens >= auto_compact_limit {
        run_auto_compact(&sess, &turn_context).await;
    }
    let event = EventMsg::TaskStarted(TaskStartedEvent {
        model_context_window: turn_context.client.get_model_context_window(),
    });
    sess.send_event(&turn_context, event).await;

    let skills_outcome = if sess.enabled(Feature::Skills) {
        Some(
            sess.services
                .skills_manager
                .skills_for_cwd(&turn_context.cwd),
        )
    } else {
        None
    };

    let SkillInjections {
        items: skill_items,
        warnings: skill_warnings,
    } = build_skill_injections(&input, skills_outcome.as_ref()).await;

    for message in skill_warnings {
        sess.send_event(&turn_context, EventMsg::Warning(WarningEvent { message }))
            .await;
    }

    let initial_input_for_turn: ResponseInputItem = ResponseInputItem::from(input);
    let response_item: ResponseItem = initial_input_for_turn.clone().into();
    sess.record_response_item_and_emit_turn_item(turn_context.as_ref(), response_item)
        .await;

    if !skill_items.is_empty() {
        sess.record_conversation_items(&turn_context, &skill_items)
            .await;
    }

    sess.maybe_start_ghost_snapshot(Arc::clone(&turn_context), cancellation_token.child_token())
        .await;
    let mut last_agent_message: Option<String> = None;
    // Although from the perspective of codex.rs, TurnDiffTracker has the lifecycle of a Task which contains
    // many turns, from the perspective of the user, it is a single turn.
    let turn_diff_tracker = Arc::new(tokio::sync::Mutex::new(TurnDiffTracker::new()));

    loop {
        // Note that pending_input would be something like a message the user
        // submitted through the UI while the model was running. Though the UI
        // may support this, the model might not.
        let pending_input = sess
            .get_pending_input()
            .await
            .into_iter()
            .map(ResponseItem::from)
            .collect::<Vec<ResponseItem>>();

        // Construct the input that we will send to the model.
        let turn_input: Vec<ResponseItem> = {
            sess.record_conversation_items(&turn_context, &pending_input)
                .await;
            sess.clone_history().await.get_history_for_prompt()
        };

        let turn_input_messages = turn_input
            .iter()
            .filter_map(|item| match parse_turn_item(item) {
                Some(TurnItem::UserMessage(user_message)) => Some(user_message),
                _ => None,
            })
            .map(|user_message| user_message.message())
            .collect::<Vec<String>>();
        match run_turn(
            Arc::clone(&sess),
            Arc::clone(&turn_context),
            Arc::clone(&turn_diff_tracker),
            turn_input,
            cancellation_token.child_token(),
        )
        .await
        {
            Ok(turn_output) => {
                let TurnRunResult {
                    needs_follow_up,
                    last_agent_message: turn_last_agent_message,
                } = turn_output;
                let total_usage_tokens = sess.get_total_token_usage().await;
                let token_limit_reached = total_usage_tokens >= auto_compact_limit;

                // as long as compaction works well in getting us way below the token limit, we shouldn't worry about being in an infinite loop.
                if token_limit_reached && needs_follow_up {
                    run_auto_compact(&sess, &turn_context).await;
                    continue;
                }

                if !needs_follow_up {
                    last_agent_message = turn_last_agent_message;
                    sess.notifier()
                        .notify(&UserNotification::AgentTurnComplete {
                            thread_id: sess.conversation_id.to_string(),
                            turn_id: turn_context.sub_id.clone(),
                            cwd: turn_context.cwd.display().to_string(),
                            input_messages: turn_input_messages,
                            last_assistant_message: last_agent_message.clone(),
                        });
                    break;
                }
                continue;
            }
            Err(CodexErr::TurnAborted) => {
                // Aborted turn is reported via a different event.
                break;
            }
            Err(CodexErr::InvalidImageRequest()) => {
                let mut state = sess.state.lock().await;
                error_or_panic(
                    "Invalid image detected, replacing it in the last turn to prevent poisoning",
                );
                state.history.replace_last_turn_images("Invalid image");
            }
            Err(e) => {
                info!("Turn error: {e:#}");
                let event = EventMsg::Error(e.to_error_event(None));
                sess.send_event(&turn_context, event).await;
                // let the user continue the conversation
                break;
            }
        }
    }

    last_agent_message
}

<<<<<<< HEAD
#[instrument(level = "trace",
=======
async fn run_auto_compact(sess: &Arc<Session>, turn_context: &Arc<TurnContext>) {
    if should_use_remote_compact_task(sess.as_ref(), &turn_context.client.get_provider()) {
        run_inline_remote_auto_compact_task(Arc::clone(sess), Arc::clone(turn_context)).await;
    } else {
        run_inline_auto_compact_task(Arc::clone(sess), Arc::clone(turn_context)).await;
    }
}

#[instrument(
>>>>>>> c9f5b9a6
    skip_all,
    fields(
        turn_id = %turn_context.sub_id,
        model = %turn_context.client.get_model(),
        cwd = %turn_context.cwd.display()
    )
)]
async fn run_turn(
    sess: Arc<Session>,
    turn_context: Arc<TurnContext>,
    turn_diff_tracker: SharedTurnDiffTracker,
    input: Vec<ResponseItem>,
    cancellation_token: CancellationToken,
) -> CodexResult<TurnRunResult> {
    let mcp_tools = sess
        .services
        .mcp_connection_manager
        .read()
        .await
        .list_all_tools()
        .or_cancel(&cancellation_token)
        .await?;
    let router = Arc::new(ToolRouter::from_config(
        &turn_context.tools_config,
        Some(
            mcp_tools
                .into_iter()
                .map(|(name, tool)| (name, tool.tool))
                .collect(),
        ),
    ));

    let model_supports_parallel = turn_context
        .client
        .get_model_family()
        .supports_parallel_tool_calls;

    let prompt = Prompt {
        input,
        tools: router.specs(),
        parallel_tool_calls: model_supports_parallel && sess.enabled(Feature::ParallelToolCalls),
        base_instructions_override: turn_context.base_instructions.clone(),
        output_schema: turn_context.final_output_json_schema.clone(),
    };

    let mut retries = 0;
    loop {
        match try_run_turn(
            Arc::clone(&router),
            Arc::clone(&sess),
            Arc::clone(&turn_context),
            Arc::clone(&turn_diff_tracker),
            &prompt,
            cancellation_token.child_token(),
        )
        .await
        {
            // todo(aibrahim): map special cases and ? on other errors
            Ok(output) => return Ok(output),
            Err(CodexErr::TurnAborted) => {
                return Err(CodexErr::TurnAborted);
            }
            Err(CodexErr::Interrupted) => return Err(CodexErr::Interrupted),
            Err(CodexErr::EnvVar(var)) => return Err(CodexErr::EnvVar(var)),
            Err(e @ CodexErr::Fatal(_)) => return Err(e),
            Err(e @ CodexErr::ContextWindowExceeded) => {
                sess.set_total_tokens_full(&turn_context).await;
                return Err(e);
            }
            Err(CodexErr::UsageLimitReached(e)) => {
                let rate_limits = e.rate_limits.clone();
                if let Some(rate_limits) = rate_limits {
                    sess.update_rate_limits(&turn_context, rate_limits).await;
                }
                return Err(CodexErr::UsageLimitReached(e));
            }
            Err(CodexErr::UsageNotIncluded) => return Err(CodexErr::UsageNotIncluded),
            Err(e @ CodexErr::QuotaExceeded) => return Err(e),
            Err(e @ CodexErr::InvalidImageRequest()) => return Err(e),
            Err(e @ CodexErr::InvalidRequest(_)) => return Err(e),
            Err(e @ CodexErr::RefreshTokenFailed(_)) => return Err(e),
            Err(e) => {
                // Use the configured provider-specific stream retry budget.
                let max_retries = turn_context.client.get_provider().stream_max_retries();
                if retries < max_retries {
                    retries += 1;
                    let delay = match e {
                        CodexErr::Stream(_, Some(delay)) => delay,
                        _ => backoff(retries),
                    };
                    warn!(
                        "stream disconnected - retrying turn ({retries}/{max_retries} in {delay:?})...",
                    );

                    // Surface retry information to any UI/front‑end so the
                    // user understands what is happening instead of staring
                    // at a seemingly frozen screen.
                    sess.notify_stream_error(
                        &turn_context,
                        format!("Reconnecting... {retries}/{max_retries}"),
                        e,
                    )
                    .await;

                    tokio::time::sleep(delay).await;
                } else {
                    return Err(e);
                }
            }
        }
    }
}

#[derive(Debug)]
struct TurnRunResult {
    needs_follow_up: bool,
    last_agent_message: Option<String>,
}

async fn drain_in_flight(
    in_flight: &mut FuturesOrdered<BoxFuture<'static, CodexResult<ResponseInputItem>>>,
    sess: Arc<Session>,
    turn_context: Arc<TurnContext>,
) -> CodexResult<()> {
    while let Some(res) = in_flight.next().await {
        match res {
            Ok(response_input) => {
                sess.record_conversation_items(&turn_context, &[response_input.into()])
                    .await;
            }
            Err(err) => {
                error_or_panic(format!("in-flight tool future failed during drain: {err}"));
            }
        }
    }
    Ok(())
}

#[allow(clippy::too_many_arguments)]
#[instrument(level = "trace",
    skip_all,
    fields(
        turn_id = %turn_context.sub_id,
        model = %turn_context.client.get_model()
    )
)]
async fn try_run_turn(
    router: Arc<ToolRouter>,
    sess: Arc<Session>,
    turn_context: Arc<TurnContext>,
    turn_diff_tracker: SharedTurnDiffTracker,
    prompt: &Prompt,
    cancellation_token: CancellationToken,
) -> CodexResult<TurnRunResult> {
    let rollout_item = RolloutItem::TurnContext(TurnContextItem {
        cwd: turn_context.cwd.clone(),
        approval_policy: turn_context.approval_policy,
        sandbox_policy: turn_context.sandbox_policy.clone(),
        model: turn_context.client.get_model(),
        effort: turn_context.client.get_reasoning_effort(),
        summary: turn_context.client.get_reasoning_summary(),
    });

    sess.persist_rollout_items(&[rollout_item]).await;
    let mut stream = turn_context
        .client
        .clone()
        .stream(prompt)
        .instrument(trace_span!("stream_request"))
        .or_cancel(&cancellation_token)
        .await??;

    let tool_runtime = ToolCallRuntime::new(
        Arc::clone(&router),
        Arc::clone(&sess),
        Arc::clone(&turn_context),
        Arc::clone(&turn_diff_tracker),
    );
    let mut in_flight: FuturesOrdered<BoxFuture<'static, CodexResult<ResponseInputItem>>> =
        FuturesOrdered::new();
    let mut needs_follow_up = false;
    let mut last_agent_message: Option<String> = None;
    let mut active_item: Option<TurnItem> = None;
    let mut should_emit_turn_diff = false;
    let receiving_span = trace_span!("receiving_stream");
    let outcome: CodexResult<TurnRunResult> = loop {
        let handle_responses = trace_span!(
            parent: &receiving_span,
            "handle_responses",
            otel.name = field::Empty,
            tool_name = field::Empty,
            from = field::Empty,
        );

        let event = match stream
            .next()
            .instrument(trace_span!(parent: &handle_responses, "receiving"))
            .or_cancel(&cancellation_token)
            .await
        {
            Ok(event) => event,
            Err(codex_async_utils::CancelErr::Cancelled) => break Err(CodexErr::TurnAborted),
        };

        let event = match event {
            Some(res) => res?,
            None => {
                break Err(CodexErr::Stream(
                    "stream closed before response.completed".into(),
                    None,
                ));
            }
        };

        sess.services
            .otel_manager
            .record_responses(&handle_responses, &event);

        match event {
            ResponseEvent::Created => {}
            ResponseEvent::OutputItemDone(item) => {
                let previously_active_item = active_item.take();
                let mut ctx = HandleOutputCtx {
                    sess: sess.clone(),
                    turn_context: turn_context.clone(),
                    tool_runtime: tool_runtime.clone(),
                    cancellation_token: cancellation_token.child_token(),
                };

                let output_result = handle_output_item_done(&mut ctx, item, previously_active_item)
                    .instrument(handle_responses)
                    .await?;
                if let Some(tool_future) = output_result.tool_future {
                    in_flight.push_back(tool_future);
                }
                if let Some(agent_message) = output_result.last_agent_message {
                    last_agent_message = Some(agent_message);
                }
                needs_follow_up |= output_result.needs_follow_up;
            }
            ResponseEvent::OutputItemAdded(item) => {
                if let Some(turn_item) = handle_non_tool_response_item(&item).await {
                    let tracked_item = turn_item.clone();
                    sess.emit_turn_item_started(&turn_context, &turn_item).await;

                    active_item = Some(tracked_item);
                }
            }
            ResponseEvent::RateLimits(snapshot) => {
                // Update internal state with latest rate limits, but defer sending until
                // token usage is available to avoid duplicate TokenCount events.
                sess.update_rate_limits(&turn_context, snapshot).await;
            }
            ResponseEvent::Completed {
                response_id: _,
                token_usage,
            } => {
                sess.update_token_usage_info(&turn_context, token_usage.as_ref())
                    .await;
                should_emit_turn_diff = true;

                break Ok(TurnRunResult {
                    needs_follow_up,
                    last_agent_message,
                });
            }
            ResponseEvent::OutputTextDelta(delta) => {
                // In review child threads, suppress assistant text deltas; the
                // UI will show a selection popup from the final ReviewOutput.
                if let Some(active) = active_item.as_ref() {
                    let event = AgentMessageContentDeltaEvent {
                        thread_id: sess.conversation_id.to_string(),
                        turn_id: turn_context.sub_id.clone(),
                        item_id: active.id(),
                        delta: delta.clone(),
                    };
                    sess.send_event(&turn_context, EventMsg::AgentMessageContentDelta(event))
                        .await;
                } else {
                    error_or_panic("OutputTextDelta without active item".to_string());
                }
            }
            ResponseEvent::ReasoningSummaryDelta {
                delta,
                summary_index,
            } => {
                if let Some(active) = active_item.as_ref() {
                    let event = ReasoningContentDeltaEvent {
                        thread_id: sess.conversation_id.to_string(),
                        turn_id: turn_context.sub_id.clone(),
                        item_id: active.id(),
                        delta,
                        summary_index,
                    };
                    sess.send_event(&turn_context, EventMsg::ReasoningContentDelta(event))
                        .await;
                } else {
                    error_or_panic("ReasoningSummaryDelta without active item".to_string());
                }
            }
            ResponseEvent::ReasoningSummaryPartAdded { summary_index } => {
                if let Some(active) = active_item.as_ref() {
                    let event =
                        EventMsg::AgentReasoningSectionBreak(AgentReasoningSectionBreakEvent {
                            item_id: active.id(),
                            summary_index,
                        });
                    sess.send_event(&turn_context, event).await;
                } else {
                    error_or_panic("ReasoningSummaryPartAdded without active item".to_string());
                }
            }
            ResponseEvent::ReasoningContentDelta {
                delta,
                content_index,
            } => {
                if let Some(active) = active_item.as_ref() {
                    let event = ReasoningRawContentDeltaEvent {
                        thread_id: sess.conversation_id.to_string(),
                        turn_id: turn_context.sub_id.clone(),
                        item_id: active.id(),
                        delta,
                        content_index,
                    };
                    sess.send_event(&turn_context, EventMsg::ReasoningRawContentDelta(event))
                        .await;
                } else {
                    error_or_panic("ReasoningRawContentDelta without active item".to_string());
                }
            }
        }
    };

    drain_in_flight(&mut in_flight, sess.clone(), turn_context.clone()).await?;

    if should_emit_turn_diff {
        let unified_diff = {
            let mut tracker = turn_diff_tracker.lock().await;
            tracker.get_unified_diff()
        };
        if let Ok(Some(unified_diff)) = unified_diff {
            let msg = EventMsg::TurnDiff(TurnDiffEvent { unified_diff });
            sess.clone().send_event(&turn_context, msg).await;
        }
    }

    outcome
}

pub(super) fn get_last_assistant_message_from_turn(responses: &[ResponseItem]) -> Option<String> {
    responses.iter().rev().find_map(|item| {
        if let ResponseItem::Message { role, content, .. } = item {
            if role == "assistant" {
                content.iter().rev().find_map(|ci| {
                    if let ContentItem::OutputText { text } = ci {
                        Some(text.clone())
                    } else {
                        None
                    }
                })
            } else {
                None
            }
        } else {
            None
        }
    })
}

#[cfg(test)]
pub(crate) use tests::make_session_and_context;

#[cfg(test)]
pub(crate) use tests::make_session_and_context_with_rx;

#[cfg(test)]
mod tests {
    use super::*;
    use crate::CodexAuth;
    use crate::config::ConfigOverrides;
    use crate::config::ConfigToml;
    use crate::exec::ExecToolCallOutput;
    use crate::function_tool::FunctionCallError;
    use crate::shell::default_user_shell;
    use crate::tools::format_exec_output_str;
    use codex_protocol::models::FunctionCallOutputPayload;

    use crate::protocol::CompactedItem;
    use crate::protocol::CreditsSnapshot;
    use crate::protocol::InitialHistory;
    use crate::protocol::RateLimitSnapshot;
    use crate::protocol::RateLimitWindow;
    use crate::protocol::ResumedHistory;
    use crate::state::TaskKind;
    use crate::tasks::SessionTask;
    use crate::tasks::SessionTaskContext;
    use crate::tools::ToolRouter;
    use crate::tools::context::ToolInvocation;
    use crate::tools::context::ToolOutput;
    use crate::tools::context::ToolPayload;
    use crate::tools::handlers::ShellHandler;
    use crate::tools::handlers::UnifiedExecHandler;
    use crate::tools::registry::ToolHandler;
    use crate::turn_diff_tracker::TurnDiffTracker;
    use codex_app_server_protocol::AuthMode;
    use codex_protocol::models::ContentItem;
    use codex_protocol::models::ResponseItem;
    use std::time::Duration;
    use tokio::time::sleep;

    use mcp_types::ContentBlock;
    use mcp_types::TextContent;
    use pretty_assertions::assert_eq;
    use serde::Deserialize;
    use serde_json::json;
    use std::path::PathBuf;
    use std::sync::Arc;
    use std::time::Duration as StdDuration;

    #[test]
    fn reconstruct_history_matches_live_compactions() {
        let (session, turn_context) = make_session_and_context();
        let (rollout_items, expected) = sample_rollout(&session, &turn_context);

        let reconstructed = session.reconstruct_history_from_rollout(&turn_context, &rollout_items);

        assert_eq!(expected, reconstructed);
    }

    #[test]
    fn record_initial_history_reconstructs_resumed_transcript() {
        let (session, turn_context) = make_session_and_context();
        let (rollout_items, expected) = sample_rollout(&session, &turn_context);

        tokio_test::block_on(session.record_initial_history(InitialHistory::Resumed(
            ResumedHistory {
                conversation_id: ConversationId::default(),
                history: rollout_items,
                rollout_path: PathBuf::from("/tmp/resume.jsonl"),
            },
        )));

        let actual = tokio_test::block_on(async {
            session.state.lock().await.clone_history().get_history()
        });
        assert_eq!(expected, actual);
    }

    #[test]
    fn record_initial_history_reconstructs_forked_transcript() {
        let (session, turn_context) = make_session_and_context();
        let (rollout_items, expected) = sample_rollout(&session, &turn_context);

        tokio_test::block_on(session.record_initial_history(InitialHistory::Forked(rollout_items)));

        let actual = tokio_test::block_on(async {
            session.state.lock().await.clone_history().get_history()
        });
        assert_eq!(expected, actual);
    }

    #[test]
    fn set_rate_limits_retains_previous_credits() {
        let codex_home = tempfile::tempdir().expect("create temp dir");
        let config = Config::load_from_base_config_with_overrides(
            ConfigToml::default(),
            ConfigOverrides::default(),
            codex_home.path().to_path_buf(),
        )
        .expect("load default test config");
        let config = Arc::new(config);
        let model = ModelsManager::get_model_offline(config.model.as_deref());
        let session_configuration = SessionConfiguration {
            provider: config.model_provider.clone(),
            model,
            model_reasoning_effort: config.model_reasoning_effort,
            model_reasoning_summary: config.model_reasoning_summary,
            developer_instructions: config.developer_instructions.clone(),
            user_instructions: config.user_instructions.clone(),
            base_instructions: config.base_instructions.clone(),
            compact_prompt: config.compact_prompt.clone(),
            approval_policy: config.approval_policy,
            sandbox_policy: config.sandbox_policy.clone(),
            cwd: config.cwd.clone(),
            original_config_do_not_use: Arc::clone(&config),
            exec_policy: Arc::new(RwLock::new(ExecPolicy::empty())),
            session_source: SessionSource::Exec,
        };

        let mut state = SessionState::new(session_configuration);
        let initial = RateLimitSnapshot {
            primary: Some(RateLimitWindow {
                used_percent: 10.0,
                window_minutes: Some(15),
                resets_at: Some(1_700),
            }),
            secondary: None,
            credits: Some(CreditsSnapshot {
                has_credits: true,
                unlimited: false,
                balance: Some("10.00".to_string()),
            }),
            plan_type: Some(codex_protocol::account::PlanType::Plus),
        };
        state.set_rate_limits(initial.clone());

        let update = RateLimitSnapshot {
            primary: Some(RateLimitWindow {
                used_percent: 40.0,
                window_minutes: Some(30),
                resets_at: Some(1_800),
            }),
            secondary: Some(RateLimitWindow {
                used_percent: 5.0,
                window_minutes: Some(60),
                resets_at: Some(1_900),
            }),
            credits: None,
            plan_type: None,
        };
        state.set_rate_limits(update.clone());

        assert_eq!(
            state.latest_rate_limits,
            Some(RateLimitSnapshot {
                primary: update.primary.clone(),
                secondary: update.secondary,
                credits: initial.credits,
                plan_type: initial.plan_type,
            })
        );
    }

    #[test]
    fn set_rate_limits_updates_plan_type_when_present() {
        let codex_home = tempfile::tempdir().expect("create temp dir");
        let config = Config::load_from_base_config_with_overrides(
            ConfigToml::default(),
            ConfigOverrides::default(),
            codex_home.path().to_path_buf(),
        )
        .expect("load default test config");
        let config = Arc::new(config);
        let model = ModelsManager::get_model_offline(config.model.as_deref());
        let session_configuration = SessionConfiguration {
            provider: config.model_provider.clone(),
            model,
            model_reasoning_effort: config.model_reasoning_effort,
            model_reasoning_summary: config.model_reasoning_summary,
            developer_instructions: config.developer_instructions.clone(),
            user_instructions: config.user_instructions.clone(),
            base_instructions: config.base_instructions.clone(),
            compact_prompt: config.compact_prompt.clone(),
            approval_policy: config.approval_policy,
            sandbox_policy: config.sandbox_policy.clone(),
            cwd: config.cwd.clone(),
            original_config_do_not_use: Arc::clone(&config),
            exec_policy: Arc::new(RwLock::new(ExecPolicy::empty())),
            session_source: SessionSource::Exec,
        };

        let mut state = SessionState::new(session_configuration);
        let initial = RateLimitSnapshot {
            primary: Some(RateLimitWindow {
                used_percent: 15.0,
                window_minutes: Some(20),
                resets_at: Some(1_600),
            }),
            secondary: Some(RateLimitWindow {
                used_percent: 5.0,
                window_minutes: Some(45),
                resets_at: Some(1_650),
            }),
            credits: Some(CreditsSnapshot {
                has_credits: true,
                unlimited: false,
                balance: Some("15.00".to_string()),
            }),
            plan_type: Some(codex_protocol::account::PlanType::Plus),
        };
        state.set_rate_limits(initial.clone());

        let update = RateLimitSnapshot {
            primary: Some(RateLimitWindow {
                used_percent: 35.0,
                window_minutes: Some(25),
                resets_at: Some(1_700),
            }),
            secondary: None,
            credits: None,
            plan_type: Some(codex_protocol::account::PlanType::Pro),
        };
        state.set_rate_limits(update.clone());

        assert_eq!(
            state.latest_rate_limits,
            Some(RateLimitSnapshot {
                primary: update.primary,
                secondary: update.secondary,
                credits: initial.credits,
                plan_type: update.plan_type,
            })
        );
    }

    #[test]
    fn prefers_structured_content_when_present() {
        let ctr = CallToolResult {
            // Content present but should be ignored because structured_content is set.
            content: vec![text_block("ignored")],
            is_error: None,
            structured_content: Some(json!({
                "ok": true,
                "value": 42
            })),
        };

        let got = FunctionCallOutputPayload::from(&ctr);
        let expected = FunctionCallOutputPayload {
            content: serde_json::to_string(&json!({
                "ok": true,
                "value": 42
            }))
            .unwrap(),
            success: Some(true),
            ..Default::default()
        };

        assert_eq!(expected, got);
    }

    #[test]
    fn includes_timed_out_message() {
        let exec = ExecToolCallOutput {
            exit_code: 0,
            stdout: StreamOutput::new(String::new()),
            stderr: StreamOutput::new(String::new()),
            aggregated_output: StreamOutput::new("Command output".to_string()),
            duration: StdDuration::from_secs(1),
            timed_out: true,
        };
        let (_, turn_context) = make_session_and_context();

        let out = format_exec_output_str(&exec, turn_context.truncation_policy);

        assert_eq!(
            out,
            "command timed out after 1000 milliseconds\nCommand output"
        );
    }

    #[test]
    fn falls_back_to_content_when_structured_is_null() {
        let ctr = CallToolResult {
            content: vec![text_block("hello"), text_block("world")],
            is_error: None,
            structured_content: Some(serde_json::Value::Null),
        };

        let got = FunctionCallOutputPayload::from(&ctr);
        let expected = FunctionCallOutputPayload {
            content: serde_json::to_string(&vec![text_block("hello"), text_block("world")])
                .unwrap(),
            success: Some(true),
            ..Default::default()
        };

        assert_eq!(expected, got);
    }

    #[test]
    fn success_flag_reflects_is_error_true() {
        let ctr = CallToolResult {
            content: vec![text_block("unused")],
            is_error: Some(true),
            structured_content: Some(json!({ "message": "bad" })),
        };

        let got = FunctionCallOutputPayload::from(&ctr);
        let expected = FunctionCallOutputPayload {
            content: serde_json::to_string(&json!({ "message": "bad" })).unwrap(),
            success: Some(false),
            ..Default::default()
        };

        assert_eq!(expected, got);
    }

    #[test]
    fn success_flag_true_with_no_error_and_content_used() {
        let ctr = CallToolResult {
            content: vec![text_block("alpha")],
            is_error: Some(false),
            structured_content: None,
        };

        let got = FunctionCallOutputPayload::from(&ctr);
        let expected = FunctionCallOutputPayload {
            content: serde_json::to_string(&vec![text_block("alpha")]).unwrap(),
            success: Some(true),
            ..Default::default()
        };

        assert_eq!(expected, got);
    }

    fn text_block(s: &str) -> ContentBlock {
        ContentBlock::TextContent(TextContent {
            annotations: None,
            text: s.to_string(),
            r#type: "text".to_string(),
        })
    }

    fn otel_manager(
        conversation_id: ConversationId,
        config: &Config,
        model_family: &ModelFamily,
        session_source: SessionSource,
    ) -> OtelManager {
        OtelManager::new(
            conversation_id,
            ModelsManager::get_model_offline(config.model.as_deref()).as_str(),
            model_family.slug.as_str(),
            None,
            Some("test@test.com".to_string()),
            Some(AuthMode::ChatGPT),
            false,
            "test".to_string(),
            session_source,
        )
    }

    pub(crate) fn make_session_and_context() -> (Session, TurnContext) {
        let (tx_event, _rx_event) = async_channel::unbounded();
        let codex_home = tempfile::tempdir().expect("create temp dir");
        let config = Config::load_from_base_config_with_overrides(
            ConfigToml::default(),
            ConfigOverrides::default(),
            codex_home.path().to_path_buf(),
        )
        .expect("load default test config");
        let config = Arc::new(config);
        let conversation_id = ConversationId::default();
        let auth_manager =
            AuthManager::from_auth_for_testing(CodexAuth::from_api_key("Test API Key"));
        let models_manager = Arc::new(ModelsManager::new(auth_manager.clone()));
        let model = ModelsManager::get_model_offline(config.model.as_deref());
        let session_configuration = SessionConfiguration {
            provider: config.model_provider.clone(),
            model,
            model_reasoning_effort: config.model_reasoning_effort,
            model_reasoning_summary: config.model_reasoning_summary,
            developer_instructions: config.developer_instructions.clone(),
            user_instructions: config.user_instructions.clone(),
            base_instructions: config.base_instructions.clone(),
            compact_prompt: config.compact_prompt.clone(),
            approval_policy: config.approval_policy,
            sandbox_policy: config.sandbox_policy.clone(),
            cwd: config.cwd.clone(),
            original_config_do_not_use: Arc::clone(&config),
            exec_policy: Arc::new(RwLock::new(ExecPolicy::empty())),
            session_source: SessionSource::Exec,
        };
        let per_turn_config = Session::build_per_turn_config(&session_configuration);
        let model_family = ModelsManager::construct_model_family_offline(
            session_configuration.model.as_str(),
            &per_turn_config,
        );
        let otel_manager = otel_manager(
            conversation_id,
            config.as_ref(),
            &model_family,
            session_configuration.session_source.clone(),
        );

        let state = SessionState::new(session_configuration.clone());
        let skills_manager = Arc::new(SkillsManager::new(config.codex_home.clone()));

        let services = SessionServices {
            mcp_connection_manager: Arc::new(RwLock::new(McpConnectionManager::default())),
            mcp_startup_cancellation_token: CancellationToken::new(),
            unified_exec_manager: UnifiedExecSessionManager::default(),
            notifier: UserNotifier::new(None),
            rollout: Mutex::new(None),
            user_shell: Arc::new(default_user_shell()),
            show_raw_agent_reasoning: config.show_raw_agent_reasoning,
            auth_manager: auth_manager.clone(),
            otel_manager: otel_manager.clone(),
            models_manager,
            tool_approvals: Mutex::new(ApprovalStore::default()),
            skills_manager,
        };

        let turn_context = Session::make_turn_context(
            Some(Arc::clone(&auth_manager)),
            &otel_manager,
            session_configuration.provider.clone(),
            &session_configuration,
            per_turn_config,
            model_family,
            conversation_id,
            "turn_id".to_string(),
        );

        let session = Session {
            conversation_id,
            tx_event,
            state: Mutex::new(state),
            features: config.features.clone(),
            active_turn: Mutex::new(None),
            services,
            next_internal_sub_id: AtomicU64::new(0),
        };

        (session, turn_context)
    }

    // Like make_session_and_context, but returns Arc<Session> and the event receiver
    // so tests can assert on emitted events.
    pub(crate) fn make_session_and_context_with_rx() -> (
        Arc<Session>,
        Arc<TurnContext>,
        async_channel::Receiver<Event>,
    ) {
        let (tx_event, rx_event) = async_channel::unbounded();
        let codex_home = tempfile::tempdir().expect("create temp dir");
        let config = Config::load_from_base_config_with_overrides(
            ConfigToml::default(),
            ConfigOverrides::default(),
            codex_home.path().to_path_buf(),
        )
        .expect("load default test config");
        let config = Arc::new(config);
        let conversation_id = ConversationId::default();
        let auth_manager =
            AuthManager::from_auth_for_testing(CodexAuth::from_api_key("Test API Key"));
        let models_manager = Arc::new(ModelsManager::new(auth_manager.clone()));
        let model = ModelsManager::get_model_offline(config.model.as_deref());
        let session_configuration = SessionConfiguration {
            provider: config.model_provider.clone(),
            model,
            model_reasoning_effort: config.model_reasoning_effort,
            model_reasoning_summary: config.model_reasoning_summary,
            developer_instructions: config.developer_instructions.clone(),
            user_instructions: config.user_instructions.clone(),
            base_instructions: config.base_instructions.clone(),
            compact_prompt: config.compact_prompt.clone(),
            approval_policy: config.approval_policy,
            sandbox_policy: config.sandbox_policy.clone(),
            cwd: config.cwd.clone(),
            original_config_do_not_use: Arc::clone(&config),
            exec_policy: Arc::new(RwLock::new(ExecPolicy::empty())),
            session_source: SessionSource::Exec,
        };
        let per_turn_config = Session::build_per_turn_config(&session_configuration);
        let model_family = ModelsManager::construct_model_family_offline(
            session_configuration.model.as_str(),
            &per_turn_config,
        );
        let otel_manager = otel_manager(
            conversation_id,
            config.as_ref(),
            &model_family,
            session_configuration.session_source.clone(),
        );

        let state = SessionState::new(session_configuration.clone());
        let skills_manager = Arc::new(SkillsManager::new(config.codex_home.clone()));

        let services = SessionServices {
            mcp_connection_manager: Arc::new(RwLock::new(McpConnectionManager::default())),
            mcp_startup_cancellation_token: CancellationToken::new(),
            unified_exec_manager: UnifiedExecSessionManager::default(),
            notifier: UserNotifier::new(None),
            rollout: Mutex::new(None),
            user_shell: Arc::new(default_user_shell()),
            show_raw_agent_reasoning: config.show_raw_agent_reasoning,
            auth_manager: Arc::clone(&auth_manager),
            otel_manager: otel_manager.clone(),
            models_manager,
            tool_approvals: Mutex::new(ApprovalStore::default()),
            skills_manager,
        };

        let turn_context = Arc::new(Session::make_turn_context(
            Some(Arc::clone(&auth_manager)),
            &otel_manager,
            session_configuration.provider.clone(),
            &session_configuration,
            per_turn_config,
            model_family,
            conversation_id,
            "turn_id".to_string(),
        ));

        let session = Arc::new(Session {
            conversation_id,
            tx_event,
            state: Mutex::new(state),
            features: config.features.clone(),
            active_turn: Mutex::new(None),
            services,
            next_internal_sub_id: AtomicU64::new(0),
        });

        (session, turn_context, rx_event)
    }

    #[tokio::test]
    async fn record_model_warning_appends_user_message() {
        let (mut session, turn_context) = make_session_and_context();
        let mut features = Features::with_defaults();
        features.enable(Feature::ModelWarnings);
        session.features = features;

        session
            .record_model_warning("too many unified exec sessions", &turn_context)
            .await;

        let mut history = session.clone_history().await;
        let history_items = history.get_history();
        let last = history_items.last().expect("warning recorded");

        match last {
            ResponseItem::Message { role, content, .. } => {
                assert_eq!(role, "user");
                assert_eq!(
                    content,
                    &vec![ContentItem::InputText {
                        text: "Warning: too many unified exec sessions".to_string(),
                    }]
                );
            }
            other => panic!("expected user message, got {other:?}"),
        }
    }

    #[derive(Clone, Copy)]
    struct NeverEndingTask {
        kind: TaskKind,
        listen_to_cancellation_token: bool,
    }

    #[async_trait::async_trait]
    impl SessionTask for NeverEndingTask {
        fn kind(&self) -> TaskKind {
            self.kind
        }

        async fn run(
            self: Arc<Self>,
            _session: Arc<SessionTaskContext>,
            _ctx: Arc<TurnContext>,
            _input: Vec<UserInput>,
            cancellation_token: CancellationToken,
        ) -> Option<String> {
            if self.listen_to_cancellation_token {
                cancellation_token.cancelled().await;
                return None;
            }
            loop {
                sleep(Duration::from_secs(60)).await;
            }
        }
    }

    #[tokio::test(flavor = "multi_thread", worker_threads = 2)]
    #[test_log::test]
    async fn abort_regular_task_emits_turn_aborted_only() {
        let (sess, tc, rx) = make_session_and_context_with_rx();
        let input = vec![UserInput::Text {
            text: "hello".to_string(),
        }];
        sess.spawn_task(
            Arc::clone(&tc),
            input,
            NeverEndingTask {
                kind: TaskKind::Regular,
                listen_to_cancellation_token: false,
            },
        )
        .await;

        sess.abort_all_tasks(TurnAbortReason::Interrupted).await;

        let evt = tokio::time::timeout(std::time::Duration::from_secs(2), rx.recv())
            .await
            .expect("timeout waiting for event")
            .expect("event");
        match evt.msg {
            EventMsg::TurnAborted(e) => assert_eq!(TurnAbortReason::Interrupted, e.reason),
            other => panic!("unexpected event: {other:?}"),
        }
        assert!(rx.try_recv().is_err());
    }

    #[tokio::test]
    async fn abort_gracefuly_emits_turn_aborted_only() {
        let (sess, tc, rx) = make_session_and_context_with_rx();
        let input = vec![UserInput::Text {
            text: "hello".to_string(),
        }];
        sess.spawn_task(
            Arc::clone(&tc),
            input,
            NeverEndingTask {
                kind: TaskKind::Regular,
                listen_to_cancellation_token: true,
            },
        )
        .await;

        sess.abort_all_tasks(TurnAbortReason::Interrupted).await;

        let evt = rx.recv().await.expect("event");
        match evt.msg {
            EventMsg::TurnAborted(e) => assert_eq!(TurnAbortReason::Interrupted, e.reason),
            other => panic!("unexpected event: {other:?}"),
        }
        assert!(rx.try_recv().is_err());
    }

    #[tokio::test(flavor = "multi_thread", worker_threads = 2)]
    async fn abort_review_task_emits_exited_then_aborted_and_records_history() {
        let (sess, tc, rx) = make_session_and_context_with_rx();
        let input = vec![UserInput::Text {
            text: "start review".to_string(),
        }];
        sess.spawn_task(Arc::clone(&tc), input, ReviewTask::new())
            .await;

        sess.abort_all_tasks(TurnAbortReason::Interrupted).await;

        // Drain events until we observe ExitedReviewMode; earlier
        // RawResponseItem entries (e.g., environment context) may arrive first.
        loop {
            let evt = tokio::time::timeout(std::time::Duration::from_secs(1), rx.recv())
                .await
                .expect("timeout waiting for first event")
                .expect("first event");
            match evt.msg {
                EventMsg::ExitedReviewMode(ev) => {
                    assert!(ev.review_output.is_none());
                    break;
                }
                // Ignore any non-critical events before exit.
                _ => continue,
            }
        }
        loop {
            let evt = tokio::time::timeout(std::time::Duration::from_secs(2), rx.recv())
                .await
                .expect("timeout waiting for next event")
                .expect("event");
            match evt.msg {
                EventMsg::RawResponseItem(_) => continue,
                EventMsg::ItemStarted(_) | EventMsg::ItemCompleted(_) => continue,
                EventMsg::AgentMessage(_) => continue,
                EventMsg::TurnAborted(e) => {
                    assert_eq!(TurnAbortReason::Interrupted, e.reason);
                    break;
                }
                other => panic!("unexpected second event: {other:?}"),
            }
        }

        let history = sess.clone_history().await.get_history();
        let _ = history;
    }

    #[tokio::test]
    async fn fatal_tool_error_stops_turn_and_reports_error() {
        let (session, turn_context, _rx) = make_session_and_context_with_rx();
        let tools = {
            session
                .services
                .mcp_connection_manager
                .read()
                .await
                .list_all_tools()
                .await
        };
        let router = ToolRouter::from_config(
            &turn_context.tools_config,
            Some(
                tools
                    .into_iter()
                    .map(|(name, tool)| (name, tool.tool))
                    .collect(),
            ),
        );
        let item = ResponseItem::CustomToolCall {
            id: None,
            status: None,
            call_id: "call-1".to_string(),
            name: "shell".to_string(),
            input: "{}".to_string(),
        };

        let call = ToolRouter::build_tool_call(session.as_ref(), item.clone())
            .await
            .expect("build tool call")
            .expect("tool call present");
        let tracker = Arc::new(tokio::sync::Mutex::new(TurnDiffTracker::new()));
        let err = router
            .dispatch_tool_call(
                Arc::clone(&session),
                Arc::clone(&turn_context),
                tracker,
                call,
            )
            .await
            .expect_err("expected fatal error");

        match err {
            FunctionCallError::Fatal(message) => {
                assert_eq!(message, "tool shell invoked with incompatible payload");
            }
            other => panic!("expected FunctionCallError::Fatal, got {other:?}"),
        }
    }

    fn sample_rollout(
        session: &Session,
        turn_context: &TurnContext,
    ) -> (Vec<RolloutItem>, Vec<ResponseItem>) {
        let mut rollout_items = Vec::new();
        let mut live_history = ContextManager::new();

        let initial_context = session.build_initial_context(turn_context);
        for item in &initial_context {
            rollout_items.push(RolloutItem::ResponseItem(item.clone()));
        }
        live_history.record_items(initial_context.iter(), turn_context.truncation_policy);

        let user1 = ResponseItem::Message {
            id: None,
            role: "user".to_string(),
            content: vec![ContentItem::InputText {
                text: "first user".to_string(),
            }],
        };
        live_history.record_items(std::iter::once(&user1), turn_context.truncation_policy);
        rollout_items.push(RolloutItem::ResponseItem(user1.clone()));

        let assistant1 = ResponseItem::Message {
            id: None,
            role: "assistant".to_string(),
            content: vec![ContentItem::OutputText {
                text: "assistant reply one".to_string(),
            }],
        };
        live_history.record_items(std::iter::once(&assistant1), turn_context.truncation_policy);
        rollout_items.push(RolloutItem::ResponseItem(assistant1.clone()));

        let summary1 = "summary one";
        let snapshot1 = live_history.get_history();
        let user_messages1 = collect_user_messages(&snapshot1);
        let rebuilt1 = compact::build_compacted_history(
            session.build_initial_context(turn_context),
            &user_messages1,
            summary1,
        );
        live_history.replace(rebuilt1);
        rollout_items.push(RolloutItem::Compacted(CompactedItem {
            message: summary1.to_string(),
            replacement_history: None,
        }));

        let user2 = ResponseItem::Message {
            id: None,
            role: "user".to_string(),
            content: vec![ContentItem::InputText {
                text: "second user".to_string(),
            }],
        };
        live_history.record_items(std::iter::once(&user2), turn_context.truncation_policy);
        rollout_items.push(RolloutItem::ResponseItem(user2.clone()));

        let assistant2 = ResponseItem::Message {
            id: None,
            role: "assistant".to_string(),
            content: vec![ContentItem::OutputText {
                text: "assistant reply two".to_string(),
            }],
        };
        live_history.record_items(std::iter::once(&assistant2), turn_context.truncation_policy);
        rollout_items.push(RolloutItem::ResponseItem(assistant2.clone()));

        let summary2 = "summary two";
        let snapshot2 = live_history.get_history();
        let user_messages2 = collect_user_messages(&snapshot2);
        let rebuilt2 = compact::build_compacted_history(
            session.build_initial_context(turn_context),
            &user_messages2,
            summary2,
        );
        live_history.replace(rebuilt2);
        rollout_items.push(RolloutItem::Compacted(CompactedItem {
            message: summary2.to_string(),
            replacement_history: None,
        }));

        let user3 = ResponseItem::Message {
            id: None,
            role: "user".to_string(),
            content: vec![ContentItem::InputText {
                text: "third user".to_string(),
            }],
        };
        live_history.record_items(std::iter::once(&user3), turn_context.truncation_policy);
        rollout_items.push(RolloutItem::ResponseItem(user3.clone()));

        let assistant3 = ResponseItem::Message {
            id: None,
            role: "assistant".to_string(),
            content: vec![ContentItem::OutputText {
                text: "assistant reply three".to_string(),
            }],
        };
        live_history.record_items(std::iter::once(&assistant3), turn_context.truncation_policy);
        rollout_items.push(RolloutItem::ResponseItem(assistant3.clone()));

        (rollout_items, live_history.get_history())
    }

    #[tokio::test]
    async fn rejects_escalated_permissions_when_policy_not_on_request() {
        use crate::exec::ExecParams;
        use crate::protocol::AskForApproval;
        use crate::protocol::SandboxPolicy;
        use crate::sandboxing::SandboxPermissions;
        use crate::turn_diff_tracker::TurnDiffTracker;
        use std::collections::HashMap;

        let (session, mut turn_context_raw) = make_session_and_context();
        // Ensure policy is NOT OnRequest so the early rejection path triggers
        turn_context_raw.approval_policy = AskForApproval::OnFailure;
        let session = Arc::new(session);
        let mut turn_context = Arc::new(turn_context_raw);

        let timeout_ms = 1000;
        let sandbox_permissions = SandboxPermissions::RequireEscalated;
        let params = ExecParams {
            command: if cfg!(windows) {
                vec![
                    "cmd.exe".to_string(),
                    "/C".to_string(),
                    "echo hi".to_string(),
                ]
            } else {
                vec![
                    "/bin/sh".to_string(),
                    "-c".to_string(),
                    "echo hi".to_string(),
                ]
            },
            cwd: turn_context.cwd.clone(),
            expiration: timeout_ms.into(),
            env: HashMap::new(),
            sandbox_permissions,
            justification: Some("test".to_string()),
            arg0: None,
        };

        let params2 = ExecParams {
            sandbox_permissions: SandboxPermissions::UseDefault,
            command: params.command.clone(),
            cwd: params.cwd.clone(),
            expiration: timeout_ms.into(),
            env: HashMap::new(),
            justification: params.justification.clone(),
            arg0: None,
        };

        let turn_diff_tracker = Arc::new(tokio::sync::Mutex::new(TurnDiffTracker::new()));

        let tool_name = "shell";
        let call_id = "test-call".to_string();

        let handler = ShellHandler;
        let resp = handler
            .handle(ToolInvocation {
                session: Arc::clone(&session),
                turn: Arc::clone(&turn_context),
                tracker: Arc::clone(&turn_diff_tracker),
                call_id,
                tool_name: tool_name.to_string(),
                payload: ToolPayload::Function {
                    arguments: serde_json::json!({
                        "command": params.command.clone(),
                        "workdir": Some(turn_context.cwd.to_string_lossy().to_string()),
                        "timeout_ms": params.expiration.timeout_ms(),
                        "sandbox_permissions": params.sandbox_permissions,
                        "justification": params.justification.clone(),
                    })
                    .to_string(),
                },
            })
            .await;

        let Err(FunctionCallError::RespondToModel(output)) = resp else {
            panic!("expected error result");
        };

        let expected = format!(
            "approval policy is {policy:?}; reject command — you should not ask for escalated permissions if the approval policy is {policy:?}",
            policy = turn_context.approval_policy
        );

        pretty_assertions::assert_eq!(output, expected);

        // Now retry the same command WITHOUT escalated permissions; should succeed.
        // Force DangerFullAccess to avoid platform sandbox dependencies in tests.
        Arc::get_mut(&mut turn_context)
            .expect("unique turn context Arc")
            .sandbox_policy = SandboxPolicy::DangerFullAccess;

        let resp2 = handler
            .handle(ToolInvocation {
                session: Arc::clone(&session),
                turn: Arc::clone(&turn_context),
                tracker: Arc::clone(&turn_diff_tracker),
                call_id: "test-call-2".to_string(),
                tool_name: tool_name.to_string(),
                payload: ToolPayload::Function {
                    arguments: serde_json::json!({
                        "command": params2.command.clone(),
                        "workdir": Some(turn_context.cwd.to_string_lossy().to_string()),
                        "timeout_ms": params2.expiration.timeout_ms(),
                        "sandbox_permissions": params2.sandbox_permissions,
                        "justification": params2.justification.clone(),
                    })
                    .to_string(),
                },
            })
            .await;

        let output = match resp2.expect("expected Ok result") {
            ToolOutput::Function { content, .. } => content,
            _ => panic!("unexpected tool output"),
        };

        #[derive(Deserialize, PartialEq, Eq, Debug)]
        struct ResponseExecMetadata {
            exit_code: i32,
        }

        #[derive(Deserialize)]
        struct ResponseExecOutput {
            output: String,
            metadata: ResponseExecMetadata,
        }

        let exec_output: ResponseExecOutput =
            serde_json::from_str(&output).expect("valid exec output json");

        pretty_assertions::assert_eq!(exec_output.metadata, ResponseExecMetadata { exit_code: 0 });
        assert!(exec_output.output.contains("hi"));
    }
    #[tokio::test]
    async fn unified_exec_rejects_escalated_permissions_when_policy_not_on_request() {
        use crate::protocol::AskForApproval;
        use crate::sandboxing::SandboxPermissions;
        use crate::turn_diff_tracker::TurnDiffTracker;

        let (session, mut turn_context_raw) = make_session_and_context();
        turn_context_raw.approval_policy = AskForApproval::OnFailure;
        let session = Arc::new(session);
        let turn_context = Arc::new(turn_context_raw);
        let tracker = Arc::new(tokio::sync::Mutex::new(TurnDiffTracker::new()));

        let handler = UnifiedExecHandler;
        let resp = handler
            .handle(ToolInvocation {
                session: Arc::clone(&session),
                turn: Arc::clone(&turn_context),
                tracker: Arc::clone(&tracker),
                call_id: "exec-call".to_string(),
                tool_name: "exec_command".to_string(),
                payload: ToolPayload::Function {
                    arguments: serde_json::json!({
                        "cmd": "echo hi",
                        "sandbox_permissions": SandboxPermissions::RequireEscalated,
                        "justification": "need unsandboxed execution",
                    })
                    .to_string(),
                },
            })
            .await;

        let Err(FunctionCallError::RespondToModel(output)) = resp else {
            panic!("expected error result");
        };

        let expected = format!(
            "approval policy is {policy:?}; reject command — you cannot ask for escalated permissions if the approval policy is {policy:?}",
            policy = turn_context.approval_policy
        );

        pretty_assertions::assert_eq!(output, expected);
    }
}<|MERGE_RESOLUTION|>--- conflicted
+++ resolved
@@ -2289,9 +2289,6 @@
     last_agent_message
 }
 
-<<<<<<< HEAD
-#[instrument(level = "trace",
-=======
 async fn run_auto_compact(sess: &Arc<Session>, turn_context: &Arc<TurnContext>) {
     if should_use_remote_compact_task(sess.as_ref(), &turn_context.client.get_provider()) {
         run_inline_remote_auto_compact_task(Arc::clone(sess), Arc::clone(turn_context)).await;
@@ -2300,8 +2297,7 @@
     }
 }
 
-#[instrument(
->>>>>>> c9f5b9a6
+#[instrument(level = "trace",
     skip_all,
     fields(
         turn_id = %turn_context.sub_id,

use std::collections::HashMap;
use std::fmt::Debug;
use std::path::PathBuf;
use std::sync::Arc;
use std::sync::atomic::AtomicBool;
use std::sync::atomic::AtomicU64;
use std::sync::atomic::Ordering;

use crate::AuthManager;
use crate::SandboxState;
use crate::client_common::REVIEW_PROMPT;
use crate::compact;
use crate::compact::run_inline_auto_compact_task;
use crate::compact::should_use_remote_compact_task;
use crate::compact_remote::run_inline_remote_auto_compact_task;
use crate::exec_policy::load_exec_policy_for_features;
use crate::features::Feature;
use crate::features::Features;
use crate::openai_models::model_family::ModelFamily;
use crate::openai_models::models_manager::ModelsManager;
use crate::parse_command::parse_command;
use crate::parse_turn_item;
use crate::stream_events_utils::HandleOutputCtx;
use crate::stream_events_utils::handle_non_tool_response_item;
use crate::stream_events_utils::handle_output_item_done;
use crate::terminal;
use crate::truncate::TruncationPolicy;
use crate::user_notification::UserNotifier;
use crate::util::error_or_panic;
use async_channel::Receiver;
use async_channel::Sender;
use codex_protocol::ConversationId;
use codex_protocol::approvals::ExecPolicyAmendment;
use codex_protocol::items::TurnItem;
use codex_protocol::protocol::FileChange;
use codex_protocol::protocol::HasLegacyEvent;
use codex_protocol::protocol::ItemCompletedEvent;
use codex_protocol::protocol::ItemStartedEvent;
use codex_protocol::protocol::RawResponseItemEvent;
use codex_protocol::protocol::ReviewRequest;
use codex_protocol::protocol::RolloutItem;
use codex_protocol::protocol::SessionSource;
use codex_protocol::protocol::TaskStartedEvent;
use codex_protocol::protocol::TurnAbortReason;
use codex_protocol::protocol::TurnContextItem;
use codex_rmcp_client::ElicitationResponse;
use futures::future::BoxFuture;
use futures::prelude::*;
use futures::stream::FuturesOrdered;
use mcp_types::CallToolResult;
use mcp_types::ListResourceTemplatesRequestParams;
use mcp_types::ListResourceTemplatesResult;
use mcp_types::ListResourcesRequestParams;
use mcp_types::ListResourcesResult;
use mcp_types::ReadResourceRequestParams;
use mcp_types::ReadResourceResult;
use mcp_types::RequestId;
use serde_json;
use serde_json::Value;
use tokio::sync::Mutex;
use tokio::sync::RwLock;
use tokio::sync::oneshot;
use tokio_util::sync::CancellationToken;
use tracing::Instrument;
use tracing::debug;
use tracing::error;
use tracing::field;
use tracing::info;
use tracing::instrument;
use tracing::trace_span;
use tracing::warn;

use crate::ModelProviderInfo;
use crate::WireApi;
use crate::client::ModelClient;
use crate::client_common::Prompt;
use crate::client_common::ResponseEvent;
use crate::compact::collect_user_messages;
use crate::config::Config;
use crate::config::GhostSnapshotConfig;
use crate::config::types::ShellEnvironmentPolicy;
use crate::context_manager::ContextManager;
use crate::environment_context::EnvironmentContext;
use crate::error::CodexErr;
use crate::error::Result as CodexResult;
#[cfg(test)]
use crate::exec::StreamOutput;
use crate::exec_policy::ExecPolicyUpdateError;
use crate::mcp::auth::compute_auth_statuses;
use crate::mcp_connection_manager::McpConnectionManager;
use crate::model_provider_info::CHAT_WIRE_API_DEPRECATION_SUMMARY;
use crate::project_doc::get_user_instructions;
use crate::protocol::AgentMessageContentDeltaEvent;
use crate::protocol::AgentReasoningSectionBreakEvent;
use crate::protocol::ApplyPatchApprovalRequestEvent;
use crate::protocol::AskForApproval;
use crate::protocol::BackgroundEventEvent;
use crate::protocol::DeprecationNoticeEvent;
use crate::protocol::Event;
use crate::protocol::EventMsg;
use crate::protocol::ExecApprovalRequestEvent;
use crate::protocol::Op;
use crate::protocol::RateLimitSnapshot;
use crate::protocol::ReasoningContentDeltaEvent;
use crate::protocol::ReasoningRawContentDeltaEvent;
use crate::protocol::ReviewDecision;
use crate::protocol::SandboxPolicy;
use crate::protocol::SessionConfiguredEvent;
use crate::protocol::SkillErrorInfo;
use crate::protocol::SkillMetadata as ProtocolSkillMetadata;
use crate::protocol::StreamErrorEvent;
use crate::protocol::Submission;
use crate::protocol::TokenCountEvent;
use crate::protocol::TokenUsage;
use crate::protocol::TokenUsageInfo;
use crate::protocol::TurnDiffEvent;
use crate::protocol::WarningEvent;
use crate::rollout::RolloutRecorder;
use crate::rollout::RolloutRecorderParams;
use crate::rollout::map_session_init_error;
use crate::shell;
use crate::shell_snapshot::ShellSnapshot;
use crate::skills::SkillError;
use crate::skills::SkillInjections;
use crate::skills::SkillMetadata;
use crate::skills::SkillsManager;
use crate::skills::build_skill_injections;
use crate::state::ActiveTurn;
use crate::state::SessionServices;
use crate::state::SessionState;
use crate::tasks::GhostSnapshotTask;
use crate::tasks::ReviewTask;
use crate::tasks::SessionTask;
use crate::tasks::SessionTaskContext;
use crate::tools::ToolRouter;
use crate::tools::context::SharedTurnDiffTracker;
use crate::tools::parallel::ToolCallRuntime;
use crate::tools::sandboxing::ApprovalStore;
use crate::tools::spec::ToolsConfig;
use crate::tools::spec::ToolsConfigParams;
use crate::turn_diff_tracker::TurnDiffTracker;
use crate::unified_exec::UnifiedExecSessionManager;
use crate::user_instructions::DeveloperInstructions;
use crate::user_instructions::UserInstructions;
use crate::user_notification::UserNotification;
use crate::util::backoff;
use codex_async_utils::OrCancelExt;
use codex_execpolicy::Policy as ExecPolicy;
use codex_otel::otel_manager::OtelManager;
use codex_protocol::config_types::ReasoningSummary as ReasoningSummaryConfig;
use codex_protocol::models::ContentItem;
use codex_protocol::models::ResponseInputItem;
use codex_protocol::models::ResponseItem;
use codex_protocol::openai_models::ReasoningEffort as ReasoningEffortConfig;
use codex_protocol::protocol::CodexErrorInfo;
use codex_protocol::protocol::InitialHistory;
use codex_protocol::user_input::UserInput;
use codex_utils_readiness::Readiness;
use codex_utils_readiness::ReadinessFlag;

/// The high-level interface to the Codex system.
/// It operates as a queue pair where you send submissions and receive events.
pub struct Codex {
    pub(crate) next_id: AtomicU64,
    pub(crate) tx_sub: Sender<Submission>,
    pub(crate) rx_event: Receiver<Event>,
}

/// Wrapper returned by [`Codex::spawn`] containing the spawned [`Codex`],
/// the submission id for the initial `ConfigureSession` request and the
/// unique session id.
pub struct CodexSpawnOk {
    pub codex: Codex,
    pub conversation_id: ConversationId,
}

pub(crate) const INITIAL_SUBMIT_ID: &str = "";
pub(crate) const SUBMISSION_CHANNEL_CAPACITY: usize = 64;
static CHAT_WIRE_API_DEPRECATION_EMITTED: AtomicBool = AtomicBool::new(false);

fn maybe_push_chat_wire_api_deprecation(
    config: &Config,
    post_session_configured_events: &mut Vec<Event>,
) {
    if config.model_provider.wire_api != WireApi::Chat {
        return;
    }

    if CHAT_WIRE_API_DEPRECATION_EMITTED
        .compare_exchange(false, true, Ordering::SeqCst, Ordering::SeqCst)
        .is_err()
    {
        return;
    }

    post_session_configured_events.push(Event {
        id: INITIAL_SUBMIT_ID.to_owned(),
        msg: EventMsg::DeprecationNotice(DeprecationNoticeEvent {
            summary: CHAT_WIRE_API_DEPRECATION_SUMMARY.to_string(),
            details: None,
        }),
    });
}

impl Codex {
    /// Spawn a new [`Codex`] and initialize the session.
    pub async fn spawn(
        config: Config,
        auth_manager: Arc<AuthManager>,
        models_manager: Arc<ModelsManager>,
        skills_manager: Arc<SkillsManager>,
        conversation_history: InitialHistory,
        session_source: SessionSource,
    ) -> CodexResult<CodexSpawnOk> {
        let (tx_sub, rx_sub) = async_channel::bounded(SUBMISSION_CHANNEL_CAPACITY);
        let (tx_event, rx_event) = async_channel::unbounded();

        let loaded_skills = if config.features.enabled(Feature::Skills) {
            Some(skills_manager.skills_for_cwd(&config.cwd))
        } else {
            None
        };

        if let Some(outcome) = &loaded_skills {
            for err in &outcome.errors {
                error!(
                    "failed to load skill {}: {}",
                    err.path.display(),
                    err.message
                );
            }
        }

        let user_instructions = get_user_instructions(
            &config,
            loaded_skills
                .as_ref()
                .map(|outcome| outcome.skills.as_slice()),
        )
        .await;

        let exec_policy = load_exec_policy_for_features(&config.features, &config.codex_home)
            .await
            .map_err(|err| CodexErr::Fatal(format!("failed to load execpolicy: {err}")))?;
        let exec_policy = Arc::new(RwLock::new(exec_policy));

        let config = Arc::new(config);
        if config.features.enabled(Feature::RemoteModels)
            && let Err(err) = models_manager.refresh_available_models(&config).await
        {
            error!("failed to refresh available models: {err:?}");
        }
        let model = models_manager.get_model(&config.model, &config).await;
        let session_configuration = SessionConfiguration {
            provider: config.model_provider.clone(),
            model: model.clone(),
            model_reasoning_effort: config.model_reasoning_effort,
            model_reasoning_summary: config.model_reasoning_summary,
            developer_instructions: config.developer_instructions.clone(),
            user_instructions,
            base_instructions: config.base_instructions.clone(),
            compact_prompt: config.compact_prompt.clone(),
            approval_policy: config.approval_policy,
            sandbox_policy: config.sandbox_policy.clone(),
            cwd: config.cwd.clone(),
            original_config_do_not_use: Arc::clone(&config),
            exec_policy,
            session_source,
        };

        // Generate a unique ID for the lifetime of this Codex session.
        let session_source_clone = session_configuration.session_source.clone();

        let session = Session::new(
            session_configuration,
            config.clone(),
            auth_manager.clone(),
            models_manager.clone(),
            tx_event.clone(),
            conversation_history,
            session_source_clone,
            skills_manager,
        )
        .await
        .map_err(|e| {
            error!("Failed to create session: {e:#}");
            map_session_init_error(&e, &config.codex_home)
        })?;
        let conversation_id = session.conversation_id;

        // This task will run until Op::Shutdown is received.
        tokio::spawn(submission_loop(session, config, rx_sub));
        let codex = Codex {
            next_id: AtomicU64::new(0),
            tx_sub,
            rx_event,
        };

        Ok(CodexSpawnOk {
            codex,
            conversation_id,
        })
    }

    /// Submit the `op` wrapped in a `Submission` with a unique ID.
    pub async fn submit(&self, op: Op) -> CodexResult<String> {
        let id = self
            .next_id
            .fetch_add(1, std::sync::atomic::Ordering::SeqCst)
            .to_string();
        let sub = Submission { id: id.clone(), op };
        self.submit_with_id(sub).await?;
        Ok(id)
    }

    /// Use sparingly: prefer `submit()` so Codex is responsible for generating
    /// unique IDs for each submission.
    pub async fn submit_with_id(&self, sub: Submission) -> CodexResult<()> {
        self.tx_sub
            .send(sub)
            .await
            .map_err(|_| CodexErr::InternalAgentDied)?;
        Ok(())
    }

    pub async fn next_event(&self) -> CodexResult<Event> {
        let event = self
            .rx_event
            .recv()
            .await
            .map_err(|_| CodexErr::InternalAgentDied)?;
        Ok(event)
    }
}

/// Context for an initialized model agent
///
/// A session has at most 1 running task at a time, and can be interrupted by user input.
pub(crate) struct Session {
    conversation_id: ConversationId,
    tx_event: Sender<Event>,
    state: Mutex<SessionState>,
    /// The set of enabled features should be invariant for the lifetime of the
    /// session.
    features: Features,
    pub(crate) active_turn: Mutex<Option<ActiveTurn>>,
    pub(crate) services: SessionServices,
    next_internal_sub_id: AtomicU64,
}

/// The context needed for a single turn of the conversation.
#[derive(Debug)]
pub(crate) struct TurnContext {
    pub(crate) sub_id: String,
    pub(crate) client: ModelClient,
    /// The session's current working directory. All relative paths provided by
    /// the model as well as sandbox policies are resolved against this path
    /// instead of `std::env::current_dir()`.
    pub(crate) cwd: PathBuf,
    pub(crate) developer_instructions: Option<String>,
    pub(crate) base_instructions: Option<String>,
    pub(crate) compact_prompt: Option<String>,
    pub(crate) user_instructions: Option<String>,
    pub(crate) approval_policy: AskForApproval,
    pub(crate) sandbox_policy: SandboxPolicy,
    pub(crate) shell_environment_policy: ShellEnvironmentPolicy,
    pub(crate) tools_config: ToolsConfig,
    pub(crate) ghost_snapshot: GhostSnapshotConfig,
    pub(crate) final_output_json_schema: Option<Value>,
    pub(crate) codex_linux_sandbox_exe: Option<PathBuf>,
    pub(crate) tool_call_gate: Arc<ReadinessFlag>,
    pub(crate) exec_policy: Arc<RwLock<ExecPolicy>>,
    pub(crate) truncation_policy: TruncationPolicy,
}

impl TurnContext {
    pub(crate) fn resolve_path(&self, path: Option<String>) -> PathBuf {
        path.as_ref()
            .map(PathBuf::from)
            .map_or_else(|| self.cwd.clone(), |p| self.cwd.join(p))
    }

    pub(crate) fn compact_prompt(&self) -> &str {
        self.compact_prompt
            .as_deref()
            .unwrap_or(compact::SUMMARIZATION_PROMPT)
    }
}

#[derive(Clone)]
pub(crate) struct SessionConfiguration {
    /// Provider identifier ("openai", "openrouter", ...).
    provider: ModelProviderInfo,

    /// If not specified, server will use its default model.
    model: String,

    model_reasoning_effort: Option<ReasoningEffortConfig>,
    model_reasoning_summary: ReasoningSummaryConfig,

    /// Developer instructions that supplement the base instructions.
    developer_instructions: Option<String>,

    /// Model instructions that are appended to the base instructions.
    user_instructions: Option<String>,

    /// Base instructions override.
    base_instructions: Option<String>,

    /// Compact prompt override.
    compact_prompt: Option<String>,

    /// When to escalate for approval for execution
    approval_policy: AskForApproval,
    /// How to sandbox commands executed in the system
    sandbox_policy: SandboxPolicy,

    /// Working directory that should be treated as the *root* of the
    /// session. All relative paths supplied by the model as well as the
    /// execution sandbox are resolved against this directory **instead**
    /// of the process-wide current working directory. CLI front-ends are
    /// expected to expand this to an absolute path before sending the
    /// `ConfigureSession` operation so that the business-logic layer can
    /// operate deterministically.
    cwd: PathBuf,

    /// Execpolicy policy, applied only when enabled by feature flag.
    exec_policy: Arc<RwLock<ExecPolicy>>,

    // TODO(pakrym): Remove config from here
    original_config_do_not_use: Arc<Config>,
    /// Source of the session (cli, vscode, exec, mcp, ...)
    session_source: SessionSource,
}

impl SessionConfiguration {
    pub(crate) fn apply(&self, updates: &SessionSettingsUpdate) -> Self {
        let mut next_configuration = self.clone();
        if let Some(model) = updates.model.clone() {
            next_configuration.model = model;
        }
        if let Some(effort) = updates.reasoning_effort {
            next_configuration.model_reasoning_effort = effort;
        }
        if let Some(summary) = updates.reasoning_summary {
            next_configuration.model_reasoning_summary = summary;
        }
        if let Some(approval_policy) = updates.approval_policy {
            next_configuration.approval_policy = approval_policy;
        }
        if let Some(sandbox_policy) = updates.sandbox_policy.clone() {
            next_configuration.sandbox_policy = sandbox_policy;
        }
        if let Some(cwd) = updates.cwd.clone() {
            next_configuration.cwd = cwd;
        }
        next_configuration
    }
}

#[derive(Default, Clone)]
pub(crate) struct SessionSettingsUpdate {
    pub(crate) cwd: Option<PathBuf>,
    pub(crate) approval_policy: Option<AskForApproval>,
    pub(crate) sandbox_policy: Option<SandboxPolicy>,
    pub(crate) model: Option<String>,
    pub(crate) reasoning_effort: Option<Option<ReasoningEffortConfig>>,
    pub(crate) reasoning_summary: Option<ReasoningSummaryConfig>,
    pub(crate) final_output_json_schema: Option<Option<Value>>,
}

impl Session {
    /// Don't expand the number of mutated arguments on config. We are in the process of getting rid of it.
    fn build_per_turn_config(session_configuration: &SessionConfiguration) -> Config {
        // todo(aibrahim): store this state somewhere else so we don't need to mut config
        let config = session_configuration.original_config_do_not_use.clone();
        let mut per_turn_config = (*config).clone();
        per_turn_config.model_reasoning_effort = session_configuration.model_reasoning_effort;
        per_turn_config.model_reasoning_summary = session_configuration.model_reasoning_summary;
        per_turn_config.features = config.features.clone();
        per_turn_config
    }

    #[allow(clippy::too_many_arguments)]
    fn make_turn_context(
        auth_manager: Option<Arc<AuthManager>>,
        otel_manager: &OtelManager,
        provider: ModelProviderInfo,
        session_configuration: &SessionConfiguration,
        per_turn_config: Config,
        model_family: ModelFamily,
        conversation_id: ConversationId,
        sub_id: String,
    ) -> TurnContext {
        let otel_manager = otel_manager.clone().with_model(
            session_configuration.model.as_str(),
            model_family.get_model_slug(),
        );

        let per_turn_config = Arc::new(per_turn_config);
        let client = ModelClient::new(
            per_turn_config.clone(),
            auth_manager,
            model_family.clone(),
            otel_manager,
            provider,
            session_configuration.model_reasoning_effort,
            session_configuration.model_reasoning_summary,
            conversation_id,
            session_configuration.session_source.clone(),
        );

        let tools_config = ToolsConfig::new(&ToolsConfigParams {
            model_family: &model_family,
            features: &per_turn_config.features,
        });

        TurnContext {
            sub_id,
            client,
            cwd: session_configuration.cwd.clone(),
            developer_instructions: session_configuration.developer_instructions.clone(),
            base_instructions: session_configuration.base_instructions.clone(),
            compact_prompt: session_configuration.compact_prompt.clone(),
            user_instructions: session_configuration.user_instructions.clone(),
            approval_policy: session_configuration.approval_policy,
            sandbox_policy: session_configuration.sandbox_policy.clone(),
            shell_environment_policy: per_turn_config.shell_environment_policy.clone(),
            tools_config,
            ghost_snapshot: per_turn_config.ghost_snapshot.clone(),
            final_output_json_schema: None,
            codex_linux_sandbox_exe: per_turn_config.codex_linux_sandbox_exe.clone(),
            tool_call_gate: Arc::new(ReadinessFlag::new()),
            exec_policy: session_configuration.exec_policy.clone(),
            truncation_policy: TruncationPolicy::new(
                per_turn_config.as_ref(),
                model_family.truncation_policy,
            ),
        }
    }

    #[allow(clippy::too_many_arguments)]
    async fn new(
        session_configuration: SessionConfiguration,
        config: Arc<Config>,
        auth_manager: Arc<AuthManager>,
        models_manager: Arc<ModelsManager>,
        tx_event: Sender<Event>,
        initial_history: InitialHistory,
        session_source: SessionSource,
        skills_manager: Arc<SkillsManager>,
    ) -> anyhow::Result<Arc<Self>> {
        debug!(
            "Configuring session: model={}; provider={:?}",
            session_configuration.model, session_configuration.provider
        );
        if !session_configuration.cwd.is_absolute() {
            return Err(anyhow::anyhow!(
                "cwd is not absolute: {:?}",
                session_configuration.cwd
            ));
        }

        let (conversation_id, rollout_params) = match &initial_history {
            InitialHistory::New | InitialHistory::Forked(_) => {
                let conversation_id = ConversationId::default();
                (
                    conversation_id,
                    RolloutRecorderParams::new(
                        conversation_id,
                        session_configuration.user_instructions.clone(),
                        session_source,
                    ),
                )
            }
            InitialHistory::Resumed(resumed_history) => (
                resumed_history.conversation_id,
                RolloutRecorderParams::resume(resumed_history.rollout_path.clone()),
            ),
        };

        // Kick off independent async setup tasks in parallel to reduce startup latency.
        //
        // - initialize RolloutRecorder with new or resumed session info
        // - perform default shell discovery
        // - load history metadata
        let rollout_fut = RolloutRecorder::new(&config, rollout_params);

        let history_meta_fut = crate::message_history::history_metadata(&config);
        let auth_statuses_fut = compute_auth_statuses(
            config.mcp_servers.iter(),
            config.mcp_oauth_credentials_store_mode,
        );

        // Join all independent futures.
        let (rollout_recorder, (history_log_id, history_entry_count), auth_statuses) =
            tokio::join!(rollout_fut, history_meta_fut, auth_statuses_fut);

        let rollout_recorder = rollout_recorder.map_err(|e| {
            error!("failed to initialize rollout recorder: {e:#}");
            anyhow::Error::from(e)
        })?;
        let rollout_path = rollout_recorder.rollout_path.clone();

        let mut post_session_configured_events = Vec::<Event>::new();

        for (alias, feature) in config.features.legacy_feature_usages() {
            let canonical = feature.key();
            let summary = format!("`{alias}` is deprecated. Use `[features].{canonical}` instead.");
            let details = if alias == canonical {
                None
            } else {
                Some(format!(
                    "Enable it with `--enable {canonical}` or `[features].{canonical}` in config.toml. See https://github.com/openai/codex/blob/main/docs/config.md#feature-flags for details."
                ))
            };
            post_session_configured_events.push(Event {
                id: INITIAL_SUBMIT_ID.to_owned(),
                msg: EventMsg::DeprecationNotice(DeprecationNoticeEvent { summary, details }),
            });
        }
        maybe_push_chat_wire_api_deprecation(&config, &mut post_session_configured_events);

        // todo(aibrahim): why are we passing model here while it can change?
        let otel_manager = OtelManager::new(
            conversation_id,
            session_configuration.model.as_str(),
            session_configuration.model.as_str(),
            auth_manager.auth().and_then(|a| a.get_account_id()),
            auth_manager.auth().and_then(|a| a.get_account_email()),
            auth_manager.auth().map(|a| a.mode),
            config.otel.log_user_prompt,
            terminal::user_agent(),
            session_configuration.session_source.clone(),
        );

        otel_manager.conversation_starts(
            config.model_provider.name.as_str(),
            config.model_reasoning_effort,
            config.model_reasoning_summary,
            config.model_context_window,
            config.model_auto_compact_token_limit,
            config.approval_policy,
            config.sandbox_policy.clone(),
            config.mcp_servers.keys().map(String::as_str).collect(),
            config.active_profile.clone(),
        );

        let mut default_shell = shell::default_user_shell();
        // Create the mutable state for the Session.
        if config.features.enabled(Feature::ShellSnapshot) {
            default_shell.shell_snapshot =
                ShellSnapshot::try_new(&config.codex_home, &default_shell)
                    .await
                    .map(Arc::new);
        }
        let state = SessionState::new(session_configuration.clone());

        let services = SessionServices {
            mcp_connection_manager: Arc::new(RwLock::new(McpConnectionManager::default())),
            mcp_startup_cancellation_token: CancellationToken::new(),
            unified_exec_manager: UnifiedExecSessionManager::default(),
            notifier: UserNotifier::new(config.notify.clone()),
            rollout: Mutex::new(Some(rollout_recorder)),
            user_shell: Arc::new(default_shell),
            show_raw_agent_reasoning: config.show_raw_agent_reasoning,
            auth_manager: Arc::clone(&auth_manager),
            otel_manager,
            models_manager: Arc::clone(&models_manager),
            tool_approvals: Mutex::new(ApprovalStore::default()),
            skills_manager,
        };

        let sess = Arc::new(Session {
            conversation_id,
            tx_event: tx_event.clone(),
            state: Mutex::new(state),
            features: config.features.clone(),
            active_turn: Mutex::new(None),
            services,
            next_internal_sub_id: AtomicU64::new(0),
        });

        // Dispatch the SessionConfiguredEvent first and then report any errors.
        // If resuming, include converted initial messages in the payload so UIs can render them immediately.
        let initial_messages = initial_history.get_event_msgs();
        let events = std::iter::once(Event {
            id: INITIAL_SUBMIT_ID.to_owned(),
            msg: EventMsg::SessionConfigured(SessionConfiguredEvent {
                session_id: conversation_id,
                model: session_configuration.model.clone(),
                model_provider_id: config.model_provider_id.clone(),
                approval_policy: session_configuration.approval_policy,
                sandbox_policy: session_configuration.sandbox_policy.clone(),
                cwd: session_configuration.cwd.clone(),
                reasoning_effort: session_configuration.model_reasoning_effort,
                history_log_id,
                history_entry_count,
                initial_messages,
                rollout_path,
            }),
        })
        .chain(post_session_configured_events.into_iter());
        for event in events {
            sess.send_event_raw(event).await;
        }

        // Construct sandbox_state before initialize() so it can be sent to each
        // MCP server immediately after it becomes ready (avoiding blocking).
        let sandbox_state = SandboxState {
            sandbox_policy: session_configuration.sandbox_policy.clone(),
            codex_linux_sandbox_exe: config.codex_linux_sandbox_exe.clone(),
            sandbox_cwd: session_configuration.cwd.clone(),
        };
        sess.services
            .mcp_connection_manager
            .write()
            .await
            .initialize(
                config.mcp_servers.clone(),
                config.mcp_oauth_credentials_store_mode,
                auth_statuses.clone(),
                tx_event.clone(),
                sess.services.mcp_startup_cancellation_token.clone(),
                sandbox_state,
            )
            .await;

        // record_initial_history can emit events. We record only after the SessionConfiguredEvent is emitted.
        sess.record_initial_history(initial_history).await;

        Ok(sess)
    }

    pub(crate) fn get_tx_event(&self) -> Sender<Event> {
        self.tx_event.clone()
    }

    /// Ensure all rollout writes are durably flushed.
    pub(crate) async fn flush_rollout(&self) {
        let recorder = {
            let guard = self.services.rollout.lock().await;
            guard.clone()
        };
        if let Some(rec) = recorder
            && let Err(e) = rec.flush().await
        {
            warn!("failed to flush rollout recorder: {e}");
        }
    }

    fn next_internal_sub_id(&self) -> String {
        let id = self
            .next_internal_sub_id
            .fetch_add(1, std::sync::atomic::Ordering::SeqCst);
        format!("auto-compact-{id}")
    }

    async fn get_total_token_usage(&self) -> i64 {
        let state = self.state.lock().await;
        state.get_total_token_usage()
    }

    async fn record_initial_history(&self, conversation_history: InitialHistory) {
        let turn_context = self.new_turn(SessionSettingsUpdate::default()).await;
        match conversation_history {
            InitialHistory::New => {
                // Build and record initial items (user instructions + environment context)
                let items = self.build_initial_context(&turn_context);
                self.record_conversation_items(&turn_context, &items).await;
                // Ensure initial items are visible to immediate readers (e.g., tests, forks).
                self.flush_rollout().await;
            }
            InitialHistory::Resumed(_) | InitialHistory::Forked(_) => {
                let rollout_items = conversation_history.get_rollout_items();
                let persist = matches!(conversation_history, InitialHistory::Forked(_));

                // If resuming, warn when the last recorded model differs from the current one.
                if let InitialHistory::Resumed(_) = conversation_history
                    && let Some(prev) = rollout_items.iter().rev().find_map(|it| {
                        if let RolloutItem::TurnContext(ctx) = it {
                            Some(ctx.model.as_str())
                        } else {
                            None
                        }
                    })
                {
                    let curr = turn_context.client.get_model();
                    if prev != curr {
                        warn!(
                            "resuming session with different model: previous={prev}, current={curr}"
                        );
                        self.send_event(
                            &turn_context,
                            EventMsg::Warning(WarningEvent {
                                message: format!(
                                    "This session was recorded with model `{prev}` but is resuming with `{curr}`. \
                         Consider switching back to `{prev}` as it may affect Codex performance."
                                ),
                            }),
                        )
                            .await;
                    }
                }

                // Always add response items to conversation history
                let reconstructed_history =
                    self.reconstruct_history_from_rollout(&turn_context, &rollout_items);
                if !reconstructed_history.is_empty() {
                    self.record_into_history(&reconstructed_history, &turn_context)
                        .await;
                }

                // If persisting, persist all rollout items as-is (recorder filters)
                if persist && !rollout_items.is_empty() {
                    self.persist_rollout_items(&rollout_items).await;
                }
                // Flush after seeding history and any persisted rollout copy.
                self.flush_rollout().await;
            }
        }
    }

    pub(crate) async fn update_settings(&self, updates: SessionSettingsUpdate) {
        let mut state = self.state.lock().await;

        state.session_configuration = state.session_configuration.apply(&updates);
    }

    pub(crate) async fn new_turn(&self, updates: SessionSettingsUpdate) -> Arc<TurnContext> {
        let sub_id = self.next_internal_sub_id();
        self.new_turn_with_sub_id(sub_id, updates).await
    }

    pub(crate) async fn new_turn_with_sub_id(
        &self,
        sub_id: String,
        updates: SessionSettingsUpdate,
    ) -> Arc<TurnContext> {
        let (session_configuration, sandbox_policy_changed) = {
            let mut state = self.state.lock().await;
            let session_configuration = state.session_configuration.clone().apply(&updates);
            let sandbox_policy_changed =
                state.session_configuration.sandbox_policy != session_configuration.sandbox_policy;
            state.session_configuration = session_configuration.clone();
            (session_configuration, sandbox_policy_changed)
        };
        let per_turn_config = Self::build_per_turn_config(&session_configuration);

        if sandbox_policy_changed {
            let sandbox_state = SandboxState {
                sandbox_policy: per_turn_config.sandbox_policy.clone(),
                codex_linux_sandbox_exe: per_turn_config.codex_linux_sandbox_exe.clone(),
                sandbox_cwd: per_turn_config.cwd.clone(),
            };
            if let Err(e) = self
                .services
                .mcp_connection_manager
                .read()
                .await
                .notify_sandbox_state_change(&sandbox_state)
                .await
            {
                warn!("Failed to notify sandbox state change to MCP servers: {e:#}");
            }
        }

        let model_family = self
            .services
            .models_manager
            .construct_model_family(session_configuration.model.as_str(), &per_turn_config)
            .await;
        let mut turn_context: TurnContext = Self::make_turn_context(
            Some(Arc::clone(&self.services.auth_manager)),
            &self.services.otel_manager,
            session_configuration.provider.clone(),
            &session_configuration,
            per_turn_config,
            model_family,
            self.conversation_id,
            sub_id,
        );
        if let Some(final_schema) = updates.final_output_json_schema {
            turn_context.final_output_json_schema = final_schema;
        }
        Arc::new(turn_context)
    }

    fn build_environment_update_item(
        &self,
        previous: Option<&Arc<TurnContext>>,
        next: &TurnContext,
    ) -> Option<ResponseItem> {
        let prev = previous?;

        let shell = self.user_shell();
        let prev_context = EnvironmentContext::from_turn_context(prev.as_ref(), shell.as_ref());
        let next_context = EnvironmentContext::from_turn_context(next, shell.as_ref());
        if prev_context.equals_except_shell(&next_context) {
            return None;
        }
        Some(ResponseItem::from(EnvironmentContext::diff(
            prev.as_ref(),
            next,
            shell.as_ref(),
        )))
    }

    /// Persist the event to rollout and send it to clients.
    pub(crate) async fn send_event(&self, turn_context: &TurnContext, msg: EventMsg) {
        let legacy_source = msg.clone();
        let event = Event {
            id: turn_context.sub_id.clone(),
            msg,
        };
        self.send_event_raw(event).await;

        let show_raw_agent_reasoning = self.show_raw_agent_reasoning();
        for legacy in legacy_source.as_legacy_events(show_raw_agent_reasoning) {
            let legacy_event = Event {
                id: turn_context.sub_id.clone(),
                msg: legacy,
            };
            self.send_event_raw(legacy_event).await;
        }
    }

    pub(crate) async fn send_event_raw(&self, event: Event) {
        // Persist the event into rollout (recorder filters as needed)
        let rollout_items = vec![RolloutItem::EventMsg(event.msg.clone())];
        self.persist_rollout_items(&rollout_items).await;
        if let Err(e) = self.tx_event.send(event).await {
            error!("failed to send tool call event: {e}");
        }
    }

    pub(crate) async fn emit_turn_item_started(&self, turn_context: &TurnContext, item: &TurnItem) {
        self.send_event(
            turn_context,
            EventMsg::ItemStarted(ItemStartedEvent {
                thread_id: self.conversation_id,
                turn_id: turn_context.sub_id.clone(),
                item: item.clone(),
            }),
        )
        .await;
    }

    pub(crate) async fn emit_turn_item_completed(
        &self,
        turn_context: &TurnContext,
        item: TurnItem,
    ) {
        self.send_event(
            turn_context,
            EventMsg::ItemCompleted(ItemCompletedEvent {
                thread_id: self.conversation_id,
                turn_id: turn_context.sub_id.clone(),
                item,
            }),
        )
        .await;
    }

    /// Adds an execpolicy amendment to both the in-memory and on-disk policies so future
    /// commands can use the newly approved prefix.
    pub(crate) async fn persist_execpolicy_amendment(
        &self,
        amendment: &ExecPolicyAmendment,
    ) -> Result<(), ExecPolicyUpdateError> {
        let features = self.features.clone();
        let (codex_home, current_policy) = {
            let state = self.state.lock().await;
            (
                state
                    .session_configuration
                    .original_config_do_not_use
                    .codex_home
                    .clone(),
                state.session_configuration.exec_policy.clone(),
            )
        };

        if !features.enabled(Feature::ExecPolicy) {
            error!("attempted to append execpolicy rule while execpolicy feature is disabled");
            return Err(ExecPolicyUpdateError::FeatureDisabled);
        }

        crate::exec_policy::append_execpolicy_amendment_and_update(
            &codex_home,
            &current_policy,
            &amendment.command,
        )
        .await?;

        Ok(())
    }

    /// Emit an exec approval request event and await the user's decision.
    ///
    /// The request is keyed by `sub_id`/`call_id` so matching responses are delivered
    /// to the correct in-flight turn. If the task is aborted, this returns the
    /// default `ReviewDecision` (`Denied`).
    #[allow(clippy::too_many_arguments)]
    pub async fn request_command_approval(
        &self,
        turn_context: &TurnContext,
        call_id: String,
        command: Vec<String>,
        cwd: PathBuf,
        reason: Option<String>,
        proposed_execpolicy_amendment: Option<ExecPolicyAmendment>,
    ) -> ReviewDecision {
        let sub_id = turn_context.sub_id.clone();
        // Add the tx_approve callback to the map before sending the request.
        let (tx_approve, rx_approve) = oneshot::channel();
        let event_id = sub_id.clone();
        let prev_entry = {
            let mut active = self.active_turn.lock().await;
            match active.as_mut() {
                Some(at) => {
                    let mut ts = at.turn_state.lock().await;
                    ts.insert_pending_approval(sub_id, tx_approve)
                }
                None => None,
            }
        };
        if prev_entry.is_some() {
            warn!("Overwriting existing pending approval for sub_id: {event_id}");
        }

        let parsed_cmd = parse_command(&command);
        let event = EventMsg::ExecApprovalRequest(ExecApprovalRequestEvent {
            call_id,
            turn_id: turn_context.sub_id.clone(),
            command,
            cwd,
            reason,
            proposed_execpolicy_amendment,
            parsed_cmd,
        });
        self.send_event(turn_context, event).await;
        rx_approve.await.unwrap_or_default()
    }

    pub async fn request_patch_approval(
        &self,
        turn_context: &TurnContext,
        call_id: String,
        changes: HashMap<PathBuf, FileChange>,
        reason: Option<String>,
        grant_root: Option<PathBuf>,
    ) -> oneshot::Receiver<ReviewDecision> {
        let sub_id = turn_context.sub_id.clone();
        // Add the tx_approve callback to the map before sending the request.
        let (tx_approve, rx_approve) = oneshot::channel();
        let event_id = sub_id.clone();
        let prev_entry = {
            let mut active = self.active_turn.lock().await;
            match active.as_mut() {
                Some(at) => {
                    let mut ts = at.turn_state.lock().await;
                    ts.insert_pending_approval(sub_id, tx_approve)
                }
                None => None,
            }
        };
        if prev_entry.is_some() {
            warn!("Overwriting existing pending approval for sub_id: {event_id}");
        }

        let event = EventMsg::ApplyPatchApprovalRequest(ApplyPatchApprovalRequestEvent {
            call_id,
            turn_id: turn_context.sub_id.clone(),
            changes,
            reason,
            grant_root,
        });
        self.send_event(turn_context, event).await;
        rx_approve
    }

    pub async fn notify_approval(&self, sub_id: &str, decision: ReviewDecision) {
        let entry = {
            let mut active = self.active_turn.lock().await;
            match active.as_mut() {
                Some(at) => {
                    let mut ts = at.turn_state.lock().await;
                    ts.remove_pending_approval(sub_id)
                }
                None => None,
            }
        };
        match entry {
            Some(tx_approve) => {
                tx_approve.send(decision).ok();
            }
            None => {
                warn!("No pending approval found for sub_id: {sub_id}");
            }
        }
    }

    pub async fn resolve_elicitation(
        &self,
        server_name: String,
        id: RequestId,
        response: ElicitationResponse,
    ) -> anyhow::Result<()> {
        self.services
            .mcp_connection_manager
            .read()
            .await
            .resolve_elicitation(server_name, id, response)
            .await
    }

    /// Records input items: always append to conversation history and
    /// persist these response items to rollout.
    pub(crate) async fn record_conversation_items(
        &self,
        turn_context: &TurnContext,
        items: &[ResponseItem],
    ) {
        self.record_into_history(items, turn_context).await;
        self.persist_rollout_response_items(items).await;
        self.send_raw_response_items(turn_context, items).await;
    }

    fn reconstruct_history_from_rollout(
        &self,
        turn_context: &TurnContext,
        rollout_items: &[RolloutItem],
    ) -> Vec<ResponseItem> {
        let mut history = ContextManager::new();
        for item in rollout_items {
            match item {
                RolloutItem::ResponseItem(response_item) => {
                    history.record_items(
                        std::iter::once(response_item),
                        turn_context.truncation_policy,
                    );
                }
                RolloutItem::Compacted(compacted) => {
                    let snapshot = history.get_history();
                    // TODO(jif) clean
                    if let Some(replacement) = &compacted.replacement_history {
                        history.replace(replacement.clone());
                    } else {
                        let user_messages = collect_user_messages(&snapshot);
                        let rebuilt = compact::build_compacted_history(
                            self.build_initial_context(turn_context),
                            &user_messages,
                            &compacted.message,
                        );
                        history.replace(rebuilt);
                    }
                }
                _ => {}
            }
        }
        history.get_history()
    }

    /// Append ResponseItems to the in-memory conversation history only.
    pub(crate) async fn record_into_history(
        &self,
        items: &[ResponseItem],
        turn_context: &TurnContext,
    ) {
        let mut state = self.state.lock().await;
        state.record_items(items.iter(), turn_context.truncation_policy);
    }

    pub(crate) async fn record_model_warning(&self, message: impl Into<String>, ctx: &TurnContext) {
        if !self.enabled(Feature::ModelWarnings) {
            return;
        }

        let item = ResponseItem::Message {
            id: None,
            role: "user".to_string(),
            content: vec![ContentItem::InputText {
                text: format!("Warning: {}", message.into()),
            }],
        };

        self.record_conversation_items(ctx, &[item]).await;
    }

    pub(crate) async fn replace_history(&self, items: Vec<ResponseItem>) {
        let mut state = self.state.lock().await;
        state.replace_history(items);
    }

    async fn persist_rollout_response_items(&self, items: &[ResponseItem]) {
        let rollout_items: Vec<RolloutItem> = items
            .iter()
            .cloned()
            .map(RolloutItem::ResponseItem)
            .collect();
        self.persist_rollout_items(&rollout_items).await;
    }

    pub fn enabled(&self, feature: Feature) -> bool {
        self.features.enabled(feature)
    }

    pub(crate) fn features(&self) -> Features {
        self.features.clone()
    }

    async fn send_raw_response_items(&self, turn_context: &TurnContext, items: &[ResponseItem]) {
        for item in items {
            self.send_event(
                turn_context,
                EventMsg::RawResponseItem(RawResponseItemEvent { item: item.clone() }),
            )
            .await;
        }
    }

    pub(crate) fn build_initial_context(&self, turn_context: &TurnContext) -> Vec<ResponseItem> {
        let mut items = Vec::<ResponseItem>::with_capacity(3);
        let shell = self.user_shell();
        if let Some(developer_instructions) = turn_context.developer_instructions.as_deref() {
            items.push(DeveloperInstructions::new(developer_instructions.to_string()).into());
        }
        if let Some(user_instructions) = turn_context.user_instructions.as_deref() {
            items.push(
                UserInstructions {
                    text: user_instructions.to_string(),
                    directory: turn_context.cwd.to_string_lossy().into_owned(),
                }
                .into(),
            );
        }
        items.push(ResponseItem::from(EnvironmentContext::new(
            Some(turn_context.cwd.clone()),
            Some(turn_context.approval_policy),
            Some(turn_context.sandbox_policy.clone()),
            shell.as_ref().clone(),
        )));
        items
    }

    pub(crate) async fn persist_rollout_items(&self, items: &[RolloutItem]) {
        let recorder = {
            let guard = self.services.rollout.lock().await;
            guard.clone()
        };
        if let Some(rec) = recorder
            && let Err(e) = rec.record_items(items).await
        {
            error!("failed to record rollout items: {e:#}");
        }
    }

    pub(crate) async fn clone_history(&self) -> ContextManager {
        let state = self.state.lock().await;
        state.clone_history()
    }

    pub(crate) async fn update_token_usage_info(
        &self,
        turn_context: &TurnContext,
        token_usage: Option<&TokenUsage>,
    ) {
        {
            let mut state = self.state.lock().await;
            if let Some(token_usage) = token_usage {
                state.update_token_info_from_usage(
                    token_usage,
                    turn_context.client.get_model_context_window(),
                );
            }
        }
        self.send_token_count_event(turn_context).await;
    }

    pub(crate) async fn recompute_token_usage(&self, turn_context: &TurnContext) {
        let Some(estimated_total_tokens) = self
            .clone_history()
            .await
            .estimate_token_count(turn_context)
        else {
            return;
        };
        {
            let mut state = self.state.lock().await;
            let mut info = state.token_info().unwrap_or(TokenUsageInfo {
                total_token_usage: TokenUsage::default(),
                last_token_usage: TokenUsage::default(),
                model_context_window: None,
            });

            info.last_token_usage = TokenUsage {
                input_tokens: 0,
                cached_input_tokens: 0,
                output_tokens: 0,
                reasoning_output_tokens: 0,
                total_tokens: estimated_total_tokens.max(0),
            };

            if info.model_context_window.is_none() {
                info.model_context_window = turn_context.client.get_model_context_window();
            }

            state.set_token_info(Some(info));
        }
        self.send_token_count_event(turn_context).await;
    }

    pub(crate) async fn update_rate_limits(
        &self,
        turn_context: &TurnContext,
        new_rate_limits: RateLimitSnapshot,
    ) {
        {
            let mut state = self.state.lock().await;
            state.set_rate_limits(new_rate_limits);
        }
        self.send_token_count_event(turn_context).await;
    }

    async fn send_token_count_event(&self, turn_context: &TurnContext) {
        let (info, rate_limits) = {
            let state = self.state.lock().await;
            state.token_info_and_rate_limits()
        };
        let event = EventMsg::TokenCount(TokenCountEvent { info, rate_limits });
        self.send_event(turn_context, event).await;
    }

    pub(crate) async fn set_total_tokens_full(&self, turn_context: &TurnContext) {
        let context_window = turn_context.client.get_model_context_window();
        if let Some(context_window) = context_window {
            {
                let mut state = self.state.lock().await;
                state.set_token_usage_full(context_window);
            }
            self.send_token_count_event(turn_context).await;
        }
    }

    pub(crate) async fn record_response_item_and_emit_turn_item(
        &self,
        turn_context: &TurnContext,
        response_item: ResponseItem,
    ) {
        // Add to conversation history and persist response item to rollout.
        self.record_conversation_items(turn_context, std::slice::from_ref(&response_item))
            .await;

        // Derive a turn item and emit lifecycle events if applicable.
        if let Some(item) = parse_turn_item(&response_item) {
            self.emit_turn_item_started(turn_context, &item).await;
            self.emit_turn_item_completed(turn_context, item).await;
        }
    }

    pub(crate) async fn notify_background_event(
        &self,
        turn_context: &TurnContext,
        message: impl Into<String>,
    ) {
        let event = EventMsg::BackgroundEvent(BackgroundEventEvent {
            message: message.into(),
        });
        self.send_event(turn_context, event).await;
    }

    pub(crate) async fn notify_stream_error(
        &self,
        turn_context: &TurnContext,
        message: impl Into<String>,
        codex_error: CodexErr,
    ) {
        let codex_error_info = CodexErrorInfo::ResponseStreamDisconnected {
            http_status_code: codex_error.http_status_code_value(),
        };
        let event = EventMsg::StreamError(StreamErrorEvent {
            message: message.into(),
            codex_error_info: Some(codex_error_info),
        });
        self.send_event(turn_context, event).await;
    }

    async fn maybe_start_ghost_snapshot(
        self: &Arc<Self>,
        turn_context: Arc<TurnContext>,
        cancellation_token: CancellationToken,
    ) {
        if !self.enabled(Feature::GhostCommit) {
            return;
        }
        let token = match turn_context.tool_call_gate.subscribe().await {
            Ok(token) => token,
            Err(err) => {
                warn!("failed to subscribe to ghost snapshot readiness: {err}");
                return;
            }
        };

        info!("spawning ghost snapshot task");
        let task = GhostSnapshotTask::new(token);
        Arc::new(task)
            .run(
                Arc::new(SessionTaskContext::new(self.clone())),
                turn_context.clone(),
                Vec::new(),
                cancellation_token,
            )
            .await;
    }

    /// Returns the input if there was no task running to inject into
    pub async fn inject_input(&self, input: Vec<UserInput>) -> Result<(), Vec<UserInput>> {
        let mut active = self.active_turn.lock().await;
        match active.as_mut() {
            Some(at) => {
                let mut ts = at.turn_state.lock().await;
                ts.push_pending_input(input.into());
                Ok(())
            }
            None => Err(input),
        }
    }

    pub async fn get_pending_input(&self) -> Vec<ResponseInputItem> {
        let mut active = self.active_turn.lock().await;
        match active.as_mut() {
            Some(at) => {
                let mut ts = at.turn_state.lock().await;
                ts.take_pending_input()
            }
            None => Vec::with_capacity(0),
        }
    }

    pub async fn list_resources(
        &self,
        server: &str,
        params: Option<ListResourcesRequestParams>,
    ) -> anyhow::Result<ListResourcesResult> {
        self.services
            .mcp_connection_manager
            .read()
            .await
            .list_resources(server, params)
            .await
    }

    pub async fn list_resource_templates(
        &self,
        server: &str,
        params: Option<ListResourceTemplatesRequestParams>,
    ) -> anyhow::Result<ListResourceTemplatesResult> {
        self.services
            .mcp_connection_manager
            .read()
            .await
            .list_resource_templates(server, params)
            .await
    }

    pub async fn read_resource(
        &self,
        server: &str,
        params: ReadResourceRequestParams,
    ) -> anyhow::Result<ReadResourceResult> {
        self.services
            .mcp_connection_manager
            .read()
            .await
            .read_resource(server, params)
            .await
    }

    pub async fn call_tool(
        &self,
        server: &str,
        tool: &str,
        arguments: Option<serde_json::Value>,
    ) -> anyhow::Result<CallToolResult> {
        self.services
            .mcp_connection_manager
            .read()
            .await
            .call_tool(server, tool, arguments)
            .await
    }

    pub(crate) async fn parse_mcp_tool_name(&self, tool_name: &str) -> Option<(String, String)> {
        self.services
            .mcp_connection_manager
            .read()
            .await
            .parse_tool_name(tool_name)
            .await
    }

    pub async fn interrupt_task(self: &Arc<Self>) {
        info!("interrupt received: abort current task, if any");
        let has_active_turn = { self.active_turn.lock().await.is_some() };
        if has_active_turn {
            self.abort_all_tasks(TurnAbortReason::Interrupted).await;
        } else {
            self.cancel_mcp_startup().await;
        }
    }

    pub(crate) fn notifier(&self) -> &UserNotifier {
        &self.services.notifier
    }

    pub(crate) fn user_shell(&self) -> Arc<shell::Shell> {
        Arc::clone(&self.services.user_shell)
    }

    fn show_raw_agent_reasoning(&self) -> bool {
        self.services.show_raw_agent_reasoning
    }

    async fn cancel_mcp_startup(&self) {
        self.services.mcp_startup_cancellation_token.cancel();
    }
}

async fn submission_loop(sess: Arc<Session>, config: Arc<Config>, rx_sub: Receiver<Submission>) {
    // Seed with context in case there is an OverrideTurnContext first.
    let mut previous_context: Option<Arc<TurnContext>> =
        Some(sess.new_turn(SessionSettingsUpdate::default()).await);

    // To break out of this loop, send Op::Shutdown.
    while let Ok(sub) = rx_sub.recv().await {
        debug!(?sub, "Submission");
        match sub.op.clone() {
            Op::Interrupt => {
                handlers::interrupt(&sess).await;
            }
            Op::OverrideTurnContext {
                cwd,
                approval_policy,
                sandbox_policy,
                model,
                effort,
                summary,
            } => {
                handlers::override_turn_context(
                    &sess,
                    SessionSettingsUpdate {
                        cwd,
                        approval_policy,
                        sandbox_policy,
                        model,
                        reasoning_effort: effort,
                        reasoning_summary: summary,
                        ..Default::default()
                    },
                )
                .await;
            }
            Op::UserInput { .. } | Op::UserTurn { .. } => {
                handlers::user_input_or_turn(&sess, sub.id.clone(), sub.op, &mut previous_context)
                    .await;
            }
            Op::ExecApproval { id, decision } => {
                handlers::exec_approval(&sess, id, decision).await;
            }
            Op::PatchApproval { id, decision } => {
                handlers::patch_approval(&sess, id, decision).await;
            }
            Op::AddToHistory { text } => {
                handlers::add_to_history(&sess, &config, text).await;
            }
            Op::GetHistoryEntryRequest { offset, log_id } => {
                handlers::get_history_entry_request(&sess, &config, sub.id.clone(), offset, log_id)
                    .await;
            }
            Op::ListMcpTools => {
                handlers::list_mcp_tools(&sess, &config, sub.id.clone()).await;
            }
            Op::ListCustomPrompts => {
                handlers::list_custom_prompts(&sess, sub.id.clone()).await;
            }
            Op::ListSkills { cwds } => {
                handlers::list_skills(&sess, sub.id.clone(), cwds).await;
            }
            Op::Undo => {
                handlers::undo(&sess, sub.id.clone()).await;
            }
            Op::Compact => {
                handlers::compact(&sess, sub.id.clone()).await;
            }
            Op::RunUserShellCommand { command } => {
                handlers::run_user_shell_command(
                    &sess,
                    sub.id.clone(),
                    command,
                    &mut previous_context,
                )
                .await;
            }
            Op::ResolveElicitation {
                server_name,
                request_id,
                decision,
            } => {
                handlers::resolve_elicitation(&sess, server_name, request_id, decision).await;
            }
            Op::Shutdown => {
                if handlers::shutdown(&sess, sub.id.clone()).await {
                    break;
                }
            }
            Op::Review { review_request } => {
                handlers::review(&sess, &config, sub.id.clone(), review_request).await;
            }
            _ => {} // Ignore unknown ops; enum is non_exhaustive to allow extensions.
        }
    }
    debug!("Agent loop exited");
}

/// Operation handlers
mod handlers {
    use crate::codex::Session;
    use crate::codex::SessionSettingsUpdate;
    use crate::codex::TurnContext;

    use crate::codex::spawn_review_thread;
    use crate::config::Config;
    use crate::features::Feature;
    use crate::mcp::auth::compute_auth_statuses;
    use crate::mcp::collect_mcp_snapshot_from_manager;
    use crate::review_prompts::resolve_review_request;
    use crate::tasks::CompactTask;
    use crate::tasks::RegularTask;
    use crate::tasks::UndoTask;
    use crate::tasks::UserShellCommandTask;
    use codex_protocol::custom_prompts::CustomPrompt;
    use codex_protocol::protocol::CodexErrorInfo;
    use codex_protocol::protocol::ErrorEvent;
    use codex_protocol::protocol::Event;
    use codex_protocol::protocol::EventMsg;
    use codex_protocol::protocol::ListCustomPromptsResponseEvent;
    use codex_protocol::protocol::ListSkillsResponseEvent;
    use codex_protocol::protocol::Op;
    use codex_protocol::protocol::ReviewDecision;
    use codex_protocol::protocol::ReviewRequest;
    use codex_protocol::protocol::SkillsListEntry;
    use codex_protocol::protocol::TurnAbortReason;
    use codex_protocol::protocol::WarningEvent;

    use codex_protocol::user_input::UserInput;
    use codex_rmcp_client::ElicitationAction;
    use codex_rmcp_client::ElicitationResponse;
    use mcp_types::RequestId;
    use std::path::PathBuf;
    use std::sync::Arc;
    use tracing::info;
    use tracing::warn;

    pub async fn interrupt(sess: &Arc<Session>) {
        sess.interrupt_task().await;
    }

    pub async fn override_turn_context(sess: &Session, updates: SessionSettingsUpdate) {
        sess.update_settings(updates).await;
    }

    pub async fn user_input_or_turn(
        sess: &Arc<Session>,
        sub_id: String,
        op: Op,
        previous_context: &mut Option<Arc<TurnContext>>,
    ) {
        let (items, updates) = match op {
            Op::UserTurn {
                cwd,
                approval_policy,
                sandbox_policy,
                model,
                effort,
                summary,
                final_output_json_schema,
                items,
            } => (
                items,
                SessionSettingsUpdate {
                    cwd: Some(cwd),
                    approval_policy: Some(approval_policy),
                    sandbox_policy: Some(sandbox_policy),
                    model: Some(model),
                    reasoning_effort: Some(effort),
                    reasoning_summary: Some(summary),
                    final_output_json_schema: Some(final_output_json_schema),
                },
            ),
            Op::UserInput { items } => (items, SessionSettingsUpdate::default()),
            _ => unreachable!(),
        };

        let current_context = sess.new_turn_with_sub_id(sub_id, updates).await;
        current_context
            .client
            .get_otel_manager()
            .user_prompt(&items);

        // Attempt to inject input into current task
        if let Err(items) = sess.inject_input(items).await {
            if let Some(env_item) =
                sess.build_environment_update_item(previous_context.as_ref(), &current_context)
            {
                sess.record_conversation_items(&current_context, std::slice::from_ref(&env_item))
                    .await;
            }

            sess.spawn_task(Arc::clone(&current_context), items, RegularTask)
                .await;
            *previous_context = Some(current_context);
        }
    }

    pub async fn run_user_shell_command(
        sess: &Arc<Session>,
        sub_id: String,
        command: String,
        previous_context: &mut Option<Arc<TurnContext>>,
    ) {
        let turn_context = sess
            .new_turn_with_sub_id(sub_id, SessionSettingsUpdate::default())
            .await;
        sess.spawn_task(
            Arc::clone(&turn_context),
            Vec::new(),
            UserShellCommandTask::new(command),
        )
        .await;
        *previous_context = Some(turn_context);
    }

    pub async fn resolve_elicitation(
        sess: &Arc<Session>,
        server_name: String,
        request_id: RequestId,
        decision: codex_protocol::approvals::ElicitationAction,
    ) {
        let action = match decision {
            codex_protocol::approvals::ElicitationAction::Accept => ElicitationAction::Accept,
            codex_protocol::approvals::ElicitationAction::Decline => ElicitationAction::Decline,
            codex_protocol::approvals::ElicitationAction::Cancel => ElicitationAction::Cancel,
        };
        let response = ElicitationResponse {
            action,
            content: None,
        };
        if let Err(err) = sess
            .resolve_elicitation(server_name, request_id, response)
            .await
        {
            warn!(
                error = %err,
                "failed to resolve elicitation request in session"
            );
        }
    }

    /// Propagate a user's exec approval decision to the session.
    /// Also optionally applies an execpolicy amendment.
    pub async fn exec_approval(sess: &Arc<Session>, id: String, decision: ReviewDecision) {
        if let ReviewDecision::ApprovedExecpolicyAmendment {
            proposed_execpolicy_amendment,
        } = &decision
            && let Err(err) = sess
                .persist_execpolicy_amendment(proposed_execpolicy_amendment)
                .await
        {
            let message = format!("Failed to apply execpolicy amendment: {err}");
            tracing::warn!("{message}");
            let warning = EventMsg::Warning(WarningEvent { message });
            sess.send_event_raw(Event {
                id: id.clone(),
                msg: warning,
            })
            .await;
        }
        match decision {
            ReviewDecision::Abort => {
                sess.interrupt_task().await;
            }
            other => sess.notify_approval(&id, other).await,
        }
    }

    pub async fn patch_approval(sess: &Arc<Session>, id: String, decision: ReviewDecision) {
        match decision {
            ReviewDecision::Abort => {
                sess.interrupt_task().await;
            }
            other => sess.notify_approval(&id, other).await,
        }
    }

    pub async fn add_to_history(sess: &Arc<Session>, config: &Arc<Config>, text: String) {
        let id = sess.conversation_id;
        let config = Arc::clone(config);
        tokio::spawn(async move {
            if let Err(e) = crate::message_history::append_entry(&text, &id, &config).await {
                warn!("failed to append to message history: {e}");
            }
        });
    }

    pub async fn get_history_entry_request(
        sess: &Arc<Session>,
        config: &Arc<Config>,
        sub_id: String,
        offset: usize,
        log_id: u64,
    ) {
        let config = Arc::clone(config);
        let sess_clone = Arc::clone(sess);

        tokio::spawn(async move {
            // Run lookup in blocking thread because it does file IO + locking.
            let entry_opt = tokio::task::spawn_blocking(move || {
                crate::message_history::lookup(log_id, offset, &config)
            })
            .await
            .unwrap_or(None);

            let event = Event {
                id: sub_id,
                msg: EventMsg::GetHistoryEntryResponse(
                    crate::protocol::GetHistoryEntryResponseEvent {
                        offset,
                        log_id,
                        entry: entry_opt.map(|e| codex_protocol::message_history::HistoryEntry {
                            conversation_id: e.session_id,
                            ts: e.ts,
                            text: e.text,
                        }),
                    },
                ),
            };

            sess_clone.send_event_raw(event).await;
        });
    }

    pub async fn list_mcp_tools(sess: &Session, config: &Arc<Config>, sub_id: String) {
        let mcp_connection_manager = sess.services.mcp_connection_manager.read().await;
        let snapshot = collect_mcp_snapshot_from_manager(
            &mcp_connection_manager,
            compute_auth_statuses(
                config.mcp_servers.iter(),
                config.mcp_oauth_credentials_store_mode,
            )
            .await,
        )
        .await;
        let event = Event {
            id: sub_id,
            msg: EventMsg::McpListToolsResponse(snapshot),
        };
        sess.send_event_raw(event).await;
    }

    pub async fn list_custom_prompts(sess: &Session, sub_id: String) {
        let custom_prompts: Vec<CustomPrompt> =
            if let Some(dir) = crate::custom_prompts::default_prompts_dir() {
                crate::custom_prompts::discover_prompts_in(&dir).await
            } else {
                Vec::new()
            };

        let event = Event {
            id: sub_id,
            msg: EventMsg::ListCustomPromptsResponse(ListCustomPromptsResponseEvent {
                custom_prompts,
            }),
        };
        sess.send_event_raw(event).await;
    }

    pub async fn list_skills(sess: &Session, sub_id: String, cwds: Vec<PathBuf>) {
        let cwds = if cwds.is_empty() {
            let state = sess.state.lock().await;
            vec![state.session_configuration.cwd.clone()]
        } else {
            cwds
        };
        let skills = if sess.enabled(Feature::Skills) {
            let skills_manager = &sess.services.skills_manager;
            cwds.into_iter()
                .map(|cwd| {
                    let outcome = skills_manager.skills_for_cwd(&cwd);
                    let errors = super::errors_to_info(&outcome.errors);
                    let skills = super::skills_to_info(&outcome.skills);
                    SkillsListEntry {
                        cwd,
                        skills,
                        errors,
                    }
                })
                .collect()
        } else {
            cwds.into_iter()
                .map(|cwd| SkillsListEntry {
                    cwd,
                    skills: Vec::new(),
                    errors: Vec::new(),
                })
                .collect()
        };
        let event = Event {
            id: sub_id,
            msg: EventMsg::ListSkillsResponse(ListSkillsResponseEvent { skills }),
        };
        sess.send_event_raw(event).await;
    }

    pub async fn undo(sess: &Arc<Session>, sub_id: String) {
        let turn_context = sess
            .new_turn_with_sub_id(sub_id, SessionSettingsUpdate::default())
            .await;
        sess.spawn_task(turn_context, Vec::new(), UndoTask::new())
            .await;
    }

    pub async fn compact(sess: &Arc<Session>, sub_id: String) {
        let turn_context = sess
            .new_turn_with_sub_id(sub_id, SessionSettingsUpdate::default())
            .await;

        sess.spawn_task(
            Arc::clone(&turn_context),
            vec![UserInput::Text {
                text: turn_context.compact_prompt().to_string(),
            }],
            CompactTask,
        )
        .await;
    }

    pub async fn shutdown(sess: &Arc<Session>, sub_id: String) -> bool {
        sess.abort_all_tasks(TurnAbortReason::Interrupted).await;
        sess.services
            .unified_exec_manager
            .terminate_all_sessions()
            .await;
        info!("Shutting down Codex instance");

        // Gracefully flush and shutdown rollout recorder on session end so tests
        // that inspect the rollout file do not race with the background writer.
        let recorder_opt = {
            let mut guard = sess.services.rollout.lock().await;
            guard.take()
        };
        if let Some(rec) = recorder_opt
            && let Err(e) = rec.shutdown().await
        {
            warn!("failed to shutdown rollout recorder: {e}");
            let event = Event {
                id: sub_id.clone(),
                msg: EventMsg::Error(ErrorEvent {
                    message: "Failed to shutdown rollout recorder".to_string(),
                    codex_error_info: Some(CodexErrorInfo::Other),
                }),
            };
            sess.send_event_raw(event).await;
        }

        let event = Event {
            id: sub_id,
            msg: EventMsg::ShutdownComplete,
        };
        sess.send_event_raw(event).await;
        true
    }

    pub async fn review(
        sess: &Arc<Session>,
        config: &Arc<Config>,
        sub_id: String,
        review_request: ReviewRequest,
    ) {
        let turn_context = sess
            .new_turn_with_sub_id(sub_id.clone(), SessionSettingsUpdate::default())
            .await;
        match resolve_review_request(review_request, config.cwd.as_path()) {
            Ok(resolved) => {
                spawn_review_thread(
                    Arc::clone(sess),
                    Arc::clone(config),
                    turn_context.clone(),
                    sub_id,
                    resolved,
                )
                .await;
            }
            Err(err) => {
                let event = Event {
                    id: sub_id,
                    msg: EventMsg::Error(ErrorEvent {
                        message: err.to_string(),
                        codex_error_info: Some(CodexErrorInfo::Other),
                    }),
                };
                sess.send_event(&turn_context, event.msg).await;
            }
        }
    }
}

/// Spawn a review thread using the given prompt.
async fn spawn_review_thread(
    sess: Arc<Session>,
    config: Arc<Config>,
    parent_turn_context: Arc<TurnContext>,
    sub_id: String,
    resolved: crate::review_prompts::ResolvedReviewRequest,
) {
    let model = config.review_model.clone();
    let review_model_family = sess
        .services
        .models_manager
        .construct_model_family(&model, &config)
        .await;
    // For reviews, disable web_search and view_image regardless of global settings.
    let mut review_features = sess.features.clone();
    review_features
        .disable(crate::features::Feature::WebSearchRequest)
        .disable(crate::features::Feature::ViewImageTool);
    let tools_config = ToolsConfig::new(&ToolsConfigParams {
        model_family: &review_model_family,
        features: &review_features,
    });

    let base_instructions = REVIEW_PROMPT.to_string();
    let review_prompt = resolved.prompt.clone();
    let provider = parent_turn_context.client.get_provider();
    let auth_manager = parent_turn_context.client.get_auth_manager();
    let model_family = review_model_family.clone();

    // Build per‑turn client with the requested model/family.
    let mut per_turn_config = (*config).clone();
    per_turn_config.model_reasoning_effort = Some(ReasoningEffortConfig::Low);
    per_turn_config.model_reasoning_summary = ReasoningSummaryConfig::Detailed;
    per_turn_config.features = review_features.clone();

    let otel_manager = parent_turn_context.client.get_otel_manager().with_model(
        config.review_model.as_str(),
        review_model_family.slug.as_str(),
    );

    let per_turn_config = Arc::new(per_turn_config);
    let client = ModelClient::new(
        per_turn_config.clone(),
        auth_manager,
        model_family.clone(),
        otel_manager,
        provider,
        per_turn_config.model_reasoning_effort,
        per_turn_config.model_reasoning_summary,
        sess.conversation_id,
        parent_turn_context.client.get_session_source(),
    );

    let review_turn_context = TurnContext {
        sub_id: sub_id.to_string(),
        client,
        tools_config,
        ghost_snapshot: parent_turn_context.ghost_snapshot.clone(),
        developer_instructions: None,
        user_instructions: None,
        base_instructions: Some(base_instructions.clone()),
        compact_prompt: parent_turn_context.compact_prompt.clone(),
        approval_policy: parent_turn_context.approval_policy,
        sandbox_policy: parent_turn_context.sandbox_policy.clone(),
        shell_environment_policy: parent_turn_context.shell_environment_policy.clone(),
        cwd: parent_turn_context.cwd.clone(),
        final_output_json_schema: None,
        codex_linux_sandbox_exe: parent_turn_context.codex_linux_sandbox_exe.clone(),
        tool_call_gate: Arc::new(ReadinessFlag::new()),
        exec_policy: parent_turn_context.exec_policy.clone(),
        truncation_policy: TruncationPolicy::new(&per_turn_config, model_family.truncation_policy),
    };

    // Seed the child task with the review prompt as the initial user message.
    let input: Vec<UserInput> = vec![UserInput::Text {
        text: review_prompt,
    }];
    let tc = Arc::new(review_turn_context);
    sess.spawn_task(tc.clone(), input, ReviewTask::new()).await;

    // Announce entering review mode so UIs can switch modes.
    let review_request = ReviewRequest {
        target: resolved.target,
        user_facing_hint: Some(resolved.user_facing_hint),
    };
    sess.send_event(&tc, EventMsg::EnteredReviewMode(review_request))
        .await;
}

fn skills_to_info(skills: &[SkillMetadata]) -> Vec<ProtocolSkillMetadata> {
    skills
        .iter()
        .map(|skill| ProtocolSkillMetadata {
            name: skill.name.clone(),
            description: skill.description.clone(),
            path: skill.path.clone(),
            scope: skill.scope,
        })
        .collect()
}

fn errors_to_info(errors: &[SkillError]) -> Vec<SkillErrorInfo> {
    errors
        .iter()
        .map(|err| SkillErrorInfo {
            path: err.path.clone(),
            message: err.message.clone(),
        })
        .collect()
}

/// Takes a user message as input and runs a loop where, at each turn, the model
/// replies with either:
///
/// - requested function calls
/// - an assistant message
///
/// While it is possible for the model to return multiple of these items in a
/// single turn, in practice, we generally one item per turn:
///
/// - If the model requests a function call, we execute it and send the output
///   back to the model in the next turn.
/// - If the model sends only an assistant message, we record it in the
///   conversation history and consider the task complete.
///
pub(crate) async fn run_task(
    sess: Arc<Session>,
    turn_context: Arc<TurnContext>,
    input: Vec<UserInput>,
    cancellation_token: CancellationToken,
) -> Option<String> {
    if input.is_empty() {
        return None;
    }
    let event = EventMsg::TaskStarted(TaskStartedEvent {
        model_context_window: turn_context.client.get_model_context_window(),
    });
    sess.send_event(&turn_context, event).await;

    let skills_outcome = if sess.enabled(Feature::Skills) {
        Some(
            sess.services
                .skills_manager
                .skills_for_cwd(&turn_context.cwd),
        )
    } else {
        None
    };

    let SkillInjections {
        items: skill_items,
        warnings: skill_warnings,
    } = build_skill_injections(&input, skills_outcome.as_ref()).await;

    for message in skill_warnings {
        sess.send_event(&turn_context, EventMsg::Warning(WarningEvent { message }))
            .await;
    }

    let initial_input_for_turn: ResponseInputItem = ResponseInputItem::from(input);
    let response_item: ResponseItem = initial_input_for_turn.clone().into();
    sess.record_response_item_and_emit_turn_item(turn_context.as_ref(), response_item)
        .await;

    if !skill_items.is_empty() {
        sess.record_conversation_items(&turn_context, &skill_items)
            .await;
    }

    sess.maybe_start_ghost_snapshot(Arc::clone(&turn_context), cancellation_token.child_token())
        .await;
    let mut last_agent_message: Option<String> = None;
    // Although from the perspective of codex.rs, TurnDiffTracker has the lifecycle of a Task which contains
    // many turns, from the perspective of the user, it is a single turn.
    let turn_diff_tracker = Arc::new(tokio::sync::Mutex::new(TurnDiffTracker::new()));

    loop {
        // Note that pending_input would be something like a message the user
        // submitted through the UI while the model was running. Though the UI
        // may support this, the model might not.
        let pending_input = sess
            .get_pending_input()
            .await
            .into_iter()
            .map(ResponseItem::from)
            .collect::<Vec<ResponseItem>>();

        // Construct the input that we will send to the model.
        let turn_input: Vec<ResponseItem> = {
            sess.record_conversation_items(&turn_context, &pending_input)
                .await;
            sess.clone_history().await.get_history_for_prompt()
        };

        let turn_input_messages = turn_input
            .iter()
            .filter_map(|item| match parse_turn_item(item) {
                Some(TurnItem::UserMessage(user_message)) => Some(user_message),
                _ => None,
            })
            .map(|user_message| user_message.message())
            .collect::<Vec<String>>();
        match run_turn(
            Arc::clone(&sess),
            Arc::clone(&turn_context),
            Arc::clone(&turn_diff_tracker),
            turn_input,
            cancellation_token.child_token(),
        )
        .await
        {
            Ok(turn_output) => {
                let TurnRunResult {
                    needs_follow_up,
                    last_agent_message: turn_last_agent_message,
                } = turn_output;
                let limit = turn_context
                    .client
                    .get_model_family()
                    .auto_compact_token_limit()
                    .unwrap_or(i64::MAX);
                let total_usage_tokens = sess.get_total_token_usage().await;
                let token_limit_reached = total_usage_tokens >= limit;

                // as long as compaction works well in getting us way below the token limit, we shouldn't worry about being in an infinite loop.
                if token_limit_reached {
                    if should_use_remote_compact_task(
                        sess.as_ref(),
                        &turn_context.client.get_provider(),
                    ) {
                        run_inline_remote_auto_compact_task(sess.clone(), turn_context.clone())
                            .await;
                    } else {
                        run_inline_auto_compact_task(sess.clone(), turn_context.clone()).await;
                    }
                    continue;
                }

                if !needs_follow_up {
                    last_agent_message = turn_last_agent_message;
                    sess.notifier()
                        .notify(&UserNotification::AgentTurnComplete {
                            thread_id: sess.conversation_id.to_string(),
                            turn_id: turn_context.sub_id.clone(),
                            cwd: turn_context.cwd.display().to_string(),
                            input_messages: turn_input_messages,
                            last_assistant_message: last_agent_message.clone(),
                        });
                    break;
                }
                continue;
            }
            Err(CodexErr::TurnAborted) => {
                // Aborted turn is reported via a different event.
                break;
            }
            Err(CodexErr::InvalidImageRequest()) => {
                let mut state = sess.state.lock().await;
                error_or_panic(
                    "Invalid image detected, replacing it in the last turn to prevent poisoning",
                );
                state.history.replace_last_turn_images("Invalid image");
            }
            Err(e) => {
                info!("Turn error: {e:#}");
                let event = EventMsg::Error(e.to_error_event(None));
                sess.send_event(&turn_context, event).await;
                // let the user continue the conversation
                break;
            }
        }
    }

    last_agent_message
}

#[instrument(level = "trace",
    skip_all,
    fields(
        turn_id = %turn_context.sub_id,
        model = %turn_context.client.get_model(),
        cwd = %turn_context.cwd.display()
    )
)]
async fn run_turn(
    sess: Arc<Session>,
    turn_context: Arc<TurnContext>,
    turn_diff_tracker: SharedTurnDiffTracker,
    input: Vec<ResponseItem>,
    cancellation_token: CancellationToken,
) -> CodexResult<TurnRunResult> {
    let mcp_tools = sess
        .services
        .mcp_connection_manager
        .read()
        .await
        .list_all_tools()
        .or_cancel(&cancellation_token)
        .await?;
    let router = Arc::new(ToolRouter::from_config(
        &turn_context.tools_config,
        Some(
            mcp_tools
                .into_iter()
                .map(|(name, tool)| (name, tool.tool))
                .collect(),
        ),
    ));

    let model_supports_parallel = turn_context
        .client
        .get_model_family()
        .supports_parallel_tool_calls;

    let prompt = Prompt {
        input,
        tools: router.specs(),
        parallel_tool_calls: model_supports_parallel && sess.enabled(Feature::ParallelToolCalls),
        base_instructions_override: turn_context.base_instructions.clone(),
        output_schema: turn_context.final_output_json_schema.clone(),
    };

    let mut retries = 0;
    loop {
        match try_run_turn(
            Arc::clone(&router),
            Arc::clone(&sess),
            Arc::clone(&turn_context),
            Arc::clone(&turn_diff_tracker),
            &prompt,
            cancellation_token.child_token(),
        )
        .await
        {
            // todo(aibrahim): map special cases and ? on other errors
            Ok(output) => return Ok(output),
            Err(CodexErr::TurnAborted) => {
                return Err(CodexErr::TurnAborted);
            }
            Err(CodexErr::Interrupted) => return Err(CodexErr::Interrupted),
            Err(CodexErr::EnvVar(var)) => return Err(CodexErr::EnvVar(var)),
            Err(e @ CodexErr::Fatal(_)) => return Err(e),
            Err(e @ CodexErr::ContextWindowExceeded) => {
                sess.set_total_tokens_full(&turn_context).await;
                return Err(e);
            }
            Err(CodexErr::UsageLimitReached(e)) => {
                let rate_limits = e.rate_limits.clone();
                if let Some(rate_limits) = rate_limits {
                    sess.update_rate_limits(&turn_context, rate_limits).await;
                }
                return Err(CodexErr::UsageLimitReached(e));
            }
            Err(CodexErr::UsageNotIncluded) => return Err(CodexErr::UsageNotIncluded),
            Err(e @ CodexErr::QuotaExceeded) => return Err(e),
            Err(e @ CodexErr::InvalidImageRequest()) => return Err(e),
            Err(e @ CodexErr::InvalidRequest(_)) => return Err(e),
            Err(e @ CodexErr::RefreshTokenFailed(_)) => return Err(e),
            Err(e) => {
                // Use the configured provider-specific stream retry budget.
                let max_retries = turn_context.client.get_provider().stream_max_retries();
                if retries < max_retries {
                    retries += 1;
                    let delay = match e {
                        CodexErr::Stream(_, Some(delay)) => delay,
                        _ => backoff(retries),
                    };
                    warn!(
                        "stream disconnected - retrying turn ({retries}/{max_retries} in {delay:?})...",
                    );

                    // Surface retry information to any UI/front‑end so the
                    // user understands what is happening instead of staring
                    // at a seemingly frozen screen.
                    sess.notify_stream_error(
                        &turn_context,
                        format!("Reconnecting... {retries}/{max_retries}"),
                        e,
                    )
                    .await;

                    tokio::time::sleep(delay).await;
                } else {
                    return Err(e);
                }
            }
        }
    }
}

#[derive(Debug)]
struct TurnRunResult {
    needs_follow_up: bool,
    last_agent_message: Option<String>,
}

async fn drain_in_flight(
    in_flight: &mut FuturesOrdered<BoxFuture<'static, CodexResult<ResponseInputItem>>>,
    sess: Arc<Session>,
    turn_context: Arc<TurnContext>,
) -> CodexResult<()> {
    while let Some(res) = in_flight.next().await {
        match res {
            Ok(response_input) => {
                sess.record_conversation_items(&turn_context, &[response_input.into()])
                    .await;
            }
            Err(err) => {
                error_or_panic(format!("in-flight tool future failed during drain: {err}"));
            }
        }
    }
    Ok(())
}

#[allow(clippy::too_many_arguments)]
#[instrument(level = "trace",
    skip_all,
    fields(
        turn_id = %turn_context.sub_id,
        model = %turn_context.client.get_model()
    )
)]
async fn try_run_turn(
    router: Arc<ToolRouter>,
    sess: Arc<Session>,
    turn_context: Arc<TurnContext>,
    turn_diff_tracker: SharedTurnDiffTracker,
    prompt: &Prompt,
    cancellation_token: CancellationToken,
) -> CodexResult<TurnRunResult> {
    let rollout_item = RolloutItem::TurnContext(TurnContextItem {
        cwd: turn_context.cwd.clone(),
        approval_policy: turn_context.approval_policy,
        sandbox_policy: turn_context.sandbox_policy.clone(),
        model: turn_context.client.get_model(),
        effort: turn_context.client.get_reasoning_effort(),
        summary: turn_context.client.get_reasoning_summary(),
    });

    sess.persist_rollout_items(&[rollout_item]).await;
    let mut stream = turn_context
        .client
        .clone()
        .stream(prompt)
        .instrument(trace_span!("stream_request"))
        .or_cancel(&cancellation_token)
        .await??;

    let tool_runtime = ToolCallRuntime::new(
        Arc::clone(&router),
        Arc::clone(&sess),
        Arc::clone(&turn_context),
        Arc::clone(&turn_diff_tracker),
    );
    let mut in_flight: FuturesOrdered<BoxFuture<'static, CodexResult<ResponseInputItem>>> =
        FuturesOrdered::new();
    let mut needs_follow_up = false;
    let mut last_agent_message: Option<String> = None;
    let mut active_item: Option<TurnItem> = None;
<<<<<<< HEAD
    let receiving_span = trace_span!("receiving_stream");
=======
    let mut should_emit_turn_diff = false;
    let receiving_span = info_span!("receiving_stream");
>>>>>>> cf44511e
    let outcome: CodexResult<TurnRunResult> = loop {
        let handle_responses = trace_span!(
            parent: &receiving_span,
            "handle_responses",
            otel.name = field::Empty,
            tool_name = field::Empty,
            from = field::Empty,
        );

        let event = match stream
            .next()
            .instrument(trace_span!(parent: &handle_responses, "receiving"))
            .or_cancel(&cancellation_token)
            .await
        {
            Ok(event) => event,
            Err(codex_async_utils::CancelErr::Cancelled) => break Err(CodexErr::TurnAborted),
        };

        let event = match event {
            Some(res) => res?,
            None => {
                break Err(CodexErr::Stream(
                    "stream closed before response.completed".into(),
                    None,
                ));
            }
        };

        sess.services
            .otel_manager
            .record_responses(&handle_responses, &event);

        match event {
            ResponseEvent::Created => {}
            ResponseEvent::OutputItemDone(item) => {
                let previously_active_item = active_item.take();
                let mut ctx = HandleOutputCtx {
                    sess: sess.clone(),
                    turn_context: turn_context.clone(),
                    tool_runtime: tool_runtime.clone(),
                    cancellation_token: cancellation_token.child_token(),
                };

                let output_result = handle_output_item_done(&mut ctx, item, previously_active_item)
                    .instrument(handle_responses)
                    .await?;
                if let Some(tool_future) = output_result.tool_future {
                    in_flight.push_back(tool_future);
                }
                if let Some(agent_message) = output_result.last_agent_message {
                    last_agent_message = Some(agent_message);
                }
                needs_follow_up |= output_result.needs_follow_up;
            }
            ResponseEvent::OutputItemAdded(item) => {
                if let Some(turn_item) = handle_non_tool_response_item(&item).await {
                    let tracked_item = turn_item.clone();
                    sess.emit_turn_item_started(&turn_context, &turn_item).await;

                    active_item = Some(tracked_item);
                }
            }
            ResponseEvent::RateLimits(snapshot) => {
                // Update internal state with latest rate limits, but defer sending until
                // token usage is available to avoid duplicate TokenCount events.
                sess.update_rate_limits(&turn_context, snapshot).await;
            }
            ResponseEvent::Completed {
                response_id: _,
                token_usage,
            } => {
                sess.update_token_usage_info(&turn_context, token_usage.as_ref())
                    .await;
                should_emit_turn_diff = true;

                break Ok(TurnRunResult {
                    needs_follow_up,
                    last_agent_message,
                });
            }
            ResponseEvent::OutputTextDelta(delta) => {
                // In review child threads, suppress assistant text deltas; the
                // UI will show a selection popup from the final ReviewOutput.
                if let Some(active) = active_item.as_ref() {
                    let event = AgentMessageContentDeltaEvent {
                        thread_id: sess.conversation_id.to_string(),
                        turn_id: turn_context.sub_id.clone(),
                        item_id: active.id(),
                        delta: delta.clone(),
                    };
                    sess.send_event(&turn_context, EventMsg::AgentMessageContentDelta(event))
                        .await;
                } else {
                    error_or_panic("OutputTextDelta without active item".to_string());
                }
            }
            ResponseEvent::ReasoningSummaryDelta {
                delta,
                summary_index,
            } => {
                if let Some(active) = active_item.as_ref() {
                    let event = ReasoningContentDeltaEvent {
                        thread_id: sess.conversation_id.to_string(),
                        turn_id: turn_context.sub_id.clone(),
                        item_id: active.id(),
                        delta,
                        summary_index,
                    };
                    sess.send_event(&turn_context, EventMsg::ReasoningContentDelta(event))
                        .await;
                } else {
                    error_or_panic("ReasoningSummaryDelta without active item".to_string());
                }
            }
            ResponseEvent::ReasoningSummaryPartAdded { summary_index } => {
                if let Some(active) = active_item.as_ref() {
                    let event =
                        EventMsg::AgentReasoningSectionBreak(AgentReasoningSectionBreakEvent {
                            item_id: active.id(),
                            summary_index,
                        });
                    sess.send_event(&turn_context, event).await;
                } else {
                    error_or_panic("ReasoningSummaryPartAdded without active item".to_string());
                }
            }
            ResponseEvent::ReasoningContentDelta {
                delta,
                content_index,
            } => {
                if let Some(active) = active_item.as_ref() {
                    let event = ReasoningRawContentDeltaEvent {
                        thread_id: sess.conversation_id.to_string(),
                        turn_id: turn_context.sub_id.clone(),
                        item_id: active.id(),
                        delta,
                        content_index,
                    };
                    sess.send_event(&turn_context, EventMsg::ReasoningRawContentDelta(event))
                        .await;
                } else {
                    error_or_panic("ReasoningRawContentDelta without active item".to_string());
                }
            }
        }
    };

    drain_in_flight(&mut in_flight, sess.clone(), turn_context.clone()).await?;

    if should_emit_turn_diff {
        let unified_diff = {
            let mut tracker = turn_diff_tracker.lock().await;
            tracker.get_unified_diff()
        };
        if let Ok(Some(unified_diff)) = unified_diff {
            let msg = EventMsg::TurnDiff(TurnDiffEvent { unified_diff });
            sess.clone().send_event(&turn_context, msg).await;
        }
    }

    outcome
}

pub(super) fn get_last_assistant_message_from_turn(responses: &[ResponseItem]) -> Option<String> {
    responses.iter().rev().find_map(|item| {
        if let ResponseItem::Message { role, content, .. } = item {
            if role == "assistant" {
                content.iter().rev().find_map(|ci| {
                    if let ContentItem::OutputText { text } = ci {
                        Some(text.clone())
                    } else {
                        None
                    }
                })
            } else {
                None
            }
        } else {
            None
        }
    })
}

#[cfg(test)]
pub(crate) use tests::make_session_and_context;

#[cfg(test)]
pub(crate) use tests::make_session_and_context_with_rx;

#[cfg(test)]
mod tests {
    use super::*;
    use crate::CodexAuth;
    use crate::config::ConfigOverrides;
    use crate::config::ConfigToml;
    use crate::exec::ExecToolCallOutput;
    use crate::function_tool::FunctionCallError;
    use crate::shell::default_user_shell;
    use crate::tools::format_exec_output_str;
    use codex_protocol::models::FunctionCallOutputPayload;

    use crate::protocol::CompactedItem;
    use crate::protocol::CreditsSnapshot;
    use crate::protocol::InitialHistory;
    use crate::protocol::RateLimitSnapshot;
    use crate::protocol::RateLimitWindow;
    use crate::protocol::ResumedHistory;
    use crate::state::TaskKind;
    use crate::tasks::SessionTask;
    use crate::tasks::SessionTaskContext;
    use crate::tools::ToolRouter;
    use crate::tools::context::ToolInvocation;
    use crate::tools::context::ToolOutput;
    use crate::tools::context::ToolPayload;
    use crate::tools::handlers::ShellHandler;
    use crate::tools::handlers::UnifiedExecHandler;
    use crate::tools::registry::ToolHandler;
    use crate::turn_diff_tracker::TurnDiffTracker;
    use codex_app_server_protocol::AuthMode;
    use codex_protocol::models::ContentItem;
    use codex_protocol::models::ResponseItem;
    use std::time::Duration;
    use tokio::time::sleep;

    use mcp_types::ContentBlock;
    use mcp_types::TextContent;
    use pretty_assertions::assert_eq;
    use serde::Deserialize;
    use serde_json::json;
    use std::path::PathBuf;
    use std::sync::Arc;
    use std::time::Duration as StdDuration;

    #[test]
    fn reconstruct_history_matches_live_compactions() {
        let (session, turn_context) = make_session_and_context();
        let (rollout_items, expected) = sample_rollout(&session, &turn_context);

        let reconstructed = session.reconstruct_history_from_rollout(&turn_context, &rollout_items);

        assert_eq!(expected, reconstructed);
    }

    #[test]
    fn record_initial_history_reconstructs_resumed_transcript() {
        let (session, turn_context) = make_session_and_context();
        let (rollout_items, expected) = sample_rollout(&session, &turn_context);

        tokio_test::block_on(session.record_initial_history(InitialHistory::Resumed(
            ResumedHistory {
                conversation_id: ConversationId::default(),
                history: rollout_items,
                rollout_path: PathBuf::from("/tmp/resume.jsonl"),
            },
        )));

        let actual = tokio_test::block_on(async {
            session.state.lock().await.clone_history().get_history()
        });
        assert_eq!(expected, actual);
    }

    #[test]
    fn record_initial_history_reconstructs_forked_transcript() {
        let (session, turn_context) = make_session_and_context();
        let (rollout_items, expected) = sample_rollout(&session, &turn_context);

        tokio_test::block_on(session.record_initial_history(InitialHistory::Forked(rollout_items)));

        let actual = tokio_test::block_on(async {
            session.state.lock().await.clone_history().get_history()
        });
        assert_eq!(expected, actual);
    }

    #[test]
    fn set_rate_limits_retains_previous_credits() {
        let codex_home = tempfile::tempdir().expect("create temp dir");
        let config = Config::load_from_base_config_with_overrides(
            ConfigToml::default(),
            ConfigOverrides::default(),
            codex_home.path().to_path_buf(),
        )
        .expect("load default test config");
        let config = Arc::new(config);
        let model = ModelsManager::get_model_offline(config.model.as_deref());
        let session_configuration = SessionConfiguration {
            provider: config.model_provider.clone(),
            model,
            model_reasoning_effort: config.model_reasoning_effort,
            model_reasoning_summary: config.model_reasoning_summary,
            developer_instructions: config.developer_instructions.clone(),
            user_instructions: config.user_instructions.clone(),
            base_instructions: config.base_instructions.clone(),
            compact_prompt: config.compact_prompt.clone(),
            approval_policy: config.approval_policy,
            sandbox_policy: config.sandbox_policy.clone(),
            cwd: config.cwd.clone(),
            original_config_do_not_use: Arc::clone(&config),
            exec_policy: Arc::new(RwLock::new(ExecPolicy::empty())),
            session_source: SessionSource::Exec,
        };

        let mut state = SessionState::new(session_configuration);
        let initial = RateLimitSnapshot {
            primary: Some(RateLimitWindow {
                used_percent: 10.0,
                window_minutes: Some(15),
                resets_at: Some(1_700),
            }),
            secondary: None,
            credits: Some(CreditsSnapshot {
                has_credits: true,
                unlimited: false,
                balance: Some("10.00".to_string()),
            }),
            plan_type: Some(codex_protocol::account::PlanType::Plus),
        };
        state.set_rate_limits(initial.clone());

        let update = RateLimitSnapshot {
            primary: Some(RateLimitWindow {
                used_percent: 40.0,
                window_minutes: Some(30),
                resets_at: Some(1_800),
            }),
            secondary: Some(RateLimitWindow {
                used_percent: 5.0,
                window_minutes: Some(60),
                resets_at: Some(1_900),
            }),
            credits: None,
            plan_type: None,
        };
        state.set_rate_limits(update.clone());

        assert_eq!(
            state.latest_rate_limits,
            Some(RateLimitSnapshot {
                primary: update.primary.clone(),
                secondary: update.secondary,
                credits: initial.credits,
                plan_type: initial.plan_type,
            })
        );
    }

    #[test]
    fn set_rate_limits_updates_plan_type_when_present() {
        let codex_home = tempfile::tempdir().expect("create temp dir");
        let config = Config::load_from_base_config_with_overrides(
            ConfigToml::default(),
            ConfigOverrides::default(),
            codex_home.path().to_path_buf(),
        )
        .expect("load default test config");
        let config = Arc::new(config);
        let model = ModelsManager::get_model_offline(config.model.as_deref());
        let session_configuration = SessionConfiguration {
            provider: config.model_provider.clone(),
            model,
            model_reasoning_effort: config.model_reasoning_effort,
            model_reasoning_summary: config.model_reasoning_summary,
            developer_instructions: config.developer_instructions.clone(),
            user_instructions: config.user_instructions.clone(),
            base_instructions: config.base_instructions.clone(),
            compact_prompt: config.compact_prompt.clone(),
            approval_policy: config.approval_policy,
            sandbox_policy: config.sandbox_policy.clone(),
            cwd: config.cwd.clone(),
            original_config_do_not_use: Arc::clone(&config),
            exec_policy: Arc::new(RwLock::new(ExecPolicy::empty())),
            session_source: SessionSource::Exec,
        };

        let mut state = SessionState::new(session_configuration);
        let initial = RateLimitSnapshot {
            primary: Some(RateLimitWindow {
                used_percent: 15.0,
                window_minutes: Some(20),
                resets_at: Some(1_600),
            }),
            secondary: Some(RateLimitWindow {
                used_percent: 5.0,
                window_minutes: Some(45),
                resets_at: Some(1_650),
            }),
            credits: Some(CreditsSnapshot {
                has_credits: true,
                unlimited: false,
                balance: Some("15.00".to_string()),
            }),
            plan_type: Some(codex_protocol::account::PlanType::Plus),
        };
        state.set_rate_limits(initial.clone());

        let update = RateLimitSnapshot {
            primary: Some(RateLimitWindow {
                used_percent: 35.0,
                window_minutes: Some(25),
                resets_at: Some(1_700),
            }),
            secondary: None,
            credits: None,
            plan_type: Some(codex_protocol::account::PlanType::Pro),
        };
        state.set_rate_limits(update.clone());

        assert_eq!(
            state.latest_rate_limits,
            Some(RateLimitSnapshot {
                primary: update.primary,
                secondary: update.secondary,
                credits: initial.credits,
                plan_type: update.plan_type,
            })
        );
    }

    #[test]
    fn prefers_structured_content_when_present() {
        let ctr = CallToolResult {
            // Content present but should be ignored because structured_content is set.
            content: vec![text_block("ignored")],
            is_error: None,
            structured_content: Some(json!({
                "ok": true,
                "value": 42
            })),
        };

        let got = FunctionCallOutputPayload::from(&ctr);
        let expected = FunctionCallOutputPayload {
            content: serde_json::to_string(&json!({
                "ok": true,
                "value": 42
            }))
            .unwrap(),
            success: Some(true),
            ..Default::default()
        };

        assert_eq!(expected, got);
    }

    #[test]
    fn includes_timed_out_message() {
        let exec = ExecToolCallOutput {
            exit_code: 0,
            stdout: StreamOutput::new(String::new()),
            stderr: StreamOutput::new(String::new()),
            aggregated_output: StreamOutput::new("Command output".to_string()),
            duration: StdDuration::from_secs(1),
            timed_out: true,
        };
        let (_, turn_context) = make_session_and_context();

        let out = format_exec_output_str(&exec, turn_context.truncation_policy);

        assert_eq!(
            out,
            "command timed out after 1000 milliseconds\nCommand output"
        );
    }

    #[test]
    fn falls_back_to_content_when_structured_is_null() {
        let ctr = CallToolResult {
            content: vec![text_block("hello"), text_block("world")],
            is_error: None,
            structured_content: Some(serde_json::Value::Null),
        };

        let got = FunctionCallOutputPayload::from(&ctr);
        let expected = FunctionCallOutputPayload {
            content: serde_json::to_string(&vec![text_block("hello"), text_block("world")])
                .unwrap(),
            success: Some(true),
            ..Default::default()
        };

        assert_eq!(expected, got);
    }

    #[test]
    fn success_flag_reflects_is_error_true() {
        let ctr = CallToolResult {
            content: vec![text_block("unused")],
            is_error: Some(true),
            structured_content: Some(json!({ "message": "bad" })),
        };

        let got = FunctionCallOutputPayload::from(&ctr);
        let expected = FunctionCallOutputPayload {
            content: serde_json::to_string(&json!({ "message": "bad" })).unwrap(),
            success: Some(false),
            ..Default::default()
        };

        assert_eq!(expected, got);
    }

    #[test]
    fn success_flag_true_with_no_error_and_content_used() {
        let ctr = CallToolResult {
            content: vec![text_block("alpha")],
            is_error: Some(false),
            structured_content: None,
        };

        let got = FunctionCallOutputPayload::from(&ctr);
        let expected = FunctionCallOutputPayload {
            content: serde_json::to_string(&vec![text_block("alpha")]).unwrap(),
            success: Some(true),
            ..Default::default()
        };

        assert_eq!(expected, got);
    }

    fn text_block(s: &str) -> ContentBlock {
        ContentBlock::TextContent(TextContent {
            annotations: None,
            text: s.to_string(),
            r#type: "text".to_string(),
        })
    }

    fn otel_manager(
        conversation_id: ConversationId,
        config: &Config,
        model_family: &ModelFamily,
        session_source: SessionSource,
    ) -> OtelManager {
        OtelManager::new(
            conversation_id,
            ModelsManager::get_model_offline(config.model.as_deref()).as_str(),
            model_family.slug.as_str(),
            None,
            Some("test@test.com".to_string()),
            Some(AuthMode::ChatGPT),
            false,
            "test".to_string(),
            session_source,
        )
    }

    pub(crate) fn make_session_and_context() -> (Session, TurnContext) {
        let (tx_event, _rx_event) = async_channel::unbounded();
        let codex_home = tempfile::tempdir().expect("create temp dir");
        let config = Config::load_from_base_config_with_overrides(
            ConfigToml::default(),
            ConfigOverrides::default(),
            codex_home.path().to_path_buf(),
        )
        .expect("load default test config");
        let config = Arc::new(config);
        let conversation_id = ConversationId::default();
        let auth_manager =
            AuthManager::from_auth_for_testing(CodexAuth::from_api_key("Test API Key"));
        let models_manager = Arc::new(ModelsManager::new(auth_manager.clone()));
        let model = ModelsManager::get_model_offline(config.model.as_deref());
        let session_configuration = SessionConfiguration {
            provider: config.model_provider.clone(),
            model,
            model_reasoning_effort: config.model_reasoning_effort,
            model_reasoning_summary: config.model_reasoning_summary,
            developer_instructions: config.developer_instructions.clone(),
            user_instructions: config.user_instructions.clone(),
            base_instructions: config.base_instructions.clone(),
            compact_prompt: config.compact_prompt.clone(),
            approval_policy: config.approval_policy,
            sandbox_policy: config.sandbox_policy.clone(),
            cwd: config.cwd.clone(),
            original_config_do_not_use: Arc::clone(&config),
            exec_policy: Arc::new(RwLock::new(ExecPolicy::empty())),
            session_source: SessionSource::Exec,
        };
        let per_turn_config = Session::build_per_turn_config(&session_configuration);
        let model_family = ModelsManager::construct_model_family_offline(
            session_configuration.model.as_str(),
            &per_turn_config,
        );
        let otel_manager = otel_manager(
            conversation_id,
            config.as_ref(),
            &model_family,
            session_configuration.session_source.clone(),
        );

        let state = SessionState::new(session_configuration.clone());
        let skills_manager = Arc::new(SkillsManager::new(config.codex_home.clone()));

        let services = SessionServices {
            mcp_connection_manager: Arc::new(RwLock::new(McpConnectionManager::default())),
            mcp_startup_cancellation_token: CancellationToken::new(),
            unified_exec_manager: UnifiedExecSessionManager::default(),
            notifier: UserNotifier::new(None),
            rollout: Mutex::new(None),
            user_shell: Arc::new(default_user_shell()),
            show_raw_agent_reasoning: config.show_raw_agent_reasoning,
            auth_manager: auth_manager.clone(),
            otel_manager: otel_manager.clone(),
            models_manager,
            tool_approvals: Mutex::new(ApprovalStore::default()),
            skills_manager,
        };

        let turn_context = Session::make_turn_context(
            Some(Arc::clone(&auth_manager)),
            &otel_manager,
            session_configuration.provider.clone(),
            &session_configuration,
            per_turn_config,
            model_family,
            conversation_id,
            "turn_id".to_string(),
        );

        let session = Session {
            conversation_id,
            tx_event,
            state: Mutex::new(state),
            features: config.features.clone(),
            active_turn: Mutex::new(None),
            services,
            next_internal_sub_id: AtomicU64::new(0),
        };

        (session, turn_context)
    }

    // Like make_session_and_context, but returns Arc<Session> and the event receiver
    // so tests can assert on emitted events.
    pub(crate) fn make_session_and_context_with_rx() -> (
        Arc<Session>,
        Arc<TurnContext>,
        async_channel::Receiver<Event>,
    ) {
        let (tx_event, rx_event) = async_channel::unbounded();
        let codex_home = tempfile::tempdir().expect("create temp dir");
        let config = Config::load_from_base_config_with_overrides(
            ConfigToml::default(),
            ConfigOverrides::default(),
            codex_home.path().to_path_buf(),
        )
        .expect("load default test config");
        let config = Arc::new(config);
        let conversation_id = ConversationId::default();
        let auth_manager =
            AuthManager::from_auth_for_testing(CodexAuth::from_api_key("Test API Key"));
        let models_manager = Arc::new(ModelsManager::new(auth_manager.clone()));
        let model = ModelsManager::get_model_offline(config.model.as_deref());
        let session_configuration = SessionConfiguration {
            provider: config.model_provider.clone(),
            model,
            model_reasoning_effort: config.model_reasoning_effort,
            model_reasoning_summary: config.model_reasoning_summary,
            developer_instructions: config.developer_instructions.clone(),
            user_instructions: config.user_instructions.clone(),
            base_instructions: config.base_instructions.clone(),
            compact_prompt: config.compact_prompt.clone(),
            approval_policy: config.approval_policy,
            sandbox_policy: config.sandbox_policy.clone(),
            cwd: config.cwd.clone(),
            original_config_do_not_use: Arc::clone(&config),
            exec_policy: Arc::new(RwLock::new(ExecPolicy::empty())),
            session_source: SessionSource::Exec,
        };
        let per_turn_config = Session::build_per_turn_config(&session_configuration);
        let model_family = ModelsManager::construct_model_family_offline(
            session_configuration.model.as_str(),
            &per_turn_config,
        );
        let otel_manager = otel_manager(
            conversation_id,
            config.as_ref(),
            &model_family,
            session_configuration.session_source.clone(),
        );

        let state = SessionState::new(session_configuration.clone());
        let skills_manager = Arc::new(SkillsManager::new(config.codex_home.clone()));

        let services = SessionServices {
            mcp_connection_manager: Arc::new(RwLock::new(McpConnectionManager::default())),
            mcp_startup_cancellation_token: CancellationToken::new(),
            unified_exec_manager: UnifiedExecSessionManager::default(),
            notifier: UserNotifier::new(None),
            rollout: Mutex::new(None),
            user_shell: Arc::new(default_user_shell()),
            show_raw_agent_reasoning: config.show_raw_agent_reasoning,
            auth_manager: Arc::clone(&auth_manager),
            otel_manager: otel_manager.clone(),
            models_manager,
            tool_approvals: Mutex::new(ApprovalStore::default()),
            skills_manager,
        };

        let turn_context = Arc::new(Session::make_turn_context(
            Some(Arc::clone(&auth_manager)),
            &otel_manager,
            session_configuration.provider.clone(),
            &session_configuration,
            per_turn_config,
            model_family,
            conversation_id,
            "turn_id".to_string(),
        ));

        let session = Arc::new(Session {
            conversation_id,
            tx_event,
            state: Mutex::new(state),
            features: config.features.clone(),
            active_turn: Mutex::new(None),
            services,
            next_internal_sub_id: AtomicU64::new(0),
        });

        (session, turn_context, rx_event)
    }

    #[tokio::test]
    async fn record_model_warning_appends_user_message() {
        let (mut session, turn_context) = make_session_and_context();
        let mut features = Features::with_defaults();
        features.enable(Feature::ModelWarnings);
        session.features = features;

        session
            .record_model_warning("too many unified exec sessions", &turn_context)
            .await;

        let mut history = session.clone_history().await;
        let history_items = history.get_history();
        let last = history_items.last().expect("warning recorded");

        match last {
            ResponseItem::Message { role, content, .. } => {
                assert_eq!(role, "user");
                assert_eq!(
                    content,
                    &vec![ContentItem::InputText {
                        text: "Warning: too many unified exec sessions".to_string(),
                    }]
                );
            }
            other => panic!("expected user message, got {other:?}"),
        }
    }

    #[derive(Clone, Copy)]
    struct NeverEndingTask {
        kind: TaskKind,
        listen_to_cancellation_token: bool,
    }

    #[async_trait::async_trait]
    impl SessionTask for NeverEndingTask {
        fn kind(&self) -> TaskKind {
            self.kind
        }

        async fn run(
            self: Arc<Self>,
            _session: Arc<SessionTaskContext>,
            _ctx: Arc<TurnContext>,
            _input: Vec<UserInput>,
            cancellation_token: CancellationToken,
        ) -> Option<String> {
            if self.listen_to_cancellation_token {
                cancellation_token.cancelled().await;
                return None;
            }
            loop {
                sleep(Duration::from_secs(60)).await;
            }
        }
    }

    #[tokio::test(flavor = "multi_thread", worker_threads = 2)]
    #[test_log::test]
    async fn abort_regular_task_emits_turn_aborted_only() {
        let (sess, tc, rx) = make_session_and_context_with_rx();
        let input = vec![UserInput::Text {
            text: "hello".to_string(),
        }];
        sess.spawn_task(
            Arc::clone(&tc),
            input,
            NeverEndingTask {
                kind: TaskKind::Regular,
                listen_to_cancellation_token: false,
            },
        )
        .await;

        sess.abort_all_tasks(TurnAbortReason::Interrupted).await;

        let evt = tokio::time::timeout(std::time::Duration::from_secs(2), rx.recv())
            .await
            .expect("timeout waiting for event")
            .expect("event");
        match evt.msg {
            EventMsg::TurnAborted(e) => assert_eq!(TurnAbortReason::Interrupted, e.reason),
            other => panic!("unexpected event: {other:?}"),
        }
        assert!(rx.try_recv().is_err());
    }

    #[tokio::test]
    async fn abort_gracefuly_emits_turn_aborted_only() {
        let (sess, tc, rx) = make_session_and_context_with_rx();
        let input = vec![UserInput::Text {
            text: "hello".to_string(),
        }];
        sess.spawn_task(
            Arc::clone(&tc),
            input,
            NeverEndingTask {
                kind: TaskKind::Regular,
                listen_to_cancellation_token: true,
            },
        )
        .await;

        sess.abort_all_tasks(TurnAbortReason::Interrupted).await;

        let evt = rx.recv().await.expect("event");
        match evt.msg {
            EventMsg::TurnAborted(e) => assert_eq!(TurnAbortReason::Interrupted, e.reason),
            other => panic!("unexpected event: {other:?}"),
        }
        assert!(rx.try_recv().is_err());
    }

    #[tokio::test(flavor = "multi_thread", worker_threads = 2)]
    async fn abort_review_task_emits_exited_then_aborted_and_records_history() {
        let (sess, tc, rx) = make_session_and_context_with_rx();
        let input = vec![UserInput::Text {
            text: "start review".to_string(),
        }];
        sess.spawn_task(Arc::clone(&tc), input, ReviewTask::new())
            .await;

        sess.abort_all_tasks(TurnAbortReason::Interrupted).await;

        // Drain events until we observe ExitedReviewMode; earlier
        // RawResponseItem entries (e.g., environment context) may arrive first.
        loop {
            let evt = tokio::time::timeout(std::time::Duration::from_secs(1), rx.recv())
                .await
                .expect("timeout waiting for first event")
                .expect("first event");
            match evt.msg {
                EventMsg::ExitedReviewMode(ev) => {
                    assert!(ev.review_output.is_none());
                    break;
                }
                // Ignore any non-critical events before exit.
                _ => continue,
            }
        }
        loop {
            let evt = tokio::time::timeout(std::time::Duration::from_secs(2), rx.recv())
                .await
                .expect("timeout waiting for next event")
                .expect("event");
            match evt.msg {
                EventMsg::RawResponseItem(_) => continue,
                EventMsg::ItemStarted(_) | EventMsg::ItemCompleted(_) => continue,
                EventMsg::AgentMessage(_) => continue,
                EventMsg::TurnAborted(e) => {
                    assert_eq!(TurnAbortReason::Interrupted, e.reason);
                    break;
                }
                other => panic!("unexpected second event: {other:?}"),
            }
        }

        let history = sess.clone_history().await.get_history();
        let _ = history;
    }

    #[tokio::test]
    async fn fatal_tool_error_stops_turn_and_reports_error() {
        let (session, turn_context, _rx) = make_session_and_context_with_rx();
        let tools = {
            session
                .services
                .mcp_connection_manager
                .read()
                .await
                .list_all_tools()
                .await
        };
        let router = ToolRouter::from_config(
            &turn_context.tools_config,
            Some(
                tools
                    .into_iter()
                    .map(|(name, tool)| (name, tool.tool))
                    .collect(),
            ),
        );
        let item = ResponseItem::CustomToolCall {
            id: None,
            status: None,
            call_id: "call-1".to_string(),
            name: "shell".to_string(),
            input: "{}".to_string(),
        };

        let call = ToolRouter::build_tool_call(session.as_ref(), item.clone())
            .await
            .expect("build tool call")
            .expect("tool call present");
        let tracker = Arc::new(tokio::sync::Mutex::new(TurnDiffTracker::new()));
        let err = router
            .dispatch_tool_call(
                Arc::clone(&session),
                Arc::clone(&turn_context),
                tracker,
                call,
            )
            .await
            .expect_err("expected fatal error");

        match err {
            FunctionCallError::Fatal(message) => {
                assert_eq!(message, "tool shell invoked with incompatible payload");
            }
            other => panic!("expected FunctionCallError::Fatal, got {other:?}"),
        }
    }

    fn sample_rollout(
        session: &Session,
        turn_context: &TurnContext,
    ) -> (Vec<RolloutItem>, Vec<ResponseItem>) {
        let mut rollout_items = Vec::new();
        let mut live_history = ContextManager::new();

        let initial_context = session.build_initial_context(turn_context);
        for item in &initial_context {
            rollout_items.push(RolloutItem::ResponseItem(item.clone()));
        }
        live_history.record_items(initial_context.iter(), turn_context.truncation_policy);

        let user1 = ResponseItem::Message {
            id: None,
            role: "user".to_string(),
            content: vec![ContentItem::InputText {
                text: "first user".to_string(),
            }],
        };
        live_history.record_items(std::iter::once(&user1), turn_context.truncation_policy);
        rollout_items.push(RolloutItem::ResponseItem(user1.clone()));

        let assistant1 = ResponseItem::Message {
            id: None,
            role: "assistant".to_string(),
            content: vec![ContentItem::OutputText {
                text: "assistant reply one".to_string(),
            }],
        };
        live_history.record_items(std::iter::once(&assistant1), turn_context.truncation_policy);
        rollout_items.push(RolloutItem::ResponseItem(assistant1.clone()));

        let summary1 = "summary one";
        let snapshot1 = live_history.get_history();
        let user_messages1 = collect_user_messages(&snapshot1);
        let rebuilt1 = compact::build_compacted_history(
            session.build_initial_context(turn_context),
            &user_messages1,
            summary1,
        );
        live_history.replace(rebuilt1);
        rollout_items.push(RolloutItem::Compacted(CompactedItem {
            message: summary1.to_string(),
            replacement_history: None,
        }));

        let user2 = ResponseItem::Message {
            id: None,
            role: "user".to_string(),
            content: vec![ContentItem::InputText {
                text: "second user".to_string(),
            }],
        };
        live_history.record_items(std::iter::once(&user2), turn_context.truncation_policy);
        rollout_items.push(RolloutItem::ResponseItem(user2.clone()));

        let assistant2 = ResponseItem::Message {
            id: None,
            role: "assistant".to_string(),
            content: vec![ContentItem::OutputText {
                text: "assistant reply two".to_string(),
            }],
        };
        live_history.record_items(std::iter::once(&assistant2), turn_context.truncation_policy);
        rollout_items.push(RolloutItem::ResponseItem(assistant2.clone()));

        let summary2 = "summary two";
        let snapshot2 = live_history.get_history();
        let user_messages2 = collect_user_messages(&snapshot2);
        let rebuilt2 = compact::build_compacted_history(
            session.build_initial_context(turn_context),
            &user_messages2,
            summary2,
        );
        live_history.replace(rebuilt2);
        rollout_items.push(RolloutItem::Compacted(CompactedItem {
            message: summary2.to_string(),
            replacement_history: None,
        }));

        let user3 = ResponseItem::Message {
            id: None,
            role: "user".to_string(),
            content: vec![ContentItem::InputText {
                text: "third user".to_string(),
            }],
        };
        live_history.record_items(std::iter::once(&user3), turn_context.truncation_policy);
        rollout_items.push(RolloutItem::ResponseItem(user3.clone()));

        let assistant3 = ResponseItem::Message {
            id: None,
            role: "assistant".to_string(),
            content: vec![ContentItem::OutputText {
                text: "assistant reply three".to_string(),
            }],
        };
        live_history.record_items(std::iter::once(&assistant3), turn_context.truncation_policy);
        rollout_items.push(RolloutItem::ResponseItem(assistant3.clone()));

        (rollout_items, live_history.get_history())
    }

    #[tokio::test]
    async fn rejects_escalated_permissions_when_policy_not_on_request() {
        use crate::exec::ExecParams;
        use crate::protocol::AskForApproval;
        use crate::protocol::SandboxPolicy;
        use crate::sandboxing::SandboxPermissions;
        use crate::turn_diff_tracker::TurnDiffTracker;
        use std::collections::HashMap;

        let (session, mut turn_context_raw) = make_session_and_context();
        // Ensure policy is NOT OnRequest so the early rejection path triggers
        turn_context_raw.approval_policy = AskForApproval::OnFailure;
        let session = Arc::new(session);
        let mut turn_context = Arc::new(turn_context_raw);

        let timeout_ms = 1000;
        let sandbox_permissions = SandboxPermissions::RequireEscalated;
        let params = ExecParams {
            command: if cfg!(windows) {
                vec![
                    "cmd.exe".to_string(),
                    "/C".to_string(),
                    "echo hi".to_string(),
                ]
            } else {
                vec![
                    "/bin/sh".to_string(),
                    "-c".to_string(),
                    "echo hi".to_string(),
                ]
            },
            cwd: turn_context.cwd.clone(),
            expiration: timeout_ms.into(),
            env: HashMap::new(),
            sandbox_permissions,
            justification: Some("test".to_string()),
            arg0: None,
        };

        let params2 = ExecParams {
            sandbox_permissions: SandboxPermissions::UseDefault,
            command: params.command.clone(),
            cwd: params.cwd.clone(),
            expiration: timeout_ms.into(),
            env: HashMap::new(),
            justification: params.justification.clone(),
            arg0: None,
        };

        let turn_diff_tracker = Arc::new(tokio::sync::Mutex::new(TurnDiffTracker::new()));

        let tool_name = "shell";
        let call_id = "test-call".to_string();

        let handler = ShellHandler;
        let resp = handler
            .handle(ToolInvocation {
                session: Arc::clone(&session),
                turn: Arc::clone(&turn_context),
                tracker: Arc::clone(&turn_diff_tracker),
                call_id,
                tool_name: tool_name.to_string(),
                payload: ToolPayload::Function {
                    arguments: serde_json::json!({
                        "command": params.command.clone(),
                        "workdir": Some(turn_context.cwd.to_string_lossy().to_string()),
                        "timeout_ms": params.expiration.timeout_ms(),
                        "sandbox_permissions": params.sandbox_permissions,
                        "justification": params.justification.clone(),
                    })
                    .to_string(),
                },
            })
            .await;

        let Err(FunctionCallError::RespondToModel(output)) = resp else {
            panic!("expected error result");
        };

        let expected = format!(
            "approval policy is {policy:?}; reject command — you should not ask for escalated permissions if the approval policy is {policy:?}",
            policy = turn_context.approval_policy
        );

        pretty_assertions::assert_eq!(output, expected);

        // Now retry the same command WITHOUT escalated permissions; should succeed.
        // Force DangerFullAccess to avoid platform sandbox dependencies in tests.
        Arc::get_mut(&mut turn_context)
            .expect("unique turn context Arc")
            .sandbox_policy = SandboxPolicy::DangerFullAccess;

        let resp2 = handler
            .handle(ToolInvocation {
                session: Arc::clone(&session),
                turn: Arc::clone(&turn_context),
                tracker: Arc::clone(&turn_diff_tracker),
                call_id: "test-call-2".to_string(),
                tool_name: tool_name.to_string(),
                payload: ToolPayload::Function {
                    arguments: serde_json::json!({
                        "command": params2.command.clone(),
                        "workdir": Some(turn_context.cwd.to_string_lossy().to_string()),
                        "timeout_ms": params2.expiration.timeout_ms(),
                        "sandbox_permissions": params2.sandbox_permissions,
                        "justification": params2.justification.clone(),
                    })
                    .to_string(),
                },
            })
            .await;

        let output = match resp2.expect("expected Ok result") {
            ToolOutput::Function { content, .. } => content,
            _ => panic!("unexpected tool output"),
        };

        #[derive(Deserialize, PartialEq, Eq, Debug)]
        struct ResponseExecMetadata {
            exit_code: i32,
        }

        #[derive(Deserialize)]
        struct ResponseExecOutput {
            output: String,
            metadata: ResponseExecMetadata,
        }

        let exec_output: ResponseExecOutput =
            serde_json::from_str(&output).expect("valid exec output json");

        pretty_assertions::assert_eq!(exec_output.metadata, ResponseExecMetadata { exit_code: 0 });
        assert!(exec_output.output.contains("hi"));
    }
    #[tokio::test]
    async fn unified_exec_rejects_escalated_permissions_when_policy_not_on_request() {
        use crate::protocol::AskForApproval;
        use crate::sandboxing::SandboxPermissions;
        use crate::turn_diff_tracker::TurnDiffTracker;

        let (session, mut turn_context_raw) = make_session_and_context();
        turn_context_raw.approval_policy = AskForApproval::OnFailure;
        let session = Arc::new(session);
        let turn_context = Arc::new(turn_context_raw);
        let tracker = Arc::new(tokio::sync::Mutex::new(TurnDiffTracker::new()));

        let handler = UnifiedExecHandler;
        let resp = handler
            .handle(ToolInvocation {
                session: Arc::clone(&session),
                turn: Arc::clone(&turn_context),
                tracker: Arc::clone(&tracker),
                call_id: "exec-call".to_string(),
                tool_name: "exec_command".to_string(),
                payload: ToolPayload::Function {
                    arguments: serde_json::json!({
                        "cmd": "echo hi",
                        "sandbox_permissions": SandboxPermissions::RequireEscalated,
                        "justification": "need unsandboxed execution",
                    })
                    .to_string(),
                },
            })
            .await;

        let Err(FunctionCallError::RespondToModel(output)) = resp else {
            panic!("expected error result");
        };

        let expected = format!(
            "approval policy is {policy:?}; reject command — you cannot ask for escalated permissions if the approval policy is {policy:?}",
            policy = turn_context.approval_policy
        );

        pretty_assertions::assert_eq!(output, expected);
    }
}<|MERGE_RESOLUTION|>--- conflicted
+++ resolved
@@ -2476,12 +2476,8 @@
     let mut needs_follow_up = false;
     let mut last_agent_message: Option<String> = None;
     let mut active_item: Option<TurnItem> = None;
-<<<<<<< HEAD
+    let mut should_emit_turn_diff = false;
     let receiving_span = trace_span!("receiving_stream");
-=======
-    let mut should_emit_turn_diff = false;
-    let receiving_span = info_span!("receiving_stream");
->>>>>>> cf44511e
     let outcome: CodexResult<TurnRunResult> = loop {
         let handle_responses = trace_span!(
             parent: &receiving_span,

--- conflicted
+++ resolved
@@ -743,15 +743,10 @@
                 loop {
                     match rx.recv().await {
                         Ok(()) => {
-<<<<<<< HEAD
                             let Some(sess) = sess.upgrade() else {
                                 break;
                             };
-                            let turn_context =
-                                sess.new_turn(SessionSettingsUpdate::default()).await;
-=======
                             let turn_context = sess.new_default_turn().await;
->>>>>>> 9352c6b2
                             sess.send_event(turn_context.as_ref(), EventMsg::SkillsUpdateAvailable)
                                 .await;
                         }

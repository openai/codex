use std::borrow::Cow;
use std::fmt::Debug;
use std::path::PathBuf;
use std::sync::Arc;
use std::sync::atomic::AtomicU64;

use crate::AuthManager;
use crate::client_common::REVIEW_PROMPT;
use crate::event_mapping::map_response_item_to_event_messages;
use crate::function_tool::FunctionCallError;
use crate::review_format::format_review_findings_block;
use crate::terminal;
use crate::user_notification::UserNotifier;
use async_channel::Receiver;
use async_channel::Sender;
use codex_apply_patch::ApplyPatchAction;
use codex_protocol::ConversationId;
use codex_protocol::protocol::ConversationPathResponseEvent;
use codex_protocol::protocol::ExitedReviewModeEvent;
use codex_protocol::protocol::McpAuthStatus;
use codex_protocol::protocol::ReviewRequest;
use codex_protocol::protocol::RolloutItem;
use codex_protocol::protocol::SessionSource;
use codex_protocol::protocol::TaskStartedEvent;
use codex_protocol::protocol::TurnAbortReason;
use codex_protocol::protocol::TurnContextItem;
use futures::future::BoxFuture;
use futures::prelude::*;
use futures::stream::FuturesOrdered;
use mcp_types::CallToolResult;
use mcp_types::ListResourceTemplatesRequestParams;
use mcp_types::ListResourceTemplatesResult;
use mcp_types::ListResourcesRequestParams;
use mcp_types::ListResourcesResult;
use mcp_types::ReadResourceRequestParams;
use mcp_types::ReadResourceResult;
use serde_json;
use serde_json::Value;
use tokio::sync::Mutex;
use tokio::sync::oneshot;
use tokio_util::sync::CancellationToken;
use tracing::debug;
use tracing::error;
use tracing::info;
use tracing::trace;
use tracing::warn;

use crate::ModelProviderInfo;
use crate::apply_patch::convert_apply_patch_to_protocol;
use crate::client::ModelClient;
use crate::client_common::Prompt;
use crate::client_common::ResponseEvent;
use crate::config::Config;
use crate::config_types::ShellEnvironmentPolicy;
use crate::conversation_history::ConversationHistory;
use crate::environment_context::EnvironmentContext;
use crate::error::CodexErr;
use crate::error::Result as CodexResult;
use crate::exec::ExecToolCallOutput;
#[cfg(test)]
use crate::exec::StreamOutput;
use crate::exec_command::ExecCommandParams;
use crate::exec_command::ExecSessionManager;
use crate::exec_command::WriteStdinParams;
use crate::executor::Executor;
use crate::executor::ExecutorConfig;
use crate::executor::normalize_exec_result;
use crate::mcp::auth::compute_auth_statuses;
use crate::mcp_connection_manager::McpConnectionManager;
use crate::model_family::find_family_for_model;
use crate::openai_model_info::get_model_info;
use crate::openai_tools::ToolsConfig;
use crate::openai_tools::ToolsConfigParams;
use crate::parse_command::parse_command;
use crate::project_doc::get_user_instructions;
use crate::protocol::AgentMessageDeltaEvent;
use crate::protocol::AgentReasoningDeltaEvent;
use crate::protocol::AgentReasoningRawContentDeltaEvent;
use crate::protocol::AgentReasoningSectionBreakEvent;
use crate::protocol::ApplyPatchApprovalRequestEvent;
use crate::protocol::AskForApproval;
use crate::protocol::BackgroundEventEvent;
use crate::protocol::ErrorEvent;
use crate::protocol::Event;
use crate::protocol::EventMsg;
use crate::protocol::ExecApprovalRequestEvent;
use crate::protocol::ExecCommandBeginEvent;
use crate::protocol::ExecCommandEndEvent;
use crate::protocol::InputItem;
use crate::protocol::ListCustomPromptsResponseEvent;
use crate::protocol::Op;
use crate::protocol::PatchApplyBeginEvent;
use crate::protocol::PatchApplyEndEvent;
use crate::protocol::RateLimitSnapshot;
use crate::protocol::ReviewDecision;
use crate::protocol::ReviewOutputEvent;
use crate::protocol::SandboxPolicy;
use crate::protocol::SessionConfiguredEvent;
use crate::protocol::StreamErrorEvent;
use crate::protocol::Submission;
use crate::protocol::TokenCountEvent;
use crate::protocol::TokenUsage;
use crate::protocol::TurnDiffEvent;
use crate::protocol::WebSearchBeginEvent;
use crate::rollout::RolloutRecorder;
use crate::rollout::RolloutRecorderParams;
use crate::shell;
use crate::state::ActiveTurn;
use crate::state::SessionServices;
use crate::state::SessionState;
use crate::state::TaskKind;
use crate::tasks::CompactTask;
use crate::tasks::RegularTask;
use crate::tasks::ReviewTask;
use crate::tools::ToolRouter;
use crate::tools::context::SharedTurnDiffTracker;
use crate::tools::format_exec_output_str;
use crate::tools::parallel::ToolCallRuntime;
use crate::turn_diff_tracker::TurnDiffTracker;
use crate::unified_exec::UnifiedExecSessionManager;
use crate::user_instructions::UserInstructions;
use crate::user_notification::UserNotification;
use crate::util::backoff;
use codex_async_utils::OrCancelExt;
use codex_otel::otel_event_manager::OtelEventManager;
use codex_protocol::config_types::ReasoningEffort as ReasoningEffortConfig;
use codex_protocol::config_types::ReasoningSummary as ReasoningSummaryConfig;
use codex_protocol::custom_prompts::CustomPrompt;
use codex_protocol::models::ContentItem;
use codex_protocol::models::FunctionCallOutputPayload;
use codex_protocol::models::ResponseInputItem;
use codex_protocol::models::ResponseItem;
use codex_protocol::protocol::InitialHistory;

pub mod compact;
use self::compact::build_compacted_history;
use self::compact::collect_user_messages;

/// The high-level interface to the Codex system.
/// It operates as a queue pair where you send submissions and receive events.
pub struct Codex {
    next_id: AtomicU64,
    tx_sub: Sender<Submission>,
    rx_event: Receiver<Event>,
}

/// Wrapper returned by [`Codex::spawn`] containing the spawned [`Codex`],
/// the submission id for the initial `ConfigureSession` request and the
/// unique session id.
pub struct CodexSpawnOk {
    pub codex: Codex,
    pub conversation_id: ConversationId,
}

pub(crate) const INITIAL_SUBMIT_ID: &str = "";
pub(crate) const SUBMISSION_CHANNEL_CAPACITY: usize = 64;

impl Codex {
    /// Spawn a new [`Codex`] and initialize the session.
    pub async fn spawn(
        config: Config,
        auth_manager: Arc<AuthManager>,
        conversation_history: InitialHistory,
        session_source: SessionSource,
    ) -> CodexResult<CodexSpawnOk> {
        let (tx_sub, rx_sub) = async_channel::bounded(SUBMISSION_CHANNEL_CAPACITY);
        let (tx_event, rx_event) = async_channel::unbounded();

        let user_instructions = get_user_instructions(&config).await;

        let config = Arc::new(config);

        let session_configuration = SessionConfiguration {
            provider: config.model_provider.clone(),
            model: config.model.clone(),
            model_reasoning_effort: config.model_reasoning_effort,
            model_reasoning_summary: config.model_reasoning_summary,
            user_instructions,
            base_instructions: config.base_instructions.clone(),
            approval_policy: config.approval_policy,
            sandbox_policy: config.sandbox_policy.clone(),
            cwd: config.cwd.clone(),
            original_config_do_not_use: Arc::clone(&config),
        };

        // Generate a unique ID for the lifetime of this Codex session.
        let session = Session::new(
            session_configuration,
            config.clone(),
            auth_manager.clone(),
            tx_event.clone(),
            conversation_history,
            session_source,
        )
        .await
        .map_err(|e| {
            error!("Failed to create session: {e:#}");
            CodexErr::InternalAgentDied
        })?;
        let conversation_id = session.conversation_id;

        // This task will run until Op::Shutdown is received.
        tokio::spawn(submission_loop(session, config, rx_sub));
        let codex = Codex {
            next_id: AtomicU64::new(0),
            tx_sub,
            rx_event,
        };

        Ok(CodexSpawnOk {
            codex,
            conversation_id,
        })
    }

    /// Submit the `op` wrapped in a `Submission` with a unique ID.
    pub async fn submit(&self, op: Op) -> CodexResult<String> {
        let id = self
            .next_id
            .fetch_add(1, std::sync::atomic::Ordering::SeqCst)
            .to_string();
        let sub = Submission { id: id.clone(), op };
        self.submit_with_id(sub).await?;
        Ok(id)
    }

    /// Use sparingly: prefer `submit()` so Codex is responsible for generating
    /// unique IDs for each submission.
    pub async fn submit_with_id(&self, sub: Submission) -> CodexResult<()> {
        self.tx_sub
            .send(sub)
            .await
            .map_err(|_| CodexErr::InternalAgentDied)?;
        Ok(())
    }

    pub async fn next_event(&self) -> CodexResult<Event> {
        let event = self
            .rx_event
            .recv()
            .await
            .map_err(|_| CodexErr::InternalAgentDied)?;
        Ok(event)
    }
}

/// Context for an initialized model agent
///
/// A session has at most 1 running task at a time, and can be interrupted by user input.
pub(crate) struct Session {
    conversation_id: ConversationId,
    tx_event: Sender<Event>,
    state: Mutex<SessionState>,
    pub(crate) active_turn: Mutex<Option<ActiveTurn>>,
    pub(crate) services: SessionServices,
    next_internal_sub_id: AtomicU64,
}

/// The context needed for a single turn of the conversation.
#[derive(Debug)]
pub(crate) struct TurnContext {
    pub(crate) client: ModelClient,
    /// The session's current working directory. All relative paths provided by
    /// the model as well as sandbox policies are resolved against this path
    /// instead of `std::env::current_dir()`.
    pub(crate) cwd: PathBuf,
    pub(crate) base_instructions: Option<String>,
    pub(crate) user_instructions: Option<String>,
    pub(crate) approval_policy: AskForApproval,
    pub(crate) sandbox_policy: SandboxPolicy,
    pub(crate) shell_environment_policy: ShellEnvironmentPolicy,
    pub(crate) tools_config: ToolsConfig,
    pub(crate) is_review_mode: bool,
    pub(crate) final_output_json_schema: Option<Value>,
}

impl TurnContext {
    pub(crate) fn resolve_path(&self, path: Option<String>) -> PathBuf {
        path.as_ref()
            .map(PathBuf::from)
            .map_or_else(|| self.cwd.clone(), |p| self.cwd.join(p))
    }
}

#[derive(Clone)]
pub(crate) struct SessionConfiguration {
    /// Provider identifier ("openai", "openrouter", ...).
    provider: ModelProviderInfo,

    /// If not specified, server will use its default model.
    model: String,

    model_reasoning_effort: Option<ReasoningEffortConfig>,
    model_reasoning_summary: ReasoningSummaryConfig,

    /// Model instructions that are appended to the base instructions.
    user_instructions: Option<String>,

    /// Base instructions override.
    base_instructions: Option<String>,

    /// When to escalate for approval for execution
    approval_policy: AskForApproval,
    /// How to sandbox commands executed in the system
    sandbox_policy: SandboxPolicy,

    /// Working directory that should be treated as the *root* of the
    /// session. All relative paths supplied by the model as well as the
    /// execution sandbox are resolved against this directory **instead**
    /// of the process-wide current working directory. CLI front-ends are
    /// expected to expand this to an absolute path before sending the
    /// `ConfigureSession` operation so that the business-logic layer can
    /// operate deterministically.
    cwd: PathBuf,

    // TODO(pakrym): Remove config from here
    original_config_do_not_use: Arc<Config>,
}

impl SessionConfiguration {
    pub(crate) fn apply(&self, updates: &SessionSettingsUpdate) -> Self {
        let mut next_configuration = self.clone();
        if let Some(model) = updates.model.clone() {
            next_configuration.model = model;
        }
        if let Some(effort) = updates.reasoning_effort {
            next_configuration.model_reasoning_effort = effort;
        }
        if let Some(summary) = updates.reasoning_summary {
            next_configuration.model_reasoning_summary = summary;
        }
        if let Some(approval_policy) = updates.approval_policy {
            next_configuration.approval_policy = approval_policy;
        }
        if let Some(sandbox_policy) = updates.sandbox_policy.clone() {
            next_configuration.sandbox_policy = sandbox_policy;
        }
        if let Some(cwd) = updates.cwd.clone() {
            next_configuration.cwd = cwd;
        }
        next_configuration
    }
}

#[derive(Default, Clone)]
pub(crate) struct SessionSettingsUpdate {
    pub(crate) cwd: Option<PathBuf>,
    pub(crate) approval_policy: Option<AskForApproval>,
    pub(crate) sandbox_policy: Option<SandboxPolicy>,
    pub(crate) model: Option<String>,
    pub(crate) reasoning_effort: Option<Option<ReasoningEffortConfig>>,
    pub(crate) reasoning_summary: Option<ReasoningSummaryConfig>,
    pub(crate) final_output_json_schema: Option<Option<Value>>,
}

impl Session {
    fn make_turn_context(
        auth_manager: Option<Arc<AuthManager>>,
        otel_event_manager: &OtelEventManager,
        provider: ModelProviderInfo,
        session_configuration: &SessionConfiguration,
        conversation_id: ConversationId,
    ) -> TurnContext {
        let config = session_configuration.original_config_do_not_use.clone();
        let model_family = find_family_for_model(&session_configuration.model)
            .unwrap_or_else(|| config.model_family.clone());
        let mut per_turn_config = (*config).clone();
        per_turn_config.model = session_configuration.model.clone();
        per_turn_config.model_family = model_family.clone();
        per_turn_config.model_reasoning_effort = session_configuration.model_reasoning_effort;
        per_turn_config.model_reasoning_summary = session_configuration.model_reasoning_summary;
        if let Some(model_info) = get_model_info(&model_family) {
            per_turn_config.model_context_window = Some(model_info.context_window);
        }

        let otel_event_manager = otel_event_manager
            .clone()
            .with_model(session_configuration.model.as_str(), "TODO");

        let client = ModelClient::new(
            Arc::new(per_turn_config),
            auth_manager,
            otel_event_manager,
            provider,
            session_configuration.model_reasoning_effort,
            session_configuration.model_reasoning_summary,
            conversation_id,
        );

        let tools_config = ToolsConfig::new(&ToolsConfigParams {
            model_family: &model_family,
            features: &config.features,
        });

        TurnContext {
            client,
            cwd: session_configuration.cwd.clone(),
            base_instructions: session_configuration.base_instructions.clone(),
            user_instructions: session_configuration.user_instructions.clone(),
            approval_policy: session_configuration.approval_policy,
            sandbox_policy: session_configuration.sandbox_policy.clone(),
            shell_environment_policy: config.shell_environment_policy.clone(),
            tools_config,
            is_review_mode: false,
            final_output_json_schema: None,
        }
    }

    async fn new(
        session_configuration: SessionConfiguration,
        config: Arc<Config>,
        auth_manager: Arc<AuthManager>,
        tx_event: Sender<Event>,
        initial_history: InitialHistory,
        session_source: SessionSource,
    ) -> anyhow::Result<Arc<Self>> {
        debug!(
            "Configuring session: model={}; provider={:?}",
            session_configuration.model, session_configuration.provider
        );
        if !session_configuration.cwd.is_absolute() {
            return Err(anyhow::anyhow!(
                "cwd is not absolute: {:?}",
                session_configuration.cwd
            ));
        }

        let (conversation_id, rollout_params) = match &initial_history {
            InitialHistory::New | InitialHistory::Forked(_) => {
                let conversation_id = ConversationId::default();
                (
                    conversation_id,
                    RolloutRecorderParams::new(
                        conversation_id,
                        session_configuration.user_instructions.clone(),
                        session_source,
                    ),
                )
            }
            InitialHistory::Resumed(resumed_history) => (
                resumed_history.conversation_id,
                RolloutRecorderParams::resume(resumed_history.rollout_path.clone()),
            ),
        };

        // Error messages to dispatch after SessionConfigured is sent.
        let mut post_session_configured_error_events = Vec::<Event>::new();

        // Kick off independent async setup tasks in parallel to reduce startup latency.
        //
        // - initialize RolloutRecorder with new or resumed session info
        // - spin up MCP connection manager
        // - perform default shell discovery
        // - load history metadata
        let rollout_fut = RolloutRecorder::new(&config, rollout_params);

        let mcp_fut = McpConnectionManager::new(
            config.mcp_servers.clone(),
            config
                .features
                .enabled(crate::features::Feature::RmcpClient),
            config.mcp_oauth_credentials_store_mode,
        );
        let default_shell_fut = shell::default_user_shell();
        let history_meta_fut = crate::message_history::history_metadata(&config);
        let auth_statuses_fut = compute_auth_statuses(
            config.mcp_servers.iter(),
            config.mcp_oauth_credentials_store_mode,
        );

        // Join all independent futures.
        let (
            rollout_recorder,
            mcp_res,
            default_shell,
            (history_log_id, history_entry_count),
            auth_statuses,
        ) = tokio::join!(
            rollout_fut,
            mcp_fut,
            default_shell_fut,
            history_meta_fut,
            auth_statuses_fut
        );

        let rollout_recorder = rollout_recorder.map_err(|e| {
            error!("failed to initialize rollout recorder: {e:#}");
            anyhow::anyhow!("failed to initialize rollout recorder: {e:#}")
        })?;
        let rollout_path = rollout_recorder.rollout_path.clone();

        // Handle MCP manager result and record any startup failures.
        let (mcp_connection_manager, failed_clients) = match mcp_res {
            Ok((mgr, failures)) => (mgr, failures),
            Err(e) => {
                let message = format!("Failed to create MCP connection manager: {e:#}");
                error!("{message}");
                post_session_configured_error_events.push(Event {
                    id: INITIAL_SUBMIT_ID.to_owned(),
                    msg: EventMsg::Error(ErrorEvent { message }),
                });
                (McpConnectionManager::default(), Default::default())
            }
        };

        // Surface individual client start-up failures to the user.
        if !failed_clients.is_empty() {
            for (server_name, err) in failed_clients {
                let auth_status = auth_statuses.get(&server_name);
                let requires_login = match auth_status {
                    Some(McpAuthStatus::NotLoggedIn) => true,
                    Some(McpAuthStatus::OAuth) => is_mcp_client_auth_required_error(&err),
                    _ => false,
                };
                let log_message =
                    format!("MCP client for `{server_name}` failed to start: {err:#}");
                error!("{log_message}");
                let display_message = if requires_login {
                    format!(
                        "The {server_name} MCP server is not logged in. Run `codex mcp login {server_name}` to log in."
                    )
                } else {
                    log_message
                };
                post_session_configured_error_events.push(Event {
                    id: INITIAL_SUBMIT_ID.to_owned(),
                    msg: EventMsg::Error(ErrorEvent {
                        message: display_message,
                    }),
                });
            }
        }

        let otel_event_manager = OtelEventManager::new(
            conversation_id,
            config.model.as_str(),
            config.model_family.slug.as_str(),
            auth_manager.auth().and_then(|a| a.get_account_id()),
            auth_manager.auth().and_then(|a| a.get_account_email()),
            auth_manager.auth().map(|a| a.mode),
            config.otel.log_user_prompt,
            terminal::user_agent(),
        );

        otel_event_manager.conversation_starts(
            config.model_provider.name.as_str(),
            config.model_reasoning_effort,
            config.model_reasoning_summary,
            config.model_context_window,
            config.model_max_output_tokens,
            config.model_auto_compact_token_limit,
            config.approval_policy,
            config.sandbox_policy.clone(),
            config.mcp_servers.keys().map(String::as_str).collect(),
            config.active_profile.clone(),
        );

        // Create the mutable state for the Session.
        let state = SessionState::new(session_configuration.clone());

        let services = SessionServices {
            mcp_connection_manager,
            session_manager: ExecSessionManager::default(),
            unified_exec_manager: UnifiedExecSessionManager::default(),
            notifier: UserNotifier::new(config.notify.clone()),
            rollout: Mutex::new(Some(rollout_recorder)),
            user_shell: default_shell,
            show_raw_agent_reasoning: config.show_raw_agent_reasoning,
            executor: Executor::new(ExecutorConfig::new(
                session_configuration.sandbox_policy.clone(),
                session_configuration.cwd.clone(),
                config.codex_linux_sandbox_exe.clone(),
            )),
            auth_manager: Arc::clone(&auth_manager),
            otel_event_manager,
        };

        let sess = Arc::new(Session {
            conversation_id,
            tx_event: tx_event.clone(),
            state: Mutex::new(state),
            active_turn: Mutex::new(None),
            services,
            next_internal_sub_id: AtomicU64::new(0),
        });

        // Dispatch the SessionConfiguredEvent first and then report any errors.
        // If resuming, include converted initial messages in the payload so UIs can render them immediately.
        let initial_messages = initial_history.get_event_msgs();
        sess.record_initial_history(initial_history).await;

        let events = std::iter::once(Event {
            id: INITIAL_SUBMIT_ID.to_owned(),
            msg: EventMsg::SessionConfigured(SessionConfiguredEvent {
                session_id: conversation_id,
                model: session_configuration.model.clone(),
                reasoning_effort: session_configuration.model_reasoning_effort,
                history_log_id,
                history_entry_count,
                initial_messages,
                rollout_path,
            }),
        })
        .chain(post_session_configured_error_events.into_iter());
        for event in events {
            sess.send_event(event).await;
        }

        Ok(sess)
    }

    pub(crate) fn get_tx_event(&self) -> Sender<Event> {
        self.tx_event.clone()
    }

    fn next_internal_sub_id(&self) -> String {
        let id = self
            .next_internal_sub_id
            .fetch_add(1, std::sync::atomic::Ordering::SeqCst);
        format!("auto-compact-{id}")
    }

    async fn record_initial_history(&self, conversation_history: InitialHistory) {
        let turn_context = self.new_turn(SessionSettingsUpdate::default()).await;
        match conversation_history {
            InitialHistory::New => {
                // Build and record initial items (user instructions + environment context)
                let items = self.build_initial_context(&turn_context);
                self.record_conversation_items(&items).await;
            }
            InitialHistory::Resumed(_) | InitialHistory::Forked(_) => {
                let rollout_items = conversation_history.get_rollout_items();
                let persist = matches!(conversation_history, InitialHistory::Forked(_));

                // Always add response items to conversation history
                let reconstructed_history =
                    self.reconstruct_history_from_rollout(&turn_context, &rollout_items);
                if !reconstructed_history.is_empty() {
                    self.record_into_history(&reconstructed_history).await;
                }

                // If persisting, persist all rollout items as-is (recorder filters)
                if persist && !rollout_items.is_empty() {
                    self.persist_rollout_items(&rollout_items).await;
                }
            }
        }
    }

    pub(crate) async fn update_settings(&self, updates: SessionSettingsUpdate) {
        let mut state = self.state.lock().await;

        state.session_configuration = state.session_configuration.apply(&updates);
    }

    pub(crate) async fn new_turn(&self, updates: SessionSettingsUpdate) -> Arc<TurnContext> {
        let current_configuration = self.state.lock().await.session_configuration.clone();
        let session_configuration = current_configuration.apply(&updates);

        self.services.executor.update_environment(
            session_configuration.sandbox_policy.clone(),
            session_configuration.cwd.clone(),
        );

        let mut turn_context: TurnContext = Self::make_turn_context(
            Some(Arc::clone(&self.services.auth_manager)),
            &self.services.otel_event_manager,
            session_configuration.provider.clone(),
            &session_configuration,
            self.conversation_id,
        );
        if let Some(final_schema) = updates.final_output_json_schema {
            turn_context.final_output_json_schema = final_schema;
        }
        Arc::new(turn_context)
    }

    fn build_environment_update_item(
        &self,
        previous: Option<&Arc<TurnContext>>,
        next: &TurnContext,
    ) -> Option<ResponseItem> {
        let prev = previous?;

        let prev_context = EnvironmentContext::from(prev.as_ref());
        let next_context = EnvironmentContext::from(next);
        if prev_context.equals_except_shell(&next_context) {
            return None;
        }
        Some(ResponseItem::from(EnvironmentContext::diff(
            prev.as_ref(),
            next,
        )))
    }

    /// Persist the event to rollout and send it to clients.
    pub(crate) async fn send_event(&self, event: Event) {
        // Persist the event into rollout (recorder filters as needed)
        let rollout_items = vec![RolloutItem::EventMsg(event.msg.clone())];
        self.persist_rollout_items(&rollout_items).await;
        if let Err(e) = self.tx_event.send(event).await {
            error!("failed to send tool call event: {e}");
        }
    }

    /// Emit an exec approval request event and await the user's decision.
    ///
    /// The request is keyed by `sub_id`/`call_id` so matching responses are delivered
    /// to the correct in-flight turn. If the task is aborted, this returns the
    /// default `ReviewDecision` (`Denied`).
    pub async fn request_command_approval(
        &self,
        sub_id: String,
        call_id: String,
        command: Vec<String>,
        cwd: PathBuf,
        reason: Option<String>,
    ) -> ReviewDecision {
        // Add the tx_approve callback to the map before sending the request.
        let (tx_approve, rx_approve) = oneshot::channel();
        let event_id = sub_id.clone();
        let prev_entry = {
            let mut active = self.active_turn.lock().await;
            match active.as_mut() {
                Some(at) => {
                    let mut ts = at.turn_state.lock().await;
                    ts.insert_pending_approval(sub_id, tx_approve)
                }
                None => None,
            }
        };
        if prev_entry.is_some() {
            warn!("Overwriting existing pending approval for sub_id: {event_id}");
        }

        let parsed_cmd = parse_command(&command);
        let event = Event {
            id: event_id,
            msg: EventMsg::ExecApprovalRequest(ExecApprovalRequestEvent {
                call_id,
                command,
                cwd,
                reason,
                parsed_cmd,
            }),
        };
        self.send_event(event).await;
        rx_approve.await.unwrap_or_default()
    }

    pub async fn request_patch_approval(
        &self,
        sub_id: String,
        call_id: String,
        action: &ApplyPatchAction,
        reason: Option<String>,
        grant_root: Option<PathBuf>,
    ) -> oneshot::Receiver<ReviewDecision> {
        // Add the tx_approve callback to the map before sending the request.
        let (tx_approve, rx_approve) = oneshot::channel();
        let event_id = sub_id.clone();
        let prev_entry = {
            let mut active = self.active_turn.lock().await;
            match active.as_mut() {
                Some(at) => {
                    let mut ts = at.turn_state.lock().await;
                    ts.insert_pending_approval(sub_id, tx_approve)
                }
                None => None,
            }
        };
        if prev_entry.is_some() {
            warn!("Overwriting existing pending approval for sub_id: {event_id}");
        }

        let event = Event {
            id: event_id,
            msg: EventMsg::ApplyPatchApprovalRequest(ApplyPatchApprovalRequestEvent {
                call_id,
                changes: convert_apply_patch_to_protocol(action),
                reason,
                grant_root,
            }),
        };
        self.send_event(event).await;
        rx_approve
    }

    pub async fn notify_approval(&self, sub_id: &str, decision: ReviewDecision) {
        let entry = {
            let mut active = self.active_turn.lock().await;
            match active.as_mut() {
                Some(at) => {
                    let mut ts = at.turn_state.lock().await;
                    ts.remove_pending_approval(sub_id)
                }
                None => None,
            }
        };
        match entry {
            Some(tx_approve) => {
                tx_approve.send(decision).ok();
            }
            None => {
                warn!("No pending approval found for sub_id: {sub_id}");
            }
        }
    }

    /// Records input items: always append to conversation history and
    /// persist these response items to rollout.
    async fn record_conversation_items(&self, items: &[ResponseItem]) {
        self.record_into_history(items).await;
        self.persist_rollout_response_items(items).await;
    }

    fn reconstruct_history_from_rollout(
        &self,
        turn_context: &TurnContext,
        rollout_items: &[RolloutItem],
    ) -> Vec<ResponseItem> {
        let mut history = ConversationHistory::new();
        for item in rollout_items {
            match item {
                RolloutItem::ResponseItem(response_item) => {
                    history.record_items(std::iter::once(response_item));
                }
                RolloutItem::Compacted(compacted) => {
                    let snapshot = history.contents();
                    let user_messages = collect_user_messages(&snapshot);
                    let rebuilt = build_compacted_history(
                        self.build_initial_context(turn_context),
                        &user_messages,
                        &compacted.message,
                    );
                    history.replace(rebuilt);
                }
                _ => {}
            }
        }
        history.contents()
    }

    /// Append ResponseItems to the in-memory conversation history only.
    async fn record_into_history(&self, items: &[ResponseItem]) {
        let mut state = self.state.lock().await;
        state.record_items(items.iter());
    }

    async fn replace_history(&self, items: Vec<ResponseItem>) {
        let mut state = self.state.lock().await;
        state.replace_history(items);
    }

    async fn persist_rollout_response_items(&self, items: &[ResponseItem]) {
        let rollout_items: Vec<RolloutItem> = items
            .iter()
            .cloned()
            .map(RolloutItem::ResponseItem)
            .collect();
        self.persist_rollout_items(&rollout_items).await;
    }

    pub(crate) fn build_initial_context(&self, turn_context: &TurnContext) -> Vec<ResponseItem> {
        let mut items = Vec::<ResponseItem>::with_capacity(2);
        if let Some(user_instructions) = turn_context.user_instructions.as_deref() {
            items.push(UserInstructions::new(user_instructions.to_string()).into());
        }
        items.push(ResponseItem::from(EnvironmentContext::new(
            Some(turn_context.cwd.clone()),
            Some(turn_context.approval_policy),
            Some(turn_context.sandbox_policy.clone()),
            Some(self.user_shell().clone()),
        )));
        items
    }

    async fn persist_rollout_items(&self, items: &[RolloutItem]) {
        let recorder = {
            let guard = self.services.rollout.lock().await;
            guard.clone()
        };
        if let Some(rec) = recorder
            && let Err(e) = rec.record_items(items).await
        {
            error!("failed to record rollout items: {e:#}");
        }
    }

    pub(crate) async fn history_snapshot(&self) -> Vec<ResponseItem> {
        let state = self.state.lock().await;
        state.history_snapshot()
    }

    async fn update_token_usage_info(
        &self,
        sub_id: &str,
        turn_context: &TurnContext,
        token_usage: Option<&TokenUsage>,
    ) {
        {
            let mut state = self.state.lock().await;
            if let Some(token_usage) = token_usage {
                state.update_token_info_from_usage(
                    token_usage,
                    turn_context.client.get_model_context_window(),
                );
            }
        }
        self.send_token_count_event(sub_id).await;
    }

    async fn update_rate_limits(&self, sub_id: &str, new_rate_limits: RateLimitSnapshot) {
        {
            let mut state = self.state.lock().await;
            state.set_rate_limits(new_rate_limits);
        }
        self.send_token_count_event(sub_id).await;
    }

    async fn send_token_count_event(&self, sub_id: &str) {
        let (info, rate_limits) = {
            let state = self.state.lock().await;
            state.token_info_and_rate_limits()
        };
        let event = Event {
            id: sub_id.to_string(),
            msg: EventMsg::TokenCount(TokenCountEvent { info, rate_limits }),
        };
        self.send_event(event).await;
    }

    async fn set_total_tokens_full(&self, sub_id: &str, turn_context: &TurnContext) {
        let context_window = turn_context.client.get_model_context_window();
        if let Some(context_window) = context_window {
            {
                let mut state = self.state.lock().await;
                state.set_token_usage_full(context_window);
            }
            self.send_token_count_event(sub_id).await;
        }
    }

    /// Record a user input item to conversation history and also persist a
    /// corresponding UserMessage EventMsg to rollout.
    async fn record_input_and_rollout_usermsg(&self, response_input: &ResponseInputItem) {
        let response_item: ResponseItem = response_input.clone().into();
        // Add to conversation history and persist response item to rollout
        self.record_conversation_items(std::slice::from_ref(&response_item))
            .await;

        // Derive user message events and persist only UserMessage to rollout
        let msgs =
            map_response_item_to_event_messages(&response_item, self.show_raw_agent_reasoning());
        let user_msgs: Vec<RolloutItem> = msgs
            .into_iter()
            .filter_map(|m| match m {
                EventMsg::UserMessage(ev) => Some(RolloutItem::EventMsg(EventMsg::UserMessage(ev))),
                _ => None,
            })
            .collect();
        if !user_msgs.is_empty() {
            self.persist_rollout_items(&user_msgs).await;
        }
    }

    async fn on_exec_command_begin(
        &self,
        turn_diff_tracker: SharedTurnDiffTracker,
        exec_command_context: ExecCommandContext,
    ) {
        let ExecCommandContext {
            sub_id,
            call_id,
            command_for_display,
            cwd,
            apply_patch,
            ..
        } = exec_command_context;
        let msg = match apply_patch {
            Some(ApplyPatchCommandContext {
                user_explicitly_approved_this_action,
                changes,
            }) => {
                {
                    let mut tracker = turn_diff_tracker.lock().await;
                    tracker.on_patch_begin(&changes);
                }

                EventMsg::PatchApplyBegin(PatchApplyBeginEvent {
                    call_id,
                    auto_approved: !user_explicitly_approved_this_action,
                    changes,
                })
            }
            None => EventMsg::ExecCommandBegin(ExecCommandBeginEvent {
                call_id,
                command: command_for_display.clone(),
                cwd,
                parsed_cmd: parse_command(&command_for_display),
            }),
        };
        let event = Event {
            id: sub_id.to_string(),
            msg,
        };
        self.send_event(event).await;
    }

    async fn on_exec_command_end(
        &self,
        turn_diff_tracker: SharedTurnDiffTracker,
        sub_id: &str,
        call_id: &str,
        output: &ExecToolCallOutput,
        is_apply_patch: bool,
    ) {
        let ExecToolCallOutput {
            stdout,
            stderr,
            aggregated_output,
            duration,
            exit_code,
            timed_out: _,
            ..
        } = output;
        // Send full stdout/stderr to clients; do not truncate.
        let stdout = stdout.text.clone();
        let stderr = stderr.text.clone();
        let formatted_output = format_exec_output_str(output);
        let aggregated_output: String = aggregated_output.text.clone();

        let msg = if is_apply_patch {
            EventMsg::PatchApplyEnd(PatchApplyEndEvent {
                call_id: call_id.to_string(),
                stdout,
                stderr,
                success: *exit_code == 0,
            })
        } else {
            EventMsg::ExecCommandEnd(ExecCommandEndEvent {
                call_id: call_id.to_string(),
                stdout,
                stderr,
                aggregated_output,
                exit_code: *exit_code,
                duration: *duration,
                formatted_output,
            })
        };

        let event = Event {
            id: sub_id.to_string(),
            msg,
        };
        self.send_event(event).await;

        // If this is an apply_patch, after we emit the end patch, emit a second event
        // with the full turn diff if there is one.
        if is_apply_patch {
            let unified_diff = {
                let mut tracker = turn_diff_tracker.lock().await;
                tracker.get_unified_diff()
            };
            if let Ok(Some(unified_diff)) = unified_diff {
                let msg = EventMsg::TurnDiff(TurnDiffEvent { unified_diff });
                let event = Event {
                    id: sub_id.into(),
                    msg,
                };
                self.send_event(event).await;
            }
        }
    }
    /// Runs the exec tool call and emits events for the begin and end of the
    /// command even on error.
    ///
    /// Returns the output of the exec tool call.
    pub(crate) async fn run_exec_with_events(
        &self,
        turn_diff_tracker: SharedTurnDiffTracker,
        prepared: PreparedExec,
        approval_policy: AskForApproval,
    ) -> Result<ExecToolCallOutput, ExecError> {
        let PreparedExec { context, request } = prepared;
        let is_apply_patch = context.apply_patch.is_some();
        let sub_id = context.sub_id.clone();
        let call_id = context.call_id.clone();

        let begin_turn_diff = turn_diff_tracker.clone();
        let begin_context = context.clone();
        let session = self;
        let result = self
            .services
            .executor
            .run(request, self, approval_policy, &context, move || {
                let turn_diff = begin_turn_diff.clone();
                let ctx = begin_context.clone();
                async move {
                    session.on_exec_command_begin(turn_diff, ctx).await;
                }
            })
            .await;

        if matches!(
            &result,
            Err(ExecError::Function(FunctionCallError::Denied(_)))
        ) {
            return result;
        }

        let normalized = normalize_exec_result(&result);
        let borrowed = normalized.event_output();

        self.on_exec_command_end(
            turn_diff_tracker,
            &sub_id,
            &call_id,
            borrowed,
            is_apply_patch,
        )
        .await;

        drop(normalized);

        result
    }

    /// Helper that emits a BackgroundEvent with the given message. This keeps
    /// the call‑sites terse so adding more diagnostics does not clutter the
    /// core agent logic.
    pub(crate) async fn notify_background_event(&self, sub_id: &str, message: impl Into<String>) {
        let event = Event {
            id: sub_id.to_string(),
            msg: EventMsg::BackgroundEvent(BackgroundEventEvent {
                message: message.into(),
            }),
        };
        self.send_event(event).await;
    }

    async fn notify_stream_error(&self, sub_id: &str, message: impl Into<String>) {
        let event = Event {
            id: sub_id.to_string(),
            msg: EventMsg::StreamError(StreamErrorEvent {
                message: message.into(),
            }),
        };
        self.send_event(event).await;
    }

    /// Build the full turn input by concatenating the current conversation
    /// history with additional items for this turn.
    pub async fn turn_input_with_history(&self, extra: Vec<ResponseItem>) -> Vec<ResponseItem> {
        let history = {
            let state = self.state.lock().await;
            state.history_snapshot()
        };
        [history, extra].concat()
    }

    /// Returns the input if there was no task running to inject into
    pub async fn inject_input(&self, input: Vec<InputItem>) -> Result<(), Vec<InputItem>> {
        let mut active = self.active_turn.lock().await;
        match active.as_mut() {
            Some(at) => {
                let mut ts = at.turn_state.lock().await;
                ts.push_pending_input(input.into());
                Ok(())
            }
            None => Err(input),
        }
    }

    pub async fn get_pending_input(&self) -> Vec<ResponseInputItem> {
        let mut active = self.active_turn.lock().await;
        match active.as_mut() {
            Some(at) => {
                let mut ts = at.turn_state.lock().await;
                ts.take_pending_input()
            }
            None => Vec::with_capacity(0),
        }
    }

    pub async fn list_resources(
        &self,
        server: &str,
        params: Option<ListResourcesRequestParams>,
    ) -> anyhow::Result<ListResourcesResult> {
        self.services
            .mcp_connection_manager
            .list_resources(server, params)
            .await
    }

    pub async fn list_resource_templates(
        &self,
        server: &str,
        params: Option<ListResourceTemplatesRequestParams>,
    ) -> anyhow::Result<ListResourceTemplatesResult> {
        self.services
            .mcp_connection_manager
            .list_resource_templates(server, params)
            .await
    }

    pub async fn read_resource(
        &self,
        server: &str,
        params: ReadResourceRequestParams,
    ) -> anyhow::Result<ReadResourceResult> {
        self.services
            .mcp_connection_manager
            .read_resource(server, params)
            .await
    }

    pub async fn call_tool(
        &self,
        server: &str,
        tool: &str,
        arguments: Option<serde_json::Value>,
    ) -> anyhow::Result<CallToolResult> {
        self.services
            .mcp_connection_manager
            .call_tool(server, tool, arguments)
            .await
    }

    pub(crate) fn parse_mcp_tool_name(&self, tool_name: &str) -> Option<(String, String)> {
        self.services
            .mcp_connection_manager
            .parse_tool_name(tool_name)
    }

    pub(crate) async fn handle_exec_command_tool(
        &self,
        params: ExecCommandParams,
    ) -> Result<String, FunctionCallError> {
        let result = self
            .services
            .session_manager
            .handle_exec_command_request(params)
            .await;
        match result {
            Ok(output) => Ok(output.to_text_output()),
            Err(err) => Err(FunctionCallError::RespondToModel(err)),
        }
    }

    pub(crate) async fn handle_write_stdin_tool(
        &self,
        params: WriteStdinParams,
    ) -> Result<String, FunctionCallError> {
        self.services
            .session_manager
            .handle_write_stdin_request(params)
            .await
            .map(|output| output.to_text_output())
            .map_err(FunctionCallError::RespondToModel)
    }

    pub(crate) async fn run_unified_exec_request(
        &self,
        request: crate::unified_exec::UnifiedExecRequest<'_>,
    ) -> Result<crate::unified_exec::UnifiedExecResult, crate::unified_exec::UnifiedExecError> {
        self.services
            .unified_exec_manager
            .handle_request(request)
            .await
    }

    pub async fn interrupt_task(self: &Arc<Self>) {
        info!("interrupt received: abort current task, if any");
        self.abort_all_tasks(TurnAbortReason::Interrupted).await;
    }

    pub(crate) fn notifier(&self) -> &UserNotifier {
        &self.services.notifier
    }

    pub(crate) fn user_shell(&self) -> &shell::Shell {
        &self.services.user_shell
    }

    fn show_raw_agent_reasoning(&self) -> bool {
        self.services.show_raw_agent_reasoning
    }
}

<<<<<<< HEAD
impl Drop for Session {
    fn drop(&mut self) {
        self.interrupt_task_sync();
    }
}

async fn submission_loop(sess: Arc<Session>, config: Arc<Config>, rx_sub: Receiver<Submission>) {
    let mut previous_context: Option<Arc<TurnContext>> = None;
=======
async fn submission_loop(
    sess: Arc<Session>,
    turn_context: TurnContext,
    config: Arc<Config>,
    rx_sub: Receiver<Submission>,
) {
    // Wrap once to avoid cloning TurnContext for each task.
    let mut turn_context = Arc::new(turn_context);
>>>>>>> 0e08dd60
    // To break out of this loop, send Op::Shutdown.
    while let Ok(sub) = rx_sub.recv().await {
        debug!(?sub, "Submission");
        match sub.op {
            Op::Interrupt => {
                sess.interrupt_task().await;
            }
            Op::OverrideTurnContext {
                cwd,
                approval_policy,
                sandbox_policy,
                model,
                effort,
                summary,
            } => {
                let updates = SessionSettingsUpdate {
                    cwd,
                    approval_policy,
                    sandbox_policy,
                    model,
                    reasoning_effort: effort,
                    reasoning_summary: summary,
                    ..Default::default()
                };
                sess.update_settings(updates).await;
            }

            Op::UserInput { .. } | Op::UserTurn { .. } => {
                let (items, updates) = match sub.op {
                    Op::UserTurn {
                        cwd,
                        approval_policy,
                        sandbox_policy,
                        model,
                        effort,
                        summary,
                        final_output_json_schema,
                        items,
                    } => (
                        items,
                        SessionSettingsUpdate {
                            cwd: Some(cwd),
                            approval_policy: Some(approval_policy),
                            sandbox_policy: Some(sandbox_policy),
                            model: Some(model),
                            reasoning_effort: Some(effort),
                            reasoning_summary: Some(summary),
                            final_output_json_schema: Some(final_output_json_schema),
                        },
                    ),
                    Op::UserInput { items } => (items, SessionSettingsUpdate::default()),
                    _ => unreachable!(),
                };
                let current_context = sess.new_turn(updates).await;
                current_context
                    .client
                    .get_otel_event_manager()
                    .user_prompt(&items);
                // attempt to inject input into current task
                if let Err(items) = sess.inject_input(items).await {
                    if let Some(env_item) = sess
                        .build_environment_update_item(previous_context.as_ref(), &current_context)
                    {
                        sess.record_conversation_items(std::slice::from_ref(&env_item))
                            .await;
                        for msg in map_response_item_to_event_messages(
                            &env_item,
                            sess.show_raw_agent_reasoning(),
                        ) {
                            let event = Event {
                                id: sub.id.clone(),
                                msg,
                            };
                            sess.send_event(event).await;
                        }
                    }

                    sess.spawn_task(Arc::clone(&current_context), sub.id, items, RegularTask)
                        .await;
                    previous_context = Some(current_context);
                }
            }
            Op::ExecApproval { id, decision } => match decision {
                ReviewDecision::Abort => {
                    sess.interrupt_task().await;
                }
                other => sess.notify_approval(&id, other).await,
            },
            Op::PatchApproval { id, decision } => match decision {
                ReviewDecision::Abort => {
                    sess.interrupt_task().await;
                }
                other => sess.notify_approval(&id, other).await,
            },
            Op::AddToHistory { text } => {
                let id = sess.conversation_id;
                let config = config.clone();
                tokio::spawn(async move {
                    if let Err(e) = crate::message_history::append_entry(&text, &id, &config).await
                    {
                        warn!("failed to append to message history: {e}");
                    }
                });
            }

            Op::GetHistoryEntryRequest { offset, log_id } => {
                let config = config.clone();
                let sess_clone = sess.clone();
                let sub_id = sub.id.clone();

                tokio::spawn(async move {
                    // Run lookup in blocking thread because it does file IO + locking.
                    let entry_opt = tokio::task::spawn_blocking(move || {
                        crate::message_history::lookup(log_id, offset, &config)
                    })
                    .await
                    .unwrap_or(None);

                    let event = Event {
                        id: sub_id,
                        msg: EventMsg::GetHistoryEntryResponse(
                            crate::protocol::GetHistoryEntryResponseEvent {
                                offset,
                                log_id,
                                entry: entry_opt.map(|e| {
                                    codex_protocol::message_history::HistoryEntry {
                                        conversation_id: e.session_id,
                                        ts: e.ts,
                                        text: e.text,
                                    }
                                }),
                            },
                        ),
                    };

                    sess_clone.send_event(event).await;
                });
            }
            Op::ListMcpTools => {
                let sub_id = sub.id.clone();

                // This is a cheap lookup from the connection manager's cache.
                let tools = sess.services.mcp_connection_manager.list_all_tools();
                let (auth_statuses, resources, resource_templates) = tokio::join!(
                    compute_auth_statuses(
                        config.mcp_servers.iter(),
                        config.mcp_oauth_credentials_store_mode,
                    ),
                    sess.services.mcp_connection_manager.list_all_resources(),
                    sess.services
                        .mcp_connection_manager
                        .list_all_resource_templates()
                );
                let event = Event {
                    id: sub_id,
                    msg: EventMsg::McpListToolsResponse(
                        crate::protocol::McpListToolsResponseEvent {
                            tools,
                            resources,
                            resource_templates,
                            auth_statuses,
                        },
                    ),
                };
                sess.send_event(event).await;
            }
            Op::ListCustomPrompts => {
                let sub_id = sub.id.clone();

                let custom_prompts: Vec<CustomPrompt> =
                    if let Some(dir) = crate::custom_prompts::default_prompts_dir() {
                        crate::custom_prompts::discover_prompts_in(&dir).await
                    } else {
                        Vec::new()
                    };

                let event = Event {
                    id: sub_id,
                    msg: EventMsg::ListCustomPromptsResponse(ListCustomPromptsResponseEvent {
                        custom_prompts,
                    }),
                };
                sess.send_event(event).await;
            }
            Op::Compact => {
                let turn_context = sess.new_turn(SessionSettingsUpdate::default()).await;
                // Attempt to inject input into current task
                if let Err(items) = sess
                    .inject_input(vec![InputItem::Text {
                        text: compact::SUMMARIZATION_PROMPT.to_string(),
                    }])
                    .await
                {
                    sess.spawn_task(Arc::clone(&turn_context), sub.id, items, CompactTask)
                        .await;
                }
            }
            Op::Shutdown => {
                sess.abort_all_tasks(TurnAbortReason::Interrupted).await;
                info!("Shutting down Codex instance");

                // Gracefully flush and shutdown rollout recorder on session end so tests
                // that inspect the rollout file do not race with the background writer.
                let recorder_opt = {
                    let mut guard = sess.services.rollout.lock().await;
                    guard.take()
                };
                if let Some(rec) = recorder_opt
                    && let Err(e) = rec.shutdown().await
                {
                    warn!("failed to shutdown rollout recorder: {e}");
                    let event = Event {
                        id: sub.id.clone(),
                        msg: EventMsg::Error(ErrorEvent {
                            message: "Failed to shutdown rollout recorder".to_string(),
                        }),
                    };
                    sess.send_event(event).await;
                }

                let event = Event {
                    id: sub.id.clone(),
                    msg: EventMsg::ShutdownComplete,
                };
                sess.send_event(event).await;
                break;
            }
            Op::GetPath => {
                let sub_id = sub.id.clone();
                // Flush rollout writes before returning the path so readers observe a consistent file.
                let (path, rec_opt) = {
                    let guard = sess.services.rollout.lock().await;
                    match guard.as_ref() {
                        Some(rec) => (rec.get_rollout_path(), Some(rec.clone())),
                        None => {
                            error!("rollout recorder not found");
                            continue;
                        }
                    }
                };
                if let Some(rec) = rec_opt
                    && let Err(e) = rec.flush().await
                {
                    warn!("failed to flush rollout recorder before GetHistory: {e}");
                }
                let event = Event {
                    id: sub_id.clone(),
                    msg: EventMsg::ConversationPath(ConversationPathResponseEvent {
                        conversation_id: sess.conversation_id,
                        path,
                    }),
                };
                sess.send_event(event).await;
            }
            Op::Review { review_request } => {
                let turn_context = sess.new_turn(SessionSettingsUpdate::default()).await;
                spawn_review_thread(
                    sess.clone(),
                    config.clone(),
                    turn_context.clone(),
                    sub.id,
                    review_request,
                )
                .await;
            }
            _ => {
                // Ignore unknown ops; enum is non_exhaustive to allow extensions.
            }
        }
    }
    debug!("Agent loop exited");
}

/// Spawn a review thread using the given prompt.
async fn spawn_review_thread(
    sess: Arc<Session>,
    config: Arc<Config>,
    parent_turn_context: Arc<TurnContext>,
    sub_id: String,
    review_request: ReviewRequest,
) {
    let model = config.review_model.clone();
    let review_model_family = find_family_for_model(&model)
        .unwrap_or_else(|| parent_turn_context.client.get_model_family());
    // For reviews, disable plan, web_search, view_image regardless of global settings.
    let mut review_features = config.features.clone();
    review_features.disable(crate::features::Feature::PlanTool);
    review_features.disable(crate::features::Feature::WebSearchRequest);
    review_features.disable(crate::features::Feature::ViewImageTool);
    review_features.disable(crate::features::Feature::StreamableShell);
    let tools_config = ToolsConfig::new(&ToolsConfigParams {
        model_family: &review_model_family,
        features: &review_features,
    });

    let base_instructions = REVIEW_PROMPT.to_string();
    let review_prompt = review_request.prompt.clone();
    let provider = parent_turn_context.client.get_provider();
    let auth_manager = parent_turn_context.client.get_auth_manager();
    let model_family = review_model_family.clone();

    // Build per‑turn client with the requested model/family.
    let mut per_turn_config = (*config).clone();
    per_turn_config.model = model.clone();
    per_turn_config.model_family = model_family.clone();
    per_turn_config.model_reasoning_effort = Some(ReasoningEffortConfig::Low);
    per_turn_config.model_reasoning_summary = ReasoningSummaryConfig::Detailed;
    if let Some(model_info) = get_model_info(&model_family) {
        per_turn_config.model_context_window = Some(model_info.context_window);
    }

    let otel_event_manager = parent_turn_context
        .client
        .get_otel_event_manager()
        .with_model(
            per_turn_config.model.as_str(),
            per_turn_config.model_family.slug.as_str(),
        );

    let per_turn_config = Arc::new(per_turn_config);
    let client = ModelClient::new(
        per_turn_config.clone(),
        auth_manager,
        otel_event_manager,
        provider,
        per_turn_config.model_reasoning_effort,
        per_turn_config.model_reasoning_summary,
        sess.conversation_id,
    );

    let review_turn_context = TurnContext {
        client,
        tools_config,
        user_instructions: None,
        base_instructions: Some(base_instructions.clone()),
        approval_policy: parent_turn_context.approval_policy,
        sandbox_policy: parent_turn_context.sandbox_policy.clone(),
        shell_environment_policy: parent_turn_context.shell_environment_policy.clone(),
        cwd: parent_turn_context.cwd.clone(),
        is_review_mode: true,
        final_output_json_schema: None,
    };

    // Seed the child task with the review prompt as the initial user message.
    let input: Vec<InputItem> = vec![InputItem::Text {
        text: review_prompt,
    }];
    let tc = Arc::new(review_turn_context);

    // Clone sub_id for the upcoming announcement before moving it into the task.
    let sub_id_for_event = sub_id.clone();
    sess.spawn_task(tc.clone(), sub_id, input, ReviewTask).await;

    // Announce entering review mode so UIs can switch modes.
    sess.send_event(Event {
        id: sub_id_for_event,
        msg: EventMsg::EnteredReviewMode(review_request),
    })
    .await;
}

/// Takes a user message as input and runs a loop where, at each turn, the model
/// replies with either:
///
/// - requested function calls
/// - an assistant message
///
/// While it is possible for the model to return multiple of these items in a
/// single turn, in practice, we generally one item per turn:
///
/// - If the model requests a function call, we execute it and send the output
///   back to the model in the next turn.
/// - If the model sends only an assistant message, we record it in the
///   conversation history and consider the task complete.
///
/// Review mode: when `turn_context.is_review_mode` is true, the turn runs in an
/// isolated in-memory thread without the parent session's prior history or
/// user_instructions. Emits ExitedReviewMode upon final review message.
pub(crate) async fn run_task(
    sess: Arc<Session>,
    turn_context: Arc<TurnContext>,
    sub_id: String,
    input: Vec<InputItem>,
    task_kind: TaskKind,
    cancellation_token: CancellationToken,
) -> Option<String> {
    if input.is_empty() {
        return None;
    }
    let event = Event {
        id: sub_id.clone(),
        msg: EventMsg::TaskStarted(TaskStartedEvent {
            model_context_window: turn_context.client.get_model_context_window(),
        }),
    };
    sess.send_event(event).await;

    let initial_input_for_turn: ResponseInputItem = ResponseInputItem::from(input);
    // For review threads, keep an isolated in-memory history so the
    // model sees a fresh conversation without the parent session's history.
    // For normal turns, continue recording to the session history as before.
    let is_review_mode = turn_context.is_review_mode;
    let mut review_thread_history: Vec<ResponseItem> = Vec::new();
    if is_review_mode {
        // Seed review threads with environment context so the model knows the working directory.
        review_thread_history.extend(sess.build_initial_context(turn_context.as_ref()));
        review_thread_history.push(initial_input_for_turn.into());
    } else {
        sess.record_input_and_rollout_usermsg(&initial_input_for_turn)
            .await;
    }

    let mut last_agent_message: Option<String> = None;
    // Although from the perspective of codex.rs, TurnDiffTracker has the lifecycle of a Task which contains
    // many turns, from the perspective of the user, it is a single turn.
    let turn_diff_tracker = Arc::new(tokio::sync::Mutex::new(TurnDiffTracker::new()));
    let mut auto_compact_recently_attempted = false;

    loop {
        // Note that pending_input would be something like a message the user
        // submitted through the UI while the model was running. Though the UI
        // may support this, the model might not.
        let pending_input = sess
            .get_pending_input()
            .await
            .into_iter()
            .map(ResponseItem::from)
            .collect::<Vec<ResponseItem>>();

        // Construct the input that we will send to the model.
        //
        // - For review threads, use the isolated in-memory history so the
        //   model sees a fresh conversation (no parent history/user_instructions).
        //
        // - For normal turns, use the session's full history. When using the
        //   chat completions API (or ZDR clients), the model needs the full
        //   conversation history on each turn. The rollout file, however, should
        //   only record the new items that originated in this turn so that it
        //   represents an append-only log without duplicates.
        let turn_input: Vec<ResponseItem> = if is_review_mode {
            if !pending_input.is_empty() {
                review_thread_history.extend(pending_input);
            }
            review_thread_history.clone()
        } else {
            sess.record_conversation_items(&pending_input).await;
            sess.turn_input_with_history(pending_input).await
        };

        let turn_input_messages: Vec<String> = turn_input
            .iter()
            .filter_map(|item| match item {
                ResponseItem::Message { content, .. } => Some(content),
                _ => None,
            })
            .flat_map(|content| {
                content.iter().filter_map(|item| match item {
                    ContentItem::OutputText { text } => Some(text.clone()),
                    _ => None,
                })
            })
            .collect();
        match run_turn(
            Arc::clone(&sess),
            Arc::clone(&turn_context),
            Arc::clone(&turn_diff_tracker),
            sub_id.clone(),
            turn_input,
            task_kind,
            cancellation_token.child_token(),
        )
        .await
        {
            Ok(turn_output) => {
                let TurnRunResult {
                    processed_items,
                    total_token_usage,
                } = turn_output;
                let limit = turn_context
                    .client
                    .get_auto_compact_token_limit()
                    .unwrap_or(i64::MAX);
                let total_usage_tokens = total_token_usage
                    .as_ref()
                    .map(TokenUsage::tokens_in_context_window);
                let token_limit_reached = total_usage_tokens
                    .map(|tokens| (tokens as i64) >= limit)
                    .unwrap_or(false);
                let mut items_to_record_in_conversation_history = Vec::<ResponseItem>::new();
                let mut responses = Vec::<ResponseInputItem>::new();
                for processed_response_item in processed_items {
                    let ProcessedResponseItem { item, response } = processed_response_item;
                    match (&item, &response) {
                        (ResponseItem::Message { role, .. }, None) if role == "assistant" => {
                            // If the model returned a message, we need to record it.
                            items_to_record_in_conversation_history.push(item);
                        }
                        (
                            ResponseItem::LocalShellCall { .. },
                            Some(ResponseInputItem::FunctionCallOutput { call_id, output }),
                        ) => {
                            items_to_record_in_conversation_history.push(item);
                            items_to_record_in_conversation_history.push(
                                ResponseItem::FunctionCallOutput {
                                    call_id: call_id.clone(),
                                    output: output.clone(),
                                },
                            );
                        }
                        (
                            ResponseItem::FunctionCall { .. },
                            Some(ResponseInputItem::FunctionCallOutput { call_id, output }),
                        ) => {
                            items_to_record_in_conversation_history.push(item);
                            items_to_record_in_conversation_history.push(
                                ResponseItem::FunctionCallOutput {
                                    call_id: call_id.clone(),
                                    output: output.clone(),
                                },
                            );
                        }
                        (
                            ResponseItem::CustomToolCall { .. },
                            Some(ResponseInputItem::CustomToolCallOutput { call_id, output }),
                        ) => {
                            items_to_record_in_conversation_history.push(item);
                            items_to_record_in_conversation_history.push(
                                ResponseItem::CustomToolCallOutput {
                                    call_id: call_id.clone(),
                                    output: output.clone(),
                                },
                            );
                        }
                        (
                            ResponseItem::FunctionCall { .. },
                            Some(ResponseInputItem::McpToolCallOutput { call_id, result }),
                        ) => {
                            items_to_record_in_conversation_history.push(item);
                            let output = match result {
                                Ok(call_tool_result) => {
                                    convert_call_tool_result_to_function_call_output_payload(
                                        call_tool_result,
                                    )
                                }
                                Err(err) => FunctionCallOutputPayload {
                                    content: err.clone(),
                                    success: Some(false),
                                },
                            };
                            items_to_record_in_conversation_history.push(
                                ResponseItem::FunctionCallOutput {
                                    call_id: call_id.clone(),
                                    output,
                                },
                            );
                        }
                        (
                            ResponseItem::Reasoning {
                                id,
                                summary,
                                content,
                                encrypted_content,
                            },
                            None,
                        ) => {
                            items_to_record_in_conversation_history.push(ResponseItem::Reasoning {
                                id: id.clone(),
                                summary: summary.clone(),
                                content: content.clone(),
                                encrypted_content: encrypted_content.clone(),
                            });
                        }
                        _ => {
                            warn!("Unexpected response item: {item:?} with response: {response:?}");
                        }
                    };
                    if let Some(response) = response {
                        responses.push(response);
                    }
                }

                // Only attempt to take the lock if there is something to record.
                if !items_to_record_in_conversation_history.is_empty() {
                    if is_review_mode {
                        review_thread_history
                            .extend(items_to_record_in_conversation_history.clone());
                    } else {
                        sess.record_conversation_items(&items_to_record_in_conversation_history)
                            .await;
                    }
                }

                if token_limit_reached {
                    if auto_compact_recently_attempted {
                        let limit_str = limit.to_string();
                        let current_tokens = total_usage_tokens
                            .map(|tokens| tokens.to_string())
                            .unwrap_or_else(|| "unknown".to_string());
                        let event = Event {
                            id: sub_id.clone(),
                            msg: EventMsg::Error(ErrorEvent {
                                message: format!(
                                    "Conversation is still above the token limit after automatic summarization (limit {limit_str}, current {current_tokens}). Please start a new session or trim your input."
                                ),
                            }),
                        };
                        sess.send_event(event).await;
                        break;
                    }
                    auto_compact_recently_attempted = true;
                    compact::run_inline_auto_compact_task(sess.clone(), turn_context.clone()).await;
                    continue;
                }

                auto_compact_recently_attempted = false;

                if responses.is_empty() {
                    last_agent_message = get_last_assistant_message_from_turn(
                        &items_to_record_in_conversation_history,
                    );
                    sess.notifier()
                        .notify(&UserNotification::AgentTurnComplete {
                            thread_id: sess.conversation_id.to_string(),
                            turn_id: sub_id.clone(),
                            input_messages: turn_input_messages,
                            last_assistant_message: last_agent_message.clone(),
                        });
                    break;
                }
                continue;
            }
            Err(CodexErr::TurnAborted) => {
                // Aborted turn is reported via a different event.
                break;
            }
            Err(e) => {
                info!("Turn error: {e:#}");
                let event = Event {
                    id: sub_id.clone(),
                    msg: EventMsg::Error(ErrorEvent {
                        message: e.to_string(),
                    }),
                };
                sess.send_event(event).await;
                // let the user continue the conversation
                break;
            }
        }
    }

    // If this was a review thread and we have a final assistant message,
    // try to parse it as a ReviewOutput.
    //
    // If parsing fails, construct a minimal ReviewOutputEvent using the plain
    // text as the overall explanation. Else, just exit review mode with None.
    //
    // Emits an ExitedReviewMode event with the parsed review output.
    if turn_context.is_review_mode {
        exit_review_mode(
            sess.clone(),
            sub_id.clone(),
            last_agent_message.as_deref().map(parse_review_output_event),
        )
        .await;
    }

    last_agent_message
}

/// Parse the review output; when not valid JSON, build a structured
/// fallback that carries the plain text as the overall explanation.
///
/// Returns: a ReviewOutputEvent parsed from JSON or a fallback populated from text.
fn parse_review_output_event(text: &str) -> ReviewOutputEvent {
    // Try direct parse first
    if let Ok(ev) = serde_json::from_str::<ReviewOutputEvent>(text) {
        return ev;
    }
    // If wrapped in markdown fences or extra prose, attempt to extract the first JSON object
    if let (Some(start), Some(end)) = (text.find('{'), text.rfind('}'))
        && start < end
        && let Some(slice) = text.get(start..=end)
        && let Ok(ev) = serde_json::from_str::<ReviewOutputEvent>(slice)
    {
        return ev;
    }
    // Not JSON – return a structured ReviewOutputEvent that carries
    // the plain text as the overall explanation.
    ReviewOutputEvent {
        overall_explanation: text.to_string(),
        ..Default::default()
    }
}

async fn run_turn(
    sess: Arc<Session>,
    turn_context: Arc<TurnContext>,
    turn_diff_tracker: SharedTurnDiffTracker,
    sub_id: String,
    input: Vec<ResponseItem>,
    task_kind: TaskKind,
    cancellation_token: CancellationToken,
) -> CodexResult<TurnRunResult> {
    let mcp_tools = sess.services.mcp_connection_manager.list_all_tools();
    let router = Arc::new(ToolRouter::from_config(
        &turn_context.tools_config,
        Some(mcp_tools),
    ));

    let model_supports_parallel = turn_context
        .client
        .get_model_family()
        .supports_parallel_tool_calls;
    let parallel_tool_calls = model_supports_parallel;
    let prompt = Prompt {
        input,
        tools: router.specs(),
        parallel_tool_calls,
        base_instructions_override: turn_context.base_instructions.clone(),
        output_schema: turn_context.final_output_json_schema.clone(),
    };

    let mut retries = 0;
    loop {
        match try_run_turn(
            Arc::clone(&router),
            Arc::clone(&sess),
            Arc::clone(&turn_context),
            Arc::clone(&turn_diff_tracker),
            &sub_id,
            &prompt,
            task_kind,
            cancellation_token.child_token(),
        )
        .await
        {
            Ok(output) => return Ok(output),
            Err(CodexErr::TurnAborted) => return Err(CodexErr::TurnAborted),
            Err(CodexErr::Interrupted) => return Err(CodexErr::Interrupted),
            Err(CodexErr::EnvVar(var)) => return Err(CodexErr::EnvVar(var)),
            Err(e @ CodexErr::Fatal(_)) => return Err(e),
            Err(e @ CodexErr::ContextWindowExceeded) => {
                sess.set_total_tokens_full(&sub_id, &turn_context).await;
                return Err(e);
            }
            Err(CodexErr::UsageLimitReached(e)) => {
                let rate_limits = e.rate_limits.clone();
                if let Some(rate_limits) = rate_limits {
                    sess.update_rate_limits(&sub_id, rate_limits).await;
                }
                return Err(CodexErr::UsageLimitReached(e));
            }
            Err(CodexErr::UsageNotIncluded) => return Err(CodexErr::UsageNotIncluded),
            Err(e) => {
                // Use the configured provider-specific stream retry budget.
                let max_retries = turn_context.client.get_provider().stream_max_retries();
                if retries < max_retries {
                    retries += 1;
                    let delay = match e {
                        CodexErr::Stream(_, Some(delay)) => delay,
                        _ => backoff(retries),
                    };
                    warn!(
                        "stream disconnected - retrying turn ({retries}/{max_retries} in {delay:?})...",
                    );

                    // Surface retry information to any UI/front‑end so the
                    // user understands what is happening instead of staring
                    // at a seemingly frozen screen.
                    sess.notify_stream_error(
                        &sub_id,
                        format!("Re-connecting... {retries}/{max_retries}"),
                    )
                    .await;

                    tokio::time::sleep(delay).await;
                } else {
                    return Err(e);
                }
            }
        }
    }
}

/// When the model is prompted, it returns a stream of events. Some of these
/// events map to a `ResponseItem`. A `ResponseItem` may need to be
/// "handled" such that it produces a `ResponseInputItem` that needs to be
/// sent back to the model on the next turn.
#[derive(Debug)]
pub(crate) struct ProcessedResponseItem {
    pub(crate) item: ResponseItem,
    pub(crate) response: Option<ResponseInputItem>,
}

#[derive(Debug)]
struct TurnRunResult {
    processed_items: Vec<ProcessedResponseItem>,
    total_token_usage: Option<TokenUsage>,
}

#[allow(clippy::too_many_arguments)]
async fn try_run_turn(
    router: Arc<ToolRouter>,
    sess: Arc<Session>,
    turn_context: Arc<TurnContext>,
    turn_diff_tracker: SharedTurnDiffTracker,
    sub_id: &str,
    prompt: &Prompt,
    task_kind: TaskKind,
    cancellation_token: CancellationToken,
) -> CodexResult<TurnRunResult> {
    // call_ids that are part of this response.
    let completed_call_ids = prompt
        .input
        .iter()
        .filter_map(|ri| match ri {
            ResponseItem::FunctionCallOutput { call_id, .. } => Some(call_id),
            ResponseItem::LocalShellCall {
                call_id: Some(call_id),
                ..
            } => Some(call_id),
            ResponseItem::CustomToolCallOutput { call_id, .. } => Some(call_id),
            _ => None,
        })
        .collect::<Vec<_>>();

    // call_ids that were pending but are not part of this response.
    // This usually happens because the user interrupted the model before we responded to one of its tool calls
    // and then the user sent a follow-up message.
    let missing_calls = {
        prompt
            .input
            .iter()
            .filter_map(|ri| match ri {
                ResponseItem::FunctionCall { call_id, .. } => Some(call_id),
                ResponseItem::LocalShellCall {
                    call_id: Some(call_id),
                    ..
                } => Some(call_id),
                ResponseItem::CustomToolCall { call_id, .. } => Some(call_id),
                _ => None,
            })
            .filter_map(|call_id| {
                if completed_call_ids.contains(&call_id) {
                    None
                } else {
                    Some(call_id.clone())
                }
            })
            .map(|call_id| ResponseItem::CustomToolCallOutput {
                call_id,
                output: "aborted".to_string(),
            })
            .collect::<Vec<_>>()
    };
    let prompt: Cow<Prompt> = if missing_calls.is_empty() {
        Cow::Borrowed(prompt)
    } else {
        // Add the synthetic aborted missing calls to the beginning of the input to ensure all call ids have responses.
        let input = [missing_calls, prompt.input.clone()].concat();
        Cow::Owned(Prompt {
            input,
            ..prompt.clone()
        })
    };

    let rollout_item = RolloutItem::TurnContext(TurnContextItem {
        cwd: turn_context.cwd.clone(),
        approval_policy: turn_context.approval_policy,
        sandbox_policy: turn_context.sandbox_policy.clone(),
        model: turn_context.client.get_model(),
        effort: turn_context.client.get_reasoning_effort(),
        summary: turn_context.client.get_reasoning_summary(),
    });
    sess.persist_rollout_items(&[rollout_item]).await;
    let mut stream = turn_context
        .client
        .clone()
        .stream_with_task_kind(prompt.as_ref(), task_kind)
        .or_cancel(&cancellation_token)
        .await??;

    let tool_runtime = ToolCallRuntime::new(
        Arc::clone(&router),
        Arc::clone(&sess),
        Arc::clone(&turn_context),
        Arc::clone(&turn_diff_tracker),
        sub_id.to_string(),
    );
    let mut output: FuturesOrdered<BoxFuture<CodexResult<ProcessedResponseItem>>> =
        FuturesOrdered::new();

    loop {
        // Poll the next item from the model stream. We must inspect *both* Ok and Err
        // cases so that transient stream failures (e.g., dropped SSE connection before
        // `response.completed`) bubble up and trigger the caller's retry logic.
        let event = stream.next().or_cancel(&cancellation_token).await?;

        let event = match event {
            Some(res) => res?,
            None => {
                return Err(CodexErr::Stream(
                    "stream closed before response.completed".into(),
                    None,
                ));
            }
        };

        let add_completed = &mut |response_item: ProcessedResponseItem| {
            output.push_back(future::ready(Ok(response_item)).boxed());
        };

        match event {
            ResponseEvent::Created => {}
            ResponseEvent::OutputItemDone(item) => {
                match ToolRouter::build_tool_call(sess.as_ref(), item.clone()) {
                    Ok(Some(call)) => {
                        let payload_preview = call.payload.log_payload().into_owned();
                        tracing::info!("ToolCall: {} {}", call.tool_name, payload_preview);

                        let response = tool_runtime.handle_tool_call(call);

                        output.push_back(
                            async move {
                                Ok(ProcessedResponseItem {
                                    item,
                                    response: Some(response.await?),
                                })
                            }
                            .boxed(),
                        );
                    }
                    Ok(None) => {
                        let response = handle_non_tool_response_item(
                            Arc::clone(&sess),
                            Arc::clone(&turn_context),
                            sub_id,
                            item.clone(),
                        )
                        .await?;
                        add_completed(ProcessedResponseItem { item, response });
                    }
                    Err(FunctionCallError::MissingLocalShellCallId) => {
                        let msg = "LocalShellCall without call_id or id";
                        turn_context
                            .client
                            .get_otel_event_manager()
                            .log_tool_failed("local_shell", msg);
                        error!(msg);

                        let response = ResponseInputItem::FunctionCallOutput {
                            call_id: String::new(),
                            output: FunctionCallOutputPayload {
                                content: msg.to_string(),
                                success: None,
                            },
                        };
                        add_completed(ProcessedResponseItem {
                            item,
                            response: Some(response),
                        });
                    }
                    Err(FunctionCallError::RespondToModel(message))
                    | Err(FunctionCallError::Denied(message)) => {
                        let response = ResponseInputItem::FunctionCallOutput {
                            call_id: String::new(),
                            output: FunctionCallOutputPayload {
                                content: message,
                                success: None,
                            },
                        };
                        add_completed(ProcessedResponseItem {
                            item,
                            response: Some(response),
                        });
                    }
                    Err(FunctionCallError::Fatal(message)) => {
                        return Err(CodexErr::Fatal(message));
                    }
                }
            }
            ResponseEvent::WebSearchCallBegin { call_id } => {
                let _ = sess
                    .tx_event
                    .send(Event {
                        id: sub_id.to_string(),
                        msg: EventMsg::WebSearchBegin(WebSearchBeginEvent { call_id }),
                    })
                    .await;
            }
            ResponseEvent::RateLimits(snapshot) => {
                // Update internal state with latest rate limits, but defer sending until
                // token usage is available to avoid duplicate TokenCount events.
                sess.update_rate_limits(sub_id, snapshot).await;
            }
            ResponseEvent::Completed {
                response_id: _,
                token_usage,
            } => {
                sess.update_token_usage_info(sub_id, turn_context.as_ref(), token_usage.as_ref())
                    .await;

                let processed_items = output
                    .try_collect()
                    .or_cancel(&cancellation_token)
                    .await??;

                let unified_diff = {
                    let mut tracker = turn_diff_tracker.lock().await;
                    tracker.get_unified_diff()
                };
                if let Ok(Some(unified_diff)) = unified_diff {
                    let msg = EventMsg::TurnDiff(TurnDiffEvent { unified_diff });
                    let event = Event {
                        id: sub_id.to_string(),
                        msg,
                    };
                    sess.send_event(event).await;
                }

                let result = TurnRunResult {
                    processed_items,
                    total_token_usage: token_usage.clone(),
                };

                return Ok(result);
            }
            ResponseEvent::OutputTextDelta(delta) => {
                // In review child threads, suppress assistant text deltas; the
                // UI will show a selection popup from the final ReviewOutput.
                if !turn_context.is_review_mode {
                    let event = Event {
                        id: sub_id.to_string(),
                        msg: EventMsg::AgentMessageDelta(AgentMessageDeltaEvent { delta }),
                    };
                    sess.send_event(event).await;
                } else {
                    trace!("suppressing OutputTextDelta in review mode");
                }
            }
            ResponseEvent::ReasoningSummaryDelta(delta) => {
                let event = Event {
                    id: sub_id.to_string(),
                    msg: EventMsg::AgentReasoningDelta(AgentReasoningDeltaEvent { delta }),
                };
                sess.send_event(event).await;
            }
            ResponseEvent::ReasoningSummaryPartAdded => {
                let event = Event {
                    id: sub_id.to_string(),
                    msg: EventMsg::AgentReasoningSectionBreak(AgentReasoningSectionBreakEvent {}),
                };
                sess.send_event(event).await;
            }
            ResponseEvent::ReasoningContentDelta(delta) => {
                if sess.show_raw_agent_reasoning() {
                    let event = Event {
                        id: sub_id.to_string(),
                        msg: EventMsg::AgentReasoningRawContentDelta(
                            AgentReasoningRawContentDeltaEvent { delta },
                        ),
                    };
                    sess.send_event(event).await;
                }
            }
        }
    }
}

async fn handle_non_tool_response_item(
    sess: Arc<Session>,
    turn_context: Arc<TurnContext>,
    sub_id: &str,
    item: ResponseItem,
) -> CodexResult<Option<ResponseInputItem>> {
    debug!(?item, "Output item");

    match &item {
        ResponseItem::Message { .. }
        | ResponseItem::Reasoning { .. }
        | ResponseItem::WebSearchCall { .. } => {
            let msgs = match &item {
                ResponseItem::Message { .. } if turn_context.is_review_mode => {
                    trace!("suppressing assistant Message in review mode");
                    Vec::new()
                }
                _ => map_response_item_to_event_messages(&item, sess.show_raw_agent_reasoning()),
            };
            for msg in msgs {
                let event = Event {
                    id: sub_id.to_string(),
                    msg,
                };
                sess.send_event(event).await;
            }
        }
        ResponseItem::FunctionCallOutput { .. } | ResponseItem::CustomToolCallOutput { .. } => {
            debug!("unexpected tool output from stream");
        }
        _ => {}
    }

    Ok(None)
}

pub(super) fn get_last_assistant_message_from_turn(responses: &[ResponseItem]) -> Option<String> {
    responses.iter().rev().find_map(|item| {
        if let ResponseItem::Message { role, content, .. } = item {
            if role == "assistant" {
                content.iter().rev().find_map(|ci| {
                    if let ContentItem::OutputText { text } = ci {
                        Some(text.clone())
                    } else {
                        None
                    }
                })
            } else {
                None
            }
        } else {
            None
        }
    })
}
fn convert_call_tool_result_to_function_call_output_payload(
    call_tool_result: &CallToolResult,
) -> FunctionCallOutputPayload {
    let CallToolResult {
        content,
        is_error,
        structured_content,
    } = call_tool_result;

    // In terms of what to send back to the model, we prefer structured_content,
    // if available, and fallback to content, otherwise.
    let mut is_success = is_error != &Some(true);
    let content = if let Some(structured_content) = structured_content
        && structured_content != &serde_json::Value::Null
        && let Ok(serialized_structured_content) = serde_json::to_string(&structured_content)
    {
        serialized_structured_content
    } else {
        match serde_json::to_string(&content) {
            Ok(serialized_content) => serialized_content,
            Err(err) => {
                // If we could not serialize either content or structured_content to
                // JSON, flag this as an error.
                is_success = false;
                err.to_string()
            }
        }
    };

    FunctionCallOutputPayload {
        content,
        success: Some(is_success),
    }
}

/// Emits an ExitedReviewMode Event with optional ReviewOutput,
/// and records a developer message with the review output.
pub(crate) async fn exit_review_mode(
    session: Arc<Session>,
    task_sub_id: String,
    review_output: Option<ReviewOutputEvent>,
) {
    let event = Event {
        id: task_sub_id,
        msg: EventMsg::ExitedReviewMode(ExitedReviewModeEvent {
            review_output: review_output.clone(),
        }),
    };
    session.send_event(event).await;

    let mut user_message = String::new();
    if let Some(out) = review_output {
        let mut findings_str = String::new();
        let text = out.overall_explanation.trim();
        if !text.is_empty() {
            findings_str.push_str(text);
        }
        if !out.findings.is_empty() {
            let block = format_review_findings_block(&out.findings, None);
            findings_str.push_str(&format!("\n{block}"));
        }
        user_message.push_str(&format!(
            r#"<user_action>
  <context>User initiated a review task. Here's the full review output from reviewer model. User may select one or more comments to resolve.</context>
  <action>review</action>
  <results>
  {findings_str}
  </results>
</user_action>
"#));
    } else {
        user_message.push_str(r#"<user_action>
  <context>User initiated a review task, but was interrupted. If user asks about this, tell them to re-initiate a review with `/review` and wait for it to complete.</context>
  <action>review</action>
  <results>
  None.
  </results>
</user_action>
"#);
    }

    session
        .record_conversation_items(&[ResponseItem::Message {
            id: None,
            role: "user".to_string(),
            content: vec![ContentItem::InputText { text: user_message }],
        }])
        .await;
}

fn is_mcp_client_auth_required_error(error: &anyhow::Error) -> bool {
    // StreamableHttpError::AuthRequired from the MCP SDK.
    error.to_string().contains("Auth required")
}

use crate::executor::errors::ExecError;
use crate::executor::linkers::PreparedExec;
use crate::tools::context::ApplyPatchCommandContext;
use crate::tools::context::ExecCommandContext;
#[cfg(test)]
pub(crate) use tests::make_session_and_context;

#[cfg(test)]
mod tests {
    use super::*;
    use crate::config::ConfigOverrides;
    use crate::config::ConfigToml;

    use crate::protocol::CompactedItem;
    use crate::protocol::InitialHistory;
    use crate::protocol::ResumedHistory;
    use crate::state::TaskKind;
    use crate::tasks::SessionTask;
    use crate::tasks::SessionTaskContext;
    use crate::tools::MODEL_FORMAT_HEAD_LINES;
    use crate::tools::MODEL_FORMAT_MAX_BYTES;
    use crate::tools::MODEL_FORMAT_MAX_LINES;
    use crate::tools::MODEL_FORMAT_TAIL_LINES;
    use crate::tools::ToolRouter;
    use crate::tools::handle_container_exec_with_params;
    use crate::turn_diff_tracker::TurnDiffTracker;
    use codex_app_server_protocol::AuthMode;
    use codex_protocol::models::ContentItem;
    use codex_protocol::models::ResponseItem;
    use std::time::Duration;
    use tokio::time::sleep;

    use mcp_types::ContentBlock;
    use mcp_types::TextContent;
    use pretty_assertions::assert_eq;
    use serde::Deserialize;
    use serde_json::json;
    use std::path::PathBuf;
    use std::sync::Arc;
    use std::time::Duration as StdDuration;

    #[test]
    fn reconstruct_history_matches_live_compactions() {
        let (session, turn_context) = make_session_and_context();
        let (rollout_items, expected) = sample_rollout(&session, &turn_context);

        let reconstructed = session.reconstruct_history_from_rollout(&turn_context, &rollout_items);

        assert_eq!(expected, reconstructed);
    }

    #[test]
    fn record_initial_history_reconstructs_resumed_transcript() {
        let (session, turn_context) = make_session_and_context();
        let (rollout_items, expected) = sample_rollout(&session, &turn_context);

        tokio_test::block_on(session.record_initial_history(InitialHistory::Resumed(
            ResumedHistory {
                conversation_id: ConversationId::default(),
                history: rollout_items,
                rollout_path: PathBuf::from("/tmp/resume.jsonl"),
            },
        )));

        let actual = tokio_test::block_on(async { session.state.lock().await.history_snapshot() });
        assert_eq!(expected, actual);
    }

    #[test]
    fn record_initial_history_reconstructs_forked_transcript() {
        let (session, turn_context) = make_session_and_context();
        let (rollout_items, expected) = sample_rollout(&session, &turn_context);

        tokio_test::block_on(session.record_initial_history(InitialHistory::Forked(rollout_items)));

        let actual = tokio_test::block_on(async { session.state.lock().await.history_snapshot() });
        assert_eq!(expected, actual);
    }

    #[test]
    fn prefers_structured_content_when_present() {
        let ctr = CallToolResult {
            // Content present but should be ignored because structured_content is set.
            content: vec![text_block("ignored")],
            is_error: None,
            structured_content: Some(json!({
                "ok": true,
                "value": 42
            })),
        };

        let got = convert_call_tool_result_to_function_call_output_payload(&ctr);
        let expected = FunctionCallOutputPayload {
            content: serde_json::to_string(&json!({
                "ok": true,
                "value": 42
            }))
            .unwrap(),
            success: Some(true),
        };

        assert_eq!(expected, got);
    }

    #[test]
    fn model_truncation_head_tail_by_lines() {
        // Build 400 short lines so line-count limit, not byte budget, triggers truncation
        let lines: Vec<String> = (1..=400).map(|i| format!("line{i}")).collect();
        let full = lines.join("\n");

        let exec = ExecToolCallOutput {
            exit_code: 0,
            stdout: StreamOutput::new(String::new()),
            stderr: StreamOutput::new(String::new()),
            aggregated_output: StreamOutput::new(full),
            duration: StdDuration::from_secs(1),
            timed_out: false,
        };

        let out = format_exec_output_str(&exec);

        // Strip truncation header if present for subsequent assertions
        let body = out
            .strip_prefix("Total output lines: ")
            .and_then(|rest| rest.split_once("\n\n").map(|x| x.1))
            .unwrap_or(out.as_str());

        // Expect elision marker with correct counts
        let omitted = 400 - MODEL_FORMAT_MAX_LINES; // 144
        let marker = format!("\n[... omitted {omitted} of 400 lines ...]\n\n");
        assert!(out.contains(&marker), "missing marker: {out}");

        // Validate head and tail
        let parts: Vec<&str> = body.split(&marker).collect();
        assert_eq!(parts.len(), 2, "expected one marker split");
        let head = parts[0];
        let tail = parts[1];

        let expected_head: String = (1..=MODEL_FORMAT_HEAD_LINES)
            .map(|i| format!("line{i}"))
            .collect::<Vec<_>>()
            .join("\n");
        assert!(head.starts_with(&expected_head), "head mismatch");

        let expected_tail: String = ((400 - MODEL_FORMAT_TAIL_LINES + 1)..=400)
            .map(|i| format!("line{i}"))
            .collect::<Vec<_>>()
            .join("\n");
        assert!(tail.ends_with(&expected_tail), "tail mismatch");
    }

    #[test]
    fn model_truncation_respects_byte_budget() {
        // Construct a large output (about 100kB) so byte budget dominates
        let big_line = "x".repeat(100);
        let full = std::iter::repeat_n(big_line, 1000)
            .collect::<Vec<_>>()
            .join("\n");

        let exec = ExecToolCallOutput {
            exit_code: 0,
            stdout: StreamOutput::new(String::new()),
            stderr: StreamOutput::new(String::new()),
            aggregated_output: StreamOutput::new(full.clone()),
            duration: StdDuration::from_secs(1),
            timed_out: false,
        };

        let out = format_exec_output_str(&exec);
        // Keep strict budget on the truncated body (excluding header)
        let body = out
            .strip_prefix("Total output lines: ")
            .and_then(|rest| rest.split_once("\n\n").map(|x| x.1))
            .unwrap_or(out.as_str());
        assert!(body.len() <= MODEL_FORMAT_MAX_BYTES, "exceeds byte budget");
        assert!(out.contains("omitted"), "should contain elision marker");

        // Ensure head and tail are drawn from the original
        assert!(full.starts_with(body.chars().take(8).collect::<String>().as_str()));
        assert!(
            full.ends_with(
                body.chars()
                    .rev()
                    .take(8)
                    .collect::<String>()
                    .chars()
                    .rev()
                    .collect::<String>()
                    .as_str()
            )
        );
    }

    #[test]
    fn includes_timed_out_message() {
        let exec = ExecToolCallOutput {
            exit_code: 0,
            stdout: StreamOutput::new(String::new()),
            stderr: StreamOutput::new(String::new()),
            aggregated_output: StreamOutput::new("Command output".to_string()),
            duration: StdDuration::from_secs(1),
            timed_out: true,
        };

        let out = format_exec_output_str(&exec);

        assert_eq!(
            out,
            "command timed out after 1000 milliseconds\nCommand output"
        );
    }

    #[test]
    fn falls_back_to_content_when_structured_is_null() {
        let ctr = CallToolResult {
            content: vec![text_block("hello"), text_block("world")],
            is_error: None,
            structured_content: Some(serde_json::Value::Null),
        };

        let got = convert_call_tool_result_to_function_call_output_payload(&ctr);
        let expected = FunctionCallOutputPayload {
            content: serde_json::to_string(&vec![text_block("hello"), text_block("world")])
                .unwrap(),
            success: Some(true),
        };

        assert_eq!(expected, got);
    }

    #[test]
    fn success_flag_reflects_is_error_true() {
        let ctr = CallToolResult {
            content: vec![text_block("unused")],
            is_error: Some(true),
            structured_content: Some(json!({ "message": "bad" })),
        };

        let got = convert_call_tool_result_to_function_call_output_payload(&ctr);
        let expected = FunctionCallOutputPayload {
            content: serde_json::to_string(&json!({ "message": "bad" })).unwrap(),
            success: Some(false),
        };

        assert_eq!(expected, got);
    }

    #[test]
    fn success_flag_true_with_no_error_and_content_used() {
        let ctr = CallToolResult {
            content: vec![text_block("alpha")],
            is_error: Some(false),
            structured_content: None,
        };

        let got = convert_call_tool_result_to_function_call_output_payload(&ctr);
        let expected = FunctionCallOutputPayload {
            content: serde_json::to_string(&vec![text_block("alpha")]).unwrap(),
            success: Some(true),
        };

        assert_eq!(expected, got);
    }

    fn text_block(s: &str) -> ContentBlock {
        ContentBlock::TextContent(TextContent {
            annotations: None,
            text: s.to_string(),
            r#type: "text".to_string(),
        })
    }

    fn otel_event_manager(conversation_id: ConversationId, config: &Config) -> OtelEventManager {
        OtelEventManager::new(
            conversation_id,
            config.model.as_str(),
            config.model_family.slug.as_str(),
            None,
            Some("test@test.com".to_string()),
            Some(AuthMode::ChatGPT),
            false,
            "test".to_string(),
        )
    }

    pub(crate) fn make_session_and_context() -> (Session, TurnContext) {
        let (tx_event, _rx_event) = async_channel::unbounded();
        let codex_home = tempfile::tempdir().expect("create temp dir");
        let config = Config::load_from_base_config_with_overrides(
            ConfigToml::default(),
            ConfigOverrides::default(),
            codex_home.path().to_path_buf(),
        )
        .expect("load default test config");
        let config = Arc::new(config);
        let conversation_id = ConversationId::default();
        let otel_event_manager = otel_event_manager(conversation_id, config.as_ref());
        let auth_manager = AuthManager::shared(config.cwd.clone(), false);

        let session_configuration = SessionConfiguration {
            provider: config.model_provider.clone(),
            model: config.model.clone(),
            model_reasoning_effort: config.model_reasoning_effort,
            model_reasoning_summary: config.model_reasoning_summary,
            user_instructions: config.user_instructions.clone(),
            base_instructions: config.base_instructions.clone(),
            approval_policy: config.approval_policy,
            sandbox_policy: config.sandbox_policy.clone(),
            cwd: config.cwd.clone(),
            original_config_do_not_use: Arc::clone(&config),
        };

        let state = SessionState::new(session_configuration.clone());

        let services = SessionServices {
            mcp_connection_manager: McpConnectionManager::default(),
            session_manager: ExecSessionManager::default(),
            unified_exec_manager: UnifiedExecSessionManager::default(),
            notifier: UserNotifier::new(None),
            rollout: Mutex::new(None),
            user_shell: shell::Shell::Unknown,
            show_raw_agent_reasoning: config.show_raw_agent_reasoning,
            executor: Executor::new(ExecutorConfig::new(
                session_configuration.sandbox_policy.clone(),
                session_configuration.cwd.clone(),
                None,
            )),
            auth_manager: Arc::clone(&auth_manager),
            otel_event_manager: otel_event_manager.clone(),
        };

        let session = Session {
            conversation_id,
            tx_event,
            state: Mutex::new(state),
            active_turn: Mutex::new(None),
            services,
            next_internal_sub_id: AtomicU64::new(0),
        };

        let turn_context = Session::make_turn_context(
            Some(Arc::clone(&auth_manager)),
            &otel_event_manager,
            session_configuration.provider.clone(),
            &session_configuration,
            conversation_id,
        );
        (session, turn_context)
    }

    // Like make_session_and_context, but returns Arc<Session> and the event receiver
    // so tests can assert on emitted events.
    fn make_session_and_context_with_rx() -> (
        Arc<Session>,
        Arc<TurnContext>,
        async_channel::Receiver<Event>,
    ) {
        let (tx_event, rx_event) = async_channel::unbounded();
        let codex_home = tempfile::tempdir().expect("create temp dir");
        let config = Config::load_from_base_config_with_overrides(
            ConfigToml::default(),
            ConfigOverrides::default(),
            codex_home.path().to_path_buf(),
        )
        .expect("load default test config");
        let config = Arc::new(config);
        let conversation_id = ConversationId::default();
        let otel_event_manager = otel_event_manager(conversation_id, config.as_ref());
        let auth_manager = AuthManager::shared(config.cwd.clone(), false);

        let session_configuration = SessionConfiguration {
            provider: config.model_provider.clone(),
            model: config.model.clone(),
            model_reasoning_effort: config.model_reasoning_effort,
            model_reasoning_summary: config.model_reasoning_summary,
            user_instructions: config.user_instructions.clone(),
            base_instructions: config.base_instructions.clone(),
            approval_policy: config.approval_policy,
            sandbox_policy: config.sandbox_policy.clone(),
            cwd: config.cwd.clone(),
            original_config_do_not_use: Arc::clone(&config),
        };

        let state = SessionState::new(session_configuration.clone());

        let services = SessionServices {
            mcp_connection_manager: McpConnectionManager::default(),
            session_manager: ExecSessionManager::default(),
            unified_exec_manager: UnifiedExecSessionManager::default(),
            notifier: UserNotifier::new(None),
            rollout: Mutex::new(None),
            user_shell: shell::Shell::Unknown,
            show_raw_agent_reasoning: config.show_raw_agent_reasoning,
            executor: Executor::new(ExecutorConfig::new(
                session_configuration.sandbox_policy.clone(),
                session_configuration.cwd.clone(),
                None,
            )),
            auth_manager: Arc::clone(&auth_manager),
            otel_event_manager: otel_event_manager.clone(),
        };

        let session = Arc::new(Session {
            conversation_id,
            tx_event,
            state: Mutex::new(state),
            active_turn: Mutex::new(None),
            services,
            next_internal_sub_id: AtomicU64::new(0),
        });

        let turn_context = Arc::new(Session::make_turn_context(
            Some(Arc::clone(&auth_manager)),
            &otel_event_manager,
            session_configuration.provider.clone(),
            &session_configuration,
            conversation_id,
        ));
        (session, turn_context, rx_event)
    }

    #[derive(Clone, Copy)]
    struct NeverEndingTask {
        kind: TaskKind,
        listen_to_cancellation_token: bool,
    }

    #[async_trait::async_trait]
    impl SessionTask for NeverEndingTask {
        fn kind(&self) -> TaskKind {
            self.kind
        }

        async fn run(
            self: Arc<Self>,
            _session: Arc<SessionTaskContext>,
            _ctx: Arc<TurnContext>,
            _sub_id: String,
            _input: Vec<InputItem>,
            cancellation_token: CancellationToken,
        ) -> Option<String> {
            if self.listen_to_cancellation_token {
                cancellation_token.cancelled().await;
                return None;
            }
            loop {
                sleep(Duration::from_secs(60)).await;
            }
        }

        async fn abort(&self, session: Arc<SessionTaskContext>, sub_id: &str) {
            if let TaskKind::Review = self.kind {
                exit_review_mode(session.clone_session(), sub_id.to_string(), None).await;
            }
        }
    }

    #[tokio::test(flavor = "multi_thread", worker_threads = 2)]
    #[test_log::test]
    async fn abort_regular_task_emits_turn_aborted_only() {
        let (sess, tc, rx) = make_session_and_context_with_rx();
        let sub_id = "sub-regular".to_string();
        let input = vec![InputItem::Text {
            text: "hello".to_string(),
        }];
        sess.spawn_task(
            Arc::clone(&tc),
            sub_id.clone(),
            input,
            NeverEndingTask {
                kind: TaskKind::Regular,
                listen_to_cancellation_token: false,
            },
        )
        .await;

        sess.abort_all_tasks(TurnAbortReason::Interrupted).await;

        let evt = tokio::time::timeout(std::time::Duration::from_secs(2), rx.recv())
            .await
            .expect("timeout waiting for event")
            .expect("event");
        match evt.msg {
            EventMsg::TurnAborted(e) => assert_eq!(TurnAbortReason::Interrupted, e.reason),
            other => panic!("unexpected event: {other:?}"),
        }
        assert!(rx.try_recv().is_err());
    }

    #[tokio::test]
    async fn abort_gracefuly_emits_turn_aborted_only() {
        let (sess, tc, rx) = make_session_and_context_with_rx();
        let sub_id = "sub-regular".to_string();
        let input = vec![InputItem::Text {
            text: "hello".to_string(),
        }];
        sess.spawn_task(
            Arc::clone(&tc),
            sub_id.clone(),
            input,
            NeverEndingTask {
                kind: TaskKind::Regular,
                listen_to_cancellation_token: true,
            },
        )
        .await;

        sess.abort_all_tasks(TurnAbortReason::Interrupted).await;

        let evt = rx.recv().await.expect("event");
        match evt.msg {
            EventMsg::TurnAborted(e) => assert_eq!(TurnAbortReason::Interrupted, e.reason),
            other => panic!("unexpected event: {other:?}"),
        }
        assert!(rx.try_recv().is_err());
    }

    #[tokio::test(flavor = "multi_thread", worker_threads = 2)]
    async fn abort_review_task_emits_exited_then_aborted_and_records_history() {
        let (sess, tc, rx) = make_session_and_context_with_rx();
        let sub_id = "sub-review".to_string();
        let input = vec![InputItem::Text {
            text: "start review".to_string(),
        }];
        sess.spawn_task(
            Arc::clone(&tc),
            sub_id.clone(),
            input,
            NeverEndingTask {
                kind: TaskKind::Review,
                listen_to_cancellation_token: false,
            },
        )
        .await;

        sess.abort_all_tasks(TurnAbortReason::Interrupted).await;

        let first = tokio::time::timeout(std::time::Duration::from_secs(2), rx.recv())
            .await
            .expect("timeout waiting for first event")
            .expect("first event");
        match first.msg {
            EventMsg::ExitedReviewMode(ev) => assert!(ev.review_output.is_none()),
            other => panic!("unexpected first event: {other:?}"),
        }
        let second = tokio::time::timeout(std::time::Duration::from_secs(2), rx.recv())
            .await
            .expect("timeout waiting for second event")
            .expect("second event");
        match second.msg {
            EventMsg::TurnAborted(e) => assert_eq!(TurnAbortReason::Interrupted, e.reason),
            other => panic!("unexpected second event: {other:?}"),
        }

        let history = sess.history_snapshot().await;
        let found = history.iter().any(|item| match item {
            ResponseItem::Message { role, content, .. } if role == "user" => {
                content.iter().any(|ci| match ci {
                    ContentItem::InputText { text } => {
                        text.contains("<user_action>")
                            && text.contains("review")
                            && text.contains("interrupted")
                    }
                    _ => false,
                })
            }
            _ => false,
        });
        assert!(
            found,
            "synthetic review interruption not recorded in history"
        );
    }

    #[tokio::test]
    async fn fatal_tool_error_stops_turn_and_reports_error() {
        let (session, turn_context, _rx) = make_session_and_context_with_rx();
        let router = ToolRouter::from_config(
            &turn_context.tools_config,
            Some(session.services.mcp_connection_manager.list_all_tools()),
        );
        let item = ResponseItem::CustomToolCall {
            id: None,
            status: None,
            call_id: "call-1".to_string(),
            name: "shell".to_string(),
            input: "{}".to_string(),
        };

        let call = ToolRouter::build_tool_call(session.as_ref(), item.clone())
            .expect("build tool call")
            .expect("tool call present");
        let tracker = Arc::new(tokio::sync::Mutex::new(TurnDiffTracker::new()));
        let err = router
            .dispatch_tool_call(
                Arc::clone(&session),
                Arc::clone(&turn_context),
                tracker,
                "sub-id".to_string(),
                call,
            )
            .await
            .expect_err("expected fatal error");

        match err {
            FunctionCallError::Fatal(message) => {
                assert_eq!(message, "tool shell invoked with incompatible payload");
            }
            other => panic!("expected FunctionCallError::Fatal, got {other:?}"),
        }
    }

    fn sample_rollout(
        session: &Session,
        turn_context: &TurnContext,
    ) -> (Vec<RolloutItem>, Vec<ResponseItem>) {
        let mut rollout_items = Vec::new();
        let mut live_history = ConversationHistory::new();

        let initial_context = session.build_initial_context(turn_context);
        for item in &initial_context {
            rollout_items.push(RolloutItem::ResponseItem(item.clone()));
        }
        live_history.record_items(initial_context.iter());

        let user1 = ResponseItem::Message {
            id: None,
            role: "user".to_string(),
            content: vec![ContentItem::InputText {
                text: "first user".to_string(),
            }],
        };
        live_history.record_items(std::iter::once(&user1));
        rollout_items.push(RolloutItem::ResponseItem(user1.clone()));

        let assistant1 = ResponseItem::Message {
            id: None,
            role: "assistant".to_string(),
            content: vec![ContentItem::OutputText {
                text: "assistant reply one".to_string(),
            }],
        };
        live_history.record_items(std::iter::once(&assistant1));
        rollout_items.push(RolloutItem::ResponseItem(assistant1.clone()));

        let summary1 = "summary one";
        let snapshot1 = live_history.contents();
        let user_messages1 = collect_user_messages(&snapshot1);
        let rebuilt1 = build_compacted_history(
            session.build_initial_context(turn_context),
            &user_messages1,
            summary1,
        );
        live_history.replace(rebuilt1);
        rollout_items.push(RolloutItem::Compacted(CompactedItem {
            message: summary1.to_string(),
        }));

        let user2 = ResponseItem::Message {
            id: None,
            role: "user".to_string(),
            content: vec![ContentItem::InputText {
                text: "second user".to_string(),
            }],
        };
        live_history.record_items(std::iter::once(&user2));
        rollout_items.push(RolloutItem::ResponseItem(user2.clone()));

        let assistant2 = ResponseItem::Message {
            id: None,
            role: "assistant".to_string(),
            content: vec![ContentItem::OutputText {
                text: "assistant reply two".to_string(),
            }],
        };
        live_history.record_items(std::iter::once(&assistant2));
        rollout_items.push(RolloutItem::ResponseItem(assistant2.clone()));

        let summary2 = "summary two";
        let snapshot2 = live_history.contents();
        let user_messages2 = collect_user_messages(&snapshot2);
        let rebuilt2 = build_compacted_history(
            session.build_initial_context(turn_context),
            &user_messages2,
            summary2,
        );
        live_history.replace(rebuilt2);
        rollout_items.push(RolloutItem::Compacted(CompactedItem {
            message: summary2.to_string(),
        }));

        let user3 = ResponseItem::Message {
            id: None,
            role: "user".to_string(),
            content: vec![ContentItem::InputText {
                text: "third user".to_string(),
            }],
        };
        live_history.record_items(std::iter::once(&user3));
        rollout_items.push(RolloutItem::ResponseItem(user3.clone()));

        let assistant3 = ResponseItem::Message {
            id: None,
            role: "assistant".to_string(),
            content: vec![ContentItem::OutputText {
                text: "assistant reply three".to_string(),
            }],
        };
        live_history.record_items(std::iter::once(&assistant3));
        rollout_items.push(RolloutItem::ResponseItem(assistant3.clone()));

        (rollout_items, live_history.contents())
    }

    #[tokio::test]
    async fn rejects_escalated_permissions_when_policy_not_on_request() {
        use crate::exec::ExecParams;
        use crate::protocol::AskForApproval;
        use crate::protocol::SandboxPolicy;
        use crate::turn_diff_tracker::TurnDiffTracker;
        use std::collections::HashMap;

        let (session, mut turn_context_raw) = make_session_and_context();
        // Ensure policy is NOT OnRequest so the early rejection path triggers
        turn_context_raw.approval_policy = AskForApproval::OnFailure;
        let session = Arc::new(session);
        let mut turn_context = Arc::new(turn_context_raw);

        let params = ExecParams {
            command: if cfg!(windows) {
                vec![
                    "cmd.exe".to_string(),
                    "/C".to_string(),
                    "echo hi".to_string(),
                ]
            } else {
                vec![
                    "/bin/sh".to_string(),
                    "-c".to_string(),
                    "echo hi".to_string(),
                ]
            },
            cwd: turn_context.cwd.clone(),
            timeout_ms: Some(1000),
            env: HashMap::new(),
            with_escalated_permissions: Some(true),
            justification: Some("test".to_string()),
        };

        let params2 = ExecParams {
            with_escalated_permissions: Some(false),
            ..params.clone()
        };

        let turn_diff_tracker = Arc::new(tokio::sync::Mutex::new(TurnDiffTracker::new()));

        let tool_name = "shell";
        let sub_id = "test-sub".to_string();
        let call_id = "test-call".to_string();

        let resp = handle_container_exec_with_params(
            tool_name,
            params,
            Arc::clone(&session),
            Arc::clone(&turn_context),
            Arc::clone(&turn_diff_tracker),
            sub_id,
            call_id,
        )
        .await;

        let Err(FunctionCallError::RespondToModel(output)) = resp else {
            panic!("expected error result");
        };

        let expected = format!(
            "approval policy is {policy:?}; reject command — you should not ask for escalated permissions if the approval policy is {policy:?}",
            policy = turn_context.approval_policy
        );

        pretty_assertions::assert_eq!(output, expected);

        // Now retry the same command WITHOUT escalated permissions; should succeed.
        // Force DangerFullAccess to avoid platform sandbox dependencies in tests.
        Arc::get_mut(&mut turn_context)
            .expect("unique turn context Arc")
            .sandbox_policy = SandboxPolicy::DangerFullAccess;

        let resp2 = handle_container_exec_with_params(
            tool_name,
            params2,
            Arc::clone(&session),
            Arc::clone(&turn_context),
            Arc::clone(&turn_diff_tracker),
            "test-sub".to_string(),
            "test-call-2".to_string(),
        )
        .await;

        let output = resp2.expect("expected Ok result");

        #[derive(Deserialize, PartialEq, Eq, Debug)]
        struct ResponseExecMetadata {
            exit_code: i32,
        }

        #[derive(Deserialize)]
        struct ResponseExecOutput {
            output: String,
            metadata: ResponseExecMetadata,
        }

        let exec_output: ResponseExecOutput =
            serde_json::from_str(&output).expect("valid exec output json");

        pretty_assertions::assert_eq!(exec_output.metadata, ResponseExecMetadata { exit_code: 0 });
        assert!(exec_output.output.contains("hi"));
    }
}<|MERGE_RESOLUTION|>--- conflicted
+++ resolved
@@ -1289,25 +1289,8 @@
     }
 }
 
-<<<<<<< HEAD
-impl Drop for Session {
-    fn drop(&mut self) {
-        self.interrupt_task_sync();
-    }
-}
-
 async fn submission_loop(sess: Arc<Session>, config: Arc<Config>, rx_sub: Receiver<Submission>) {
     let mut previous_context: Option<Arc<TurnContext>> = None;
-=======
-async fn submission_loop(
-    sess: Arc<Session>,
-    turn_context: TurnContext,
-    config: Arc<Config>,
-    rx_sub: Receiver<Submission>,
-) {
-    // Wrap once to avoid cloning TurnContext for each task.
-    let mut turn_context = Arc::new(turn_context);
->>>>>>> 0e08dd60
     // To break out of this loop, send Op::Shutdown.
     while let Ok(sub) = rx_sub.recv().await {
         debug!(?sub, "Submission");

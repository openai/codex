--- conflicted
+++ resolved
@@ -468,7 +468,6 @@
             .map_or_else(|| self.cwd.clone(), |p| self.cwd.join(p))
     }
 
-<<<<<<< HEAD
 /// Mutable state of the agent
 #[derive(Default)]
 struct State {
@@ -481,9 +480,6 @@
 
 impl Session {
     pub fn set_agent(&self, agent: AgentAgent) {
-=======
-    pub fn set_task(&self, task: AgentTask) {
->>>>>>> f968a132
         let mut state = self.state.lock().unwrap();
         if let Some(current_agent) = state.current_agent.take() {
             current_agent.abort();

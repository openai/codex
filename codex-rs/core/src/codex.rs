// Poisoned mutex should fail the program
#![allow(clippy::unwrap_used)]

use std::borrow::Cow;
use std::collections::HashMap;
<<<<<<< HEAD
use std::collections::HashSet;
use std::collections::VecDeque;
use std::path::Component;
=======
use std::fmt::Debug;
>>>>>>> 5b038135
use std::path::Path;
use std::path::PathBuf;
use std::sync::Arc;
use std::sync::Mutex;
use std::sync::RwLock;
use std::sync::Weak;
use std::sync::atomic::{AtomicBool, AtomicU64, Ordering};
use std::time::Duration;

<<<<<<< HEAD
=======
use crate::AuthManager;
use crate::client_common::REVIEW_PROMPT;
use crate::event_mapping::map_response_item_to_event_messages;
use crate::function_tool::FunctionCallError;
use crate::review_format::format_review_findings_block;
use crate::terminal;
use crate::user_notification::UserNotifier;
>>>>>>> 5b038135
use async_channel::Receiver;
use async_channel::Sender;
use base64::Engine;
use codex_apply_patch::ApplyPatchAction;
use codex_apply_patch::MaybeApplyPatchVerified;
use codex_browser::BrowserConfig as CodexBrowserConfig;
use codex_browser::BrowserManager;
use crate::config_types::ReasoningEffort as ReasoningEffortConfig;
use crate::config_types::ReasoningSummary as ReasoningSummaryConfig;
use crate::config_types::ClientTools;
// unused: AuthManager
// unused: ConversationHistoryResponseEvent
use codex_protocol::protocol::TurnAbortReason;
use codex_protocol::protocol::TurnAbortedEvent;
use futures::prelude::*;
use mcp_types::CallToolResult;
use serde::Serialize;
use serde_json;
use serde_json::json;
use tokio::sync::oneshot;
use tokio::task::AbortHandle;
use tracing::debug;
use tracing::error;
use tracing::info;
use tracing::trace;
use tracing::warn;
use uuid::Uuid;
use crate::AuthManager;
use crate::CodexAuth;
use crate::agent_tool::AgentStatusUpdatePayload;
use crate::protocol::ApprovedCommandMatchKind;
use crate::protocol::WebSearchBeginEvent;
use crate::protocol::WebSearchCompleteEvent;
use codex_protocol::mcp_protocol::AuthMode;
use crate::account_usage;
use crate::auth_accounts;
use codex_protocol::models::WebSearchAction;
use codex_protocol::protocol::RolloutItem;
use shlex::split as shlex_split;
use shlex::try_join as shlex_try_join;
use chrono::Utc;

pub mod compact;
use self::compact::build_compacted_history;
use self::compact::collect_user_messages;

/// Initial submission ID for session configuration
pub(crate) const INITIAL_SUBMIT_ID: &str = "";
const HOOK_OUTPUT_LIMIT: usize = 2048;
const PENDING_ONLY_SENTINEL: &str = "__codex_pending_only__";

#[derive(Clone, Default)]
struct ConfirmGuardRuntime {
    patterns: Vec<ConfirmGuardPatternRuntime>,
}

#[derive(Clone)]
struct ConfirmGuardPatternRuntime {
    regex: regex_lite::Regex,
    message: Option<String>,
    raw: String,
}

impl ConfirmGuardRuntime {
    fn from_config(config: &crate::config_types::ConfirmGuardConfig) -> Self {
        let mut patterns = Vec::new();
        for pattern in &config.patterns {
            match regex_lite::Regex::new(&pattern.regex) {
                Ok(regex) => patterns.push(ConfirmGuardPatternRuntime {
                    regex,
                    message: pattern.message.clone(),
                    raw: pattern.regex.clone(),
                }),
                Err(err) => {
                    tracing::warn!("Skipping confirm guard pattern `{}`: {err}", pattern.regex);
                }
            }
        }
        Self { patterns }
    }

    fn matched_pattern(&self, input: &str) -> Option<&ConfirmGuardPatternRuntime> {
        self.patterns.iter().find(|pat| pat.regex.is_match(input))
    }

    fn is_empty(&self) -> bool {
        self.patterns.is_empty()
    }
}

impl ConfirmGuardPatternRuntime {
    fn guidance(&self, original_label: &str, original_value: &str, suggested: &str) -> String {
        let header = self
            .message
            .clone()
            .unwrap_or_else(|| {
                format!(
                    "Blocked command matching confirm guard pattern `{}`. Resend with 'confirm:' if you intend to proceed.",
                    self.raw
                )
            });
        format!("{header}\n\n{original_label}: {original_value}\nresend_exact_argv: {suggested}")
    }
}

#[allow(dead_code)]
trait MutexExt<T> {
    fn lock_unchecked(&self) -> std::sync::MutexGuard<'_, T>;
}

#[allow(dead_code)]
impl<T> MutexExt<T> for Mutex<T> {
    fn lock_unchecked(&self) -> std::sync::MutexGuard<'_, T> {
        #[expect(clippy::expect_used)]
        self.lock().expect("poisoned lock")
    }
}

#[derive(Clone)]
pub(crate) struct TurnContext {
    pub(crate) client: ModelClient,
    pub(crate) cwd: PathBuf,
    pub(crate) base_instructions: Option<String>,
    pub(crate) user_instructions: Option<String>,
    pub(crate) approval_policy: AskForApproval,
    pub(crate) sandbox_policy: SandboxPolicy,
    pub(crate) shell_environment_policy: ShellEnvironmentPolicy,
    pub(crate) is_review_mode: bool,
}

/// Gather ephemeral, per-turn context that should not be persisted to history.
/// Combines environment info and (when enabled) a live browser snapshot and status.
struct EphemeralJar {
    items: Vec<ResponseItem>,
}

impl EphemeralJar {
    fn new() -> Self {
        Self { items: Vec::new() }
    }

    fn into_items(self) -> Vec<ResponseItem> {
        self.items
    }
}

/// Convert a vector of core `InputItem`s into a single `ResponseInputItem`
/// suitable for sending to the model. Handles images (local and pre‑encoded)
/// and our fork's ephemeral image variant by inlining a brief metadata marker
/// followed by the image as a data URL.
fn response_input_from_core_items(items: Vec<InputItem>) -> ResponseInputItem {
    let mut content_items = Vec::new();

    for item in items {
        match item {
            InputItem::Text { text } => {
                content_items.push(ContentItem::InputText { text });
            }
            InputItem::Image { image_url } => {
                content_items.push(ContentItem::InputImage { image_url });
            }
            InputItem::LocalImage { path } => match std::fs::read(&path) {
                Ok(bytes) => {
                    let mime = mime_guess::from_path(&path)
                        .first()
                        .map(|m| m.essence_str().to_owned())
                        .unwrap_or_else(|| "application/octet-stream".to_string());
                    let encoded = base64::engine::general_purpose::STANDARD.encode(bytes);
                    content_items.push(ContentItem::InputImage {
                        image_url: format!("data:{mime};base64,{encoded}"),
                    });
                }
                Err(err) => {
                    tracing::warn!(
                        "Skipping image {} – could not read file: {}",
                        path.display(),
                        err
                    );
                }
            },
            InputItem::EphemeralImage { path, metadata } => {
                tracing::info!(
                    "Processing ephemeral image: {} with metadata: {:?}",
                    path.display(),
                    metadata
                );

                if let Some(meta) = metadata {
                    content_items.push(ContentItem::InputText {
                        text: format!("[EPHEMERAL:{}]", meta),
                    });
                }

                match std::fs::read(&path) {
                    Ok(bytes) => {
                        let mime = mime_guess::from_path(&path)
                            .first()
                            .map(|m| m.essence_str().to_owned())
                            .unwrap_or_else(|| "application/octet-stream".to_string());
                        let encoded = base64::engine::general_purpose::STANDARD.encode(bytes);
                        tracing::info!("Created ephemeral image data URL with mime: {}", mime);
                        content_items.push(ContentItem::InputImage {
                            image_url: format!("data:{mime};base64,{encoded}"),
                        });
                    }
                    Err(err) => {
                        tracing::error!(
                            "Failed to read ephemeral image {} – {}",
                            path.display(),
                            err
                        );
                    }
                }
            }
        }
    }

    ResponseInputItem::Message {
        role: "user".to_string(),
        content: content_items,
    }
}

fn convert_call_tool_result_to_function_call_output_payload(
    result: &Result<CallToolResult, String>,
) -> FunctionCallOutputPayload {
    match result {
        Ok(ok) => FunctionCallOutputPayload {
            content: serde_json::to_string(ok)
                .unwrap_or_else(|e| format!("JSON serialization error: {e}")),
            success: Some(true),
        },
        Err(e) => FunctionCallOutputPayload {
            content: format!("err: {e:?}"),
            success: Some(false),
        },
    }
}

fn get_git_branch(cwd: &std::path::Path) -> Option<String> {
    let head_path = cwd.join(".git/HEAD");
    if let Ok(contents) = std::fs::read_to_string(&head_path) {
        if let Some(rest) = contents.trim().strip_prefix("ref: ") {
            if let Some(branch) = rest.trim().rsplit('/').next() {
                return Some(branch.to_string());
            }
        }
    }
    None
}

fn maybe_update_from_model_info<T: Copy + PartialEq>(
    field: &mut Option<T>,
    old_default: Option<T>,
    new_default: Option<T>,
) {
    if field.is_none() {
        if let Some(new_val) = new_default {
            *field = Some(new_val);
        }
        return;
    }

    if let (Some(current), Some(old_val)) = (*field, old_default) {
        if current == old_val {
            *field = new_default;
        }
    }
}

async fn build_turn_status_items(sess: &Session) -> Vec<ResponseItem> {
    let mut jar = EphemeralJar::new();

    // Collect environment context
    let cwd = sess.cwd.to_string_lossy().to_string();
    let branch = get_git_branch(&sess.cwd).unwrap_or_else(|| "unknown".to_string());
    let reasoning_effort = sess.client.get_reasoning_effort();

    // Build current system status (UI-only; not persisted)
    let mut current_status = format!(
        r#"== System Status ==
 [automatic message added by system]

 cwd: {cwd}
 branch: {branch}
 reasoning: {reasoning_effort:?}"#
    );

    // Prepare browser context + optional screenshot
    let mut screenshot_content: Option<ContentItem> = None;
    let mut include_screenshot = false;

    if let Some(browser_manager) = codex_browser::global::get_browser_manager().await {
        if browser_manager.is_enabled().await {
            // Get current URL and browser info
            let url = browser_manager
                .get_current_url()
                .await
                .unwrap_or_else(|| "unknown".to_string());

            // Try to get a tab title if available
            let title = match browser_manager.get_or_create_page().await {
                Ok(page) => page.get_title().await,
                Err(_) => None,
            };

            // Get browser type description
            let browser_type = browser_manager.get_browser_type().await;

            // Get viewport dimensions
            let (viewport_width, viewport_height) = browser_manager.get_viewport_size().await;
            let viewport_info = format!(" | Viewport: {}x{}", viewport_width, viewport_height);

            // Get cursor position
            let cursor_info = match browser_manager.get_cursor_position().await {
                Ok((x, y)) => format!(
                    " | Mouse position: ({:.0}, {:.0}) [shown as a blue cursor in the screenshot]",
                    x, y
                ),
                Err(_) => String::new(),
            };

            // Try to capture screenshot and compare with last one
            let screenshot_status = match capture_browser_screenshot(sess).await {
                Ok((screenshot_path, _url)) => {
                    // Always update the UI with the latest screenshot, even if unchanged for LLM payload
                    // This ensures the user sees that a fresh capture occurred each turn.
                    add_pending_screenshot(sess, screenshot_path.clone(), url.clone());
                    // Check if screenshot has changed using image hashing
                    let mut last_screenshot_info = sess.last_screenshot_info.lock().unwrap();

                    // Compute hash for current screenshot
                    let current_hash =
                        crate::image_comparison::compute_image_hash(&screenshot_path).ok();

                    let should_include_screenshot = if let (
                        Some((_last_path, last_phash, last_dhash)),
                        Some((cur_phash, cur_dhash)),
                    ) =
                        (last_screenshot_info.as_ref(), current_hash.as_ref())
                    {
                        // Compare hashes to see if screenshots are similar
                        let similar = crate::image_comparison::are_hashes_similar(
                            last_phash, last_dhash, cur_phash, cur_dhash,
                        );

                        if !similar {
                            // Screenshot has changed, include it
                            *last_screenshot_info = Some((
                                screenshot_path.clone(),
                                cur_phash.clone(),
                                cur_dhash.clone(),
                            ));
                            true
                        } else {
                            // Screenshot unchanged
                            false
                        }
                    } else {
                        // No previous screenshot or hash computation failed, include it
                        if let Some((phash, dhash)) = current_hash {
                            *last_screenshot_info = Some((screenshot_path.clone(), phash, dhash));
                        }
                        true
                    };

                    if should_include_screenshot {
                        if let Ok(bytes) = std::fs::read(&screenshot_path) {
                            let mime = mime_guess::from_path(&screenshot_path)
                                .first()
                                .map(|m| m.to_string())
                                .unwrap_or_else(|| "image/png".to_string());
                            let encoded = base64::engine::general_purpose::STANDARD.encode(bytes);
                            screenshot_content = Some(ContentItem::InputImage {
                                image_url: format!("data:{mime};base64,{encoded}"),
                            });
                            include_screenshot = true;
                            ""
                        } else {
                            " [Screenshot file read failed]"
                        }
                    } else {
                        " [Screenshot unchanged]"
                    }
                }
                Err(err_msg) => {
                    // Include error message so LLM knows screenshot failed
                    format!(" [Screenshot unavailable: {}]", err_msg).leak()
                }
            };

            let status_line = if let Some(t) = title {
                format!(
                    "Browser url: {} — {} ({}){}{}{}. You can interact with it using browser_* tools.",
                    url, t, browser_type, viewport_info, cursor_info, screenshot_status
                )
            } else {
                format!(
                    "Browser url: {} ({}){}{}{}. You can interact with it using browser_* tools.",
                    url, browser_type, viewport_info, cursor_info, screenshot_status
                )
            };
            current_status.push_str("\n");
            current_status.push_str(&status_line);
        }
    }

    // Check if system status has changed
    let mut last_status = sess.last_system_status.lock().unwrap();
    let status_changed = last_status.as_ref() != Some(&current_status);

    if status_changed {
        // Update last status
        *last_status = Some(current_status.clone());
    }

    // Only include items if something has changed or is new
    let mut content: Vec<ContentItem> = Vec::new();

    if status_changed {
        content.push(ContentItem::InputText {
            text: current_status,
        });
    }

    if include_screenshot {
        if let Some(image) = screenshot_content {
            content.push(image);
        }
    }

    if !content.is_empty() {
        jar.items.push(ResponseItem::Message {
            id: None,
            role: "user".to_string(),
            content,
        });
    }

    jar.into_items()
}
use crate::agent_tool::AGENT_MANAGER;
use crate::agent_tool::AgentStatus;
use crate::agent_tool::CancelAgentParams;
use crate::agent_tool::CheckAgentStatusParams;
use crate::agent_tool::GetAgentResultParams;
use crate::agent_tool::ListAgentsParams;
use crate::agent_tool::RunAgentParams;
use crate::agent_tool::WaitForAgentParams;
use crate::apply_patch::convert_apply_patch_to_protocol;
use crate::apply_patch::get_writable_roots;
use crate::apply_patch::{self, ApplyPatchResult};
use crate::client::ModelClient;
use crate::client_common::{Prompt, ResponseEvent, REVIEW_PROMPT};
use crate::environment_context::EnvironmentContext;
use crate::user_instructions::UserInstructions;
use crate::config::{persist_model_selection, Config};
use crate::config_types::ProjectHookEvent;
use crate::config_types::ShellEnvironmentPolicy;
use crate::conversation_history::ConversationHistory;
use crate::error::CodexErr;
use crate::error::Result as CodexResult;
use crate::error::SandboxErr;
use crate::error::get_error_message_ui;
use crate::exec::ExecParams;
use crate::exec::ExecToolCallOutput;
use crate::exec::SandboxType;
use crate::exec::StdoutStream;
use crate::exec::StreamOutput;
use crate::exec::process_exec_tool_call;
use crate::review_format::format_review_findings_block;
use crate::exec_env::create_env;
use crate::mcp_connection_manager::McpConnectionManager;
use crate::mcp_tool_call::handle_mcp_tool_call;
use crate::model_family::{derive_default_model_family, find_family_for_model};
use codex_protocol::models::ContentItem;
use codex_protocol::models::FunctionCallOutputPayload;
use codex_protocol::models::LocalShellAction;
use codex_protocol::models::ReasoningItemContent;
use codex_protocol::models::ReasoningItemReasoningSummary;
use codex_protocol::models::ResponseInputItem;
use codex_protocol::models::ResponseItem;
use codex_protocol::models::ShellToolCallParams;
use crate::openai_model_info::get_model_info;
use crate::openai_tools::ToolsConfig;
use crate::openai_tools::get_openai_tools;
use crate::dry_run_guard::{analyze_command, DryRunAnalysis, DryRunDisposition, DryRunGuardState};
use crate::parse_command::parse_command;
use crate::plan_tool::handle_update_plan;
use crate::project_doc::get_user_instructions;
use crate::project_features::{ProjectCommand, ProjectHook, ProjectHooks};
use crate::protocol::AgentMessageDeltaEvent;
use crate::protocol::AgentMessageEvent;
use crate::protocol::AgentReasoningDeltaEvent;
use crate::protocol::AgentReasoningEvent;
use crate::protocol::AgentReasoningRawContentDeltaEvent;
use crate::protocol::AgentReasoningRawContentEvent;
use crate::protocol::AgentReasoningSectionBreakEvent;
use crate::protocol::AgentStatusUpdateEvent;
use crate::protocol::ApplyPatchApprovalRequestEvent;
use crate::protocol::AskForApproval;
use crate::protocol::BackgroundEventEvent;
use crate::protocol::BrowserScreenshotUpdateEvent;
use crate::protocol::ErrorEvent;
use crate::protocol::Event;
use crate::protocol::EventMsg;
use crate::protocol::ExecApprovalRequestEvent;
use crate::protocol::ExecCommandBeginEvent;
use crate::protocol::ExecCommandEndEvent;
use crate::protocol::FileChange;
use crate::protocol::InputItem;
use crate::protocol::Op;
use crate::protocol::PatchApplyBeginEvent;
use crate::protocol::PatchApplyEndEvent;
use crate::protocol::RecordedEvent;
use crate::protocol::RateLimitSnapshotEvent;
use crate::protocol::TokenCountEvent;
use crate::protocol::TokenUsageInfo;
use crate::protocol::ReviewDecision;
use crate::protocol::ValidationGroup;
use crate::protocol::ReviewOutputEvent;
use crate::protocol::ReviewRequest;
use crate::protocol::SandboxPolicy;
use crate::protocol::SessionConfiguredEvent;
use crate::protocol::Submission;
use crate::protocol::TaskCompleteEvent;
use std::sync::OnceLock;
use tokio::sync::Notify;
use crate::protocol::TurnDiffEvent;
use crate::rollout::RolloutRecorder;
use crate::safety::SafetyCheck;
use crate::safety::assess_command_safety;
use crate::safety::assess_safety_for_untrusted_command;
use crate::shell;
use crate::turn_diff_tracker::TurnDiffTracker;
use crate::user_notification::UserNotification;
use crate::util::backoff;
<<<<<<< HEAD
use crate::rollout::recorder::SessionStateSnapshot;
use serde_json::Value;
use crate::exec_command::ExecSessionManager;
=======
use codex_otel::otel_event_manager::OtelEventManager;
use codex_otel::otel_event_manager::ToolDecisionSource;
use codex_protocol::config_types::ReasoningEffort as ReasoningEffortConfig;
use codex_protocol::config_types::ReasoningSummary as ReasoningSummaryConfig;
use codex_protocol::custom_prompts::CustomPrompt;
use codex_protocol::models::ContentItem;
use codex_protocol::models::FunctionCallOutputPayload;
use codex_protocol::models::LocalShellAction;
use codex_protocol::models::ResponseInputItem;
use codex_protocol::models::ResponseItem;
use codex_protocol::models::ShellToolCallParams;
use codex_protocol::protocol::InitialHistory;

pub mod compact;
use self::compact::build_compacted_history;
use self::compact::collect_user_messages;
>>>>>>> 5b038135

/// The high-level interface to the Codex system.
/// It operates as a queue pair where you send submissions and receive events.
pub struct Codex {
    next_id: AtomicU64,
    tx_sub: Sender<Submission>,
    rx_event: Receiver<Event>,
}

// Allow internal components (like background exec completions) to trigger a new
// turn without fabricating a visible user message. We enqueue an empty
// UserInput; the model will only see queued developer/system items.
static TX_SUB_GLOBAL: OnceLock<Sender<Submission>> = OnceLock::new();
static ANY_BG_NOTIFY: OnceLock<std::sync::Arc<Notify>> = OnceLock::new();

/// Wrapper returned by [`Codex::spawn`] containing the spawned [`Codex`],
/// the submission id for the initial `ConfigureSession` request and the
/// unique session id.
pub struct CodexSpawnOk {
    pub codex: Codex,
    pub init_id: String,
    pub session_id: Uuid,
}

impl Codex {
    /// Spawn a new [`Codex`] and initialize the session.
    pub async fn spawn(config: Config, auth: Option<CodexAuth>) -> CodexResult<CodexSpawnOk> {
        let auth_manager = auth.map(crate::AuthManager::from_auth_for_testing);
        Self::spawn_with_auth_manager(config, auth_manager).await
    }

    pub async fn spawn_with_auth_manager(
        config: Config,
        auth_manager: Option<Arc<AuthManager>>,
    ) -> CodexResult<CodexSpawnOk> {
        // experimental resume path (undocumented)
        let resume_path = config.experimental_resume.clone();
        info!("resume_path: {resume_path:?}");
        // Use an unbounded submission queue to avoid any possibility of back‑pressure
        // between the TUI submit worker and the core loop during interrupts/cancels.
        let (tx_sub, rx_sub) = async_channel::unbounded();
        let (tx_event, rx_event) = async_channel::unbounded();

        let user_instructions = get_user_instructions(&config).await;

        let configure_session = Op::ConfigureSession {
            provider: config.model_provider.clone(),
            model: config.model.clone(),
            model_reasoning_effort: config.model_reasoning_effort,
            model_reasoning_summary: config.model_reasoning_summary,
            model_text_verbosity: config.model_text_verbosity,
            user_instructions,
            base_instructions: config.base_instructions.clone(),
            approval_policy: config.approval_policy,
            sandbox_policy: config.sandbox_policy.clone(),
            disable_response_storage: config.disable_response_storage,
            notify: config.notify.clone(),
            cwd: config.cwd.clone(),
            resume_path: resume_path.clone(),
        };

        let config = Arc::new(config);

        // Generate a unique ID for the lifetime of this Codex session.
        let session_id = Uuid::new_v4();

        // This task will run until Op::Shutdown is received.
        tokio::spawn(submission_loop(
            session_id,
            config,
            auth_manager,
            rx_sub,
            tx_event,
        ));
        let codex = Codex {
            next_id: AtomicU64::new(0),
            tx_sub,
            rx_event,
        };
        // Make a clone of tx_sub available for internal auto-turn triggers.
        let _ = TX_SUB_GLOBAL.set(codex.tx_sub.clone());
        let _ = ANY_BG_NOTIFY.set(std::sync::Arc::new(Notify::new()));
        let init_id = codex.submit(configure_session).await?;

        Ok(CodexSpawnOk {
            codex,
            init_id,
            session_id,
        })
    }

    /// Submit the `op` wrapped in a `Submission` with a unique ID.
    pub async fn submit(&self, op: Op) -> CodexResult<String> {
        let id = self
            .next_id
            .fetch_add(1, std::sync::atomic::Ordering::SeqCst)
            .to_string();
        let sub = Submission { id: id.clone(), op };
        self.submit_with_id(sub).await?;
        Ok(id)
    }

    /// Use sparingly: prefer `submit()` so Codex is responsible for generating
    /// unique IDs for each submission.
    pub async fn submit_with_id(&self, sub: Submission) -> CodexResult<()> {
        self.tx_sub
            .send(sub)
            .await
            .map_err(|_| CodexErr::InternalAgentDied)?;
        Ok(())
    }

    pub async fn next_event(&self) -> CodexResult<Event> {
        let event = self
            .rx_event
            .recv()
            .await
            .map_err(|_| CodexErr::InternalAgentDied)?;
        Ok(event)
    }
}

#[derive(Clone, Debug, PartialEq, Eq, Hash)]
pub struct ApprovedCommandPattern {
    argv: Vec<String>,
    kind: ApprovedCommandMatchKind,
    semantic_prefix: Option<Vec<String>>,
}

impl ApprovedCommandPattern {
    pub(crate) fn new(
        argv: Vec<String>,
        kind: ApprovedCommandMatchKind,
        semantic_prefix: Option<Vec<String>>,
    ) -> Self {
        let semantic_prefix = if matches!(kind, ApprovedCommandMatchKind::Prefix) {
            semantic_prefix.or_else(|| Some(argv.clone()))
        } else {
            None
        };
        Self {
            argv,
            kind,
            semantic_prefix,
        }
    }

    pub(crate) fn matches(&self, command: &[String]) -> bool {
        match self.kind {
            ApprovedCommandMatchKind::Exact => command == self.argv.as_slice(),
            ApprovedCommandMatchKind::Prefix => {
                if command.starts_with(&self.argv) {
                    return true;
                }
                if let (Some(pattern), Some(candidate)) = (
                    self.semantic_prefix.as_ref(),
                    semantic_tokens(command),
                ) {
                    return candidate.starts_with(pattern);
                }
                false
            }
        }
    }

    pub fn argv(&self) -> &[String] { &self.argv }

    pub fn kind(&self) -> ApprovedCommandMatchKind { self.kind }
}

fn semantic_tokens(command: &[String]) -> Option<Vec<String>> {
    if command.is_empty() {
        return None;
    }
    if let Some(tokens) = shell_script_tokens(command) {
        return Some(tokens);
    }
    Some(command.to_vec())
}

fn shell_script_tokens(command: &[String]) -> Option<Vec<String>> {
    if command.len() == 3 && is_shell_wrapper(&command[0], &command[1]) {
        if let Some(tokens) = shlex_split(&command[2]) {
            return Some(tokens);
        }
        return Some(vec![command[2].clone()]);
    }
    None
}

fn is_shell_wrapper(shell: &str, flag: &str) -> bool {
    let file_name = Path::new(shell)
        .file_name()
        .and_then(|s| s.to_str())
        .unwrap_or(shell)
        .to_ascii_lowercase();
    matches!(
        file_name.as_str(),
        "bash" | "sh" | "zsh" | "ksh" | "fish" | "dash"
    ) && matches!(flag, "-lc" | "-c")
}

#[derive(Default)]
struct State {
    approved_commands: HashSet<ApprovedCommandPattern>,
    current_task: Option<AgentTask>,
    pending_approvals: HashMap<String, oneshot::Sender<ReviewDecision>>,
    pending_input: Vec<ResponseInputItem>,
    pending_user_input: Vec<QueuedUserInput>,
    history: ConversationHistory,
    /// Tracks which completed agents (by id) have already been returned to the
    /// model for a given batch when using `agent_wait` without `return_all`.
    /// This enables sequential waiting behavior across multiple calls.
    seen_completed_agents_by_batch: HashMap<String, HashSet<String>>,
    /// Scratchpad that buffers streamed items/deltas for the current HTTP attempt
    /// so we can seed retries without losing progress.
    turn_scratchpad: Option<TurnScratchpad>,
    /// Per-submission monotonic event sequence (resets at TaskStarted)
    event_seq_by_sub_id: HashMap<String, u64>,
    /// 1-based ordinal of the current HTTP request attempt in this session.
    request_ordinal: u64,
    dry_run_guard: DryRunGuardState,
    /// Background execs by call_id
    background_execs: std::collections::HashMap<String, BackgroundExecState>,
    next_internal_sub_id: u64,
    token_usage_info: Option<TokenUsageInfo>,
    latest_rate_limits: Option<RateLimitSnapshotEvent>,
    pending_manual_compacts: VecDeque<String>,
}

#[derive(Clone)]
pub(crate) struct QueuedUserInput {
    submission_id: String,
    response_item: ResponseInputItem,
    core_items: Vec<InputItem>,
}

/// Buffers partial turn progress produced during a single HTTP streaming attempt.
/// This is not recorded to persistent history. It is only used to seed retries
/// when the SSE stream disconnects mid‑turn.
#[derive(Default, Clone, Debug)]
struct TurnScratchpad {
    /// Output items that reached `response.output_item.done` during this attempt
    items: Vec<ResponseItem>,
    /// Tool outputs we produced locally in reaction to output items
    responses: Vec<ResponseInputItem>,
    /// Last assistant text fragment received via deltas (not yet finalized)
    partial_assistant_text: String,
    /// Last reasoning summary fragment received via deltas (not yet finalized)
    partial_reasoning_summary: String,
}

#[derive(Clone)]
struct AccountUsageContext {
    codex_home: PathBuf,
    account_id: String,
    plan: Option<String>,
}

fn account_usage_context(sess: &Session) -> Option<AccountUsageContext> {
    let codex_home = sess.client.codex_home().to_path_buf();
    let account_id = auth_accounts::get_active_account_id(&codex_home).ok().flatten()?;
    let plan = auth_accounts::find_account(&codex_home, &account_id)
        .ok()
        .flatten()
        .and_then(|account| {
            account
                .tokens
                .as_ref()
                .and_then(|tokens| tokens.id_token.get_chatgpt_plan_type())
        });
    Some(AccountUsageContext {
        codex_home,
        account_id,
        plan,
    })
}

fn spawn_usage_task<F>(task: F)
where
    F: FnOnce() + Send + 'static,
{
    let _ = tokio::task::spawn_blocking(task);
}

#[derive(Debug)]
struct BackgroundExecState {
    notify: std::sync::Arc<tokio::sync::Notify>,
    result_cell: std::sync::Arc<std::sync::Mutex<Option<ExecToolCallOutput>>>,
    tail_buf: Option<std::sync::Arc<std::sync::Mutex<Vec<u8>>>>,
    cmd_display: String,
    suppress_event: std::sync::Arc<std::sync::atomic::AtomicBool>,
    task_handle: Option<tokio::task::JoinHandle<()>>,
    order_meta_for_end: crate::protocol::OrderMeta,
    sub_id: String,
}

/// Context for an initialized model agent
///
/// A session has at most 1 running agent at a time, and can be interrupted by user input.
pub(crate) struct Session {
    id: Uuid,
    client: ModelClient,
    tx_event: Sender<Event>,

    /// The session's current working directory. All relative paths provided by
    /// the model as well as sandbox policies are resolved against this path
    /// instead of `std::env::current_dir()`.
    cwd: PathBuf,
    base_instructions: Option<String>,
    user_instructions: Option<String>,
    approval_policy: AskForApproval,
    sandbox_policy: SandboxPolicy,
    shell_environment_policy: ShellEnvironmentPolicy,
    _writable_roots: Vec<PathBuf>,
    disable_response_storage: bool,
    tools_config: ToolsConfig,

    /// Manager for external MCP servers/tools.
    mcp_connection_manager: McpConnectionManager,
    client_tools: Option<ClientTools>,
    #[allow(dead_code)]
    session_manager: ExecSessionManager,

    /// Configuration for available agent models
    agents: Vec<crate::config_types::AgentConfig>,

    /// External notifier command (will be passed as args to exec()). When
    /// `None` this feature is disabled.
    notify: Option<Vec<String>>,

    /// Optional rollout recorder for persisting the conversation transcript so
    /// sessions can be replayed or inspected later.
    rollout: Mutex<Option<RolloutRecorder>>,
    state: Mutex<State>,
    codex_linux_sandbox_exe: Option<PathBuf>,
    user_shell: shell::Shell,
    show_raw_agent_reasoning: bool,
    /// Pending browser screenshots to include in the next model request
    #[allow(dead_code)]
    pending_browser_screenshots: Mutex<Vec<PathBuf>>,
    /// Track the last system status to detect changes
    last_system_status: Mutex<Option<String>>,
    /// Track the last screenshot path and hash to detect changes
    last_screenshot_info: Mutex<Option<(PathBuf, Vec<u8>, Vec<u8>)>>, // (path, phash, dhash)
    confirm_guard: ConfirmGuardRuntime,
    project_hooks: ProjectHooks,
    project_commands: Vec<ProjectCommand>,
    hook_guard: AtomicBool,
    github: Arc<RwLock<crate::config_types::GithubConfig>>,
    validation: Arc<RwLock<crate::config_types::ValidationConfig>>,
    self_handle: Weak<Session>,
    active_review: Mutex<Option<ReviewRequest>>,
}

struct HookGuard<'a> {
    flag: &'a AtomicBool,
}

impl<'a> HookGuard<'a> {
    fn try_acquire(flag: &'a AtomicBool) -> Option<Self> {
        flag
            .compare_exchange(false, true, Ordering::SeqCst, Ordering::SeqCst)
            .ok()
            .map(|_| Self { flag })
    }
}

impl Drop for HookGuard<'_> {
    fn drop(&mut self) {
        self.flag.store(false, Ordering::SeqCst);
    }
}

#[derive(Debug, Clone)]
pub(crate) struct ToolCallCtx {
    pub sub_id: String,
    pub call_id: String,
    pub seq_hint: Option<u64>,
    pub output_index: Option<u32>,
}

impl ToolCallCtx {
    pub fn new(sub_id: String, call_id: String, seq_hint: Option<u64>, output_index: Option<u32>) -> Self {
        Self { sub_id, call_id, seq_hint, output_index }
    }

    pub fn order_meta(&self, req_ordinal: u64) -> crate::protocol::OrderMeta {
        crate::protocol::OrderMeta { request_ordinal: req_ordinal, output_index: self.output_index, sequence_number: self.seq_hint }
    }
}

impl Session {
    #[allow(dead_code)]
    pub(crate) fn get_writable_roots(&self) -> &[PathBuf] {
        &self._writable_roots
    }

    pub(crate) fn get_approval_policy(&self) -> AskForApproval {
        self.approval_policy
    }

    pub(crate) fn get_cwd(&self) -> &Path {
        &self.cwd
    }

    pub(crate) fn get_sandbox_policy(&self) -> &SandboxPolicy {
        &self.sandbox_policy
    }

    pub(crate) fn session_uuid(&self) -> Uuid {
        self.id
    }

    pub(crate) fn get_github_config(&self) -> Arc<RwLock<crate::config_types::GithubConfig>> {
        Arc::clone(&self.github)
    }

    pub(crate) fn validation_config(&self) -> Arc<RwLock<crate::config_types::ValidationConfig>> {
        Arc::clone(&self.validation)
    }

    pub(crate) fn client_tools(&self) -> Option<&ClientTools> {
        self.client_tools.as_ref()
    }

    fn set_active_review(&self, review_request: ReviewRequest) {
        let mut guard = self.active_review.lock().unwrap();
        *guard = Some(review_request);
    }

    fn take_active_review(&self) -> Option<ReviewRequest> {
        self.active_review.lock().unwrap().take()
    }

    pub(crate) fn mcp_connection_manager(&self) -> &McpConnectionManager {
        &self.mcp_connection_manager
    }

    pub(crate) fn update_validation_tool(&self, name: &str, enable: bool) {
        if name == "actionlint" {
            if let Ok(mut github) = self.github.write() {
                github.actionlint_on_patch = enable;
            }
            return;
        }

        if let Ok(mut cfg) = self.validation.write() {
            let tools = &mut cfg.tools;
            match name {
                "shellcheck" => tools.shellcheck = Some(enable),
                "markdownlint" => tools.markdownlint = Some(enable),
                "hadolint" => tools.hadolint = Some(enable),
                "yamllint" => tools.yamllint = Some(enable),
                "cargo-check" => tools.cargo_check = Some(enable),
                "shfmt" => tools.shfmt = Some(enable),
                "prettier" => tools.prettier = Some(enable),
                _ => {}
            }
        }
    }

    pub(crate) fn update_validation_group(&self, group: ValidationGroup, enable: bool) {
        if let Ok(mut cfg) = self.validation.write() {
            match group {
                ValidationGroup::Functional => cfg.groups.functional = enable,
                ValidationGroup::Stylistic => cfg.groups.stylistic = enable,
            }
        }
    }

    fn resolve_path(&self, path: Option<String>) -> PathBuf {
        path.as_ref()
            .map(PathBuf::from)
            .map_or_else(|| self.cwd.clone(), |p| self.cwd.join(p))
    }

    pub(crate) async fn maybe_parse_apply_patch_verified(
        &self,
        argv: &[String],
        cwd: &Path,
    ) -> MaybeApplyPatchVerified {
        // Upstream parser no longer needs a filesystem; it is pure and sync.
        let _ = self.client_tools.as_ref();
        codex_apply_patch::maybe_parse_apply_patch_verified(argv, cwd)
    }

    // ────────────────────────────
    // Scratchpad helpers
    // ────────────────────────────
    fn begin_attempt_scratchpad(&self) {
        let mut state = self.state.lock().unwrap();
        state.turn_scratchpad = Some(TurnScratchpad::default());
    }

    /// Bump the per-session HTTP request attempt ordinal so `OrderMeta`
    /// reflects the correct provider request index for this attempt.
    fn begin_http_attempt(&self) {
        let mut state = self.state.lock().unwrap();
        state.request_ordinal = state.request_ordinal.saturating_add(1);
    }

    fn scratchpad_push(&self, item: &ResponseItem, response: &Option<ResponseInputItem>, sub_id: &str) {
        let mut state = self.state.lock().unwrap();
        if let Some(sp) = &mut state.turn_scratchpad {
            sp.items.push(item.clone());
            if let Some(r) = response {
                let mut truncated = r.clone();
                self.enforce_user_message_limits(sub_id, &mut truncated);
                sp.responses.push(truncated);
            }
        }
    }

    fn scratchpad_add_text_delta(&self, delta: &str) {
        let mut state = self.state.lock().unwrap();
        if let Some(sp) = &mut state.turn_scratchpad {
            sp.partial_assistant_text.push_str(delta);
            // Keep memory bounded (ensure UTF-8 char boundary when trimming)
            if sp.partial_assistant_text.len() > 4000 {
                let mut drain_up_to = sp.partial_assistant_text.len() - 4000;
                while !sp.partial_assistant_text.is_char_boundary(drain_up_to) {
                    drain_up_to -= 1;
                }
                sp.partial_assistant_text.drain(..drain_up_to);
            }
        }
    }

<<<<<<< HEAD
    fn scratchpad_add_reasoning_delta(&self, delta: &str) {
        let mut state = self.state.lock().unwrap();
        if let Some(sp) = &mut state.turn_scratchpad {
            sp.partial_reasoning_summary.push_str(delta);
            if sp.partial_reasoning_summary.len() > 4000 {
                let mut drain_up_to = sp.partial_reasoning_summary.len() - 4000;
                while !sp.partial_reasoning_summary.is_char_boundary(drain_up_to) {
                    drain_up_to -= 1;
                }
                sp.partial_reasoning_summary.drain(..drain_up_to);
            }
        }
    }
=======
        let otel_event_manager = OtelEventManager::new(
            conversation_id,
            config.model.as_str(),
            config.model_family.slug.as_str(),
            auth_manager.auth().and_then(|a| a.get_account_id()),
            auth_manager.auth().map(|a| a.mode),
            config.otel.log_user_prompt,
            terminal::user_agent(),
        );

        otel_event_manager.conversation_starts(
            config.model_provider.name.as_str(),
            config.model_reasoning_effort,
            config.model_reasoning_summary,
            config.model_context_window,
            config.model_max_output_tokens,
            config.model_auto_compact_token_limit,
            config.approval_policy,
            config.sandbox_policy.clone(),
            config.mcp_servers.keys().map(String::as_str).collect(),
            config.active_profile.clone(),
        );

        // Now that the conversation id is final (may have been updated by resume),
        // construct the model client.
        let client = ModelClient::new(
            config.clone(),
            Some(auth_manager.clone()),
            otel_event_manager,
            provider.clone(),
            model_reasoning_effort,
            model_reasoning_summary,
            conversation_id,
        );
        let turn_context = TurnContext {
            client,
            tools_config: ToolsConfig::new(&ToolsConfigParams {
                model_family: &config.model_family,
                include_plan_tool: config.include_plan_tool,
                include_apply_patch_tool: config.include_apply_patch_tool,
                include_web_search_request: config.tools_web_search_request,
                use_streamable_shell_tool: config.use_experimental_streamable_shell_tool,
                include_view_image_tool: config.include_view_image_tool,
                experimental_unified_exec_tool: config.use_experimental_unified_exec_tool,
            }),
            user_instructions,
            base_instructions,
            approval_policy,
            sandbox_policy,
            shell_environment_policy: config.shell_environment_policy.clone(),
            cwd,
            is_review_mode: false,
            final_output_json_schema: None,
        };
        let services = SessionServices {
            mcp_connection_manager,
            session_manager: ExecSessionManager::default(),
            unified_exec_manager: UnifiedExecSessionManager::default(),
            notifier: notify,
            rollout: Mutex::new(Some(rollout_recorder)),
            codex_linux_sandbox_exe: config.codex_linux_sandbox_exe.clone(),
            user_shell: default_shell,
            show_raw_agent_reasoning: config.show_raw_agent_reasoning,
        };
>>>>>>> 5b038135

    fn scratchpad_clear_partial_message(&self) {
        let mut state = self.state.lock().unwrap();
        if let Some(sp) = &mut state.turn_scratchpad {
            sp.partial_assistant_text.clear();
        }
    }

    fn take_scratchpad(&self) -> Option<TurnScratchpad> {
        let mut state = self.state.lock().unwrap();
        state.turn_scratchpad.take()
    }

    fn clear_scratchpad(&self) {
        let mut state = self.state.lock().unwrap();
        state.turn_scratchpad = None;
    }
}

impl Session {
    pub fn set_task(&self, agent: AgentTask) {
        let mut state = self.state.lock().unwrap();
        if let Some(current_task) = state.current_task.take() {
            current_task.abort(TurnAbortReason::Replaced);
        }
        state.current_task = Some(agent);
    }

    pub fn remove_task(&self, sub_id: &str) {
        let mut state = self.state.lock().unwrap();
        if let Some(agent) = &state.current_task {
            if agent.sub_id == sub_id {
                state.current_task.take();
            }
        }
    }

    pub fn has_running_task(&self) -> bool {
        self.state.lock().unwrap().current_task.is_some()
    }

    pub fn queue_user_input(&self, queued: QueuedUserInput) {
        let mut state = self.state.lock().unwrap();
        state.pending_user_input.push(queued);
    }

    fn enforce_user_message_limits(
        &self,
        sub_id: &str,
        response_item: &mut ResponseInputItem,
    ) {
        let ResponseInputItem::Message { role, content } = response_item else {
            return;
        };
        if role != "user" {
            return;
        }

        let mut aggregated = String::new();
        let mut text_segments: Vec<(usize, usize)> = Vec::new();
        for item in content.iter() {
            if let ContentItem::InputText { text } = item {
                let start = aggregated.len();
                aggregated.push_str(text);
                let end = aggregated.len();
                text_segments.push((start, end));
            }
        }

        if text_segments.is_empty() {
            return;
        }

        let (_, was_truncated, prefix_end, suffix_start) =
            truncate_middle_bytes(&aggregated, MAX_TOOL_OUTPUT_BYTES_FOR_MODEL);
        if !was_truncated {
            return;
        }

        let cwd = self.get_cwd().to_path_buf();
        let filename = format!("user-message-{}-{}.txt", sub_id, Uuid::new_v4());
        let file_note = match ensure_user_dir(&cwd)
            .and_then(|dir| write_agent_file(&dir, &filename, &aggregated))
        {
            Ok(path) => format!("\n\n[Full output saved to: {}]", path.display()),
            Err(e) => format!("\n\n[Full output was too large and truncation applied; failed to save file: {e}]")
        };

        let original = std::mem::take(content);
        let mut new_content = Vec::with_capacity(original.len());
        let mut segment_iter = text_segments.into_iter();
        let mut marker_inserted = false;
        let mut last_text_idx: Option<usize> = None;

        for item in original.into_iter() {
            match item {
                ContentItem::InputText { text } => {
                    if let Some((seg_start, seg_end)) = segment_iter.next() {
                        let mut new_text = String::new();

                        if seg_start < prefix_end {
                            let slice_end = seg_end.min(prefix_end) - seg_start;
                            if let Some(prefix_slice) = text.get(..slice_end) {
                                new_text.push_str(prefix_slice);
                            }
                        }

                        if !marker_inserted && seg_end > prefix_end && seg_start < suffix_start {
                            new_text.push_str(TRUNCATION_MARKER);
                            marker_inserted = true;
                        }

                        if seg_end > suffix_start {
                            let slice_start = seg_start.max(suffix_start) - seg_start;
                            if let Some(suffix_slice) = text.get(slice_start..) {
                                new_text.push_str(suffix_slice);
                            }
                        }

                        new_content.push(ContentItem::InputText { text: new_text });
                        last_text_idx = Some(new_content.len() - 1);
                    }
                }
                other => new_content.push(other),
            }
        }

        if !marker_inserted {
            if let Some(idx) = last_text_idx {
                if let ContentItem::InputText { text } = &mut new_content[idx] {
                    text.push_str(TRUNCATION_MARKER);
                }
            } else {
                new_content.push(ContentItem::InputText {
                    text: TRUNCATION_MARKER.to_string(),
                });
                last_text_idx = Some(new_content.len() - 1);
            }
        }

        if let Some(idx) = last_text_idx {
            if let ContentItem::InputText { text } = &mut new_content[idx] {
                text.push_str(&file_note);
            }
        } else {
            new_content.push(ContentItem::InputText { text: file_note });
        }

        *content = new_content;
    }

    pub fn pop_next_queued_user_input(&self) -> Option<QueuedUserInput> {
        let mut state = self.state.lock().unwrap();
        if state.pending_user_input.is_empty() {
            None
        } else {
            Some(state.pending_user_input.remove(0))
        }
    }

    /// Enqueue a response item that should be surfaced to the model at the start of the
    /// next turn. Returns `true` if no agent is currently running and a new turn should be
    /// scheduled immediately.
    pub fn enqueue_out_of_turn_item(&self, item: ResponseInputItem) -> bool {
        let mut state = self.state.lock().unwrap();
        let should_start_turn = state.current_task.is_none();
        state.pending_input.push(item);
        should_start_turn
    }

    pub(crate) fn next_internal_sub_id(&self) -> String {
        let mut state = self.state.lock().unwrap();
        let id = state.next_internal_sub_id;
        state.next_internal_sub_id = state.next_internal_sub_id.saturating_add(1);
        format!("auto-compact-{id}")
    }

    /// Sends the given event to the client and swallows the send error, if
    /// any, logging it as an error.
    pub(crate) async fn send_event(&self, event: Event) {
        if let Err(e) = self.tx_event.send(event).await {
            error!("failed to send tool call event: {e}");
        }
    }

    /// Persist an event into the rollout log if appropriate.
    fn persist_event(&self, event: &Event) {
        if !crate::rollout::policy::should_persist_event_msg(&event.msg) {
            return;
        }
        let Some(msg) = crate::protocol::event_msg_to_protocol(&event.msg) else {
            return;
        };
        let recorder = {
            let guard = self.rollout.lock().unwrap();
            guard.as_ref().cloned()
        };
        if let Some(rec) = recorder {
            let order = event
                .order
                .as_ref()
                .map(crate::protocol::order_meta_to_protocol);
            let protocol_event = codex_protocol::protocol::RecordedEvent {
                id: event.id.clone(),
                event_seq: event.event_seq,
                order,
                msg,
            };
            tokio::spawn(async move {
                if let Err(e) = rec.record_events(&[protocol_event]).await {
                    warn!("failed to persist rollout event: {e}");
                }
            });
        }
    }

    /// Create a stamped Event with a per-turn sequence number.
    fn stamp_event(&self, sub_id: &str, msg: EventMsg) -> Event {
        let mut state = self.state.lock().unwrap();
        let seq = match msg {
            EventMsg::TaskStarted => {
                // Reset per-sub_id sequence at the start of a turn.
                // We increment request_ordinal per HTTP attempt instead
                // (see `begin_http_attempt`).
                let e = state
                    .event_seq_by_sub_id
                    .entry(sub_id.to_string())
                    .or_insert(0);
                *e = 0;
                0
            }
            _ => {
                let e = state
                    .event_seq_by_sub_id
                    .entry(sub_id.to_string())
                    .or_insert(0);
                *e = e.saturating_add(1);
                *e
            }
        };
        Event {
            id: sub_id.to_string(),
            event_seq: seq,
            msg,
            order: None,
        }
    }

    pub(crate) fn make_event(&self, sub_id: &str, msg: EventMsg) -> Event {
        let event = self.stamp_event(sub_id, msg);
        self.persist_event(&event);
        event
    }

    /// Same as make_event but allows supplying a provider sequence_number
    /// (e.g., Responses API SSE event). We DO NOT overwrite `event_seq`
    /// with this hint because `event_seq` must remain monotonic per turn
    /// and local to our runtime. Provider ordering is carried via
    /// `OrderMeta` when applicable.
    fn make_event_with_hint(&self, sub_id: &str, msg: EventMsg, _seq_hint: Option<u64>) -> Event {
        let event = self.stamp_event(sub_id, msg);
        self.persist_event(&event);
        event
    }

    fn make_event_with_order(
        &self,
        sub_id: &str,
        msg: EventMsg,
        order: crate::protocol::OrderMeta,
        _seq_hint: Option<u64>,
    ) -> Event {
        let mut ev = self.stamp_event(sub_id, msg);
        ev.order = Some(order);
        self.persist_event(&ev);
        ev
    }

    // Kept private helpers focused on ctx-based flow to avoid misuse.

    pub(crate) async fn send_ordered_from_ctx(&self, ctx: &ToolCallCtx, msg: EventMsg) {
        let order = ctx.order_meta(self.current_request_ordinal());
        let ev = self.make_event_with_order(&ctx.sub_id, msg, order, ctx.seq_hint);
        let _ = self.tx_event.send(ev).await;
    }

    fn current_request_ordinal(&self) -> u64 {
        let state = self.state.lock().unwrap();
        state.request_ordinal
    }

    fn make_turn_context(&self) -> Arc<TurnContext> {
        Arc::new(TurnContext {
            client: self.client.clone(),
            cwd: self.cwd.clone(),
            base_instructions: self.base_instructions.clone(),
            user_instructions: self.user_instructions.clone(),
            approval_policy: self.approval_policy,
            sandbox_policy: self.sandbox_policy.clone(),
            shell_environment_policy: self.shell_environment_policy.clone(),
            is_review_mode: false,
        })
    }

    pub async fn request_command_approval(
        &self,
        sub_id: String,
        call_id: String,
        command: Vec<String>,
        cwd: PathBuf,
        reason: Option<String>,
    ) -> oneshot::Receiver<ReviewDecision> {
        let (tx_approve, rx_approve) = oneshot::channel();
        let event = self.make_event(
            &sub_id,
            EventMsg::ExecApprovalRequest(ExecApprovalRequestEvent {
                call_id: call_id.clone(),
                command,
                cwd,
                reason,
            }),
        );
        let _ = self.tx_event.send(event).await;
        {
            let mut state = self.state.lock().unwrap();
            // Track pending approval by call_id (unique per request) rather than sub_id
            // so parallel approvals in the same turn do not clobber each other.
            state.pending_approvals.insert(call_id, tx_approve);
        }
        rx_approve
    }

    pub async fn request_patch_approval(
        &self,
        sub_id: String,
        call_id: String,
        action: &ApplyPatchAction,
        reason: Option<String>,
        grant_root: Option<PathBuf>,
    ) -> oneshot::Receiver<ReviewDecision> {
        let (tx_approve, rx_approve) = oneshot::channel();
        let event = self.make_event(
            &sub_id,
            EventMsg::ApplyPatchApprovalRequest(ApplyPatchApprovalRequestEvent {
                call_id: call_id.clone(),
                changes: convert_apply_patch_to_protocol(action),
                reason,
                grant_root,
            }),
        );
        let _ = self.tx_event.send(event).await;
        {
            let mut state = self.state.lock().unwrap();
            // Track pending approval by call_id to avoid collisions.
            state.pending_approvals.insert(call_id, tx_approve);
        }
        rx_approve
    }

    pub fn notify_approval(&self, call_id: &str, decision: ReviewDecision) {
        let mut state = self.state.lock().unwrap();
        if let Some(tx_approve) = state.pending_approvals.remove(call_id) {
            let _ = tx_approve.send(decision);
        } else {
            // If we cannot find a pending approval for this call id, surface a warning
            // to aid debugging of stuck approvals.
            tracing::warn!("no pending approval found for call_id={}", call_id);
        }
    }

    pub fn add_approved_command(&self, pattern: ApprovedCommandPattern) {
        let mut state = self.state.lock().unwrap();
        state.approved_commands.insert(pattern);
    }

    /// Records items to both the rollout and the chat completions/ZDR
    /// transcript, if enabled.
    async fn record_conversation_items(&self, items: &[ResponseItem]) {
        debug!("Recording items for conversation: {items:?}");
        self.record_state_snapshot(items).await;

        self.state.lock().unwrap().history.record_items(items);

    }

    /// Clean up old screenshots and system status messages from conversation history
    /// This is called when a new user message arrives to keep history manageable
    async fn cleanup_old_status_items(&self) {
        let mut state = self.state.lock().unwrap();

        // Get current history items
        let current_items = state.history.contents();

        // Track various message types and their positions
        let mut real_user_messages = Vec::new(); // Non-status user messages
        let mut status_messages = Vec::new(); // Messages with screenshots or status

        for (idx, item) in current_items.iter().enumerate() {
            match item {
                ResponseItem::Message { role, content, .. } if role == "user" => {
                    // Check message content
                    let has_status = content.iter().any(|c| {
                        if let ContentItem::InputText { text } = c {
                            text.contains("== System Status ==")
                                || text.contains("Current working directory:")
                                || text.contains("Git branch:")
                        } else {
                            false
                        }
                    });

                    let has_screenshot = content
                        .iter()
                        .any(|c| matches!(c, ContentItem::InputImage { .. }));

                    let has_real_text = content.iter().any(|c| {
                        if let ContentItem::InputText { text } = c {
                            // Real user text doesn't contain system status markers
                            !text.contains("== System Status ==")
                                && !text.contains("Current working directory:")
                                && !text.contains("Git branch:")
                                && !text.trim().is_empty()
                        } else {
                            false
                        }
                    });

                    if has_real_text && !has_status && !has_screenshot {
                        // This is a real user message
                        real_user_messages.push(idx);
                    } else if has_status || has_screenshot {
                        // This is a status/screenshot message
                        status_messages.push(idx);
                    }
                }
                _ => {}
            }
        }

        // Find screenshots to keep: last 2 that directly follow real user commands
        let mut screenshots_to_keep = std::collections::HashSet::new();

        // Work backwards through real user messages
        for &user_idx in real_user_messages.iter().rev().take(2) {
            // Find the first status message after this user message
            for &status_idx in status_messages.iter() {
                if status_idx > user_idx {
                    // Check if this status message contains a screenshot
                    if let Some(ResponseItem::Message { content, .. }) =
                        current_items.get(status_idx)
                    {
                        let has_screenshot = content
                            .iter()
                            .any(|c| matches!(c, ContentItem::InputImage { .. }));
                        if has_screenshot {
                            screenshots_to_keep.insert(status_idx);
                            break; // Only keep one screenshot per user message
                        }
                    }
                }
            }
        }

        // Build the filtered history
        let mut items_to_keep = Vec::new();
        let mut removed_screenshots = 0;
        let mut removed_status = 0;

        for (idx, item) in current_items.iter().enumerate() {
            let should_keep = if status_messages.contains(&idx) {
                // This is a status/screenshot message
                if screenshots_to_keep.contains(&idx) {
                    true // Keep this screenshot
                } else {
                    // Count what we're removing
                    if let ResponseItem::Message { content, .. } = item {
                        let has_screenshot = content
                            .iter()
                            .any(|c| matches!(c, ContentItem::InputImage { .. }));
                        if has_screenshot {
                            removed_screenshots += 1;
                        } else {
                            removed_status += 1;
                        }
                    }
                    false // Remove this status/screenshot
                }
            } else {
                true // Keep all non-status messages (real user messages, assistant messages, etc.)
            };

            if should_keep {
                items_to_keep.push(item.clone());
            }
        }

        // Replace the history with cleaned items
        state.history = ConversationHistory::new();
        state.history.record_items(&items_to_keep);

        if removed_screenshots > 0 || removed_status > 0 {
            info!(
                "Cleaned up history: removed {} old screenshots and {} status messages, kept {} recent screenshots",
                removed_screenshots,
                removed_status,
                screenshots_to_keep.len()
            );
        }
    }

    async fn record_state_snapshot(&self, items: &[ResponseItem]) {
        let snapshot = { SessionStateSnapshot {} };

        let recorder = {
            let guard = self.rollout.lock().unwrap();
            guard.as_ref().cloned()
        };

        if let Some(rec) = recorder {
            if let Err(e) = rec.record_state(snapshot).await {
                error!("failed to record rollout state: {e:#}");
            }
            if let Err(e) = rec.record_response_items(items).await {
                error!("failed to record rollout items: {e:#}");
            }
        }
    }

    pub(crate) async fn persist_rollout_items(&self, items: &[RolloutItem]) {
        let recorder = {
            let guard = self.rollout.lock().unwrap();
            guard.as_ref().cloned()
        };
        if let Some(rec) = recorder {
            if let Err(e) = rec.record_items(items).await {
                error!("failed to record rollout items: {e:#}");
            }
        }
    }

    async fn on_exec_command_begin(
        &self,
        turn_diff_tracker: &mut TurnDiffTracker,
        exec_command_context: ExecCommandContext,
        seq_hint: Option<u64>,
        output_index: Option<u32>,
        attempt_req: u64,
    ) {
        let ExecCommandContext {
            sub_id,
            call_id,
            command_for_display,
            cwd,
            apply_patch,
        } = exec_command_context;
        let msg = match apply_patch {
            Some(ApplyPatchCommandContext {
                user_explicitly_approved_this_action,
                changes,
            }) => {
                turn_diff_tracker.on_patch_begin(&changes);

                EventMsg::PatchApplyBegin(PatchApplyBeginEvent {
                    call_id,
                    auto_approved: !user_explicitly_approved_this_action,
                    changes,
                })
            }
            None => EventMsg::ExecCommandBegin(ExecCommandBeginEvent {
                call_id,
                command: command_for_display.clone(),
                cwd,
                parsed_cmd: parse_command(&command_for_display),
            }),
        };
        let order = crate::protocol::OrderMeta { request_ordinal: attempt_req, output_index, sequence_number: seq_hint };
        let event = self.make_event_with_order(&sub_id, msg, order, seq_hint);
        let _ = self.tx_event.send(event).await;
    }

    async fn on_exec_command_end(
        &self,
        turn_diff_tracker: &mut TurnDiffTracker,
        sub_id: &str,
        call_id: &str,
        output: &ExecToolCallOutput,
        is_apply_patch: bool,
        seq_hint: Option<u64>,
        output_index: Option<u32>,
        attempt_req: u64,
    ) {
        let ExecToolCallOutput {
            stdout,
            stderr,
            aggregated_output: _,
            duration,
            exit_code,
            timed_out: _,
        } = output;
        // Because stdout and stderr could each be up to 100 KiB, we send
        // truncated versions.
        const MAX_STREAM_OUTPUT: usize = 5 * 1024; // 5KiB
        let stdout = stdout.text.chars().take(MAX_STREAM_OUTPUT).collect();
        let stderr = stderr.text.chars().take(MAX_STREAM_OUTPUT).collect();
        // Precompute formatted output if needed in future for logging/pretty UI.

        let msg = if is_apply_patch {
            EventMsg::PatchApplyEnd(PatchApplyEndEvent {
                call_id: call_id.to_string(),
                stdout,
                stderr,
                success: *exit_code == 0,
            })
        } else {
            EventMsg::ExecCommandEnd(ExecCommandEndEvent {
                call_id: call_id.to_string(),
                stdout,
                stderr,
                exit_code: *exit_code,
                duration: *duration,
            })
        };
        let order = crate::protocol::OrderMeta { request_ordinal: attempt_req, output_index, sequence_number: seq_hint };
        let event = self.make_event_with_order(sub_id, msg, order, seq_hint);
        let _ = self.tx_event.send(event).await;

        // If this is an apply_patch, after we emit the end patch, emit a second event
        // with the full turn diff if there is one.
        if is_apply_patch {
            let unified_diff = turn_diff_tracker.get_unified_diff();
            if let Ok(Some(unified_diff)) = unified_diff {
                let msg = EventMsg::TurnDiff(TurnDiffEvent { unified_diff });
                let event = self.make_event(sub_id, msg);
                let _ = self.tx_event.send(event).await;
            }
        }

    }
    /// Runs the exec tool call and emits events for the begin and end of the
    /// command even on error.
    ///
    /// Returns the output of the exec tool call.
    async fn run_exec_with_events<'a>(
        &self,
        turn_diff_tracker: &mut TurnDiffTracker,
        begin_ctx: ExecCommandContext,
        exec_args: ExecInvokeArgs<'a>,
        seq_hint: Option<u64>,
        output_index: Option<u32>,
        attempt_req: u64,
    ) -> crate::error::Result<ExecToolCallOutput> {
        self
            .run_exec_with_events_inner(
                turn_diff_tracker,
                begin_ctx,
                exec_args,
                seq_hint,
                output_index,
                attempt_req,
                true,
            )
            .await
    }

    async fn run_exec_with_events_inner<'a>(
        &self,
        turn_diff_tracker: &mut TurnDiffTracker,
        begin_ctx: ExecCommandContext,
        exec_args: ExecInvokeArgs<'a>,
        seq_hint: Option<u64>,
        output_index: Option<u32>,
        attempt_req: u64,
        enable_hooks: bool,
    ) -> crate::error::Result<ExecToolCallOutput> {
        let is_apply_patch = begin_ctx.apply_patch.is_some();
        let sub_id = begin_ctx.sub_id.clone();
        let call_id = begin_ctx.call_id.clone();

        let ExecInvokeArgs { params, sandbox_type, sandbox_policy, sandbox_cwd, codex_linux_sandbox_exe, stdout_stream } = exec_args;
        let tracking_command = params.command.clone();
        let dry_run_analysis = analyze_command(&tracking_command);
        let params = maybe_run_with_user_profile(params, self);
        let params_for_hooks = if enable_hooks {
            Some(params.clone())
        } else {
            None
        };

        if enable_hooks {
            if let Some(params_ref) = params_for_hooks.as_ref() {
                let before_event = if is_apply_patch {
                    ProjectHookEvent::FileBeforeWrite
                } else {
                    ProjectHookEvent::ToolBefore
                };
                self
                    .run_hooks_for_exec_event(
                        turn_diff_tracker,
                        before_event,
                        &begin_ctx,
                        params_ref,
                        None,
                        attempt_req,
                    )
                    .await;
            }
        }

        self.on_exec_command_begin(turn_diff_tracker, begin_ctx.clone(), seq_hint, output_index, attempt_req)
            .await;

        let result = process_exec_tool_call(params, sandbox_type, sandbox_policy, sandbox_cwd, codex_linux_sandbox_exe, stdout_stream)
        .await;

        let output_stderr;
        let borrowed: &ExecToolCallOutput = match &result {
            Ok(output) => output,
            Err(CodexErr::Sandbox(SandboxErr::Timeout { output })) => output,
            Err(e) => {
                output_stderr = ExecToolCallOutput {
                    exit_code: -1,
                    stdout: StreamOutput::new(String::new()),
                    stderr: StreamOutput::new(get_error_message_ui(e)),
                    aggregated_output: StreamOutput::new(get_error_message_ui(e)),
                    duration: Duration::default(),
                    timed_out: false,
                };
                &output_stderr
            }
        };
        self.on_exec_command_end(
            turn_diff_tracker,
            &sub_id,
            &call_id,
            borrowed,
            is_apply_patch,
            seq_hint.map(|h| h.saturating_add(1)),
            output_index,
            attempt_req,
        )
        .await;

        if enable_hooks {
            if let Some(params_ref) = params_for_hooks.as_ref() {
                let after_event = if is_apply_patch {
                    ProjectHookEvent::FileAfterWrite
                } else {
                    ProjectHookEvent::ToolAfter
                };
                self
                    .run_hooks_for_exec_event(
                        turn_diff_tracker,
                        after_event,
                        &begin_ctx,
                        params_ref,
                        Some(borrowed),
                        attempt_req,
                    )
                    .await;
            }
        }

        if let Some(analysis) = dry_run_analysis.as_ref() {
            let mut state = self.state.lock().unwrap();
            state.dry_run_guard.note_execution(analysis);
        }

        result
    }

    /// Helper that emits a BackgroundEvent with the given message. This keeps
    /// the call‑sites terse so adding more diagnostics does not clutter the
    /// core agent logic.
    pub(crate) async fn notify_background_event(&self, sub_id: &str, message: impl Into<String>) {
        let event = self.make_event(
            sub_id,
            EventMsg::BackgroundEvent(BackgroundEventEvent { message: message.into() }),
        );
        let _ = self.tx_event.send(event).await;
    }

    async fn notify_stream_error(&self, sub_id: &str, message: impl Into<String>) {
        let event = self.make_event(
            sub_id,
            EventMsg::Error(ErrorEvent { message: message.into() }),
        );
        let _ = self.tx_event.send(event).await;
    }

    fn resolve_internal_sandbox(&self, with_escalated_permissions: bool) -> SandboxType {
        match assess_safety_for_untrusted_command(
            self.approval_policy,
            &self.sandbox_policy,
            with_escalated_permissions,
        ) {
            SafetyCheck::AutoApprove { sandbox_type } => sandbox_type,
            SafetyCheck::AskUser | SafetyCheck::Reject { .. } => {
                crate::safety::get_platform_sandbox().unwrap_or(SandboxType::None)
            }
        }
    }

    async fn run_hooks_for_exec_event(
        &self,
        turn_diff_tracker: &mut TurnDiffTracker,
        event: ProjectHookEvent,
        exec_ctx: &ExecCommandContext,
        params: &ExecParams,
        output: Option<&ExecToolCallOutput>,
        attempt_req: u64,
    ) {
        if self.project_hooks.is_empty() {
            return;
        }
        let hooks: Vec<ProjectHook> = self.project_hooks.hooks_for(event).cloned().collect();
        if hooks.is_empty() {
            return;
        }
        let Some(_guard) = HookGuard::try_acquire(&self.hook_guard) else {
            return;
        };
        let payload = build_exec_hook_payload(event, exec_ctx, params, output);
        for (idx, hook) in hooks.into_iter().enumerate() {
            self
                .run_hook_command(turn_diff_tracker, &hook, event, &payload, Some(exec_ctx), attempt_req, idx)
                .await;
        }
    }

    async fn run_session_hooks(&self, event: ProjectHookEvent) {
        if self.project_hooks.is_empty() {
            return;
        }
        let hooks: Vec<ProjectHook> = self.project_hooks.hooks_for(event).cloned().collect();
        if hooks.is_empty() {
            return;
        }
        let Some(_guard) = HookGuard::try_acquire(&self.hook_guard) else {
            return;
        };
        let payload = self.build_session_payload(event);
        let mut tracker = TurnDiffTracker::new();
        let attempt_req = self.current_request_ordinal();
        for (idx, hook) in hooks.into_iter().enumerate() {
            self
                .run_hook_command(&mut tracker, &hook, event, &payload, None, attempt_req, idx)
                .await;
        }
    }

    fn build_session_payload(&self, event: ProjectHookEvent) -> Value {
        match event {
            ProjectHookEvent::SessionStart => json!({
                "event": event.as_str(),
                "cwd": self.cwd.to_string_lossy(),
                "sandbox_policy": format!("{}", self.sandbox_policy),
                "approval_policy": format!("{}", self.approval_policy),
            }),
            ProjectHookEvent::SessionEnd => json!({
                "event": event.as_str(),
                "cwd": self.cwd.to_string_lossy(),
                "sandbox_policy": format!("{}", self.sandbox_policy),
                "approval_policy": format!("{}", self.approval_policy),
            }),
            _ => json!({ "event": event.as_str() }),
        }
    }

    async fn run_hook_command(
        &self,
        turn_diff_tracker: &mut TurnDiffTracker,
        hook: &ProjectHook,
        event: ProjectHookEvent,
        payload: &Value,
        base_ctx: Option<&ExecCommandContext>,
        attempt_req: u64,
        index: usize,
    ) {
        let sub_id = base_ctx
            .map(|ctx| ctx.sub_id.clone())
            .unwrap_or_else(|| INITIAL_SUBMIT_ID.to_string());
        let base_slug = base_ctx
            .map(|ctx| sanitize_identifier(&ctx.call_id))
            .unwrap_or_else(|| event.slug().to_string());
        let call_id = format!("{base_slug}_hook_{}_{}", event.slug(), index + 1);

        let mut env = hook.env.clone();
        env.entry("CODE_HOOK_EVENT".to_string())
            .or_insert_with(|| event.as_str().to_string());
        env.entry("CODE_HOOK_TRIGGER".to_string())
            .or_insert_with(|| event.slug().to_string());
        env.insert("CODE_HOOK_CALL_ID".to_string(), call_id.clone());
        env.insert("CODE_HOOK_SUB_ID".to_string(), sub_id.clone());
        env.insert("CODE_HOOK_INDEX".to_string(), (index + 1).to_string());
        env.insert("CODE_HOOK_PAYLOAD".to_string(), payload.to_string());
        env.entry("CODE_SESSION_CWD".to_string())
            .or_insert_with(|| self.cwd.to_string_lossy().to_string());
        if let Some(name) = &hook.name {
            env.entry("CODE_HOOK_NAME".to_string())
                .or_insert_with(|| name.clone());
        }
        if let Some(ctx) = base_ctx {
            env.entry("CODE_HOOK_SOURCE_CALL_ID".to_string())
                .or_insert_with(|| ctx.call_id.clone());
        }

        let exec_params = ExecParams {
            command: hook.command.clone(),
            cwd: hook.resolved_cwd(self.get_cwd()),
            timeout_ms: hook.timeout_ms,
            env,
            with_escalated_permissions: Some(false),
            justification: None,
        };

        let exec_ctx = ExecCommandContext {
            sub_id: sub_id.clone(),
            call_id: call_id.clone(),
            command_for_display: exec_params.command.clone(),
            cwd: exec_params.cwd.clone(),
            apply_patch: None,
        };

        let sandbox_type = self.resolve_internal_sandbox(false);
        let exec_args = ExecInvokeArgs {
            params: exec_params,
            sandbox_type,
            sandbox_policy: &self.sandbox_policy,
            sandbox_cwd: self.get_cwd(),
            codex_linux_sandbox_exe: &self.codex_linux_sandbox_exe,
            stdout_stream: None,
        };

        if let Err(err) = Box::pin(self.run_exec_with_events_inner(
            turn_diff_tracker,
            exec_ctx,
            exec_args,
            None,
            None,
            attempt_req,
            false,
        ))
        .await
        {
            let hook_label = hook
                .name
                .as_deref()
                .unwrap_or_else(|| hook.command.first().map(String::as_str).unwrap_or("hook"));
            self
                .notify_background_event(
                    &sub_id,
                    format!("Hook `{}` failed: {}", hook_label, get_error_message_ui(&err)),
                )
                .await;
        }
    }

    fn find_project_command(&self, candidate: &str) -> Option<ProjectCommand> {
        self.project_commands
            .iter()
            .find(|cmd| cmd.matches(candidate))
            .cloned()
    }

    async fn run_project_command(
        &self,
        turn_diff_tracker: &mut TurnDiffTracker,
        sub_id: &str,
        name: &str,
        attempt_req: u64,
    ) {
        let Some(command) = self.find_project_command(name) else {
            self
                .notify_background_event(
                    sub_id,
                    format!("Unknown project command `{}`", name.trim()),
                )
                .await;
            return;
        };

        let mut env = command.env.clone();
        env.entry("CODE_PROJECT_COMMAND_NAME".to_string())
            .or_insert_with(|| command.name.clone());
        if let Some(desc) = &command.description {
            env.entry("CODE_PROJECT_COMMAND_DESCRIPTION".to_string())
                .or_insert_with(|| desc.clone());
        }
        env.entry("CODE_SESSION_CWD".to_string())
            .or_insert_with(|| self.cwd.to_string_lossy().to_string());

        let exec_params = ExecParams {
            command: command.command.clone(),
            cwd: command.resolved_cwd(self.get_cwd()),
            timeout_ms: command.timeout_ms,
            env,
            with_escalated_permissions: Some(false),
            justification: None,
        };

        let call_id = format!("project_cmd_{}", sanitize_identifier(&command.name));
        let exec_ctx = ExecCommandContext {
            sub_id: sub_id.to_string(),
            call_id: call_id.clone(),
            command_for_display: exec_params.command.clone(),
            cwd: exec_params.cwd.clone(),
            apply_patch: None,
        };

        let sandbox_type = self.resolve_internal_sandbox(false);
        let exec_args = ExecInvokeArgs {
            params: exec_params,
            sandbox_type,
            sandbox_policy: &self.sandbox_policy,
            sandbox_cwd: self.get_cwd(),
            codex_linux_sandbox_exe: &self.codex_linux_sandbox_exe,
            stdout_stream: None,
        };

        if let Err(err) = self
            .run_exec_with_events(turn_diff_tracker, exec_ctx, exec_args, None, None, attempt_req)
            .await
        {
            self
                .notify_background_event(
                    sub_id,
                    format!(
                        "Project command `{}` failed: {}",
                        command.name,
                        get_error_message_ui(&err)
                    ),
                )
                .await;
        }
    }

    /// Build the full turn input by concatenating the current conversation
    /// history with additional items for this turn.
    /// Browser screenshots are filtered out from history to keep them ephemeral.
    pub fn turn_input_with_history(&self, extra: Vec<ResponseItem>) -> Vec<ResponseItem> {
        let history = self.state.lock().unwrap().history.contents();

        // Debug: Count function call outputs in history
        let fc_output_count = history
            .iter()
            .filter(|item| matches!(item, ResponseItem::FunctionCallOutput { .. }))
            .count();
        if fc_output_count > 0 {
            debug!(
                "History contains {} FunctionCallOutput items",
                fc_output_count
            );
        }

        // Count images in extra for debugging (we can't distinguish ephemeral at this level anymore)
        let images_in_extra = extra
            .iter()
            .filter(|item| {
                if let ResponseItem::Message { content, .. } = item {
                    content
                        .iter()
                        .any(|c| matches!(c, ContentItem::InputImage { .. }))
                } else {
                    false
                }
            })
            .count();

        if images_in_extra > 0 {
            tracing::info!(
                "Found {} images in current turn's extra items",
                images_in_extra
            );
        }

        // Filter out browser screenshots from historical messages
        // We identify them by the [EPHEMERAL:...] marker that precedes them
        let filtered_history: Vec<ResponseItem> = history
            .into_iter()
            .map(|item| {
                if let ResponseItem::Message { id, role, content } = item {
                    if role == "user" {
                        // Filter out ephemeral content from user messages
                        let mut filtered_content: Vec<ContentItem> = Vec::new();
                        let mut skip_next_image = false;

                        for content_item in content {
                            match &content_item {
                                ContentItem::InputText { text }
                                    if text.starts_with("[EPHEMERAL:") =>
                                {
                                    // This is an ephemeral marker, skip it and the next image
                                    skip_next_image = true;
                                    tracing::info!("Filtering out ephemeral marker: {}", text);
                                }
                                ContentItem::InputImage { .. }
                                    if skip_next_image =>
                                {
                                    // Skip this image as it follows an ephemeral marker
                                    skip_next_image = false;
                                    tracing::info!("Filtering out ephemeral image from history");
                                }
                                _ => {
                                    // Keep everything else
                                    filtered_content.push(content_item);
                                }
                            }
                        }

                        ResponseItem::Message {
                            id,
                            role,
                            content: filtered_content,
                        }
                    } else {
                        // Keep assistant messages unchanged
                        ResponseItem::Message { id, role, content }
                    }
                } else {
                    item
                }
            })
            .collect();

<<<<<<< HEAD
        // Concatenate filtered history with current turn's extras (which includes current ephemeral images)
        let mut result = [filtered_history, extra].concat();

        let current_auth_mode = self
            .client
            .get_auth_manager()
            .and_then(|manager| manager.auth())
            .map(|auth| auth.mode);
        let sanitize_encrypted_reasoning = !matches!(current_auth_mode, Some(AuthMode::ChatGPT));

        if sanitize_encrypted_reasoning {
            let mut stripped = 0usize;
            result = result
                .into_iter()
                .map(|item| match item {
                    ResponseItem::Reasoning {
                        id,
                        summary,
                        content,
                        encrypted_content,
                    } => {
                        if encrypted_content.is_some() {
                            stripped += 1;
                        }
                        ResponseItem::Reasoning {
                            id,
                            summary,
                            content,
                            encrypted_content: None,
                        }
                    }
                    other => other,
                })
                .collect();
            if stripped > 0 {
                debug!(
                    "Stripped encrypted reasoning from {} history items before sending request",
                    stripped
=======
                let otel_event_manager = prev.client.get_otel_event_manager().with_model(
                    updated_config.model.as_str(),
                    updated_config.model_family.slug.as_str(),
                );

                let client = ModelClient::new(
                    Arc::new(updated_config),
                    auth_manager,
                    otel_event_manager,
                    provider,
                    effective_effort,
                    effective_summary,
                    sess.conversation_id,
>>>>>>> 5b038135
                );
            }
        }

        debug_history("turn_input_with_history", &result);

        // Count total images in result for debugging
        let total_images = result
            .iter()
            .filter(|item| {
                if let ResponseItem::Message { content, .. } = item {
                    content
                        .iter()
                        .any(|c| matches!(c, ContentItem::InputImage { .. }))
                } else {
                    false
                }
            })
            .count();

        if total_images > 0 {
            tracing::info!("Total images being sent to model: {}", total_images);
        }

<<<<<<< HEAD
        result
    }

    pub(crate) fn build_initial_context(&self, turn_context: &TurnContext) -> Vec<ResponseItem> {
        let mut items = Vec::new();
        if let Some(user_instructions) = turn_context.user_instructions.as_deref() {
            items.push(UserInstructions::new(user_instructions.to_string()).into());
        }
        items.push(ResponseItem::from(EnvironmentContext::new(
            Some(turn_context.cwd.clone()),
            Some(turn_context.approval_policy),
            Some(turn_context.sandbox_policy.clone()),
            Some(self.user_shell.clone()),
        )));
        items
    }

    pub(crate) fn reconstruct_history_from_rollout(
        &self,
        turn_context: &TurnContext,
        rollout_items: &[RolloutItem],
    ) -> Vec<ResponseItem> {
        let mut history = self.build_initial_context(turn_context);
        for item in rollout_items {
            match item {
                RolloutItem::ResponseItem(response_item) => {
                    history.push(response_item.clone());
                }
                RolloutItem::Compacted(compacted) => {
                    let user_messages = collect_user_messages(&history);
                    history = build_compacted_history(
                        self.build_initial_context(turn_context),
                        &user_messages,
                        &compacted.message,
=======
                // Optionally persist changes to model / effort
                if cwd.is_some() || approval_policy.is_some() || sandbox_policy.is_some() {
                    sess.record_conversation_items(&[ResponseItem::from(EnvironmentContext::new(
                        cwd,
                        approval_policy,
                        sandbox_policy,
                        // Shell is not configurable from turn to turn
                        None,
                    ))])
                    .await;
                }
            }
            Op::UserInput { items } => {
                turn_context
                    .client
                    .get_otel_event_manager()
                    .user_prompt(&items);
                // attempt to inject input into current task
                if let Err(items) = sess.inject_input(items).await {
                    // no current task, spawn a new one
                    sess.spawn_task(Arc::clone(&turn_context), sub.id, items, RegularTask)
                        .await;
                }
            }
            Op::UserTurn {
                items,
                cwd,
                approval_policy,
                sandbox_policy,
                model,
                effort,
                summary,
                final_output_json_schema,
            } => {
                turn_context
                    .client
                    .get_otel_event_manager()
                    .user_prompt(&items);
                // attempt to inject input into current task
                if let Err(items) = sess.inject_input(items).await {
                    // Derive a fresh TurnContext for this turn using the provided overrides.
                    let provider = turn_context.client.get_provider();
                    let auth_manager = turn_context.client.get_auth_manager();

                    // Derive a model family for the requested model; fall back to the session's.
                    let model_family = find_family_for_model(&model)
                        .unwrap_or_else(|| config.model_family.clone());

                    // Create a per‑turn Config clone with the requested model/family.
                    let mut per_turn_config = (*config).clone();
                    per_turn_config.model = model.clone();
                    per_turn_config.model_family = model_family.clone();
                    if let Some(model_info) = get_model_info(&model_family) {
                        per_turn_config.model_context_window = Some(model_info.context_window);
                    }

                    let otel_event_manager =
                        turn_context.client.get_otel_event_manager().with_model(
                            per_turn_config.model.as_str(),
                            per_turn_config.model_family.slug.as_str(),
                        );

                    // Build a new client with per‑turn reasoning settings.
                    // Reuse the same provider and session id; auth defaults to env/API key.
                    let client = ModelClient::new(
                        Arc::new(per_turn_config),
                        auth_manager,
                        otel_event_manager,
                        provider,
                        effort,
                        summary,
                        sess.conversation_id,
>>>>>>> 5b038135
                    );
                }
                _ => {}
            }
        }
        history
    }

    /// Returns the input if there was no agent running to inject into
    pub fn inject_input(&self, input: Vec<InputItem>) -> Result<(), Vec<InputItem>> {
        let mut state = self.state.lock().unwrap();
        if let Some(task) = state.current_task.as_ref() {
            let mut response = response_input_from_core_items(input);
            self.enforce_user_message_limits(&task.sub_id, &mut response);
            state.pending_input.push(response);
            Ok(())
        } else {
            Err(input)
        }
    }

    pub fn enqueue_manual_compact(&self, sub_id: String) -> bool {
        let mut state = self.state.lock().unwrap();
        let was_empty = state.pending_manual_compacts.is_empty();
        state.pending_manual_compacts.push_back(sub_id);
        was_empty
    }

    pub fn dequeue_manual_compact(&self) -> Option<String> {
        let mut state = self.state.lock().unwrap();
        state.pending_manual_compacts.pop_front()
    }


    pub fn get_pending_input(&self) -> Vec<ResponseInputItem> {
        let mut state = self.state.lock().unwrap();
        if state.pending_input.is_empty() && state.pending_user_input.is_empty() {
            Vec::with_capacity(0)
        } else {
            let mut ret = Vec::new();
            if !state.pending_input.is_empty() {
                let mut model_inputs = Vec::new();
                std::mem::swap(&mut model_inputs, &mut state.pending_input);
                ret.extend(model_inputs);
            }

            if !state.pending_user_input.is_empty() {
                let mut queued_user_inputs = Vec::new();
                std::mem::swap(&mut queued_user_inputs, &mut state.pending_user_input);
                ret.extend(
                    queued_user_inputs
                        .into_iter()
                        .map(|queued| queued.response_item),
                );
            }
            ret
        }
    }

    pub fn add_pending_input(&self, mut input: ResponseInputItem) {
        let mut state = self.state.lock().unwrap();
        if let Some(task) = state.current_task.as_ref() {
            self.enforce_user_message_limits(&task.sub_id, &mut input);
        }
        state.pending_input.push(input);
    }

    pub async fn call_tool(
        &self,
        server: &str,
        tool: &str,
        arguments: Option<serde_json::Value>,
        timeout: Option<Duration>,
    ) -> anyhow::Result<CallToolResult> {
        self.mcp_connection_manager
            .call_tool(server, tool, arguments, timeout)
            .await
    }

    fn abort(&self) {
        info!("Aborting existing session");
        // (debug removed)

        let mut state = self.state.lock().unwrap();
        // (debug removed)
        state.pending_approvals.clear();
        // Do not clear `pending_input` here. When a user submits a new message
        // immediately after an interrupt, it may have been routed to
        // `pending_input` by an earlier code path. Clearing it would drop the
        // user's message and prevent the next turn from ever starting.
        state.turn_scratchpad = None;
        // Take current task while holding the lock, then drop the lock BEFORE calling abort
        let current = state.current_task.take();
        drop(state);
        if let Some(agent) = current {
            agent.abort(TurnAbortReason::Interrupted);
            // (debug removed)
        } else {
            // (debug removed)
        }
        // Also terminate any running exec sessions (PTY-based) so child processes do not linger.
        // Best-effort cleanup for PTY-based exec sessions would go here. The
        // PTY implementation already kills processes on session drop; in the
        // common LocalShellCall path we also kill processes immediately via
        // KillOnDrop in exec.rs.

        // (debug removed)
    }

    /// Spawn the configured notifier (if any) with the given JSON payload as
    /// the last argument. Failures are logged but otherwise ignored so that
    /// notification issues do not interfere with the main workflow.
    fn maybe_notify(&self, notification: UserNotification) {
        let Some(notify_command) = &self.notify else {
            return;
        };

        if notify_command.is_empty() {
            return;
        }

        let Ok(json) = serde_json::to_string(&notification) else {
            error!("failed to serialise notification payload");
            return;
        };

        let mut command = std::process::Command::new(&notify_command[0]);
        if notify_command.len() > 1 {
            command.args(&notify_command[1..]);
        }
        command.arg(json);

        // Fire-and-forget – we do not wait for completion.
        if let Err(e) = command.spawn() {
            warn!("failed to spawn notifier '{}': {e}", notify_command[0]);
        }
    }
}

<<<<<<< HEAD
impl Drop for Session {
    fn drop(&mut self) {
        // Interrupt any running turn when the session is dropped.
        self.abort();
    }
}
=======
/// Spawn a review thread using the given prompt.
async fn spawn_review_thread(
    sess: Arc<Session>,
    config: Arc<Config>,
    parent_turn_context: Arc<TurnContext>,
    sub_id: String,
    review_request: ReviewRequest,
) {
    let model = config.review_model.clone();
    let review_model_family = find_family_for_model(&model)
        .unwrap_or_else(|| parent_turn_context.client.get_model_family());
    let tools_config = ToolsConfig::new(&ToolsConfigParams {
        model_family: &review_model_family,
        include_plan_tool: false,
        include_apply_patch_tool: config.include_apply_patch_tool,
        include_web_search_request: false,
        use_streamable_shell_tool: false,
        include_view_image_tool: false,
        experimental_unified_exec_tool: config.use_experimental_unified_exec_tool,
    });

    let base_instructions = REVIEW_PROMPT.to_string();
    let review_prompt = review_request.prompt.clone();
    let provider = parent_turn_context.client.get_provider();
    let auth_manager = parent_turn_context.client.get_auth_manager();
    let model_family = review_model_family.clone();

    // Build per‑turn client with the requested model/family.
    let mut per_turn_config = (*config).clone();
    per_turn_config.model = model.clone();
    per_turn_config.model_family = model_family.clone();
    per_turn_config.model_reasoning_effort = Some(ReasoningEffortConfig::Low);
    per_turn_config.model_reasoning_summary = ReasoningSummaryConfig::Detailed;
    if let Some(model_info) = get_model_info(&model_family) {
        per_turn_config.model_context_window = Some(model_info.context_window);
    }

    let otel_event_manager = parent_turn_context
        .client
        .get_otel_event_manager()
        .with_model(
            per_turn_config.model.as_str(),
            per_turn_config.model_family.slug.as_str(),
        );

    let per_turn_config = Arc::new(per_turn_config);
    let client = ModelClient::new(
        per_turn_config.clone(),
        auth_manager,
        otel_event_manager,
        provider,
        per_turn_config.model_reasoning_effort,
        per_turn_config.model_reasoning_summary,
        sess.conversation_id,
    );

    let review_turn_context = TurnContext {
        client,
        tools_config,
        user_instructions: None,
        base_instructions: Some(base_instructions.clone()),
        approval_policy: parent_turn_context.approval_policy,
        sandbox_policy: parent_turn_context.sandbox_policy.clone(),
        shell_environment_policy: parent_turn_context.shell_environment_policy.clone(),
        cwd: parent_turn_context.cwd.clone(),
        is_review_mode: true,
        final_output_json_schema: None,
    };
>>>>>>> 5b038135

impl State {
    pub fn partial_clone(&self) -> Self {
        Self {
            approved_commands: self.approved_commands.clone(),
            history: self.history.clone(),
            // Preserve request_ordinal so reconfigurations (e.g., /reasoning)
            // do not reset provider ordering mid-session.
            request_ordinal: self.request_ordinal,
            dry_run_guard: self.dry_run_guard.clone(),
            next_internal_sub_id: self.next_internal_sub_id,
            ..Default::default()
        }
    }
}

#[derive(Clone, Debug)]
pub(crate) struct ExecCommandContext {
    pub(crate) sub_id: String,
    pub(crate) call_id: String,
    pub(crate) command_for_display: Vec<String>,
    pub(crate) cwd: PathBuf,
    pub(crate) apply_patch: Option<ApplyPatchCommandContext>,
}

#[derive(Clone, Debug)]
pub(crate) struct ApplyPatchCommandContext {
    pub(crate) user_explicitly_approved_this_action: bool,
    pub(crate) changes: HashMap<PathBuf, FileChange>,
}

fn sanitize_identifier(value: &str) -> String {
    let mut slug = String::with_capacity(value.len());
    for ch in value.chars() {
        if ch.is_ascii_alphanumeric() {
            slug.push(ch.to_ascii_lowercase());
        } else {
            slug.push('_');
        }
    }
    while slug.starts_with('_') {
        slug.remove(0);
    }
    if slug.is_empty() {
        slug.push_str("hook");
    }
    slug
}

fn truncate_payload(text: &str, limit: usize) -> String {
    let mut iter = text.chars();
    let truncated: String = iter.by_ref().take(limit).collect();
    if iter.next().is_some() {
        format!("{truncated}…")
    } else {
        truncated
    }
}

fn build_exec_hook_payload(
    event: ProjectHookEvent,
    ctx: &ExecCommandContext,
    params: &ExecParams,
    output: Option<&ExecToolCallOutput>,
) -> Value {
    let base = json!({
        "event": event.as_str(),
        "call_id": ctx.call_id,
        "cwd": ctx.cwd.to_string_lossy(),
        "command": params.command,
        "timeout_ms": params.timeout_ms,
    });

    match event {
        ProjectHookEvent::ToolBefore => base,
        ProjectHookEvent::ToolAfter => {
            if let Some(out) = output {
                json!({
                    "event": event.as_str(),
                    "call_id": ctx.call_id,
                    "cwd": ctx.cwd.to_string_lossy(),
                    "command": params.command,
                    "timeout_ms": params.timeout_ms,
                    "exit_code": out.exit_code,
                    "duration_ms": out.duration.as_millis(),
                    "timed_out": out.timed_out,
                    "stdout": truncate_payload(&out.stdout.text, HOOK_OUTPUT_LIMIT),
                    "stderr": truncate_payload(&out.stderr.text, HOOK_OUTPUT_LIMIT),
                })
            } else {
                base
            }
        }
        ProjectHookEvent::FileBeforeWrite => {
            let changes = ctx
                .apply_patch
                .as_ref()
                .and_then(|p| serde_json::to_value(&p.changes).ok())
                .unwrap_or(Value::Null);
            json!({
                "event": event.as_str(),
                "call_id": ctx.call_id,
                "cwd": ctx.cwd.to_string_lossy(),
                "command": params.command,
                "timeout_ms": params.timeout_ms,
                "changes": changes,
            })
        }
        ProjectHookEvent::FileAfterWrite => {
            let changes = ctx
                .apply_patch
                .as_ref()
                .and_then(|p| serde_json::to_value(&p.changes).ok())
                .unwrap_or(Value::Null);
            if let Some(out) = output {
                json!({
                    "event": event.as_str(),
                    "call_id": ctx.call_id,
                    "cwd": ctx.cwd.to_string_lossy(),
                    "command": params.command,
                    "timeout_ms": params.timeout_ms,
                    "changes": changes,
                    "exit_code": out.exit_code,
                    "duration_ms": out.duration.as_millis(),
                    "timed_out": out.timed_out,
                    "stdout": truncate_payload(&out.stdout.text, HOOK_OUTPUT_LIMIT),
                    "stderr": truncate_payload(&out.stderr.text, HOOK_OUTPUT_LIMIT),
                    "success": out.exit_code == 0,
                })
            } else {
                json!({
                    "event": event.as_str(),
                    "call_id": ctx.call_id,
                    "cwd": ctx.cwd.to_string_lossy(),
                    "command": params.command,
                    "timeout_ms": params.timeout_ms,
                    "changes": changes,
                })
            }
        }
        _ => base,
    }
}

#[derive(Clone, Debug, Eq, PartialEq)]
enum AgentTaskKind {
    Regular,
    Review,
    Compact,
}

/// A series of Turns in response to user input.
pub(crate) struct AgentTask {
    sess: Arc<Session>,
    sub_id: String,
    handle: AbortHandle,
    kind: AgentTaskKind,
}

impl AgentTask {
    fn spawn(
        sess: Arc<Session>,
        turn_context: Arc<TurnContext>,
        sub_id: String,
        input: Vec<InputItem>,
    ) -> Self {
        let handle = {
            let sess_clone = Arc::clone(&sess);
            let tc_clone = Arc::clone(&turn_context);
            let sub_clone = sub_id.clone();
            tokio::spawn(async move {
                run_agent(sess_clone, tc_clone, sub_clone, input).await;
            })
            .abort_handle()
        };
        Self {
            sess,
            sub_id,
            handle,
            kind: AgentTaskKind::Regular,
        }
    }

    fn compact(
        sess: Arc<Session>,
        turn_context: Arc<TurnContext>,
        sub_id: String,
        input: Vec<InputItem>,
        compact_instructions: String,
    ) -> Self {
        let handle = {
            let sess_clone = Arc::clone(&sess);
            let tc_clone = Arc::clone(&turn_context);
            let sub_clone = sub_id.clone();
            tokio::spawn(async move {
                compact::run_compact_task(
                    sess_clone,
                    tc_clone,
                    sub_clone,
                    input,
                    compact_instructions,
                )
                .await;
            })
            .abort_handle()
        };
        Self {
            sess,
            sub_id,
            handle,
            kind: AgentTaskKind::Compact,
        }
    }

    fn review(
        sess: Arc<Session>,
        turn_context: Arc<TurnContext>,
        sub_id: String,
        input: Vec<InputItem>,
    ) -> Self {
        let handle = {
            let sess_clone = Arc::clone(&sess);
            let tc_clone = Arc::clone(&turn_context);
            let sub_clone = sub_id.clone();
            tokio::spawn(async move {
                run_agent(sess_clone, tc_clone, sub_clone, input).await;
            })
            .abort_handle()
        };
        Self {
            sess,
            sub_id,
            handle,
            kind: AgentTaskKind::Review,
        }
    }

    fn abort(self, reason: TurnAbortReason) {
        if !self.handle.is_finished() {
            self.handle.abort();
            let event = self
                .sess
                .make_event(&self.sub_id, EventMsg::TurnAborted(TurnAbortedEvent { reason }));
            let sess = self.sess.clone();
            let sub_id = self.sub_id.clone();
            let kind = self.kind;
            tokio::spawn(async move {
                if kind == AgentTaskKind::Review {
                    exit_review_mode(sess.clone(), sub_id, None).await;
                }
                sess.send_event(event).await;
            });
        }
    }
}

async fn submission_loop(
    mut session_id: Uuid,
    config: Arc<Config>,
    auth_manager: Option<Arc<AuthManager>>,
    rx_sub: Receiver<Submission>,
    tx_event: Sender<Event>,
) {
    let mut config = config;
    let mut sess: Option<Arc<Session>> = None;
    let mut agent_manager_initialized = false;
    // shorthand - send an event when there is no active session
    let send_no_session_event = |sub_id: String| async {
        let event = Event {
            id: sub_id,
            event_seq: 0,
            msg: EventMsg::Error(ErrorEvent { message: "No session initialized, expected 'ConfigureSession' as first Op".to_string() }),
            order: None,
        };
        tx_event.send(event).await.ok();
    };

    // To break out of this loop, send Op::Shutdown.
    while let Ok(sub) = rx_sub.recv().await {
        debug!(?sub, "Submission");
        // (submission diagnostics removed)
        match sub.op {
            Op::Interrupt => {
                let sess = match sess.as_ref() {
                    Some(sess) => sess.clone(),
                    None => {
                        send_no_session_event(sub.id).await;
                        continue;
                    }
                };
                tokio::spawn(async move { sess.abort() });
            }
            Op::AddPendingInputDeveloper { text } => {
                let sess = match sess.as_ref() { Some(s) => s.clone(), None => { send_no_session_event(sub.id).await; continue; } };
                let dev_msg = ResponseInputItem::Message { role: "developer".to_string(), content: vec![ContentItem::InputText { text }] };
                let should_start_turn = sess.enqueue_out_of_turn_item(dev_msg);
                if should_start_turn {
                    sess.cleanup_old_status_items().await;
                    let turn_context = sess.make_turn_context();
                    let sub_id = sess.next_internal_sub_id();
                    let sentinel_input = vec![InputItem::Text {
                        text: PENDING_ONLY_SENTINEL.to_string(),
                    }];
                    let agent = AgentTask::spawn(Arc::clone(&sess), turn_context, sub_id, sentinel_input);
                    sess.set_task(agent);
                }
            }
            Op::ConfigureSession {
                provider,
                model,
                model_reasoning_effort,
                model_reasoning_summary,
                model_text_verbosity,
                user_instructions: provided_user_instructions,
                base_instructions,
                approval_policy,
                sandbox_policy,
                disable_response_storage,
                notify,
                cwd,
                resume_path,
            } => {
                debug!(
                    "Configuring session: model={model}; provider={provider:?}; resume={resume_path:?}"
                );
                if !cwd.is_absolute() {
                    let message = format!("cwd is not absolute: {cwd:?}");
                    error!(message);
                    let event = Event { id: sub.id, event_seq: 0, msg: EventMsg::Error(ErrorEvent { message }), order: None };
                    if let Err(e) = tx_event.send(event).await {
                        error!("failed to send error message: {e:?}");
                    }
                    return;
                }
                let current_config = Arc::clone(&config);
                let mut updated_config = (*current_config).clone();

                let model_changed = !updated_config.model.eq_ignore_ascii_case(&model);
                let effort_changed = updated_config.model_reasoning_effort != model_reasoning_effort;

                let old_model_family = updated_config.model_family.clone();
                let old_model_info = get_model_info(&old_model_family);

                updated_config.model = model.clone();
                updated_config.model_provider = provider.clone();
                updated_config.model_reasoning_effort = model_reasoning_effort;
                updated_config.model_reasoning_summary = model_reasoning_summary;
                updated_config.model_text_verbosity = model_text_verbosity;
                updated_config.user_instructions = provided_user_instructions.clone();
                updated_config.base_instructions = base_instructions.clone();
                updated_config.approval_policy = approval_policy;
                updated_config.sandbox_policy = sandbox_policy.clone();
                updated_config.disable_response_storage = disable_response_storage;
                updated_config.notify = notify.clone();
                updated_config.cwd = cwd.clone();

                updated_config.model_family = find_family_for_model(&updated_config.model)
                    .unwrap_or_else(|| derive_default_model_family(&updated_config.model));

                let new_model_info = get_model_info(&updated_config.model_family);

                let old_context_window = old_model_info.as_ref().map(|info| info.context_window);
                let new_context_window = new_model_info.as_ref().map(|info| info.context_window);
                let old_max_tokens = old_model_info.as_ref().map(|info| info.max_output_tokens);
                let new_max_tokens = new_model_info.as_ref().map(|info| info.max_output_tokens);
                let old_auto_compact = old_model_info
                    .as_ref()
                    .and_then(|info| info.auto_compact_token_limit);
                let new_auto_compact = new_model_info
                    .as_ref()
                    .and_then(|info| info.auto_compact_token_limit);

                maybe_update_from_model_info(
                    &mut updated_config.model_context_window,
                    old_context_window,
                    new_context_window,
                );
                maybe_update_from_model_info(
                    &mut updated_config.model_max_output_tokens,
                    old_max_tokens,
                    new_max_tokens,
                );
                maybe_update_from_model_info(
                    &mut updated_config.model_auto_compact_token_limit,
                    old_auto_compact,
                    new_auto_compact,
                );

                let computed_user_instructions =
                    get_user_instructions(&updated_config).await;
                updated_config.user_instructions = computed_user_instructions.clone();

                let effective_user_instructions = computed_user_instructions.clone();

                let new_config = Arc::new(updated_config);

                if model_changed || effort_changed {
                    if let Err(err) = persist_model_selection(
                        &new_config.codex_home,
                        new_config.active_profile.as_deref(),
                        &new_config.model,
                        Some(new_config.model_reasoning_effort),
                    )
                    .await
                    {
                        warn!("failed to persist model selection: {err:#}");
                    }
                }

                config = Arc::clone(&new_config);

                // Optionally resume an existing rollout.
                let mut restored_items: Option<Vec<RolloutItem>> = None;
                let mut restored_events: Option<Vec<RecordedEvent>> = None;
                let rollout_recorder: Option<RolloutRecorder> =
                    if let Some(path) = resume_path.as_ref() {
                        match RolloutRecorder::resume(&config, path).await {
                            Ok((rec, saved)) => {
                                session_id = saved.session_id;
                                if !saved.items.is_empty() {
                                    restored_items = Some(saved.items);
                                }
                                if !saved.events.is_empty() {
                                    restored_events = Some(saved.events);
                                }
                                Some(rec)
                            }
                            Err(e) => {
                                warn!("failed to resume rollout from {path:?}: {e}");
                                None
                            }
                        }
                    } else {
                        None
                    };

                let rollout_recorder = match rollout_recorder {
                    Some(rec) => Some(rec),
                    None => {
                        match RolloutRecorder::new(
                            &config,
                            crate::rollout::recorder::RolloutRecorderParams::new(
                                codex_protocol::mcp_protocol::ConversationId::from(session_id),
                                effective_user_instructions.clone(),
                            ),
                        )
                            .await
                        {
                            Ok(r) => Some(r),
                            Err(e) => {
                                warn!("failed to initialise rollout recorder: {e}");
                                None
                            }
                        }
                    }
                };

                // Create debug logger based on config
                let debug_logger = match crate::debug_logger::DebugLogger::new(config.debug) {
                    Ok(logger) => std::sync::Arc::new(std::sync::Mutex::new(logger)),
                    Err(e) => {
                        warn!("Failed to create debug logger: {}", e);
                        // Create a disabled logger as fallback
                        std::sync::Arc::new(std::sync::Mutex::new(
                            crate::debug_logger::DebugLogger::new(false).unwrap(),
                        ))
                    }
                };

                // Wrap provided auth (if any) in a minimal AuthManager for client usage.
                let client = ModelClient::new(
                    config.clone(),
                    auth_manager.clone(),
                    provider.clone(),
                    model_reasoning_effort,
                    model_reasoning_summary,
                    model_text_verbosity,
                    session_id,
                    debug_logger,
                );

                // abort any current running session and clone its state
                let state = match sess.take() {
                    Some(sess) => {
                        sess.abort();
                        sess.state.lock().unwrap().partial_clone()
                    }
                    None => State {
                        history: ConversationHistory::new(),
                        ..Default::default()
                    },
                };

                let writable_roots = get_writable_roots(&cwd);

                // Error messages to dispatch after SessionConfigured is sent.
                let mut mcp_connection_errors = Vec::<String>::new();
                let mut excluded_tools = HashSet::new();
                if let Some(client_tools) = config.experimental_client_tools.as_ref() {
                    for tool in [
                        client_tools.request_permission.as_ref(),
                        client_tools.read_text_file.as_ref(),
                        client_tools.write_text_file.as_ref(),
                    ]
                    .into_iter()
                    .flatten()
                    {
                        excluded_tools.insert((
                            tool.mcp_server.to_string(),
                            tool.tool_name.to_string(),
                        ));
                    }
                }

                let (mcp_connection_manager, failed_clients) = match McpConnectionManager::new(
                    config.mcp_servers.clone(),
                    config.use_experimental_use_rmcp_client,
                    excluded_tools,
                )
                .await
                {
                    Ok((mgr, failures)) => (mgr, failures),
                    Err(e) => {
                        let message = format!("Failed to create MCP connection manager: {e:#}");
                        error!("{message}");
                        mcp_connection_errors.push(message);
                        (McpConnectionManager::default(), Default::default())
                    }
                };

                // Surface individual client start-up failures to the user.
                if !failed_clients.is_empty() {
                    for (server_name, err) in failed_clients {
                        let message =
                            format!("MCP client for `{server_name}` failed to start: {err:#}");
                        error!("{message}");
                        mcp_connection_errors.push(message);
                    }
                }
                let default_shell = shell::default_user_shell().await;
                let mut tools_config = ToolsConfig::new(
                    &config.model_family,
                    approval_policy,
                    sandbox_policy.clone(),
                    config.include_plan_tool,
                    config.include_apply_patch_tool,
                    config.tools_web_search_request,
                    config.use_experimental_streamable_shell_tool,
                    config.include_view_image_tool,
                );
                tools_config.web_search_allowed_domains =
                    config.tools_web_search_allowed_domains.clone();

                let mut new_session = Arc::new(Session {
                    id: session_id,
                    client,
                    tools_config,
                    tx_event: tx_event.clone(),
                    user_instructions: effective_user_instructions.clone(),
                    base_instructions,
                    approval_policy,
                    sandbox_policy,
                    shell_environment_policy: config.shell_environment_policy.clone(),
                    cwd,
                    _writable_roots: writable_roots,
            mcp_connection_manager,
            client_tools: config.experimental_client_tools.clone(),
            session_manager: crate::exec_command::ExecSessionManager::default(),
                    agents: config.agents.clone(),
                    notify,
                    state: Mutex::new(state),
                    rollout: Mutex::new(rollout_recorder),
                    codex_linux_sandbox_exe: config.codex_linux_sandbox_exe.clone(),
                    disable_response_storage,
                    user_shell: default_shell,
                    show_raw_agent_reasoning: config.show_raw_agent_reasoning,
                    pending_browser_screenshots: Mutex::new(Vec::new()),
                    last_system_status: Mutex::new(None),
                    last_screenshot_info: Mutex::new(None),
                    confirm_guard: ConfirmGuardRuntime::from_config(&config.confirm_guard),
                    project_hooks: config.project_hooks.clone(),
                    project_commands: config.project_commands.clone(),
                    hook_guard: AtomicBool::new(false),
                    github: Arc::new(RwLock::new(config.github.clone())),
                    validation: Arc::new(RwLock::new(config.validation.clone())),
                    self_handle: Weak::new(),
                    active_review: Mutex::new(None),
                });
                let weak_handle = Arc::downgrade(&new_session);
                if let Some(inner) = Arc::get_mut(&mut new_session) {
                    inner.self_handle = weak_handle;
                }
                sess = Some(new_session);
                if let Some(sess_arc) = &sess {
                    if !config.always_allow_commands.is_empty() {
                        let mut st = sess_arc.state.lock().unwrap();
                        for pattern in &config.always_allow_commands {
                            st.approved_commands.insert(pattern.clone());
                        }
                    }
                }
                let mut replay_history_items: Option<Vec<ResponseItem>> = None;


                // Patch restored state into the newly created session.
                if let Some(sess_arc) = &sess {
                    if let Some(items) = &restored_items {
                        let turn_context = sess_arc.make_turn_context();
                        let reconstructed = sess_arc.reconstruct_history_from_rollout(&turn_context, items);
                        {
                            let mut st = sess_arc.state.lock().unwrap();
                            st.history = ConversationHistory::new();
                            st.history.record_items(reconstructed.iter());
                        }
                        replay_history_items = Some(reconstructed);
                    }
                }

                // Gather history metadata for SessionConfiguredEvent.
                let (history_log_id, history_entry_count) =
                    crate::message_history::history_metadata(&config).await;

                // ack
                let sess_arc = sess.as_ref().expect("session initialized");
                let events = std::iter::once(sess_arc.make_event(
                    INITIAL_SUBMIT_ID,
                    EventMsg::SessionConfigured(SessionConfiguredEvent {
                        session_id,
                        model,
                        history_log_id,
                        history_entry_count,
                    }),
                ))
                .chain(mcp_connection_errors.into_iter().map(|message| {
                    sess_arc.make_event(&sub.id, EventMsg::Error(ErrorEvent { message }))
                }));
                for event in events {
                    if let Err(e) = tx_event.send(event).await {
                        error!("failed to send event: {e:?}");
                    }
                }
                // If we resumed from a rollout, replay the prior transcript into the UI.
                if replay_history_items.is_some() || restored_events.is_some() {
                    let items = replay_history_items.clone().unwrap_or_default();
                    let events = restored_events.clone().unwrap_or_default();
                    let event = sess_arc.make_event(
                        &sub.id,
                        EventMsg::ReplayHistory(crate::protocol::ReplayHistoryEvent { items, events }),
                    );
                    if let Err(e) = tx_event.send(event).await {
                        warn!("failed to send ReplayHistory event: {e}");
                    }
                }

                if let Some(sess_arc) = &sess {
                    sess_arc.run_session_hooks(ProjectHookEvent::SessionStart).await;
                }

                // Initialize agent manager after SessionConfigured is sent
                if !agent_manager_initialized {
                    let mut manager = AGENT_MANAGER.write().await;
                    let (agent_tx, mut agent_rx) =
                        tokio::sync::mpsc::unbounded_channel::<AgentStatusUpdatePayload>();
                    manager.set_event_sender(agent_tx);
                    drop(manager);

                    let sess_for_agents = sess.as_ref().expect("session active").clone();
                    // Forward agent events to the main event channel
                    let tx_event_clone = tx_event.clone();
                    tokio::spawn(async move {
                        while let Some(payload) = agent_rx.recv().await {
                            let status_event = sess_for_agents.make_event(
                                "agent_status",
                                EventMsg::AgentStatusUpdate(AgentStatusUpdateEvent {
                                    agents: payload.agents.clone(),
                                    context: payload.context.clone(),
                                    task: payload.task.clone(),
                                }),
                            );
                            let _ = tx_event_clone.send(status_event).await;
                        }
                    });
                    agent_manager_initialized = true;
                }
            }
            Op::UserInput { items } => {
                let sess = match sess.as_ref() {
                    Some(sess) => sess,
                    None => {
                        send_no_session_event(sub.id).await;
                        continue;
                    }
                };

                // Clean up old status items when new user input arrives
                // This prevents token buildup from old screenshots/status messages
                sess.cleanup_old_status_items().await;

                // Abort synchronously here to avoid a race that can kill the
                // newly spawned agent if the async abort runs after set_task.
                sess.abort();

                // Spawn a new agent for this user input.
                let turn_context = sess.make_turn_context();
                let agent = AgentTask::spawn(Arc::clone(&sess), turn_context, sub.id.clone(), items);
                sess.set_task(agent);
            }
            Op::QueueUserInput { items } => {
                let sess = match sess.as_ref() {
                    Some(sess) => sess,
                    None => {
                        send_no_session_event(sub.id).await;
                        continue;
                    }
                };

                if sess.has_running_task() {
                    let mut response_item = response_input_from_core_items(items.clone());
                    sess.enforce_user_message_limits(&sub.id, &mut response_item);
                    let queued = QueuedUserInput {
                        submission_id: sub.id.clone(),
                        response_item,
                        core_items: items,
                    };
                    sess.queue_user_input(queued);
                } else {
                    // No task running: treat this as immediate user input without aborting.
                    sess.cleanup_old_status_items().await;
                    let turn_context = sess.make_turn_context();
                    let agent = AgentTask::spawn(Arc::clone(&sess), turn_context, sub.id.clone(), items);
                    sess.set_task(agent);
                }
            }
            Op::ExecApproval { id, decision } => {
                let sess = match sess.as_ref() {
                    Some(sess) => sess,
                    None => {
                        send_no_session_event(sub.id).await;
                        continue;
                    }
                };
                match decision {
                    ReviewDecision::Abort => {
                        sess.abort();
                    }
                    other => sess.notify_approval(&id, other),
                }
            }
            Op::RegisterApprovedCommand {
                command,
                match_kind,
                semantic_prefix,
            } => {
                if command.is_empty() {
                    continue;
                }
                if let Some(sess) = sess.as_ref() {
                    sess.add_approved_command(ApprovedCommandPattern::new(
                        command,
                        match_kind,
                        semantic_prefix,
                    ));
                } else {
                    send_no_session_event(sub.id).await;
                }
            }
            Op::PatchApproval { id, decision } => {
                let sess = match sess.as_ref() {
                    Some(sess) => sess,
                    None => {
                        send_no_session_event(sub.id).await;
                        continue;
                    }
                };
                match decision {
                    ReviewDecision::Abort => {
                        sess.abort();
                    }
                    other => sess.notify_approval(&id, other),
                }
            }
            Op::UpdateValidationTool { name, enable } => {
                if let Some(sess) = sess.as_ref() {
                    sess.update_validation_tool(&name, enable);
                } else {
                    send_no_session_event(sub.id).await;
                }
            }
            Op::UpdateValidationGroup { group, enable } => {
                if let Some(sess) = sess.as_ref() {
                    sess.update_validation_group(group, enable);
                } else {
                    send_no_session_event(sub.id).await;
                }
            }
            Op::AddToHistory { text } => {
                // TODO: What should we do if we got AddToHistory before ConfigureSession?
                // currently, if ConfigureSession has resume path, this history will be ignored
                let id = session_id;
                let config = config.clone();
                tokio::spawn(async move {
                    if let Err(e) = crate::message_history::append_entry(&text, &id, &config).await
                    {
                        warn!("failed to append to message history: {e}");
                    }
                });
            }

            Op::RunProjectCommand { name } => {
                let sess = match sess.as_ref() {
                    Some(sess) => sess,
                    None => {
                        send_no_session_event(sub.id).await;
                        continue;
                    }
                };
                let mut tracker = TurnDiffTracker::new();
                let attempt_req = sess.current_request_ordinal();
                sess.run_project_command(&mut tracker, &sub.id, &name, attempt_req)
                    .await;
            }

            Op::GetHistoryEntryRequest { offset, log_id } => {
                let config = config.clone();
                let tx_event = tx_event.clone();
                let sub_id = sub.id.clone();

                tokio::spawn(async move {
                    // Run lookup in blocking thread because it does file IO + locking.
                    let entry_opt = tokio::task::spawn_blocking(move || {
                        crate::message_history::lookup(log_id, offset, &config)
                    })
                    .await
                    .unwrap_or(None);

                    let event = Event {
                        id: sub_id,
                        event_seq: 0,
                        msg: EventMsg::GetHistoryEntryResponse(
                            crate::protocol::GetHistoryEntryResponseEvent {
                                offset,
                                log_id,
                                entry: entry_opt,
                            },
                        ),
                        order: None,
                    };

                    if let Err(e) = tx_event.send(event).await {
                        warn!("failed to send GetHistoryEntryResponse event: {e}");
                    }
                });
            }
            // Upstream protocol no longer includes ListMcpTools; skip handling here.
            Op::Compact => {
                let sess = match sess.as_ref() {
                    Some(sess) => sess,
                    None => {
                        send_no_session_event(sub.id).await;
                        continue;
                    }
                };

                // Attempt to inject input into current task
                if let Err(items) = sess.inject_input(vec![InputItem::Text {
                    text: compact::SUMMARIZATION_PROMPT.to_string(),
                }]) {
                    let turn_context = sess.make_turn_context();
                    compact::spawn_compact_task(sess.clone(), turn_context, sub.id.clone(), items);
                } else {
                    let was_empty = sess.enqueue_manual_compact(sub.id.clone());
                    let message = if was_empty {
                        "Manual compact queued; it will run after the current response finishes.".to_string()
                    } else {
                        "Manual compact already queued; waiting for the current response to finish.".to_string()
                    };
                    let event = sess.make_event(
                        &sub.id,
                        EventMsg::AgentMessage(AgentMessageEvent { message }),
                    );
                    sess.send_event(event).await;
                }
            }
            Op::Review { review_request } => {
                let sess = match sess.as_ref() {
                    Some(sess) => Arc::clone(sess),
                    None => {
                        send_no_session_event(sub.id).await;
                        continue;
                    }
                };
                let config = Arc::clone(&config);
                let sub_id = sub.id.clone();
                spawn_review_thread(sess, config, sub_id, review_request).await;
            }
            Op::Shutdown => {
                info!("Shutting down Codex instance");

                // Ensure any running agent is aborted so streaming stops promptly.
                if let Some(sess_arc) = sess.as_ref() {
                    let s2 = sess_arc.clone();
                    tokio::spawn(async move { s2.abort(); });
                }

                // Gracefully flush and shutdown rollout recorder on session end so tests
                // that inspect the rollout file do not race with the background writer.
                if let Some(ref sess_arc) = sess {
                    let recorder_opt = sess_arc.rollout.lock().unwrap().take();
                    if let Some(rec) = recorder_opt {
                        if let Err(e) = rec.shutdown().await {
                            warn!("failed to shutdown rollout recorder: {e}");
                            let event = sess_arc.make_event(
                                &sub.id,
                                EventMsg::Error(ErrorEvent {
                                    message: "Failed to shutdown rollout recorder".to_string(),
                                }),
                            );
                            if let Err(e) = tx_event.send(event).await {
                                warn!("failed to send error message: {e:?}");
                            }
                        }
                    }
                }
                if let Some(ref sess_arc) = sess {
                    sess_arc.run_session_hooks(ProjectHookEvent::SessionEnd).await;
                }
                let event = match sess {
                    Some(ref sess_arc) => sess_arc.make_event(&sub.id, EventMsg::ShutdownComplete),
                    None => Event {
                        id: sub.id.clone(),
                        event_seq: 0,
                        msg: EventMsg::ShutdownComplete,
                        order: None,
                    },
                };
                if let Err(e) = tx_event.send(event).await {
                    warn!("failed to send Shutdown event: {e}");
                }
                break;
            }
        }
    }
    debug!("Agent loop exited");
}

async fn spawn_review_thread(
    sess: Arc<Session>,
    config: Arc<Config>,
    sub_id: String,
    review_request: ReviewRequest,
) {
    // Ensure any running task is stopped before starting the review flow.
    sess.abort();

    let parent_turn_context = sess.make_turn_context();

    // Determine model + family for review mode.
    let review_model = config.review_model.clone();
    let review_family = find_family_for_model(&review_model)
        .unwrap_or_else(|| derive_default_model_family(&review_model));

    // Prepare a per-review configuration that favors deterministic feedback.
    let mut review_config = (*config).clone();
    review_config.model = review_model.clone();
    review_config.model_family = review_family.clone();
    review_config.model_reasoning_effort = ReasoningEffortConfig::Low;
    review_config.model_reasoning_summary = ReasoningSummaryConfig::Detailed;
    review_config.model_text_verbosity = config.model_text_verbosity;
    review_config.user_instructions = None;
    review_config.base_instructions = Some(REVIEW_PROMPT.to_string());
    if let Some(info) = get_model_info(&review_family) {
        review_config.model_context_window = Some(info.context_window);
        review_config.model_max_output_tokens = Some(info.max_output_tokens);
    }
    let review_config = Arc::new(review_config);

    let review_debug_logger = match crate::debug_logger::DebugLogger::new(review_config.debug) {
        Ok(logger) => Arc::new(Mutex::new(logger)),
        Err(err) => {
            warn!("failed to create review debug logger: {err}");
            Arc::new(Mutex::new(
                crate::debug_logger::DebugLogger::new(false).unwrap(),
            ))
        }
    };

    let review_client = ModelClient::new(
        review_config.clone(),
        parent_turn_context.client.get_auth_manager(),
        parent_turn_context.client.get_provider(),
        review_config.model_reasoning_effort,
        review_config.model_reasoning_summary,
        review_config.model_text_verbosity,
        sess.session_uuid(),
        review_debug_logger,
    );

    let review_turn_context = Arc::new(TurnContext {
        client: review_client,
        cwd: parent_turn_context.cwd.clone(),
        base_instructions: Some(REVIEW_PROMPT.to_string()),
        user_instructions: None,
        approval_policy: parent_turn_context.approval_policy,
        sandbox_policy: parent_turn_context.sandbox_policy.clone(),
        shell_environment_policy: parent_turn_context.shell_environment_policy.clone(),
        is_review_mode: true,
    });

    let review_prompt_text = format!(
        "{}\n\n---\n\nNow, here's your task: {}",
        REVIEW_PROMPT.trim(),
        review_request.prompt.trim()
    );
    let review_input = vec![InputItem::Text {
        text: review_prompt_text,
    }];

    let task = AgentTask::review(Arc::clone(&sess), Arc::clone(&review_turn_context), sub_id.clone(), review_input);
    sess.set_active_review(review_request.clone());
    sess.set_task(task);

    let event = sess.make_event(
        &sub_id,
        EventMsg::EnteredReviewMode(review_request.clone()),
    );
    sess.send_event(event).await;
}

async fn exit_review_mode(
    session: Arc<Session>,
    task_sub_id: String,
    review_output: Option<ReviewOutputEvent>,
) {
    let event = session.make_event(&task_sub_id, EventMsg::ExitedReviewMode(review_output.clone()));
    session.send_event(event).await;

    let active_request = session.take_active_review();

    let developer_text = match review_output.clone() {
        Some(output) => {
            let mut sections: Vec<String> = Vec::new();
            if !output.overall_explanation.trim().is_empty() {
                sections.push(output.overall_explanation.trim().to_string());
            }
            if !output.findings.is_empty() {
                sections.push(format_review_findings_block(&output.findings, None));
            }
            if !output.overall_correctness.trim().is_empty() {
                sections.push(format!(
                    "Overall correctness: {}",
                    output.overall_correctness.trim()
                ));
            }
            if output.overall_confidence_score > 0.0 {
                sections.push(format!(
                    "Confidence score: {:.1}",
                    output.overall_confidence_score
                ));
            }

            let results = if sections.is_empty() {
                "Reviewer did not provide any findings.".to_string()
            } else {
                sections.join("\n\n")
            };

            format!(
                "<user_action>\n  <context>User initiated a review task. Here's the full review output from reviewer model. User may select one or more comments to resolve.</context>\n  <action>review</action>\n  <results>\n  {}\n  </results>\n</user_action>\n",
                results
            )
        }
        None => {
            "<user_action>\n  <context>User initiated a review task, but it ended without a final response. If the user asks about this, tell them to re-initiate a review with `/review` and wait for it to complete.</context>\n  <action>review</action>\n  <results>\n  None.\n  </results>\n</user_action>\n"
                .to_string()
        }
    };

    let developer_message = ResponseItem::Message {
        id: None,
        role: "user".to_string(),
        content: vec![ContentItem::InputText { text: developer_text }],
    };
    let status = if review_output.is_some() {
        "complete"
    } else {
        "no_output"
    };

    let mut metadata_payload = json!({
        "type": "code_review_metadata",
        "status": status,
    });

    if let Some(request) = active_request {
        metadata_payload["prompt"] = json!(request.prompt);
        metadata_payload["user_facing_hint"] = json!(request.user_facing_hint);
        if let Some(meta) = request.metadata {
            metadata_payload["review_context"] = serde_json::to_value(meta).unwrap_or(json!({}));
        }
    }

    if let Some(ref output) = review_output {
        metadata_payload["overall_correctness"] = json!(output.overall_correctness);
        metadata_payload["overall_confidence_score"] = json!(output.overall_confidence_score);
        metadata_payload["finding_count"] = json!(output.findings.len());
        metadata_payload["findings"] = serde_json::to_value(&output.findings).unwrap_or(json!([]));
    }

    let metadata_text = serde_json::to_string_pretty(&metadata_payload)
        .unwrap_or_else(|_| metadata_payload.to_string());

    let metadata_message = ResponseItem::Message {
        id: None,
        role: "developer".to_string(),
        content: vec![ContentItem::InputText { text: metadata_text }],
    };

    session
        .record_conversation_items(&[developer_message, metadata_message])
        .await;
}

fn parse_review_output_event(text: &str) -> ReviewOutputEvent {
    if let Ok(parsed) = serde_json::from_str::<ReviewOutputEvent>(text) {
        return parsed;
    }

    // Attempt to extract JSON from fenced code blocks if present.
    if let Some(idx) = text.find("```json") {
        if let Some(end_idx) = text[idx + 7..].find("```") {
            let json_slice = &text[idx + 7..idx + 7 + end_idx];
            if let Ok(parsed) = serde_json::from_str::<ReviewOutputEvent>(json_slice) {
                return parsed;
            }
        }
    }

    ReviewOutputEvent {
        findings: Vec::new(),
        overall_correctness: String::new(),
        overall_explanation: text.trim().to_string(),
        overall_confidence_score: 0.0,
    }
}

// Intentionally omit upstream review thread spawning; our fork handles review flows differently.
/// Takes a user message as input and runs a loop where, at each turn, the model
/// replies with either:
///
/// - requested function calls
/// - an assistant message
///
/// While it is possible for the model to return multiple of these items in a
/// single turn, in practice, we generally one item per turn:
///
/// - If the model requests a function call, we execute it and send the output
///   back to the model in the next turn.
/// - If the model sends only an assistant message, we record it in the
///   conversation history and consider the agent complete.
async fn run_agent(sess: Arc<Session>, turn_context: Arc<TurnContext>, sub_id: String, input: Vec<InputItem>) {
    if input.is_empty() {
        return;
    }
    let event = sess.make_event(&sub_id, EventMsg::TaskStarted);
    if sess.tx_event.send(event).await.is_err() {
        return;
    }
    // Continue with our fork's history and input handling.

    let is_review_mode = turn_context.is_review_mode;
    let mut review_history: Vec<ResponseItem> = Vec::new();
    let mut review_messages: Vec<String> = Vec::new();
    let mut review_exit_emitted = false;

    let pending_only_turn = input.len() == 1
        && matches!(
            &input[0],
            InputItem::Text { text } if text == PENDING_ONLY_SENTINEL
        );

    // Debug logging for ephemeral images
    let ephemeral_count = input
        .iter()
        .filter(|item| matches!(item, InputItem::EphemeralImage { .. }))
        .count();

    if ephemeral_count > 0 {
        tracing::info!(
            "Processing {} ephemeral images in user input",
            ephemeral_count
        );
    }

    let mut initial_response_item: Option<ResponseItem> = None;

    if !pending_only_turn {
        // Convert input to ResponseInputItem
        let mut response_input = response_input_from_core_items(input.clone());
        sess.enforce_user_message_limits(&sub_id, &mut response_input);
        let response_item: ResponseItem = response_input.into();

        if is_review_mode {
            review_history.push(response_item.clone());
        } else {
            // Record to history but we'll handle ephemeral images separately
            sess.record_conversation_items(&[response_item.clone()])
                .await;
        }
        initial_response_item = Some(response_item);
    }

    let mut last_task_message: Option<String> = None;
    // Although from the perspective of codex.rs, TurnDiffTracker has the lifecycle of a Agent which contains
    // many turns, from the perspective of the user, it is a single turn.
    let mut turn_diff_tracker = TurnDiffTracker::new();

    // Track if this is the first iteration - if so, include the initial input
    let mut first_iteration = true;

    loop {
        // Note that pending_input would be something like a message the user
        // submitted through the UI while the model was running. Though the UI
        // may support this, the model might not.
        let pending_input = sess
            .get_pending_input()
            .into_iter()
            .map(ResponseItem::from)
            .collect::<Vec<ResponseItem>>();
        let mut pending_input_tail = pending_input.clone();

        if initial_response_item.is_none() {
            if let Some(first_pending) = pending_input_tail.first().cloned() {
                pending_input_tail.remove(0);
                if is_review_mode {
                    review_history.push(first_pending.clone());
                } else {
                    sess.record_conversation_items(&[first_pending.clone()])
                        .await;
                }
                initial_response_item = Some(first_pending);
            } else {
                tracing::warn!(
                    "pending-only turn had no queued input; skipping model invocation"
                );
                break;
            }
        }

        // Do not duplicate the initial input in `pending_input`.
        // It is already recorded to history above; ephemeral items are appended separately.
        if first_iteration {
            first_iteration = false;
        } else {
            // Only record pending input to history on subsequent iterations
            sess.record_conversation_items(&pending_input).await;
        }

        // Construct the input that we will send to the model. When using the
        // Chat completions API (or ZDR clients), the model needs the full
        // conversation history on each turn. The rollout file, however, should
        // only record the new items that originated in this turn so that it
        // represents an append-only log without duplicates.
        let turn_input: Vec<ResponseItem> = if is_review_mode {
            if !pending_input_tail.is_empty() {
                review_history.extend(pending_input_tail.clone());
            }
            review_history.clone()
        } else {
            sess.turn_input_with_history(pending_input_tail.clone())
        };

        let turn_input_messages: Vec<String> = turn_input
            .iter()
            .filter_map(|item| match item {
                ResponseItem::Message { content, .. } => Some(content),
                _ => None,
            })
            .flat_map(|content| {
                content.iter().filter_map(|item| match item {
                    ContentItem::OutputText { text } => Some(text.clone()),
                    _ => None,
                })
            })
            .collect();
        match run_turn(
            &sess,
            &turn_context,
            &mut turn_diff_tracker,
            sub_id.clone(),
            initial_response_item.clone(),
            pending_input_tail,
            turn_input,
        )
        .await
        {
            Ok(turn_output) => {
                let mut items_to_record_in_conversation_history = Vec::<ResponseItem>::new();
                let mut responses = Vec::<ResponseInputItem>::new();
                for processed_response_item in turn_output {
                    let ProcessedResponseItem { item, response } = processed_response_item;
                    match (&item, &response) {
                        (ResponseItem::Message { role, .. }, None) if role == "assistant" => {
                            // If the model returned a message, we need to record it.
                            items_to_record_in_conversation_history.push(item.clone());
                            if is_review_mode {
                                if let ResponseItem::Message { content, .. } = &item {
                                    for ci in content {
                                        if let ContentItem::OutputText { text } = ci {
                                            review_messages.push(text.clone());
                                        }
                                    }
                                }
                            }
                        }
                        (
                            ResponseItem::LocalShellCall { .. },
                            Some(ResponseInputItem::FunctionCallOutput { call_id, output }),
                        ) => {
                            items_to_record_in_conversation_history.push(item.clone());
                            items_to_record_in_conversation_history.push(
                                ResponseItem::FunctionCallOutput {
                                    call_id: call_id.clone(),
                                    output: output.clone(),
                                },
                            );
                        }
                        (
                            ResponseItem::FunctionCall { .. },
                            Some(ResponseInputItem::FunctionCallOutput { call_id, output }),
                        ) => {
                            debug!(
                                "Recording function call and output for call_id: {}",
                                call_id
                            );
                            items_to_record_in_conversation_history.push(item.clone());
                            items_to_record_in_conversation_history.push(
                                ResponseItem::FunctionCallOutput {
                                    call_id: call_id.clone(),
                                    output: output.clone(),
                                },
                            );
                        }
                        (
                            ResponseItem::CustomToolCall { .. },
                            Some(ResponseInputItem::CustomToolCallOutput { call_id, output }),
                        ) => {
                            items_to_record_in_conversation_history.push(item.clone());
                            items_to_record_in_conversation_history.push(
                                ResponseItem::CustomToolCallOutput {
                                    call_id: call_id.clone(),
                                    output: output.clone(),
                                },
                            );
                        }
                        (
                            ResponseItem::FunctionCall { .. },
                            Some(ResponseInputItem::McpToolCallOutput { call_id, result }),
                        ) => {
                            items_to_record_in_conversation_history.push(item.clone());
                            let output =
                                convert_call_tool_result_to_function_call_output_payload(&result);
                            items_to_record_in_conversation_history.push(
                                ResponseItem::FunctionCallOutput {
                                    call_id: call_id.clone(),
                                    output,
                                },
                            );
                        }
                        (
                            ResponseItem::Reasoning {
                                id,
                                summary,
                                content,
                                encrypted_content,
                            },
                            None,
                        ) => {
                            items_to_record_in_conversation_history.push(ResponseItem::Reasoning {
                                id: id.clone(),
                                summary: summary.clone(),
                                content: content.clone(),
                                encrypted_content: encrypted_content.clone(),
                            });
                        }
                        _ => {
                            warn!("Unexpected response item: {item:?} with response: {response:?}");
                        }
                    };
                    if let Some(response) = response {
                        responses.push(response);
                    }
                }

                // Only attempt to take the lock if there is something to record.
                if !items_to_record_in_conversation_history.is_empty() {
                    if is_review_mode {
                        review_history.extend(items_to_record_in_conversation_history.clone());
                    } else {
                        // Record items in their original chronological order to maintain
                        // proper sequence of events. This ensures function calls and their
                        // outputs appear in the correct order in conversation history.
                        sess.record_conversation_items(&items_to_record_in_conversation_history)
                            .await;
                    }
                }

                // If there are responses, add them to pending input for the next iteration
                if !responses.is_empty() {
                    if !is_review_mode {
                        for response in &responses {
                            sess.add_pending_input(response.clone());
                        }
                    }
                }

                if responses.is_empty() {
                    debug!("Turn completed");
                    last_task_message = get_last_assistant_message_from_turn(
                        &items_to_record_in_conversation_history,
                    );
                    if let Some(m) = last_task_message.as_ref() {
                        tracing::info!("core.turn completed: last_assistant_message.len={}", m.len());
                    }
                    sess.maybe_notify(UserNotification::AgentTurnComplete {
                        turn_id: sub_id.clone(),
                        input_messages: turn_input_messages,
                        last_assistant_message: last_task_message.clone(),
                    });
                    break;
                }
            }
            Err(e) => {
                info!("Turn error: {e:#}");
                let event = sess.make_event(
                    &sub_id,
                    EventMsg::Error(ErrorEvent { message: e.to_string() }),
                );
                sess.tx_event.send(event).await.ok();
                if is_review_mode && !review_exit_emitted {
                    exit_review_mode(sess.clone(), sub_id.clone(), None).await;
                    review_exit_emitted = true;
                }
                // let the user continue the conversation
                break;
            }
        }
    }
    if is_review_mode && !review_exit_emitted {
        let combined = if !review_messages.is_empty() {
            review_messages.join("\n\n")
        } else {
            last_task_message.clone().unwrap_or_default()
        };
        let output = if combined.trim().is_empty() {
            None
        } else {
            Some(parse_review_output_event(&combined))
        };
        exit_review_mode(sess.clone(), sub_id.clone(), output).await;
    }

    sess.remove_task(&sub_id);
    let event = sess.make_event(
        &sub_id,
        EventMsg::TaskComplete(TaskCompleteEvent {
            last_agent_message: last_task_message,
        }),
    );
    match &event.msg {
        EventMsg::TaskComplete(TaskCompleteEvent { last_agent_message: Some(m) }) => {
            tracing::info!("core.emit TaskComplete last_agent_message.len={}", m.len());
        }
        _ => {}
    }
    sess.tx_event.send(event).await.ok();

    if let Some(compact_sub_id) = sess.dequeue_manual_compact() {
        let turn_context = sess.make_turn_context();
        compact::spawn_compact_task(
            Arc::clone(&sess),
            turn_context,
            compact_sub_id,
            vec![InputItem::Text {
                text: compact::SUMMARIZATION_PROMPT.to_string(),
            }],
        );
        return;
    }

    if let Some(queued) = sess.pop_next_queued_user_input() {
        let sess_clone = Arc::clone(&sess);
        tokio::spawn(async move {
            sess_clone.cleanup_old_status_items().await;
            let turn_context = sess_clone.make_turn_context();
            let submission_id = queued.submission_id;
            let items = queued.core_items;
            let agent = AgentTask::spawn(Arc::clone(&sess_clone), turn_context, submission_id, items);
            sess_clone.set_task(agent);
        });
    }
}

async fn run_turn(
    sess: &Arc<Session>,
    turn_context: &Arc<TurnContext>,
    turn_diff_tracker: &mut TurnDiffTracker,
    sub_id: String,
    initial_user_item: Option<ResponseItem>,
    pending_input_tail: Vec<ResponseItem>,
    mut input: Vec<ResponseItem>,
) -> CodexResult<Vec<ProcessedResponseItem>> {
    // Check if browser is enabled
    let browser_enabled = codex_browser::global::get_browser_manager().await.is_some();

    let tc = &**turn_context;
    let agents_active = {
        let manager = AGENT_MANAGER.read().await;
        manager.has_active_agents()
    };

    let tools = get_openai_tools(
        &sess.tools_config,
        Some(sess.mcp_connection_manager.list_all_tools()),
        browser_enabled,
        agents_active,
    );

    let mut retries = 0;
    // Ensure we only auto-compact once per turn to avoid loops
    let mut did_auto_compact = false;
    // Attempt input starts as the provided input, and may be augmented with
    // items from a previous dropped stream attempt so we don't lose progress.
    let mut attempt_input: Vec<ResponseItem> = input.clone();
    loop {
        // Each loop iteration corresponds to a single provider HTTP request.
        // Increment the attempt ordinal first and capture its value so all
        // OrderMeta emitted during this attempt share the same `req`, even if
        // later attempts start before all events have been delivered.
        sess.begin_http_attempt();
        let attempt_req = sess.current_request_ordinal();
        // Build status items (screenshots, system status) fresh for each attempt
        let status_items = build_turn_status_items(sess).await;

        let prompt = Prompt {
            input: attempt_input.clone(),
            store: !sess.disable_response_storage,
            user_instructions: tc.user_instructions.clone(),
            environment_context: Some(EnvironmentContext::new(
                Some(tc.cwd.clone()),
                Some(tc.approval_policy),
                Some(tc.sandbox_policy.clone()),
                Some(sess.user_shell.clone()),
            )),
            tools: tools.clone(),
            status_items, // Include status items with this request
            base_instructions_override: tc.base_instructions.clone(),
            include_additional_instructions: true,
            text_format: None,
            model_override: None,
            model_family_override: None,
            output_schema: None,
        };

        // Start a new scratchpad for this HTTP attempt
        sess.begin_attempt_scratchpad();

        match try_run_turn(sess, turn_diff_tracker, &sub_id, &prompt, attempt_req).await {
            Ok(output) => {
                // Record status items to conversation history after successful turn
                // This ensures they persist for future requests in the right chronological order
                if !prompt.status_items.is_empty() {
                    sess.record_conversation_items(&prompt.status_items).await;
                }
                // Commit successful attempt – scratchpad is no longer needed.
                sess.clear_scratchpad();
                return Ok(output);
            }
            Err(CodexErr::Interrupted) => return Err(CodexErr::Interrupted),
            Err(CodexErr::EnvVar(var)) => return Err(CodexErr::EnvVar(var)),
            Err(e @ (CodexErr::UsageLimitReached(_) | CodexErr::UsageNotIncluded)) => {
                if let CodexErr::UsageLimitReached(limit_err) = &e {
                    if let Some(ctx) = account_usage_context(&sess) {
                        let usage_home = ctx.codex_home.clone();
                        let usage_account = ctx.account_id.clone();
                        let usage_plan = ctx.plan.clone();
                        let resets = limit_err.resets_in_seconds;
                        spawn_usage_task(move || {
                            if let Err(err) = account_usage::record_usage_limit_hint(
                                &usage_home,
                                &usage_account,
                                usage_plan.as_deref(),
                                resets,
                                Utc::now(),
                            ) {
                                warn!("Failed to persist usage limit hint: {err}");
                            }
                        });
                    }
                }
                return Err(e);
            }
            Err(e) => {
                // Detect context-window overflow and auto-run a compact summarization once
                if !did_auto_compact {
                    if let CodexErr::Stream(msg, _maybe_delay) = &e {
                        let lower = msg.to_ascii_lowercase();
                        let looks_like_context_overflow =
                            lower.contains("exceeds the context window")
                                || lower.contains("exceed the context window")
                                || lower.contains("context length exceeded")
                                || lower.contains("maximum context length")
                                || (lower.contains("context window")
                                    && (lower.contains("exceed")
                                        || lower.contains("exceeded")
                                        || lower.contains("full")
                                        || lower.contains("too long")));

                        if looks_like_context_overflow {
                            did_auto_compact = true;
                            sess
                                .notify_stream_error(
                                    &sub_id,
                                    "Model hit context-window limit; running /compact and retrying…"
                                        .to_string(),
                                )
                                .await;

                            let previous_input_snapshot = input.clone();
                            let compacted_history = compact::run_inline_auto_compact_task(
                                Arc::clone(&sess),
                                Arc::clone(&turn_context),
                            )
                            .await;

                            // Reset any partial attempt state and rebuild the request payload using the
                            // newly compacted history plus the current user turn items.
                            sess.clear_scratchpad();

                            if compacted_history.is_empty() {
                                attempt_input = input.clone();
                            } else {
                                let mut rebuilt = compacted_history;
                                if let Some(initial_item) = initial_user_item.clone() {
                                    rebuilt.push(initial_item);
                                }
                                if !pending_input_tail.is_empty() {
                                    let (missing_calls, filtered_outputs) =
                                        reconcile_pending_tool_outputs(&pending_input_tail, &rebuilt, &previous_input_snapshot);
                                    if !missing_calls.is_empty() {
                                        rebuilt.extend(missing_calls);
                                    }
                                    if !filtered_outputs.is_empty() {
                                        rebuilt.extend(filtered_outputs);
                                    }
                                }
                                input = rebuilt.clone();
                                attempt_input = rebuilt;
                            }
                            continue;
                        }
                    }
                }

                // Use the configured provider-specific stream retry budget.
                let max_retries = tc.client.get_provider().stream_max_retries();
                if retries < max_retries {
                    retries += 1;
                    let delay = match e {
                        CodexErr::Stream(_, Some(delay)) => delay,
                        _ => backoff(retries),
                    };
                    warn!(
                        "stream disconnected - retrying turn ({retries}/{max_retries} in {delay:?})...",
                    );

                    // Surface retry information to any UI/front‑end so the
                    // user understands what is happening instead of staring
                    // at a seemingly frozen screen.
                    sess.notify_stream_error(
                        &sub_id,
                        format!(
                            "stream error: {e}; retrying {retries}/{max_retries} in {delay:?}…"
                        ),
                    )
                    .await;
                    // Pull any partial progress from this attempt and append to
                    // the next request's input so we do not lose tool progress
                    // or already-finalized items.
                    if let Some(sp) = sess.take_scratchpad() {
                        // Build a set of call_ids we have already included to avoid duplicate calls
                        let mut seen_calls: std::collections::HashSet<String> = attempt_input
                            .iter()
                            .filter_map(|ri| match ri {
                                ResponseItem::FunctionCall { call_id, .. } => Some(call_id.clone()),
                                ResponseItem::LocalShellCall { call_id: Some(c), .. } => Some(c.clone()),
                                _ => None,
                            })
                            .collect();

                        // Append finalized function/local shell calls from the dropped attempt
                        for item in sp.items {
                            match &item {
                                ResponseItem::FunctionCall { call_id, .. } => {
                                    if seen_calls.insert(call_id.clone()) {
                                        attempt_input.push(item.clone());
                                    }
                                }
                                ResponseItem::LocalShellCall { call_id: Some(c), .. } => {
                                    if seen_calls.insert(c.clone()) {
                                        attempt_input.push(item.clone());
                                    }
                                }
                                _ => {
                                    // Avoid injecting assistant/Reasoning messages on retry to reduce duplication.
                                }
                            }
                        }

                        // Append tool outputs produced during the dropped attempt
                        for resp in sp.responses {
                            attempt_input.push(ResponseItem::from(resp));
                        }

                        // If we have partial deltas, include a short ephemeral hint so the model can resume.
                        if !sp.partial_assistant_text.is_empty() || !sp.partial_reasoning_summary.is_empty() {
                            use codex_protocol::models::ContentItem;
                            let mut hint = String::from(
                                "[EPHEMERAL:RETRY_HINT]\nPrevious attempt aborted mid-stream. Continue without repeating.\n",
                            );
                            if !sp.partial_reasoning_summary.is_empty() {
                                let s = &sp.partial_reasoning_summary;
                                // Take the last 800 characters, respecting UTF-8 boundaries
                                let start_idx = if s.chars().count() > 800 {
                                    s.char_indices()
                                        .rev()
                                        .nth(800 - 1)
                                        .map(|(i, _)| i)
                                        .unwrap_or(0)
                                } else {
                                    0
                                };
                                let tail = &s[start_idx..];
                                hint.push_str(&format!("Last reasoning summary fragment:\n{}\n\n", tail));
                            }
                            if !sp.partial_assistant_text.is_empty() {
                                let s = &sp.partial_assistant_text;
                                // Take the last 800 characters, respecting UTF-8 boundaries
                                let start_idx = if s.chars().count() > 800 {
                                    s.char_indices()
                                        .rev()
                                        .nth(800 - 1)
                                        .map(|(i, _)| i)
                                        .unwrap_or(0)
                                } else {
                                    0
                                };
                                let tail = &s[start_idx..];
                                hint.push_str(&format!("Last assistant text fragment:\n{}\n", tail));
                            }
                            attempt_input.push(ResponseItem::Message {
                                id: None,
                                role: "user".to_string(),
                                content: vec![ContentItem::InputText { text: hint }],
                            });
                        }
                    }

                    tokio::time::sleep(delay).await;
                } else {
                    return Err(e);
                }
            }
        }
    }
}

fn reconcile_pending_tool_outputs(
    pending_outputs: &[ResponseItem],
    rebuilt_history: &[ResponseItem],
    previous_input_snapshot: &[ResponseItem],
) -> (Vec<ResponseItem>, Vec<ResponseItem>) {
    let mut call_ids = collect_tool_call_ids(rebuilt_history);
    let mut missing_calls = Vec::new();
    let mut filtered_outputs = Vec::new();

    for item in pending_outputs {
        match item {
            ResponseItem::FunctionCallOutput { call_id, .. }
            | ResponseItem::CustomToolCallOutput { call_id, .. } => {
                if call_ids.contains(call_id) {
                    filtered_outputs.push(item.clone());
                    continue;
                }

                if let Some(call_item) = find_call_item_by_id(previous_input_snapshot, call_id) {
                    call_ids.insert(call_id.clone());
                    missing_calls.push(call_item);
                    filtered_outputs.push(item.clone());
                } else {
                    warn!("Skipping tool output for missing call_id={call_id} after auto-compact");
                }
            }
            _ => {
                filtered_outputs.push(item.clone());
            }
        }
    }

    (missing_calls, filtered_outputs)
}

fn collect_tool_call_ids(items: &[ResponseItem]) -> HashSet<String> {
    let mut ids = HashSet::new();
    for item in items {
        match item {
            ResponseItem::FunctionCall { call_id, .. } => {
                ids.insert(call_id.clone());
            }
            ResponseItem::LocalShellCall { call_id: Some(call_id), .. } => {
                ids.insert(call_id.clone());
            }
            ResponseItem::CustomToolCall { call_id, .. } => {
                ids.insert(call_id.clone());
            }
            _ => {}
        }
    }
    ids
}

fn find_call_item_by_id(items: &[ResponseItem], call_id: &str) -> Option<ResponseItem> {
    items.iter().rev().find_map(|item| match item {
        ResponseItem::FunctionCall { call_id: existing, .. } if existing == call_id => Some(item.clone()),
        ResponseItem::LocalShellCall { call_id: Some(existing), .. } if existing == call_id => Some(item.clone()),
        ResponseItem::CustomToolCall { call_id: existing, .. } if existing == call_id => Some(item.clone()),
        _ => None,
    })
}

/// When the model is prompted, it returns a stream of events. Some of these
/// events map to a `ResponseItem`. A `ResponseItem` may need to be
/// "handled" such that it produces a `ResponseInputItem` that needs to be
/// sent back to the model on the next turn.
#[derive(Debug)]
struct ProcessedResponseItem {
    item: ResponseItem,
    response: Option<ResponseInputItem>,
}

async fn try_run_turn(
    sess: &Session,
    turn_diff_tracker: &mut TurnDiffTracker,
    sub_id: &str,
    prompt: &Prompt,
    attempt_req: u64,
) -> CodexResult<Vec<ProcessedResponseItem>> {
    // call_ids that are part of this response.
    let completed_call_ids = prompt
        .input
        .iter()
        .filter_map(|ri| match ri {
            ResponseItem::FunctionCallOutput { call_id, .. } => Some(call_id),
            ResponseItem::LocalShellCall {
                call_id: Some(call_id),
                ..
            } => Some(call_id),
            ResponseItem::CustomToolCallOutput { call_id, .. } => Some(call_id),
            _ => None,
        })
        .collect::<Vec<_>>();

    // call_ids that were pending but are not part of this response.
    // This usually happens because the user interrupted the model before we responded to one of its tool calls
    // and then the user sent a follow-up message.
    let missing_calls = {
        prompt
            .input
            .iter()
            .filter_map(|ri| match ri {
                ResponseItem::FunctionCall { call_id, .. } => Some(call_id),
                ResponseItem::LocalShellCall {
                    call_id: Some(call_id),
                    ..
                } => Some(call_id),
                ResponseItem::CustomToolCall { call_id, .. } => Some(call_id),
                _ => None,
            })
            .filter_map(|call_id| {
                if completed_call_ids.contains(&call_id) {
                    None
                } else {
                    Some(call_id.clone())
                }
            })
            .map(|call_id| ResponseItem::CustomToolCallOutput {
                call_id: call_id.clone(),
                output: "aborted".to_string(),
            })
            .collect::<Vec<_>>()
    };
    let prompt: Cow<Prompt> = if missing_calls.is_empty() {
        Cow::Borrowed(prompt)
    } else {
        // Add the synthetic aborted missing calls to the beginning of the input to ensure all call ids have responses.
        let input = [missing_calls, prompt.input.clone()].concat();
        Cow::Owned(Prompt {
            input,
            ..prompt.clone()
        })
    };

    let mut stream = sess.client.clone().stream(&prompt).await?;

    let mut output = Vec::new();
    loop {
        // Poll the next item from the model stream. We must inspect *both* Ok and Err
        // cases so that transient stream failures (e.g., dropped SSE connection before
        // `response.completed`) bubble up and trigger the caller's retry logic.
        let event = stream.next().await;
        let Some(event) = event else {
            // Channel closed without yielding a final Completed event or explicit error.
            // Treat as a disconnected stream so the caller can retry.
            return Err(CodexErr::Stream(
                "stream closed before response.completed".into(),
                None,
            ));
        };

        let event = match event {
            Ok(ev) => ev,
            Err(e) => {
                // Propagate the underlying stream error to the caller (run_turn), which
                // will apply the configured `stream_max_retries` policy.
                return Err(e);
            }
        };

        match event {
            ResponseEvent::Created => {}
            ResponseEvent::OutputItemDone { item, sequence_number, output_index } => {
                let response =
                    handle_response_item(sess, turn_diff_tracker, sub_id, item.clone(), sequence_number, output_index, attempt_req).await?;

                // Save into scratchpad so we can seed a retry if the stream drops later.
                sess.scratchpad_push(&item, &response, &sub_id);

                // If this was a finalized assistant message, clear partial text buffer
                if let ResponseItem::Message { .. } = &item {
                    sess.scratchpad_clear_partial_message();
                }

                output.push(ProcessedResponseItem { item, response });
            }
            ResponseEvent::WebSearchCallBegin { call_id } => {
                // Stamp OrderMeta so the TUI can place the search block within
                // the correct request window instead of using an internal epilogue.
                let ctx = ToolCallCtx::new(sub_id.to_string(), call_id.clone(), None, None);
                let order = ctx.order_meta(attempt_req);
                let ev = sess.make_event_with_order(
                    &sub_id,
                    EventMsg::WebSearchBegin(WebSearchBeginEvent { call_id, query: None }),
                    order,
                    None,
                );
                sess.send_event(ev).await;
            }
            ResponseEvent::WebSearchCallCompleted { call_id, query } => {
                let ctx = ToolCallCtx::new(sub_id.to_string(), call_id.clone(), None, None);
                let order = ctx.order_meta(attempt_req);
                let ev = sess.make_event_with_order(
                    &sub_id,
                    EventMsg::WebSearchComplete(WebSearchCompleteEvent { call_id, query }),
                    order,
                    None,
                );
                sess.send_event(ev).await;
            }
            ResponseEvent::Completed {
                response_id: _,
                token_usage,
            } => {
                let (new_info, rate_limits, should_emit);
                {
                    let mut state = sess.state.lock().unwrap();
                    let info = TokenUsageInfo::new_or_append(
                        &state.token_usage_info,
                        &token_usage,
                        sess.client.get_model_context_window(),
                    );
                    let limits = state.latest_rate_limits.clone();
                    let emit = info.is_some() || limits.is_some();
                    state.token_usage_info = info.clone();
                    new_info = info;
                    rate_limits = limits;
                    should_emit = emit;
                }

                if should_emit {
                    let payload = TokenCountEvent {
                        info: new_info,
                        rate_limits,
                    };
                    sess.tx_event
                        .send(sess.make_event(&sub_id, EventMsg::TokenCount(payload)))
                        .await
                        .ok();
                }

                if let Some(usage) = token_usage.as_ref() {
                    if let Some(ctx) = account_usage_context(sess) {
                        let usage_home = ctx.codex_home.clone();
                        let usage_account = ctx.account_id.clone();
                        let usage_plan = ctx.plan.clone();
                        let usage_clone = usage.clone();
                        spawn_usage_task(move || {
                            if let Err(err) = account_usage::record_token_usage(
                                &usage_home,
                                &usage_account,
                                usage_plan.as_deref(),
                                &usage_clone,
                                Utc::now(),
                            ) {
                                warn!("Failed to persist token usage: {err}");
                            }
                        });
                    }
                }

                let unified_diff = turn_diff_tracker.get_unified_diff();
                if let Ok(Some(unified_diff)) = unified_diff {
                    let msg = EventMsg::TurnDiff(TurnDiffEvent { unified_diff });
                    let _ = sess.tx_event.send(sess.make_event(&sub_id, msg)).await;
                }

                return Ok(output);
            }
            ResponseEvent::OutputTextDelta { delta, item_id, sequence_number, output_index } => {
                // Don't append to history during streaming - only send UI events.
                // The complete message will be added to history when OutputItemDone arrives.
                // This ensures items are recorded in the correct chronological order.

                // Use the item_id if present, otherwise fall back to sub_id
                let event_id = item_id.unwrap_or_else(|| sub_id.to_string());
                let order = crate::protocol::OrderMeta {
                    request_ordinal: attempt_req,
                    output_index,
                    sequence_number,
                };
                let stamped = sess.make_event_with_order(&event_id, EventMsg::AgentMessageDelta(AgentMessageDeltaEvent { delta: delta.clone() }), order, sequence_number);
                sess.tx_event.send(stamped).await.ok();

                // Track partial assistant text in the scratchpad to help resume on retry.
                // Only accumulate when we have an item context or a single active stream.
                // We deliberately do not scope by item_id to keep implementation simple.
                sess.scratchpad_add_text_delta(&delta);
            }
            ResponseEvent::ReasoningSummaryDelta { delta, item_id, sequence_number, output_index, summary_index } => {
                // Use the item_id if present, otherwise fall back to sub_id
                let mut event_id = item_id.unwrap_or_else(|| sub_id.to_string());
                if let Some(si) = summary_index { event_id = format!("{}#s{}", event_id, si); }
                let order = crate::protocol::OrderMeta { request_ordinal: attempt_req, output_index, sequence_number };
                let stamped = sess.make_event_with_order(&event_id, EventMsg::AgentReasoningDelta(AgentReasoningDeltaEvent { delta: delta.clone() }), order, sequence_number);
                sess.tx_event.send(stamped).await.ok();

                // Buffer reasoning summary so we can include a hint on retry.
                sess.scratchpad_add_reasoning_delta(&delta);
            }
            ResponseEvent::ReasoningSummaryPartAdded => {
                let stamped = sess.make_event(&sub_id, EventMsg::AgentReasoningSectionBreak(AgentReasoningSectionBreakEvent {}));
                sess.tx_event.send(stamped).await.ok();
            }
            ResponseEvent::ReasoningContentDelta { delta, item_id, sequence_number, output_index, content_index } => {
                if sess.show_raw_agent_reasoning {
                    // Use the item_id if present, otherwise fall back to sub_id
                    let mut event_id = item_id.unwrap_or_else(|| sub_id.to_string());
                    if let Some(ci) = content_index { event_id = format!("{}#c{}", event_id, ci); }
                    let order = crate::protocol::OrderMeta { request_ordinal: attempt_req, output_index, sequence_number };
                    let stamped = sess.make_event_with_order(&event_id, EventMsg::AgentReasoningRawContentDelta(AgentReasoningRawContentDeltaEvent { delta }), order, sequence_number);
                    sess.tx_event.send(stamped).await.ok();
                }
            }
            ResponseEvent::RateLimits(snapshot) => {
                let mut state = sess.state.lock().unwrap();
                state.latest_rate_limits = Some(snapshot.clone());
                if let Some(ctx) = account_usage_context(sess) {
                    let usage_home = ctx.codex_home.clone();
                    let usage_account = ctx.account_id.clone();
                    let usage_plan = ctx.plan.clone();
                    let snapshot_clone = snapshot.clone();
                    spawn_usage_task(move || {
                        if let Err(err) = account_usage::record_rate_limit_snapshot(
                            &usage_home,
                            &usage_account,
                            usage_plan.as_deref(),
                            &snapshot_clone,
                            Utc::now(),
                        ) {
                            warn!("Failed to persist rate limit snapshot: {err}");
                        }
                    });
                }
            }
            // Note: ReasoningSummaryPartAdded handled above without scratchpad mutation.
        }
    }
}

async fn handle_response_item(
    sess: &Session,
    turn_diff_tracker: &mut TurnDiffTracker,
    sub_id: &str,
    item: ResponseItem,
    seq_hint: Option<u64>,
    output_index: Option<u32>,
    attempt_req: u64,
) -> CodexResult<Option<ResponseInputItem>> {
    debug!(?item, "Output item");
    let output = match item {
        ResponseItem::Message { content, id, .. } => {
            // Use the item_id if present, otherwise fall back to sub_id
            let event_id = id.unwrap_or_else(|| sub_id.to_string());
            for item in content {
                if let ContentItem::OutputText { text } = item {
                    let order = crate::protocol::OrderMeta { request_ordinal: attempt_req, output_index, sequence_number: seq_hint };
                    let stamped = sess.make_event_with_order(&event_id, EventMsg::AgentMessage(AgentMessageEvent { message: text }), order, seq_hint);
                    sess.tx_event.send(stamped).await.ok();
                }
            }
            None
        }
        ResponseItem::Reasoning {
            id,
            summary,
            content,
            encrypted_content: _,
        } => {
            // Use the item_id if present and not empty, otherwise fall back to sub_id
            let event_id = if !id.is_empty() {
                id.clone()
            } else {
                sub_id.to_string()
            };
            for (i, item) in summary.into_iter().enumerate() {
                let text = match item {
                    ReasoningItemReasoningSummary::SummaryText { text } => text,
                };
                let eid = format!("{}#s{}", event_id, i);
                let order = crate::protocol::OrderMeta { request_ordinal: attempt_req, output_index, sequence_number: seq_hint };
                let stamped = sess.make_event_with_order(&eid, EventMsg::AgentReasoning(AgentReasoningEvent { text }), order, seq_hint);
                sess.tx_event.send(stamped).await.ok();
            }
            if sess.show_raw_agent_reasoning && content.is_some() {
                let content = content.unwrap();
                for item in content.into_iter() {
                    let text = match item {
                        ReasoningItemContent::ReasoningText { text } => text,
                        ReasoningItemContent::Text { text } => text,
                    };
                    let order = crate::protocol::OrderMeta { request_ordinal: attempt_req, output_index, sequence_number: seq_hint };
                    let stamped = sess.make_event_with_order(&event_id, EventMsg::AgentReasoningRawContent(AgentReasoningRawContentEvent { text }), order, seq_hint);
                    sess.tx_event.send(stamped).await.ok();
                }
            }
            None
        }
        ResponseItem::FunctionCall {
            name,
            arguments,
            call_id,
            ..
        } => {
            info!("FunctionCall: {name}({arguments})");
            Some(
                handle_function_call(
                    sess,
                    turn_diff_tracker,
                    sub_id.to_string(),
                    name,
                    arguments,
                    call_id,
                    seq_hint,
                    output_index,
                    attempt_req,
                )
                .await,
            )
        }
        ResponseItem::LocalShellCall {
            id,
            call_id,
            status: _,
            action,
        } => {
            let LocalShellAction::Exec(action) = action;
            tracing::info!("LocalShellCall: {action:?}");
            let params = ShellToolCallParams {
                command: action.command,
                workdir: action.working_directory,
                timeout_ms: action.timeout_ms,
                with_escalated_permissions: None,
                justification: None,
            };
            let effective_call_id = match (call_id, id) {
                (Some(call_id), _) => call_id,
                (None, Some(id)) => id,
                (None, None) => {
                    error!("LocalShellCall without call_id or id");
                    return Ok(Some(ResponseInputItem::FunctionCallOutput {
                        call_id: "".to_string(),
                        output: FunctionCallOutputPayload {
                            content: "LocalShellCall without call_id or id".to_string(),
                            success: None,
                        },
                    }));
                }
            };

            let exec_params = to_exec_params(params, sess);
            Some(
            handle_container_exec_with_params(
                exec_params,
                sess,
                turn_diff_tracker,
                sub_id.to_string(),
                effective_call_id,
                seq_hint,
                output_index,
                attempt_req,
            )
            .await,
            )
        }
        ResponseItem::CustomToolCall { call_id, name, .. } => {
            // Minimal placeholder: custom tools are not handled here.
            Some(ResponseInputItem::FunctionCallOutput {
                call_id,
                output: FunctionCallOutputPayload {
                    content: format!("Custom tool '{name}' is not supported in this build"),
                    success: Some(false),
                },
            })
        }
        ResponseItem::FunctionCallOutput { .. } => {
            debug!("unexpected FunctionCallOutput from stream");
            None
        }
        ResponseItem::CustomToolCallOutput { .. } => {
            debug!("unexpected CustomToolCallOutput from stream");
            None
        }
        ResponseItem::WebSearchCall { id, action, .. } => {
            if let WebSearchAction::Search { query } = action {
                let call_id = id.unwrap_or_else(|| "".to_string());
                let event = sess.make_event_with_hint(&sub_id, EventMsg::WebSearchComplete(WebSearchCompleteEvent { call_id, query: Some(query) }), seq_hint);
                sess.tx_event.send(event).await.ok();
            }
            None
        }
        ResponseItem::Other => None,
    };
    Ok(output)
}

// Helper utilities for agent output/progress management
fn ensure_agent_dir(cwd: &Path, agent_id: &str) -> Result<PathBuf, String> {
    let dir = cwd.join(".code").join("agents").join(agent_id);
    std::fs::create_dir_all(&dir)
        .map_err(|e| format!("Failed to create agent dir {}: {}", dir.display(), e))?;
    Ok(dir)
}

fn ensure_user_dir(cwd: &Path) -> Result<PathBuf, String> {
    let dir = cwd.join(".code").join("users");
    std::fs::create_dir_all(&dir)
        .map_err(|e| format!("Failed to create user dir {}: {}", dir.display(), e))?;
    Ok(dir)
}

fn write_agent_file(dir: &Path, filename: &str, content: &str) -> Result<PathBuf, String> {
    let path = dir.join(filename);
    std::fs::write(&path, content)
        .map_err(|e| format!("Failed to write {}: {}", path.display(), e))?;
    Ok(path)
}

const AGENT_PREVIEW_MAX_BYTES: usize = 32 * 1024; // 32 KiB

fn preview_first_n_lines(s: &str, n: usize) -> (String, usize) {
    let total_lines = s.lines().count();
    let mut preview = s.lines().take(n).collect::<Vec<_>>().join("\n");

    let (maybe_truncated, was_truncated, _, _) =
        truncate_middle_bytes(&preview, AGENT_PREVIEW_MAX_BYTES);
    if was_truncated {
        preview = maybe_truncated;
        preview.push_str(&format!(
            "\n…preview truncated to roughly {AGENT_PREVIEW_MAX_BYTES} bytes…"
        ));
    } else {
        preview = maybe_truncated;
    }

    if total_lines > n {
        if !preview.ends_with('\n') {
            preview.push('\n');
        }
        preview.push_str("…additional lines omitted…");
    }

    (preview, total_lines)
}

#[cfg(test)]
mod preview_tests {
    use super::*;

    #[test]
    fn truncates_excessively_long_single_line() {
        let input = "x".repeat(AGENT_PREVIEW_MAX_BYTES + 1024);
        let (preview, total_lines) = preview_first_n_lines(&input, 500);
        assert_eq!(total_lines, 1);
        assert!(preview.contains("…truncated…"));
        assert!(preview.contains("preview truncated to roughly"));
    }

    #[test]
    fn notes_when_additional_lines_omitted() {
        let input = (0..600)
            .map(|i| format!("line {i}"))
            .collect::<Vec<_>>()
            .join("\n");
        let (preview, total_lines) = preview_first_n_lines(&input, 500);
        assert_eq!(total_lines, 600);
        assert!(preview.contains("…additional lines omitted…"));
        assert!(!preview.contains("preview truncated to roughly"));
    }
}

async fn handle_function_call(
    sess: &Session,
    turn_diff_tracker: &mut TurnDiffTracker,
    sub_id: String,
    name: String,
    arguments: String,
    call_id: String,
    seq_hint: Option<u64>,
    output_index: Option<u32>,
    attempt_req: u64,
) -> ResponseInputItem {
    let ctx = ToolCallCtx::new(sub_id.clone(), call_id.clone(), seq_hint, output_index);
    match name.as_str() {
        "container.exec" | "shell" => {
            let params = match parse_container_exec_arguments(arguments, sess, &call_id) {
                Ok(params) => params,
                Err(output) => {
                    return *output;
                }
            };
            handle_container_exec_with_params(params, sess, turn_diff_tracker, sub_id, call_id, seq_hint, output_index, attempt_req)
                .await
        }
        "update_plan" => handle_update_plan(sess, &ctx, arguments).await,
        // agent_* tools
        "agent_run" => handle_run_agent(sess, &ctx, arguments).await,
        "agent_check" => handle_check_agent_status(sess, &ctx, arguments).await,
        "agent_result" => handle_get_agent_result(sess, &ctx, arguments).await,
        "agent_cancel" => handle_cancel_agent(sess, &ctx, arguments).await,
        "agent_wait" => handle_wait_for_agent(sess, &ctx, arguments).await,
        "agent_list" => handle_list_agents(sess, &ctx, arguments).await,
        // browser_* tools
        "browser_open" => handle_browser_open(sess, &ctx, arguments).await,
        "browser_close" => handle_browser_close(sess, &ctx).await,
        "browser_status" => handle_browser_status(sess, &ctx).await,
        "browser_click" => handle_browser_click(sess, &ctx, arguments).await,
        "browser_move" => handle_browser_move(sess, &ctx, arguments).await,
        "browser_type" => handle_browser_type(sess, &ctx, arguments).await,
        "browser_key" => handle_browser_key(sess, &ctx, arguments).await,
        "browser_javascript" => handle_browser_javascript(sess, &ctx, arguments).await,
        "browser_scroll" => handle_browser_scroll(sess, &ctx, arguments).await,
        "browser_history" => handle_browser_history(sess, &ctx, arguments).await,
        "browser_console" => handle_browser_console(sess, &ctx, arguments).await,
        "browser_inspect" => handle_browser_inspect(sess, &ctx, arguments).await,
        "browser_cdp" => handle_browser_cdp(sess, &ctx, arguments).await,
        "browser_cleanup" => handle_browser_cleanup(sess, &ctx).await,
        "web_fetch" => handle_web_fetch(sess, &ctx, arguments).await,
        "wait" => handle_wait(sess, &ctx, arguments).await,
        "kill" => handle_kill(sess, &ctx, arguments).await,
        _ => {
            match sess.mcp_connection_manager.parse_tool_name(&name) {
                Some((server, tool_name)) => {
                    // Tool timeouts are derived from per-server config; no per-call override here.
                    handle_mcp_tool_call(sess, &ctx, server, tool_name, arguments).await
                }
                None => {
                    // Unknown function: reply with structured failure so the model can adapt.
                    ResponseInputItem::FunctionCallOutput {
                        call_id,
                        output: FunctionCallOutputPayload {
                            content: format!("unsupported call: {name}"),
                            success: None,
                        },
                    }
                }
            }
        }
    }
}

async fn handle_browser_cleanup(sess: &Session, ctx: &ToolCallCtx) -> ResponseInputItem {
    let call_id_clone = ctx.call_id.clone();
    let _sess_clone = sess;
    execute_custom_tool(
        sess,
        ctx,
        "browser_cleanup".to_string(),
        Some(serde_json::json!({})),
        || async move {
            if let Some(browser_manager) = get_browser_manager_for_session(_sess_clone).await {
                match browser_manager.cleanup().await {
                    Ok(_) => ResponseInputItem::FunctionCallOutput {
                        call_id: call_id_clone,
                        output: FunctionCallOutputPayload { content: "Browser cleanup completed".to_string(), success: Some(true) },
                    },
                    Err(e) => ResponseInputItem::FunctionCallOutput {
                        call_id: call_id_clone,
                        output: FunctionCallOutputPayload { content: format!("Cleanup failed: {}", e), success: Some(false) },
                    },
                }
            } else {
                ResponseInputItem::FunctionCallOutput {
                    call_id: call_id_clone,
                    output: FunctionCallOutputPayload { content: "Browser is not initialized. Use browser_open to start the browser.".to_string(), success: Some(false) },
                }
            }
        }
    ).await
}

async fn handle_web_fetch(sess: &Session, ctx: &ToolCallCtx, arguments: String) -> ResponseInputItem {
    // Include raw params in begin event for observability
    let mut params_for_event = serde_json::from_str::<serde_json::Value>(&arguments).ok();
    // If call_id is provided, include a friendly "for" string with the command we are waiting on
    if let Some(serde_json::Value::Object(map)) = params_for_event.as_mut() {
        if let Some(serde_json::Value::String(cid)) = map.get("call_id") {
            let st = sess.state.lock().unwrap();
            if let Some(bg) = st.background_execs.get(cid) {
                map.insert("for".to_string(), serde_json::Value::String(bg.cmd_display.clone()));
            }
        }
    }
    let arguments_clone = arguments.clone();
    let call_id_clone = ctx.call_id.clone();

    execute_custom_tool(
        sess,
        ctx,
        "web_fetch".to_string(),
        params_for_event,
        || async move {
            #[derive(serde::Deserialize)]
            struct WebFetchParams {
                url: String,
                #[serde(default)]
                timeout_ms: Option<u64>,
                #[serde(default)]
                mode: Option<String>, // "auto" (default), "browser", or "http"
            }

            let parsed: Result<WebFetchParams, _> = serde_json::from_str(&arguments_clone);
            let params = match parsed {
                Ok(p) => p,
                Err(e) => {
                    return ResponseInputItem::FunctionCallOutput {
                        call_id: call_id_clone,
                        output: FunctionCallOutputPayload {
                            content: format!("Invalid web_fetch arguments: {e}"),
                            success: None,
                        },
                    };
                }
            };

            struct BrowserFetchOutcome {
                html: String,
                final_url: Option<String>,
                headless: bool,
            }

            async fn fetch_html_via_headless_browser(
                url: &str,
                timeout: Duration,
            ) -> Result<BrowserFetchOutcome, String> {
                let mut config = CodexBrowserConfig::default();
                config.enabled = true;
                config.headless = true;
                config.fullpage = false;
                config.segments_max = 2;
                config.persist_profile = false;
                config.idle_timeout_ms = 10_000;

                let manager = BrowserManager::new(config);
                manager.set_enabled_sync(true);

                const CHECK_JS: &str = r#"(function(){
  const discuss = document.querySelectorAll('[data-test-selector=\"issue-comment-body\"]');
  const timeline = document.querySelectorAll('.js-timeline-item');
  const article = document.querySelectorAll('article, main');
  return (discuss.length + timeline.length + article.length);
})()"#;
                const HTML_JS: &str =
                    "(function(){ return { html: document.documentElement.outerHTML, title: document.title||'' }; })()";

                let goto_result = match tokio::time::timeout(timeout, manager.goto(url)).await {
                    Ok(Ok(res)) => res,
                    Ok(Err(e)) => {
                        let _ = manager.stop().await;
                        return Err(format!("Headless goto failed: {e}"));
                    }
                    Err(_) => {
                        let _ = manager.stop().await;
                        return Err("Headless goto timed out".to_string());
                    }
                };

                for _ in 0..6 {
                    match tokio::time::timeout(Duration::from_millis(1500), manager.execute_javascript(CHECK_JS)).await {
                        Ok(Ok(val)) => {
                            let count = val
                                .get("value")
                                .and_then(|v| v.as_i64())
                                .unwrap_or(0);
                            if count > 0 {
                                break;
                            }
                        }
                        Ok(Err(e)) => {
                            tracing::debug!("Headless readiness check failed: {}", e);
                            break;
                        }
                        Err(_) => {
                            tracing::debug!("Headless readiness check timed out");
                            break;
                        }
                    }
                    tokio::time::sleep(Duration::from_millis(800)).await;
                }

                let html_value = match tokio::time::timeout(timeout, manager.execute_javascript(HTML_JS)).await {
                    Ok(Ok(val)) => val,
                    Ok(Err(e)) => {
                        let _ = manager.stop().await;
                        return Err(format!("Headless HTML extraction failed: {e}"));
                    }
                    Err(_) => {
                        let _ = manager.stop().await;
                        return Err("Headless HTML extraction timed out".to_string());
                    }
                };

                let html = html_value
                    .get("value")
                    .and_then(|v| v.get("html"))
                    .and_then(|v| v.as_str())
                    .unwrap_or("")
                    .to_string();

                if html.trim().is_empty() {
                    let _ = manager.stop().await;
                    return Err("Headless browser returned empty HTML".to_string());
                }

                let final_url = Some(goto_result.url.clone());
                let _ = manager.stop().await;

                Ok(BrowserFetchOutcome {
                    html,
                    final_url,
                    headless: true,
                })
            }

            async fn fetch_html_via_browser(
                url: &str,
                timeout: Duration,
                prefer_global: bool,
            ) -> Option<BrowserFetchOutcome> {
                const HTML_JS: &str =
                    "(function(){ return { html: document.documentElement.outerHTML, title: document.title||'' }; })()";
                const CHECK_JS: &str = r#"(function(){
  const discuss = document.querySelectorAll('[data-test-selector=\"issue-comment-body\"]');
  const timeline = document.querySelectorAll('.js-timeline-item');
  const article = document.querySelectorAll('article, main');
  return (discuss.length + timeline.length + article.length);
})()"#;

                if prefer_global {
                    if let Some(manager) = codex_browser::global::get_browser_manager().await {
                        if manager.is_enabled_sync() {
                            match tokio::time::timeout(timeout, manager.goto(url)).await {
                                Ok(Ok(res)) => {
                                    for _ in 0..6 {
                                        match tokio::time::timeout(Duration::from_millis(1500), manager.execute_javascript(CHECK_JS)).await {
                                            Ok(Ok(val)) => {
                                                let count = val
                                                    .get("value")
                                                    .and_then(|v| v.as_i64())
                                                    .unwrap_or(0);
                                                if count > 0 {
                                                    break;
                                                }
                                            }
                                            Ok(Err(e)) => {
                                                tracing::debug!("Global browser readiness check failed: {}", e);
                                                break;
                                            }
                                            Err(_) => {
                                                tracing::debug!("Global browser readiness timed out");
                                                break;
                                            }
                                        }
                                        tokio::time::sleep(Duration::from_millis(800)).await;
                                    }

                                    match tokio::time::timeout(timeout, manager.execute_javascript(HTML_JS)).await {
                                        Ok(Ok(val)) => {
                                            if let Some(html) = val
                                                .get("value")
                                                .and_then(|v| v.get("html"))
                                                .and_then(|v| v.as_str())
                                            {
                                                if !html.trim().is_empty() {
                                                    return Some(BrowserFetchOutcome {
                                                        html: html.to_string(),
                                                        final_url: Some(res.url.clone()),
                                                        headless: false,
                                                    });
                                                }
                                            }
                                        }
                                        Ok(Err(e)) => {
                                            tracing::debug!("Global browser HTML extraction failed: {}", e);
                                        }
                                        Err(_) => {
                                            tracing::debug!("Global browser HTML extraction timed out");
                                        }
                                    }
                                }
                                Ok(Err(e)) => {
                                    tracing::warn!("Global browser navigation failed: {}", e);
                                }
                                Err(_) => {
                                    tracing::warn!("Global browser navigation timed out");
                                }
                            }
                        } else {
                            tracing::debug!("Global browser manager disabled; skipping UI fetch");
                        }
                    }
                }

                match fetch_html_via_headless_browser(url, timeout).await {
                    Ok(outcome) => Some(outcome),
                    Err(err) => {
                        tracing::warn!("Headless browser fallback failed for {}: {}", url, err);
                        None
                    }
                }
            }

            // Helper: build a client with a specific UA and common headers.
            async fn do_request(
                url: &str,
                ua: &str,
                timeout: Duration,
                extra_headers: Option<&[(reqwest::header::HeaderName, &'static str)]>,
            ) -> Result<reqwest::Response, reqwest::Error> {
                let client = reqwest::Client::builder()
                    .timeout(timeout)
                    .user_agent(ua)
                    .build()?;
                let mut req = client.get(url)
                    // Add a few browser-like headers to reduce blocks
                    .header(reqwest::header::ACCEPT, "text/html,application/xhtml+xml,application/xml;q=0.9,*/*;q=0.8")
                    .header(reqwest::header::ACCEPT_LANGUAGE, "en-US,en;q=0.9");
                if let Some(pairs) = extra_headers {
                    for (k, v) in pairs.iter() {
                        req = req.header(k, *v);
                    }
                }
                req.send().await
            }

            // Helper: remove obvious noisy blocks before markdown conversion.
            // This uses a lightweight ASCII-insensitive scan to drop whole
            // elements whose contents should never be surfaced to the model
            // (scripts, styles, templates, headers/footers/navigation, etc.).
            fn strip_noisy_tags(mut html: String) -> String {
                // Remove <script>, <style>, and <noscript> blocks with a simple
                // ASCII case-insensitive scan that preserves UTF-8 boundaries.
                // This avoids allocating lowercase copies and accidentally using
                // indices from a different string representation.
                fn eq_ascii_ci(a: u8, b: u8) -> bool {
                    a.to_ascii_lowercase() == b.to_ascii_lowercase()
                }
                fn starts_with_tag_ci(bytes: &[u8], tag: &[u8]) -> bool {
                    if bytes.len() < tag.len() { return false; }
                    for i in 0..tag.len() {
                        if !eq_ascii_ci(bytes[i], tag[i]) { return false; }
                    }
                    true
                }
                // Find the next opening tag like "<script" (allowing whitespace after '<').
                fn find_open_tag_ci(s: &str, tag: &str, from: usize) -> Option<usize> {
                    let bytes = s.as_bytes();
                    let tag_bytes = tag.as_bytes();
                    let mut i = from;
                    while i + 1 < bytes.len() {
                        if bytes[i] == b'<' {
                            let mut j = i + 1;
                            while j < bytes.len() && (bytes[j] == b' ' || bytes[j] == b'\t' || bytes[j] == b'\n' || bytes[j] == b'\r') {
                                j += 1;
                            }
                            if j < bytes.len() && starts_with_tag_ci(&bytes[j..], tag_bytes) {
                                return Some(i);
                            }
                        }
                        i += 1;
                    }
                    None
                }
                // Find the corresponding closing tag like "</script>" starting at or after `from`.
                // Returns the byte index just after the closing '>' if found.
                fn find_close_after_ci(s: &str, tag: &str, from: usize) -> Option<usize> {
                    let bytes = s.as_bytes();
                    let tag_bytes = tag.as_bytes();
                    let mut i = from;
                    while i + 2 < bytes.len() { // need at least '<' '/' and one tag byte
                        if bytes[i] == b'<' && i + 1 < bytes.len() && bytes[i + 1] == b'/' {
                            let mut j = i + 2;
                            // Optional whitespace before tag name
                            while j < bytes.len() && (bytes[j] == b' ' || bytes[j] == b'\t' || bytes[j] == b'\n' || bytes[j] == b'\r') {
                                j += 1;
                            }
                            if starts_with_tag_ci(&bytes[j..], tag_bytes) {
                                // Advance past tag name
                                j += tag_bytes.len();
                                // Skip optional whitespace until '>'
                                while j < bytes.len() && bytes[j] != b'>' {
                                    j += 1;
                                }
                                if j < bytes.len() && bytes[j] == b'>' {
                                    return Some(j + 1);
                                }
                                return None; // No closing '>'
                            }
                        }
                        i += 1;
                    }
                    None
                }

                // Keep this conservative to avoid dropping content.
                let tags = ["script", "style", "noscript"];
                for tag in tags.iter() {
                    let mut guard = 0;
                    loop {
                        if guard > 64 { break; }
                        let Some(start) = find_open_tag_ci(&html, tag, 0) else { break; };
                        let search_from = start + 1; // after '<'
                        if let Some(end) = find_close_after_ci(&html, tag, search_from) {
                            // Safe because both start and end are on ASCII boundaries ('<' and '>')
                            html.replace_range(start..end, "");
                        } else {
                            // No close tag found; drop from the opening tag to end
                            html.truncate(start);
                            break;
                        }
                        guard += 1;
                    }
                }
                html
            }

            // Try to keep only <main> content if present; drastically reduces
            // boilerplate from navigation and login banners on many sites.
            fn extract_main(html: &str) -> Option<String> {
                // Find opening <main ...>
                let bytes = html.as_bytes();
                let open = {
                    let mut i = 0usize;
                    let tag = b"main";
                    while i + 5 < bytes.len() { // < m a i n > (min)
                        if bytes[i] == b'<' {
                            // skip '<' and whitespace
                            let mut j = i + 1;
                            while j < bytes.len() && bytes[j].is_ascii_whitespace() { j += 1; }
                            if j + tag.len() <= bytes.len() && bytes[j..j+tag.len()].eq_ignore_ascii_case(tag) {
                                // Found '<main'; now find '>'
                                while j < bytes.len() && bytes[j] != b'>' { j += 1; }
                                if j < bytes.len() { Some((i, j + 1)) } else { None }
                            } else { None }
                        } else { None }
                            .map(|pair| return pair);
                        i += 1;
                    }
                    None
                };
                let (start, after_open) = open?;
                // Find closing </main>
                let mut i = after_open;
                let tag_close = b"</main";
                while i + tag_close.len() + 1 < bytes.len() {
                    if bytes[i] == b'<' && bytes[i+1] == b'/' {
                        if bytes[i..].len() >= tag_close.len() && bytes[i..i+tag_close.len()].eq_ignore_ascii_case(tag_close) {
                            // Find closing '>'
                            let mut j = i + tag_close.len();
                            while j < bytes.len() && bytes[j] != b'>' { j += 1; }
                            if j < bytes.len() {
                                return Some(html[start..j+1].to_string());
                            } else {
                                return Some(html[start..].to_string());
                            }
                        }
                    }
                    i += 1;
                }
                Some(html[start..].to_string())
            }

            // Inside fenced code blocks, collapse massively-escaped Windows paths like
            // `C:\\Users\\...` to `C:\Users\...`. Only applies to drive-rooted paths.
            fn unescape_windows_paths(line: &str) -> String {
                let bytes = line.as_bytes();
                let mut out = String::with_capacity(line.len());
                let mut i = 0usize;
                while i < bytes.len() {
                    // Pattern: [A-Za-z] : \\+
                    if i + 3 < bytes.len()
                        && bytes[i].is_ascii_alphabetic()
                        && bytes[i+1] == b':'
                        && bytes[i+2] == b'\\'
                        && bytes[i+3] == b'\\'
                    {
                        // Emit drive and a single backslash
                        out.push(bytes[i] as char);
                        out.push(':');
                        out.push('\\');
                        // Skip all following backslashes in this run
                        i += 4;
                        while i < bytes.len() && bytes[i] == b'\\' { i += 1; }
                        continue;
                    }
                    out.push(bytes[i] as char);
                    i += 1;
                }
                out
            }

            // Lightweight cleanup on the resulting markdown to remove leaked
            // JSON blobs and obvious client boot payloads that sometimes escape
            // the <script> filter on complex sites. Avoids touching fenced code.
            fn postprocess_markdown(md: &str) -> String {
                let mut out: Vec<String> = Vec::with_capacity(md.len() / 64 + 1);
                let mut in_fence = false;
                let mut empty_run = 0usize;
                for line in md.lines() {
                    // Track fenced code blocks
                    if let Some(rest) = line.trim_start().strip_prefix("```") {
                        in_fence = !in_fence;
                        let _lang = if in_fence { Some(rest.trim()) } else { None };
                        out.push(line.to_string());
                        empty_run = 0;
                        continue;
                    }
                    if in_fence {
                        // Only normalize Windows path over-escaping; do not alter other content.
                        let normalized = unescape_windows_paths(line);
                        out.push(normalized);
                        continue;
                    }

                    let trimmed = line.trim();
                    // Drop extremely long single lines only if they're likely SPA boot payloads
                    if trimmed.len() > 8000 { continue; }
                    // Common SPA boot keys that shouldn't appear in human output.
                    // Keep this list tight to avoid dropping legitimate examples.
                    if trimmed.contains("\"payload\"") || trimmed.contains("\"props\"") || trimmed.contains("\"preloaded_records\"") || trimmed.contains("\"appPayload\"") || trimmed.contains("\"preloadedQueries\"") {
                        continue;
                    }

                    if trimmed.is_empty() {
                        // Collapse multiple empty lines to max 1
                        if empty_run == 0 {
                            out.push(String::new());
                        }
                        empty_run += 1;
                    } else {
                        out.push(line.to_string());
                        empty_run = 0;
                    }
                }
                // Trim leading/trailing blank lines
                let mut s = out.join("\n");
                while s.starts_with('\n') { s.remove(0); }
                while s.ends_with('\n') { s.pop(); }
                s
            }

            // Domain-specific: extract rich content from GitHub issue/PR pages
            // without requiring a JS-capable browser. We parse JSON-LD and the
            // inlined GraphQL payload (preloadedQueries) to reconstruct the
            // issue body and comments into readable markdown.
            fn try_extract_github_issue_markdown(html: &str) -> Option<String> {
                // Helper: extract the first <script type="application/ld+json"> block
                fn extract_ld_json(html: &str) -> Option<serde_json::Value> {
                    let mut s = html;
                    loop {
                        let start = s.find("<script").map(|i| i)?;
                        let rest = &s[start + 7..];
                        if rest.to_lowercase().contains("type=\"application/ld+json\"") {
                            // Find end of script open tag
                            let open_end_rel = rest.find('>')?;
                            let open_end = start + 7 + open_end_rel + 1;
                            let after_open = &s[open_end..];
                            // Find closing </script>
                            if let Some(close_rel) = after_open.to_lowercase().find("</script>") {
                                let json_str = &after_open[..close_rel];
                                if let Ok(v) = serde_json::from_str::<serde_json::Value>(json_str) {
                                    return Some(v);
                                }
                                // Some pages JSON-encode the JSON-LD; try to unescape once
                                if let Ok(un) = serde_json::from_str::<String>(json_str) {
                                    if let Ok(v2) = serde_json::from_str::<serde_json::Value>(&un) {
                                        return Some(v2);
                                    }
                                }
                                // Advance after this script to search for next
                                s = &after_open[close_rel + 9..];
                                continue;
                            }
                        }
                        // Advance and continue search
                        s = &rest[1..];
                    }
                }

                // Helper: extract substring for the JSON array that follows key
                fn extract_json_array_after(html: &str, key: &str) -> Option<String> {
                    let idx = html.find(key)?;
                    let bytes = html.as_bytes();
                    // Find the first '[' after key
                    let mut i = idx + key.len();
                    while i < bytes.len() && bytes[i] != b'[' { i += 1; }
                    if i >= bytes.len() { return None; }
                    let start = i;
                    // Scan to matching ']' accounting for strings and escapes
                    let mut depth: i32 = 0;
                    let mut in_str = false;
                    let mut escape = false;
                    while i < bytes.len() {
                        let c = bytes[i] as char;
                        if in_str {
                            if escape { escape = false; }
                            else if c == '\\' { escape = true; }
                            else if c == '"' { in_str = false; }
                            i += 1; continue;
                        }
                        match c {
                            '"' => { in_str = true; },
                            '[' => { depth += 1; },
                            ']' => { depth -= 1; if depth == 0 { let end = i + 1; return Some(html[start..end].to_string()); } },
                            _ => {}
                        }
                        i += 1;
                    }
                    None
                }

                // Parse JSON-LD for headline, articleBody, author, date
                let mut title: Option<String> = None;
                let mut issue_body_md: Option<String> = None;
                let mut opened_by: Option<String> = None;
                let mut opened_at: Option<String> = None;
                if let Some(ld) = extract_ld_json(html) {
                    if ld.get("@type").and_then(|v| v.as_str()) == Some("DiscussionForumPosting") {
                        title = ld.get("headline").and_then(|v| v.as_str()).map(|s| s.to_string());
                        issue_body_md = ld.get("articleBody").and_then(|v| v.as_str()).map(|s| s.to_string());
                        opened_by = ld.get("author").and_then(|a| a.get("name")).and_then(|v| v.as_str()).map(|s| s.to_string());
                        opened_at = ld.get("datePublished").and_then(|v| v.as_str()).map(|s| s.to_string());
                    }
                }

                // Parse GraphQL payload for comments and state
                let arr_str = extract_json_array_after(html, "\"preloadedQueries\"")?;
                let arr: serde_json::Value = serde_json::from_str(&arr_str).ok()?;
                let mut comments: Vec<(String, String, String)> = Vec::new();
                let mut state: Option<String> = None;
                let mut state_reason: Option<String> = None;
                if let Some(items) = arr.as_array() {
                    for item in items {
                        let repo = item.get("result").and_then(|v| v.get("data")).and_then(|v| v.get("repository"));
                        let issue = repo.and_then(|r| r.get("issue"));
                        if let Some(issue) = issue {
                            if state.is_none() {
                                state = issue.get("state").and_then(|v| v.as_str()).map(|s| s.to_string());
                                state_reason = issue.get("stateReason").and_then(|v| v.as_str()).map(|s| s.to_string());
                            }
                            if let Some(edges) = issue.get("frontTimelineItems").and_then(|v| v.get("edges")).and_then(|v| v.as_array()) {
                                for e in edges {
                                    let node = e.get("node");
                                    let typename = node.and_then(|n| n.get("__typename")).and_then(|v| v.as_str()).unwrap_or("");
                                    if typename == "IssueComment" {
                                        let author = node.and_then(|n| n.get("author")).and_then(|a| a.get("login")).and_then(|v| v.as_str()).unwrap_or("");
                                        let created = node.and_then(|n| n.get("createdAt")).and_then(|v| v.as_str()).unwrap_or("");
                                        let body = node.and_then(|n| n.get("body")).and_then(|v| v.as_str()).unwrap_or("");
                                        if !body.is_empty() {
                                            comments.push((author.to_string(), created.to_string(), body.to_string()));
                                        } else {
                                            let body_html = node.and_then(|n| n.get("bodyHTML")).and_then(|v| v.as_str()).unwrap_or("");
                                            if !body_html.is_empty() {
                                                // Minimal HTML→MD for comments if body missing
                                                let options = htmd::options::Options { heading_style: htmd::options::HeadingStyle::Atx, code_block_style: htmd::options::CodeBlockStyle::Fenced, link_style: htmd::options::LinkStyle::Inlined, ..Default::default() };
                                                let conv = htmd::HtmlToMarkdown::builder().options(options).build();
                                                if let Ok(md) = conv.convert(body_html) {
                                                    comments.push((author.to_string(), created.to_string(), md));
                                                }
                                            }
                                        }
                                    }
                                }
                            }
                        }
                    }
                }

                // If nothing meaningful extracted, bail out.
                if title.is_none() && comments.is_empty() && issue_body_md.is_none() {
                    return None;
                }

                // Compose readable markdown
                let mut out = String::new();
                if let Some(t) = title { out.push_str(&format!("# {}\n\n", t)); }
                if let (Some(by), Some(at)) = (opened_by, opened_at) { out.push_str(&format!("Opened by {} on {}\n\n", by, at)); }
                if let (Some(s), _) = (state.clone(), state_reason.clone()) { out.push_str(&format!("State: {}\n\n", s)); }
                if let Some(body) = issue_body_md { out.push_str(&format!("{}\n\n", body)); }
                if !comments.is_empty() {
                    out.push_str("## Comments\n\n");
                    for (author, created, body) in comments {
                        out.push_str(&format!("- {} — {}\n\n{}\n\n", author, created, body));
                    }
                }
                Some(out)
            }

            // Helper: convert HTML to markdown and truncate if too large.
            fn convert_html_to_markdown_trimmed(html: String, max_chars: usize) -> crate::error::Result<(String, bool)> {
                let options = htmd::options::Options {
                    heading_style: htmd::options::HeadingStyle::Atx,
                    code_block_style: htmd::options::CodeBlockStyle::Fenced,
                    link_style: htmd::options::LinkStyle::Inlined,
                    ..Default::default()
                };
                let converter = htmd::HtmlToMarkdown::builder().options(options).build();
                let reduced = extract_main(&html).unwrap_or(html);
                let sanitized = strip_noisy_tags(reduced);
                let markdown = converter.convert(&sanitized)?;
                let markdown = postprocess_markdown(&markdown);
                let mut truncated = false;
                let rendered = {
                    let char_count = markdown.chars().count();
                    if char_count > max_chars {
                        truncated = true;
                        let mut s: String = markdown.chars().take(max_chars).collect();
                        s.push_str("\n\n… (truncated)\n");
                        s
                    } else {
                        markdown
                    }
                };
                Ok((rendered, truncated))
            }

            // Helper: detect WAF/challenge pages to avoid dumping challenge content.
            fn detect_block_vendor(_status: reqwest::StatusCode, body: &str) -> Option<&'static str> {
                // Identify common bot-challenge pages regardless of HTTP status.
                // Cloudflare often returns 200 with a challenge that requires JS/cookies.
                let lower = body.to_lowercase();
                if lower.contains("cloudflare")
                    || lower.contains("cf-ray")
                    || lower.contains("_cf_chl_opt")
                    || lower.contains("challenge-platform")
                    || lower.contains("checking if the site connection is secure")
                    || lower.contains("waiting for")
                    || lower.contains("just a moment")
                {
                    return Some("cloudflare");
                }
                None
            }

            fn headers_indicate_block(headers: &reqwest::header::HeaderMap) -> bool {
                let h = headers;
                let has_cf_ray = h.get("cf-ray").is_some();
                let has_cf_mitigated = h.get("cf-mitigated").is_some();
                let has_cf_bm = h.get("set-cookie").and_then(|v| v.to_str().ok()).map(|s| s.contains("__cf_bm=")).unwrap_or(false);
                let has_chlray = h.get("server-timing").and_then(|v| v.to_str().ok()).map(|s| s.to_lowercase().contains("chlray")).unwrap_or(false);
                has_cf_ray || has_cf_mitigated || has_cf_bm || has_chlray
            }

            fn looks_like_challenge_markdown(md: &str) -> bool {
                let l = md.to_lowercase();
                l.contains("just a moment") || l.contains("enable javascript and cookies") || l.contains("waiting for ")
            }

            let timeout = Duration::from_millis(params.timeout_ms.unwrap_or(15000));
            let codex_ua = crate::default_client::get_codex_user_agent(Some("web_fetch"));

            if matches!(params.mode.as_deref(), Some("browser")) {
                if let Some(browser_fetch) = fetch_html_via_browser(&params.url, timeout, true).await {
                    let (markdown, truncated) = match convert_html_to_markdown_trimmed(browser_fetch.html, 120_000) {
                        Ok(t) => t,
                        Err(e) => {
                            return ResponseInputItem::FunctionCallOutput {
                                call_id: call_id_clone,
                                output: FunctionCallOutputPayload { content: format!("Markdown conversion failed: {e}"), success: Some(false) },
                            };
                        }
                    };

                    let body = serde_json::json!({
                        "url": params.url,
                        "status": 200,
                        "final_url": browser_fetch.final_url.unwrap_or_else(|| params.url.clone()),
                        "content_type": "text/html",
                        "used_browser_ua": true,
                        "via_browser": true,
                        "headless": browser_fetch.headless,
                        "truncated": truncated,
                        "markdown": markdown,
                    });
                    return ResponseInputItem::FunctionCallOutput {
                        call_id: call_id_clone,
                        output: FunctionCallOutputPayload { content: body.to_string(), success: Some(true) },
                    };
                }
            }
            // Attempt 1: Codex UA + polite headers
            let resp = match do_request(&params.url, &codex_ua, timeout, None).await {
                Ok(r) => r,
                Err(e) => {
                    return ResponseInputItem::FunctionCallOutput {
                        call_id: call_id_clone,
                        output: FunctionCallOutputPayload { content: format!("Request failed: {e}"), success: Some(false) },
                    };
                }
            };

            // Capture metadata before consuming the response body.
            let mut status = resp.status();
            let mut final_url = resp.url().to_string();
            let mut headers = resp.headers().clone();
            // Read body
            let mut body_text = match resp.text().await {
                Ok(t) => t,
                Err(e) => {
                    return ResponseInputItem::FunctionCallOutput {
                        call_id: call_id_clone,
                        output: FunctionCallOutputPayload { content: format!("Failed to read response body: {e}"), success: Some(false) },
                    };
                }
            };
            let mut used_browser_ua = false;
            let browser_ua = "Mozilla/5.0 (Macintosh; Intel Mac OS X 10_15_7) AppleWebKit/537.36 (KHTML, like Gecko) Chrome/128.0.0.0 Safari/537.36";
            if !matches!(params.mode.as_deref(), Some("http")) && (detect_block_vendor(status, &body_text).is_some() || headers_indicate_block(&headers)) {
                // Simple retry with a browser UA and extra headers
                let extra = [
                    (reqwest::header::HeaderName::from_static("upgrade-insecure-requests"), "1"),
                ];
                if let Ok(r2) = do_request(&params.url, browser_ua, timeout, Some(&extra)).await {
                    let status2 = r2.status();
                    let final_url2 = r2.url().to_string();
                    let headers2 = r2.headers().clone();
                    if let Ok(t2) = r2.text().await {
                        used_browser_ua = true;
                        status = status2;
                        final_url = final_url2;
                        headers = headers2;
                        body_text = t2;
                    }
                }
            }

            // Response metadata
            let content_type = headers
                .get(reqwest::header::CONTENT_TYPE)
                .and_then(|v| v.to_str().ok())
                .unwrap_or("")
                .to_string();

            // Provide structured diagnostics if blocked by WAF (even if HTTP 200)
            if !matches!(params.mode.as_deref(), Some("http")) && (detect_block_vendor(status, &body_text).is_some() || headers_indicate_block(&headers)) {
                let vendor = "cloudflare";
                let retry_after = headers
                    .get(reqwest::header::RETRY_AFTER)
                    .and_then(|v| v.to_str().ok())
                    .map(|s| s.to_string());
                let cf_ray = headers
                    .get("cf-ray")
                    .and_then(|v| v.to_str().ok())
                    .map(|s| s.to_string());

                let mut diag = serde_json::json!({
                    "final_url": final_url,
                    "content_type": content_type,
                    "used_browser_ua": used_browser_ua,
                    "blocked_by_waf": true,
                    "vendor": vendor,
                });
                if let Some(ra) = retry_after { diag["retry_after"] = serde_json::json!(ra); }
                if let Some(ray) = cf_ray { diag["cf_ray"] = serde_json::json!(ray); }

                if let Some(browser_fetch) = fetch_html_via_browser(&params.url, timeout, false).await {
                    let (markdown, truncated) = match convert_html_to_markdown_trimmed(browser_fetch.html, 120_000) {
                        Ok(t) => t,
                        Err(e) => {
                            return ResponseInputItem::FunctionCallOutput {
                                call_id: call_id_clone,
                                output: FunctionCallOutputPayload { content: format!("Markdown conversion failed: {e}"), success: Some(false) },
                            };
                        }
                    };

                    diag["via_browser"] = serde_json::json!(true);
                    if browser_fetch.headless {
                        diag["headless"] = serde_json::json!(true);
                    }

                    let body = serde_json::json!({
                        "url": params.url,
                        "status": 200,
                        "final_url": browser_fetch.final_url.unwrap_or_else(|| final_url.clone()),
                        "content_type": content_type,
                        "used_browser_ua": true,
                        "via_browser": true,
                        "headless": browser_fetch.headless,
                        "truncated": truncated,
                        "markdown": markdown,
                    });
                    return ResponseInputItem::FunctionCallOutput {
                        call_id: call_id_clone,
                        output: FunctionCallOutputPayload { content: body.to_string(), success: Some(true) },
                    };
                }

                let (md_preview, _trunc) = match convert_html_to_markdown_trimmed(body_text, 2000) {
                    Ok(t) => t,
                    Err(_) => ("".to_string(), false),
                };

                let body = serde_json::json!({
                    "url": params.url,
                    "status": status.as_u16(),
                    "error": "Blocked by site challenge",
                    "diagnostics": diag,
                    "markdown": md_preview,
                });

                return ResponseInputItem::FunctionCallOutput {
                    call_id: call_id_clone,
                    output: FunctionCallOutputPayload { content: body.to_string(), success: Some(false) },
                };
            }

            // If not success, provide structured, minimal diagnostics without dumping content.
            if !status.is_success() {
                let waf_vendor = detect_block_vendor(status, &body_text);
                let retry_after = headers
                    .get(reqwest::header::RETRY_AFTER)
                    .and_then(|v| v.to_str().ok())
                    .map(|s| s.to_string());
                let cf_ray = headers
                    .get("cf-ray")
                    .and_then(|v| v.to_str().ok())
                    .map(|s| s.to_string());

                let mut diag = serde_json::json!({
                    "final_url": final_url,
                    "content_type": content_type,
                    "used_browser_ua": used_browser_ua,
                });
                if let Some(vendor) = waf_vendor { diag["blocked_by_waf"] = serde_json::json!(true); diag["vendor"] = serde_json::json!(vendor); }
                if let Some(ra) = retry_after { diag["retry_after"] = serde_json::json!(ra); }
                if let Some(ray) = cf_ray { diag["cf_ray"] = serde_json::json!(ray); }

                // Provide a tiny, safe preview of visible text only (converted and truncated).
                let (md_preview, _trunc) = match convert_html_to_markdown_trimmed(body_text, 2000) {
                    Ok(t) => t,
                    Err(_) => ("".to_string(), false),
                };

                let body = serde_json::json!({
                    "url": params.url,
                    "status": status.as_u16(),
                    "error": format!("HTTP {} {}", status.as_u16(), status.canonical_reason().unwrap_or("")),
                    "diagnostics": diag,
                    // Keep a short, human-friendly preview; avoid dumping raw HTML or long JS.
                    "markdown": md_preview,
                });

                return ResponseInputItem::FunctionCallOutput {
                    call_id: call_id_clone,
                    output: FunctionCallOutputPayload { content: body.to_string(), success: Some(false) },
                };
            }

            // Domain-specific extraction first (e.g., GitHub issues)
            if params.url.contains("github.com/") && params.url.contains("/issues/") {
                if let Some(md) = try_extract_github_issue_markdown(&body_text) {
                    let body = serde_json::json!({
                        "url": params.url,
                        "status": status.as_u16(),
                        "final_url": final_url,
                        "content_type": content_type,
                        "used_browser_ua": used_browser_ua,
                        "truncated": false,
                        "markdown": md,
                    });
                    return ResponseInputItem::FunctionCallOutput { call_id: call_id_clone, output: FunctionCallOutputPayload { content: body.to_string(), success: Some(true) } };
                }
            }

            // Success: convert to markdown (sanitized and size-limited)
            let (markdown, truncated) = match convert_html_to_markdown_trimmed(body_text, 120_000) {
                Ok(t) => t,
                Err(e) => {
                    return ResponseInputItem::FunctionCallOutput {
                        call_id: call_id_clone,
                        output: FunctionCallOutputPayload { content: format!("Markdown conversion failed: {e}"), success: Some(false) },
                    };
                }
            };

            // If the rendered markdown still looks like a challenge page, attempt browser fallback (unless http-only).
            if !matches!(params.mode.as_deref(), Some("http")) && looks_like_challenge_markdown(&markdown) {
                if let Some(browser_fetch) = fetch_html_via_browser(&params.url, timeout, false).await {
                    let (md2, truncated2) = match convert_html_to_markdown_trimmed(browser_fetch.html, 120_000) {
                        Ok(t) => t,
                        Err(e) => {
                            return ResponseInputItem::FunctionCallOutput {
                                call_id: call_id_clone,
                                output: FunctionCallOutputPayload { content: format!("Markdown conversion failed: {e}"), success: Some(false) },
                            };
                        }
                    };

                    let body = serde_json::json!({
                        "url": params.url,
                        "status": 200,
                        "final_url": browser_fetch.final_url.unwrap_or_else(|| final_url.clone()),
                        "content_type": content_type,
                        "used_browser_ua": true,
                        "via_browser": true,
                        "headless": browser_fetch.headless,
                        "truncated": truncated2,
                        "markdown": md2,
                    });
                    return ResponseInputItem::FunctionCallOutput {
                        call_id: call_id_clone,
                        output: FunctionCallOutputPayload { content: body.to_string(), success: Some(true) },
                    };
                }

                // If fallback not possible, return structured error rather than a useless challenge page
                let body = serde_json::json!({
                    "url": params.url,
                    "status": 200,
                    "error": "Blocked by site challenge",
                    "diagnostics": { "final_url": final_url, "content_type": content_type, "used_browser_ua": used_browser_ua, "blocked_by_waf": true, "vendor": "cloudflare", "detected_via": "markdown" },
                    "markdown": markdown.chars().take(2000).collect::<String>(),
                });
                return ResponseInputItem::FunctionCallOutput { call_id: call_id_clone, output: FunctionCallOutputPayload { content: body.to_string(), success: Some(false) } };
            }

            let body = serde_json::json!({
                "url": params.url,
                "status": status.as_u16(),
                "final_url": final_url,
                "content_type": content_type,
                "used_browser_ua": used_browser_ua,
                "truncated": truncated,
                "markdown": markdown,
            });

            ResponseInputItem::FunctionCallOutput { call_id: call_id_clone, output: FunctionCallOutputPayload { content: body.to_string(), success: Some(true) } }
        },
    ).await
}

// Wait for a background shell execution to complete.
// Parameters: { call_id?: string, timeout_ms?: number }
async fn handle_wait(
    sess: &Session,
    ctx: &ToolCallCtx,
    arguments: String,
) -> ResponseInputItem {
    use serde::Deserialize;
    #[derive(Deserialize, Clone)]
    struct Params { #[serde(default)] call_id: Option<String>, #[serde(default)] timeout_ms: Option<u64> }
    let mut params_for_event = serde_json::from_str::<serde_json::Value>(&arguments).ok();
    if let Some(serde_json::Value::Object(map)) = params_for_event.as_mut() {
        if let Some(serde_json::Value::String(cid)) = map.get("call_id") {
            let st = sess.state.lock().unwrap();
            if let Some(bg) = st.background_execs.get(cid) {
                map.insert("for".to_string(), serde_json::Value::String(bg.cmd_display.clone()));
            }
        }
    }
    let arguments_clone = arguments.clone();
    let ctx_clone = ToolCallCtx::new(ctx.sub_id.clone(), ctx.call_id.clone(), ctx.seq_hint, ctx.output_index);
    let ctx_for_closure = ctx_clone.clone();
    execute_custom_tool(
        sess,
        &ctx_clone,
        "wait".to_string(),
        params_for_event,
        move || async move {
            let ctx_inner = ctx_for_closure.clone();
                let parsed: Params = match serde_json::from_str(&arguments_clone) {
                    Ok(p) => p,
                    Err(e) => {
                    return ResponseInputItem::FunctionCallOutput { call_id: ctx_inner.call_id.clone(), output: FunctionCallOutputPayload { content: format!("Invalid wait arguments: {}", e), success: Some(false) } };
                    }
                };
                let call_id = parsed.call_id.clone();
                let max_ms: u64 = 3_600_000; // 60 minutes cap
                let default_ms: u64 = 600_000; // 10 minutes default
                let timeout_ms = parsed.timeout_ms.unwrap_or(default_ms).min(max_ms);

            match call_id {
                Some(cid) => {
                    use std::sync::atomic::Ordering;
                    let (notify_opt, done_opt, tail, suppress_flag) = {
                        let st = sess.state.lock().unwrap();
                        match st.background_execs.get(&cid) {
                            Some(bg) => (
                                Some(bg.notify.clone()),
                                bg.result_cell.lock().unwrap().clone(),
                                bg.tail_buf.clone(),
                                Some(bg.suppress_event.clone()),
                            ),
                            None => (None, None, None, None),
                        }
                    };
                    if let Some(flag) = &suppress_flag {
                        flag.store(true, Ordering::Relaxed);
                    }
                    if let Some(done) = done_opt {
                        let content = format_exec_output_with_limit(sess, &ctx_inner.sub_id, &ctx_inner.call_id, &done);
                        if let Some(flag) = &suppress_flag {
                            flag.store(true, Ordering::Relaxed);
                        }
                        return ResponseInputItem::FunctionCallOutput { call_id: ctx_inner.call_id.clone(), output: FunctionCallOutputPayload { content, success: Some(done.exit_code == 0) } };
                    }
                    let Some(spec_notify) = notify_opt else {
                        if let Some(flag) = &suppress_flag {
                            flag.store(false, Ordering::Relaxed);
                        }
                        return ResponseInputItem::FunctionCallOutput { call_id: ctx_inner.call_id.clone(), output: FunctionCallOutputPayload { content: format!("No background job found for call_id={}", cid), success: Some(false) } };
                    };
                    let any_notify = ANY_BG_NOTIFY.get().cloned().unwrap();
                    let raced = tokio::time::timeout(std::time::Duration::from_millis(timeout_ms), async move {
                        tokio::select! {
                            _ = spec_notify.notified() => (),
                            _ = any_notify.notified() => (),
                        }
                    }).await;
                    if raced.is_err() {
                        let tail_text = tail.and_then(|arc| Some(String::from_utf8_lossy(&arc.lock().unwrap()).to_string())).unwrap_or_default();
                        let msg = if tail_text.is_empty() { format!("Background job {} still running...", cid) } else { format!("Background job {} still running...\n\nOutput so far (tail):\n{}", cid, tail_text) };
                        if let Some(flag) = &suppress_flag {
                            flag.store(false, Ordering::Relaxed);
                        }
                        return ResponseInputItem::FunctionCallOutput { call_id: ctx_inner.call_id.clone(), output: FunctionCallOutputPayload { content: msg, success: Some(false) } };
                    }
                    let done = {
                        let mut st = sess.state.lock().unwrap();
                        if let Some(bg) = st.background_execs.remove(&cid) {
                            bg.result_cell.lock().unwrap().clone()
                        } else {
                            let found = st.background_execs.iter().find_map(|(k, v)| if v.result_cell.lock().unwrap().is_some() { Some(k.clone()) } else { None });
                            found.and_then(|k| st.background_execs.remove(&k)).and_then(|bg| bg.result_cell.lock().unwrap().clone())
                        }
                    };
                    if let Some(done) = done {
                        let content = format_exec_output_with_limit(sess, &ctx_inner.sub_id, &ctx_inner.call_id, &done);
                        ResponseInputItem::FunctionCallOutput { call_id: ctx_inner.call_id.clone(), output: FunctionCallOutputPayload { content, success: Some(done.exit_code == 0) } }
                    } else {
                        if let Some(flag) = &suppress_flag {
                            flag.store(false, Ordering::Relaxed);
                        }
                        ResponseInputItem::FunctionCallOutput { call_id: ctx_inner.call_id.clone(), output: FunctionCallOutputPayload { content: "No completed background job found".to_string(), success: Some(false) } }
                    }
                }
                None => {
                    let any_notify = ANY_BG_NOTIFY.get().cloned().unwrap();
                    let waited = tokio::time::timeout(std::time::Duration::from_millis(timeout_ms), any_notify.notified()).await;
                    if waited.is_err() {
                        return ResponseInputItem::FunctionCallOutput { call_id: ctx_inner.call_id.clone(), output: FunctionCallOutputPayload { content: "Timed out waiting for background work".to_string(), success: Some(false) } };
                    }
                    let done = {
                        let mut st = sess.state.lock().unwrap();
                        let found = st.background_execs.iter().find_map(|(k, v)| if v.result_cell.lock().unwrap().is_some() { Some(k.clone()) } else { None });
                        found.and_then(|k| st.background_execs.remove(&k)).and_then(|bg| bg.result_cell.lock().unwrap().clone())
                    };
                    if let Some(done) = done {
                        let content = format_exec_output_with_limit(sess, &ctx_inner.sub_id, &ctx_inner.call_id, &done);
                        ResponseInputItem::FunctionCallOutput { call_id: ctx_inner.call_id.clone(), output: FunctionCallOutputPayload { content, success: Some(done.exit_code == 0) } }
                    } else {
                        ResponseInputItem::FunctionCallOutput { call_id: ctx_inner.call_id.clone(), output: FunctionCallOutputPayload { content: "Background completed but no result recorded".to_string(), success: Some(false) } }
                    }
                }
            }
        }
    ).await
}

// Kill a background shell execution by call_id.
async fn handle_kill(
    sess: &Session,
    ctx: &ToolCallCtx,
    arguments: String,
) -> ResponseInputItem {
    use serde::Deserialize;
    #[derive(Deserialize, Clone)]
    struct Params {
        call_id: String,
    }

    let mut params_for_event = serde_json::from_str::<serde_json::Value>(&arguments).ok();
    let arguments_clone = arguments.clone();
    let ctx_clone = ToolCallCtx::new(ctx.sub_id.clone(), ctx.call_id.clone(), ctx.seq_hint, ctx.output_index);
    let ctx_for_closure = ctx_clone.clone();
    let tx_event = sess.tx_event.clone();

    execute_custom_tool(
        sess,
        &ctx_clone,
        "kill".to_string(),
        params_for_event.take(),
        move || async move {
            let ctx_inner = ctx_for_closure.clone();
            let parsed: Params = match serde_json::from_str(&arguments_clone) {
                Ok(p) => p,
                Err(e) => {
                    return ResponseInputItem::FunctionCallOutput {
                        call_id: ctx_inner.call_id.clone(),
                        output: FunctionCallOutputPayload {
                            content: format!("Invalid kill arguments: {e}"),
                            success: Some(false),
                        },
                    };
                }
            };

            use std::sync::atomic::Ordering;

            let (
                notify,
                result_cell,
                suppress_flag,
                cmd_display,
                order_meta_for_end,
                sub_id_for_end,
                handle_opt,
                already_done,
            ) = {
                let mut st = sess.state.lock().unwrap();
                match st.background_execs.get_mut(&parsed.call_id) {
                    Some(bg) => {
                        let done = bg.result_cell.lock().unwrap().is_some();
                        let handle = bg.task_handle.take();
                        (
                            bg.notify.clone(),
                            bg.result_cell.clone(),
                            bg.suppress_event.clone(),
                            bg.cmd_display.clone(),
                            bg.order_meta_for_end.clone(),
                            bg.sub_id.clone(),
                            handle,
                            done,
                        )
                    }
                    None => {
                        return ResponseInputItem::FunctionCallOutput {
                            call_id: ctx_inner.call_id.clone(),
                            output: FunctionCallOutputPayload {
                                content: format!("No background job found for call_id={}", parsed.call_id),
                                success: Some(false),
                            },
                        };
                    }
                }
            };

            if already_done {
                return ResponseInputItem::FunctionCallOutput {
                    call_id: ctx_inner.call_id.clone(),
                    output: FunctionCallOutputPayload {
                        content: format!("Background job {} has already completed.", parsed.call_id),
                        success: Some(false),
                    },
                };
            }

            suppress_flag.store(true, Ordering::Relaxed);
            if let Some(handle) = handle_opt {
                handle.abort();
                let _ = handle.await;
            }

            let cancel_message = "Cancelled by user.".to_string();
            let output = ExecToolCallOutput {
                exit_code: 130,
                stdout: StreamOutput::new(String::new()),
                stderr: StreamOutput::new(cancel_message.clone()),
                aggregated_output: StreamOutput::new(cancel_message.clone()),
                duration: std::time::Duration::ZERO,
                timed_out: false,
            };

            {
                let mut slot = result_cell.lock().unwrap();
                *slot = Some(output.clone());
            }

            notify.notify_waiters();
            if let Some(global) = ANY_BG_NOTIFY.get() {
                global.notify_waiters();
            }

            let end_msg = EventMsg::ExecCommandEnd(ExecCommandEndEvent {
                call_id: parsed.call_id.clone(),
                stdout: output.stdout.text.clone(),
                stderr: output.stderr.text.clone(),
                exit_code: output.exit_code,
                duration: output.duration,
            });
            let event = Event {
                id: sub_id_for_end.clone(),
                event_seq: 0,
                msg: end_msg,
                order: Some(order_meta_for_end),
            };
            let _ = tx_event.send(event).await;

            let status = if cmd_display.trim().is_empty() {
                format!("Killed background job {}", parsed.call_id)
            } else {
                format!("Killed background command: {}", cmd_display)
            };

            ResponseInputItem::FunctionCallOutput {
                call_id: ctx_inner.call_id.clone(),
                output: FunctionCallOutputPayload {
                    content: status,
                    success: Some(true),
                },
            }
        },
    ).await
}

fn to_exec_params(params: ShellToolCallParams, sess: &Session) -> ExecParams {
    ExecParams {
        command: params.command,
        cwd: sess.resolve_path(params.workdir.clone()),
        timeout_ms: params.timeout_ms,
        env: create_env(&sess.shell_environment_policy),
        with_escalated_permissions: params.with_escalated_permissions,
        justification: params.justification,
    }
}

fn resolve_agent_read_only(requested: Option<bool>, config: Option<&crate::config_types::AgentConfig>) -> bool {
    if let Some(flag) = requested {
        flag
    } else {
        config.map(|c| c.read_only).unwrap_or(false)
    }
}

#[cfg(test)]
mod resolve_read_only_tests {
    use super::*;
    use crate::config_types::AgentConfig;

    fn make_config(read_only: bool) -> AgentConfig {
        AgentConfig {
            name: "test".into(),
            command: "test".into(),
            args: Vec::new(),
            read_only,
            enabled: true,
            description: None,
            env: None,
            args_read_only: None,
            args_write: None,
            instructions: None,
        }
    }

    #[test]
    fn explicit_flag_overrides_config_true() {
        let cfg = make_config(true);
        assert!(!resolve_agent_read_only(Some(false), Some(&cfg)));
    }

    #[test]
    fn falls_back_to_config_when_request_absent() {
        let cfg = make_config(true);
        assert!(resolve_agent_read_only(None, Some(&cfg)));
    }

    #[test]
    fn defaults_to_false_without_config() {
        assert!(!resolve_agent_read_only(None, None));
        assert!(resolve_agent_read_only(Some(true), None));
    }
}

fn parse_container_exec_arguments(
    arguments: String,
    sess: &Session,
    call_id: &str,
) -> Result<ExecParams, Box<ResponseInputItem>> {
    // parse command
    match serde_json::from_str::<ShellToolCallParams>(&arguments) {
        Ok(shell_tool_call_params) => Ok(to_exec_params(shell_tool_call_params, sess)),
        Err(e) => {
            // allow model to re-sample
            let output = ResponseInputItem::FunctionCallOutput {
                call_id: call_id.to_string(),
                output: FunctionCallOutputPayload {
                    content: format!("failed to parse function arguments: {e}"),
                    success: None,
                },
            };
            Err(Box::new(output))
        }
    }
}

pub struct ExecInvokeArgs<'a> {
    pub params: ExecParams,
    pub sandbox_type: SandboxType,
    pub sandbox_policy: &'a SandboxPolicy,
    pub sandbox_cwd: &'a std::path::Path,
    pub codex_linux_sandbox_exe: &'a Option<PathBuf>,
    pub stdout_stream: Option<StdoutStream>,
}

fn maybe_run_with_user_profile(params: ExecParams, sess: &Session) -> ExecParams {
    if sess.shell_environment_policy.use_profile {
        let maybe_command = sess
            .user_shell
            .format_default_shell_invocation(params.command.clone());
        if let Some(command) = maybe_command {
            return ExecParams { command, ..params };
        }
    }
    params
}

pub(crate) async fn handle_run_agent(sess: &Session, ctx: &ToolCallCtx, arguments: String) -> ResponseInputItem {
    let params_for_event = serde_json::from_str(&arguments).ok();
    let arguments_clone = arguments.clone();
    let call_id_clone = ctx.call_id.clone();
    execute_custom_tool(
        sess,
        ctx,
        "agent_run".to_string(),
        params_for_event,
        || async move {
    match serde_json::from_str::<RunAgentParams>(&arguments_clone) {
        Ok(params) => {
            let trimmed_task = params.task.trim();
            let word_count = trimmed_task
                .split_whitespace()
                .filter(|segment| !segment.is_empty())
                .count();

            if trimmed_task.is_empty() || word_count < 4 {
                let guidance = format!(
                    "⚠️ Agent prompt too short: give the manager more context (at least a full sentence) before running agents. Current prompt: \"{}\".",
                    trimmed_task
                );
                sess
                    .notify_background_event(&ctx.sub_id, guidance.clone())
                    .await;

                let response = serde_json::json!({
                    "status": "blocked",
                    "reason": "prompt_too_short",
                    "message": guidance,
                });
                return ResponseInputItem::FunctionCallOutput {
                    call_id: call_id_clone,
                    output: FunctionCallOutputPayload {
                        content: response.to_string(),
                        success: Some(false),
                    },
                };
            }

            let mut manager = AGENT_MANAGER.write().await;

            // Collect requested models from the `models` field.
            let raw_models: Vec<String> = params.models.clone();

            // Split comma-delimited strings, trim whitespace, and deduplicate case-insensitively.
            let mut seen_models = HashSet::new();
            let mut models: Vec<String> = Vec::new();
            for entry in raw_models {
                for candidate in entry.split(',') {
                    let trimmed = candidate.trim();
                    if trimmed.is_empty() {
                        continue;
                    }
                    let dedupe_key = trimmed.to_lowercase();
                    if seen_models.insert(dedupe_key) {
                        models.push(trimmed.to_string());
                    }
                }
            }

            if models.is_empty() {
                models.push("code".to_string());
            }

            // Helper: derive the command to check for a given model/config pair.
            fn resolve_command_for_check(model: &str, cfg: Option<&crate::config_types::AgentConfig>) -> (String, bool) {
                if let Some(c) = cfg { return (c.command.clone(), false); }
                let m = model.to_lowercase();
                match m.as_str() {
                    // Built-in: always available via current_exe fallback.
                    "code" | "codex" => (m, true),
                    // External CLIs expected to be in PATH
                    "claude" => ("claude".to_string(), false),
                    "gemini" => ("gemini".to_string(), false),
                    "qwen" => ("qwen".to_string(), false),
                    _ => (m, false),
                }
            }

            // Helper: PATH lookup to determine if a command exists.
            fn command_exists(cmd: &str) -> bool {
                // Absolute/relative path with separators: verify it points to a file.
                if cmd.contains(std::path::MAIN_SEPARATOR) || cmd.contains('/') || cmd.contains('\\') {
                    return std::fs::metadata(cmd).map(|m| m.is_file()).unwrap_or(false);
                }

                #[cfg(target_os = "windows")]
                {
                    return which::which(cmd).map(|p| p.is_file()).unwrap_or(false);
                }

                #[cfg(not(target_os = "windows"))]
                {
                    use std::os::unix::fs::PermissionsExt;
                    let Some(path_os) = std::env::var_os("PATH") else { return false; };
                    for dir in std::env::split_paths(&path_os) {
                        if dir.as_os_str().is_empty() { continue; }
                        let candidate = dir.join(cmd);
                        if let Ok(meta) = std::fs::metadata(&candidate) {
                            if meta.is_file() {
                                let mode = meta.permissions().mode();
                                if mode & 0o111 != 0 { return true; }
                            }
                        }
                    }
                    false
                }
            }

            let batch_id = if models.len() > 1 {
                Some(Uuid::new_v4().to_string())
            } else {
                None
            };

            let mut agent_ids = Vec::new();
            let mut agent_labels: Vec<(String, String)> = Vec::new();
            let mut skipped: Vec<String> = Vec::new();
            for model in models {
                let model_key = model.to_lowercase();
                // Check if this model is configured and enabled
                let agent_config = sess.agents.iter().find(|a| {
                    a.name.to_lowercase() == model_key
                        || a.command.to_lowercase() == model_key
                });

                if let Some(config) = agent_config {
                    if !config.enabled {
                        continue; // Skip disabled agents
                    }

                    let (cmd_to_check, is_builtin) = resolve_command_for_check(&model, Some(config));
                    if !is_builtin && !command_exists(&cmd_to_check) {
                        skipped.push(format!("{} (missing: {})", model, cmd_to_check));
                        continue;
                    }

                    // Respect explicit read_only flag from the caller; otherwise fall back to the config default.
                    let read_only = resolve_agent_read_only(params.read_only, Some(config));

                    let agent_id = manager
                        .create_agent_with_config(
                            model.clone(),
                            params.task.clone(),
                            params.context.clone(),
                            params.output.clone(),
                            params.files.clone().unwrap_or_default(),
                            read_only,
                            batch_id.clone(),
                            config.clone(),
                        )
                        .await;
                    agent_ids.push(agent_id);
                    agent_labels.push((agent_ids.last().cloned().unwrap(), model));
                } else {
                    // Use default configuration for unknown agents
                    let (cmd_to_check, is_builtin) = resolve_command_for_check(&model, None);
                    if !is_builtin && !command_exists(&cmd_to_check) {
                        skipped.push(format!("{} (missing: {})", model, cmd_to_check));
                        continue;
                    }
                    let read_only = resolve_agent_read_only(params.read_only, None);
                    let agent_id = manager
                        .create_agent(
                            model.clone(),
                            params.task.clone(),
                            params.context.clone(),
                            params.output.clone(),
                            params.files.clone().unwrap_or_default(),
                            read_only,
                            batch_id.clone(),
                        )
                        .await;
                    agent_ids.push(agent_id);
                    agent_labels.push((agent_ids.last().cloned().unwrap(), model));
                }
            }

            // If nothing runnable remains, fall back to a single built‑in Codex agent.
            if agent_ids.is_empty() {
                let read_only = resolve_agent_read_only(params.read_only, None);
                let agent_id = manager
                    .create_agent(
                        "code".to_string(),
                        params.task.clone(),
                        params.context.clone(),
                        params.output.clone(),
                        params.files.clone().unwrap_or_default(),
                        read_only,
                        None,
                    )
                    .await;
                agent_ids.push(agent_id);
                agent_labels.push((agent_ids.last().cloned().unwrap(), "code".to_string()));
            }

            // Send agent status update event
            drop(manager); // Release the write lock first
            if agent_ids.len() > 0 {
                send_agent_status_update(sess).await;
            }

            let launch_hint = if let Some(batch) = &batch_id {
                let short_batch = short_id(batch);
                let agent_phrase = agent_labels
                    .iter()
                    .map(|(id, model)| format!("{} [{}]", short_id(id), model))
                    .collect::<Vec<_>>()
                    .join(", ");
                let first_agent = agent_labels
                    .first()
                    .map(|(id, _)| id.as_str())
                    .unwrap_or(batch.as_str());
                format!(
                    "🤖 Agent batch {short_batch} started: {agent_phrase}.\nUse `agent_wait {{\"batch_id\":\"{batch}\",\"return_all\":true}}` to wait for all agents, then `agent_result {{\"agent_id\":\"{first_agent}\"}}` for a detailed report."
                )
            } else {
                let (single_id, single_model) = agent_labels
                    .first()
                    .map(|(id, model)| (id.as_str(), model.as_str()))
                    .unwrap();
                format!(
                    "🤖 Agent {} [{}] started. Use `agent_wait {{\"agent_id\":\"{}\",\"return_all\":true}}` to follow progress, or `agent_result {{\"agent_id\":\"{}\"}}` when it finishes.",
                    short_id(single_id),
                    single_model,
                    single_id,
                    single_id
                )
            };

            sess.notify_background_event(&ctx.sub_id, launch_hint.clone())
                .await;

            let response = if let Some(batch_id) = batch_id {
                serde_json::json!({
                    "batch_id": batch_id,
                    "agent_ids": agent_ids,
                    "status": "started",
                    "message": format!("Started {} agents", agent_labels.len()),
                    "next_steps": launch_hint,
                    "skipped": if skipped.is_empty() { None } else { Some(skipped) }
                })
            } else {
                serde_json::json!({
                    "agent_id": agent_ids[0],
                    "status": "started",
                    "message": "Agent started successfully",
                    "next_steps": launch_hint,
                    "skipped": if skipped.is_empty() { None } else { Some(skipped) }
                })
            };

            ResponseInputItem::FunctionCallOutput {
                call_id: call_id_clone,
                output: FunctionCallOutputPayload {
                    content: response.to_string(),
                    success: Some(true),
                },
            }
        }
        Err(e) => ResponseInputItem::FunctionCallOutput {
            call_id: call_id_clone,
            output: FunctionCallOutputPayload {
                content: format!("Invalid agent_run arguments: {}", e),
                success: None,
            },
        },
    }
        },
    ).await
}

fn short_id(id: &str) -> String {
    id.chars().take(8).collect()
}

async fn handle_check_agent_status(sess: &Session, ctx: &ToolCallCtx, arguments: String) -> ResponseInputItem {
    let params_for_event = serde_json::from_str(&arguments).ok();
    let arguments_clone = arguments.clone();
    let call_id_clone = ctx.call_id.clone();
    execute_custom_tool(
        sess,
        ctx,
        "agent_check".to_string(),
        params_for_event,
        || async move {
    match serde_json::from_str::<CheckAgentStatusParams>(&arguments_clone) {
        Ok(params) => {
            let manager = AGENT_MANAGER.read().await;

            if let Some(agent) = manager.get_agent(&params.agent_id) {
                // Limit progress in the response; write full progress to file if large
                let max_progress_lines = 50usize;
                let total_progress = agent.progress.len();
                let progress_preview: Vec<String> = if total_progress > max_progress_lines {
                    agent
                        .progress
                        .iter()
                        .skip(total_progress - max_progress_lines)
                        .cloned()
                        .collect()
                } else {
                    agent.progress.clone()
                };

                let mut progress_file: Option<String> = None;
                if total_progress > max_progress_lines {
                    let cwd = sess.get_cwd().to_path_buf();
                    drop(manager);
                    let dir = match ensure_agent_dir(&cwd, &agent.id) {
                        Ok(d) => d,
                        Err(e) => {
                            return ResponseInputItem::FunctionCallOutput {
                                call_id: call_id_clone,
                                output: FunctionCallOutputPayload {
                                    content: format!("Failed to prepare agent progress file: {}", e),
                                    success: Some(false),
                                },
                            };
                        }
                    };
                    // Re-acquire manager to get fresh progress after potential delay
                    let manager = AGENT_MANAGER.read().await;
                    if let Some(agent) = manager.get_agent(&params.agent_id) {
                        let joined = agent.progress.join("\n");
                        match write_agent_file(&dir, "progress.log", &joined) {
                            Ok(p) => progress_file = Some(p.display().to_string()),
                            Err(e) => {
                                return ResponseInputItem::FunctionCallOutput {
                                    call_id: call_id_clone,
                                    output: FunctionCallOutputPayload {
                                        content: format!("Failed to write progress file: {}", e),
                                        success: Some(false),
                                    },
                                };
                            }
                        }
                    }
                } else {
                    drop(manager);
                }

                let response = serde_json::json!({
                    "agent_id": params.agent_id,
                    "status": agent.status,
                    "model": agent.model,
                    "created_at": agent.created_at,
                    "started_at": agent.started_at,
                    "completed_at": agent.completed_at,
                    "progress_preview": progress_preview,
                    "progress_total": total_progress,
                    "progress_file": progress_file,
                    "error": agent.error,
                    "worktree_path": agent.worktree_path,
                    "branch_name": agent.branch_name,
                });

                ResponseInputItem::FunctionCallOutput {
                    call_id: call_id_clone,
                    output: FunctionCallOutputPayload {
                        content: response.to_string(),
                        success: Some(true),
                    },
                }
            } else {
                ResponseInputItem::FunctionCallOutput {
                    call_id: call_id_clone,
                    output: FunctionCallOutputPayload {
                        content: format!("Agent not found: {}", params.agent_id),
                        success: Some(false),
                    },
                }
            }
        }
        Err(e) => ResponseInputItem::FunctionCallOutput {
            call_id: call_id_clone,
            output: FunctionCallOutputPayload {
                content: format!("Invalid agent_check arguments: {}", e),
                success: None,
            },
        },
    }
        },
    ).await
}

async fn handle_get_agent_result(sess: &Session, ctx: &ToolCallCtx, arguments: String) -> ResponseInputItem {
    let params_for_event = serde_json::from_str(&arguments).ok();
    let arguments_clone = arguments.clone();
    let call_id_clone = ctx.call_id.clone();
    execute_custom_tool(
        sess,
        ctx,
        "agent_result".to_string(),
        params_for_event,
        || async move {
    match serde_json::from_str::<GetAgentResultParams>(&arguments_clone) {
        Ok(params) => {
            let manager = AGENT_MANAGER.read().await;

            if let Some(agent) = manager.get_agent(&params.agent_id) {
                let cwd = sess.get_cwd().to_path_buf();
                let dir = match ensure_agent_dir(&cwd, &params.agent_id) {
                    Ok(d) => d,
                    Err(e) => {
                        return ResponseInputItem::FunctionCallOutput {
                            call_id: call_id_clone,
                            output: FunctionCallOutputPayload {
                                content: format!("Failed to prepare agent output dir: {}", e),
                                success: Some(false),
                            },
                        };
                    }
                };

                match agent.status {
                    AgentStatus::Completed => {
                        let output_text = agent.result.unwrap_or_default();
                        let (preview, total_lines) = preview_first_n_lines(&output_text, 500);
                        let file_path = match write_agent_file(&dir, "result.txt", &output_text) {
                            Ok(p) => p.display().to_string(),
                            Err(e) => format!("Failed to write result file: {}", e),
                        };
                        let response = serde_json::json!({
                            "agent_id": params.agent_id,
                            "status": agent.status,
                            "output_preview": preview,
                            "output_total_lines": total_lines,
                            "output_file": file_path,
                        });
                        ResponseInputItem::FunctionCallOutput {
                            call_id: call_id_clone,
                            output: FunctionCallOutputPayload {
                                content: response.to_string(),
                                success: Some(true),
                            },
                        }
                    }
                    AgentStatus::Failed => {
                        let error_text = agent.error.unwrap_or_else(|| "Unknown error".to_string());
                        let (preview, total_lines) = preview_first_n_lines(&error_text, 500);
                        let file_path = match write_agent_file(&dir, "error.txt", &error_text) {
                            Ok(p) => p.display().to_string(),
                            Err(e) => format!("Failed to write error file: {}", e),
                        };
                        let response = serde_json::json!({
                            "agent_id": params.agent_id,
                            "status": agent.status,
                            "error_preview": preview,
                            "error_total_lines": total_lines,
                            "error_file": file_path,
                        });
                        ResponseInputItem::FunctionCallOutput {
                            call_id: call_id_clone,
                            output: FunctionCallOutputPayload {
                                content: response.to_string(),
                                success: Some(false),
                            },
                        }
                    }
                    _ => ResponseInputItem::FunctionCallOutput {
                        call_id: call_id_clone,
                        output: FunctionCallOutputPayload {
                            content: format!(
                                "Agent is still {}: cannot get result yet",
                                serde_json::to_string(&agent.status)
                                    .unwrap_or_else(|_| "running".to_string())
                            ),
                            success: Some(false),
                        },
                    },
                }
            } else {
                ResponseInputItem::FunctionCallOutput {
                    call_id: call_id_clone,
                    output: FunctionCallOutputPayload {
                        content: format!("Agent not found: {}", params.agent_id),
                        success: Some(false),
                    },
                }
            }
        }
        Err(e) => ResponseInputItem::FunctionCallOutput {
            call_id: call_id_clone,
            output: FunctionCallOutputPayload {
                content: format!("Invalid agent_result arguments: {}", e),
                success: None,
            },
        },
    }
        },
    ).await
}

async fn handle_cancel_agent(sess: &Session, ctx: &ToolCallCtx, arguments: String) -> ResponseInputItem {
    let params_for_event = serde_json::from_str(&arguments).ok();
    let arguments_clone = arguments.clone();
    let call_id_clone = ctx.call_id.clone();
    execute_custom_tool(
        sess,
        ctx,
        "agent_cancel".to_string(),
        params_for_event,
        || async move {
    match serde_json::from_str::<CancelAgentParams>(&arguments_clone) {
        Ok(params) => {
            let mut manager = AGENT_MANAGER.write().await;

            if let Some(agent_id) = params.agent_id {
                if manager.cancel_agent(&agent_id).await {
                    ResponseInputItem::FunctionCallOutput {
                        call_id: call_id_clone,
                        output: FunctionCallOutputPayload {
                            content: format!("Agent {} cancelled", agent_id),
                            success: Some(true),
                        },
                    }
                } else {
                    ResponseInputItem::FunctionCallOutput {
                        call_id: call_id_clone,
                        output: FunctionCallOutputPayload {
                            content: format!("Failed to cancel agent {}", agent_id),
                            success: Some(false),
                        },
                    }
                }
            } else if let Some(batch_id) = params.batch_id {
                let count = manager.cancel_batch(&batch_id).await;
                ResponseInputItem::FunctionCallOutput {
                    call_id: call_id_clone,
                    output: FunctionCallOutputPayload {
                        content: format!("Cancelled {} agents in batch {}", count, batch_id),
                        success: Some(true),
                    },
                }
            } else {
                ResponseInputItem::FunctionCallOutput {
                    call_id: call_id_clone,
                    output: FunctionCallOutputPayload {
                        content: "Either agent_id or batch_id must be provided".to_string(),
                        success: Some(false),
                    },
                }
            }
        }
        Err(e) => ResponseInputItem::FunctionCallOutput {
            call_id: call_id_clone,
            output: FunctionCallOutputPayload {
                content: format!("Invalid agent_cancel arguments: {}", e),
                success: None,
            },
        },
    }
        },
    ).await
}

async fn handle_wait_for_agent(sess: &Session, ctx: &ToolCallCtx, arguments: String) -> ResponseInputItem {
    let params_for_event = serde_json::from_str(&arguments).ok();
    let arguments_clone = arguments.clone();
    let call_id_clone = ctx.call_id.clone();
    execute_custom_tool(
        sess,
        ctx,
        "agent_wait".to_string(),
        params_for_event,
        || async move {
    match serde_json::from_str::<WaitForAgentParams>(&arguments_clone) {
        Ok(params) => {
            let timeout =
                std::time::Duration::from_secs(params.timeout_seconds.unwrap_or(300).min(600));
            let start = std::time::Instant::now();

            loop {
                if start.elapsed() > timeout {
                    return ResponseInputItem::FunctionCallOutput {
                        call_id: call_id_clone,
                        output: FunctionCallOutputPayload {
                            content: "Timeout waiting for agent completion".to_string(),
                            success: Some(false),
                        },
                    };
                }

                let manager = AGENT_MANAGER.read().await;

                if let Some(agent_id) = &params.agent_id {
                    if let Some(agent) = manager.get_agent(agent_id) {
                        if matches!(
                            agent.status,
                            AgentStatus::Completed | AgentStatus::Failed | AgentStatus::Cancelled
                        ) {
                            // Include output/error preview and file path
                            let cwd = sess.get_cwd().to_path_buf();
                            let dir = ensure_agent_dir(&cwd, &agent.id).unwrap_or_else(|_| cwd.clone());
                            let (preview_key, file_key, preview, file_path, total_lines) = match agent.status {
                                AgentStatus::Completed => {
                                    let text = agent.result.clone().unwrap_or_default();
                                    let (p, total) = preview_first_n_lines(&text, 500);
                                    let fp = write_agent_file(&dir, "result.txt", &text)
                                        .map(|p| p.display().to_string())
                                        .unwrap_or_else(|e| format!("Failed to write result file: {}", e));
                                    ("output_preview", "output_file", p, fp, total)
                                }
                                AgentStatus::Failed => {
                                    let text = agent.error.clone().unwrap_or_else(|| "Unknown error".to_string());
                                    let (p, total) = preview_first_n_lines(&text, 500);
                                    let fp = write_agent_file(&dir, "error.txt", &text)
                                        .map(|p| p.display().to_string())
                                        .unwrap_or_else(|e| format!("Failed to write error file: {}", e));
                                    ("error_preview", "error_file", p, fp, total)
                                }
                                AgentStatus::Cancelled => {
                                    let text = "Agent cancelled".to_string();
                                    let (p, total) = preview_first_n_lines(&text, 500);
                                    let fp = write_agent_file(&dir, "status.txt", &text)
                                        .map(|p| p.display().to_string())
                                        .unwrap_or_else(|e| format!("Failed to write status file: {}", e));
                                    ("status_preview", "status_file", p, fp, total)
                                }
                                _ => unreachable!(),
                            };

                            let mut response = serde_json::json!({
                                "agent_id": agent.id,
                                "status": agent.status,
                                "wait_time_seconds": start.elapsed().as_secs(),
                                "total_lines": total_lines,
                            });
                            if let Some(obj) = response.as_object_mut() {
                                obj.insert(preview_key.to_string(), serde_json::Value::String(preview));
                                obj.insert(file_key.to_string(), serde_json::Value::String(file_path));
                            }
                            return ResponseInputItem::FunctionCallOutput {
                                call_id: call_id_clone,
                                output: FunctionCallOutputPayload {
                                    content: response.to_string(),
                                    success: Some(true),
                                },
                            };
                        }
                    }
                } else if let Some(batch_id) = &params.batch_id {
                    let agents = manager.list_agents(None, Some(batch_id.clone()), false);

                    // Separate terminal vs non-terminal agents
                    let completed_agents: Vec<_> = agents
                        .iter()
                        .filter(|t| {
                            matches!(
                                t.status,
                                AgentStatus::Completed
                                    | AgentStatus::Failed
                                    | AgentStatus::Cancelled
                            )
                        })
                        .cloned()
                        .collect();
                    let any_in_progress = agents.iter().any(|a| {
                        matches!(a.status, AgentStatus::Pending | AgentStatus::Running)
                    });

                    if params.return_all.unwrap_or(false) {
                        // Wait for ALL agents in the batch to reach a terminal state
                        if !any_in_progress {
                            let response = serde_json::json!({
                                "batch_id": batch_id,
                                "completed_agents": completed_agents.iter().map(|t| t.id.clone()).collect::<Vec<_>>(),
                                "wait_time_seconds": start.elapsed().as_secs(),
                            });
                            return ResponseInputItem::FunctionCallOutput {
                                call_id: call_id_clone,
                                output: FunctionCallOutputPayload {
                                    content: response.to_string(),
                                    success: Some(true),
                                },
                            };
                        }
                    } else {
                        // Sequential behavior: return the next unseen completed agent if available
                        let mut state = sess.state.lock().unwrap();
                        let seen = state
                            .seen_completed_agents_by_batch
                            .entry(batch_id.clone())
                            .or_default();

                        // Find the first completed agent that we haven't returned yet
                        if let Some(unseen) = completed_agents
                            .iter()
                            .find(|a| !seen.contains(&a.id))
                            .cloned()
                        {
                            // Record as seen and return immediately
                            seen.insert(unseen.id.clone());
                            drop(state);

                            // Include output/error preview for the unseen completed agent
                            let cwd = sess.get_cwd().to_path_buf();
                            let dir = ensure_agent_dir(&cwd, &unseen.id).unwrap_or_else(|_| cwd.clone());
                            let (preview_key, file_key, preview, file_path, total_lines) = match unseen.status {
                                AgentStatus::Completed => {
                                    let text = unseen.result.clone().unwrap_or_default();
                                    let (p, total) = preview_first_n_lines(&text, 500);
                                    let fp = write_agent_file(&dir, "result.txt", &text)
                                        .map(|p| p.display().to_string())
                                        .unwrap_or_else(|e| format!("Failed to write result file: {}", e));
                                    ("output_preview", "output_file", p, fp, total)
                                }
                                AgentStatus::Failed => {
                                    let text = unseen.error.clone().unwrap_or_else(|| "Unknown error".to_string());
                                    let (p, total) = preview_first_n_lines(&text, 500);
                                    let fp = write_agent_file(&dir, "error.txt", &text)
                                        .map(|p| p.display().to_string())
                                        .unwrap_or_else(|e| format!("Failed to write error file: {}", e));
                                    ("error_preview", "error_file", p, fp, total)
                                }
                                AgentStatus::Cancelled => {
                                    let text = "Agent cancelled".to_string();
                                    let (p, total) = preview_first_n_lines(&text, 500);
                                    let fp = write_agent_file(&dir, "status.txt", &text)
                                        .map(|p| p.display().to_string())
                                        .unwrap_or_else(|e| format!("Failed to write status file: {}", e));
                                    ("status_preview", "status_file", p, fp, total)
                                }
                                _ => unreachable!(),
                            };

                            let mut response = serde_json::json!({
                                "agent_id": unseen.id,
                                "status": unseen.status,
                                "wait_time_seconds": start.elapsed().as_secs(),
                                "total_lines": total_lines,
                            });
                            if let Some(obj) = response.as_object_mut() {
                                obj.insert(preview_key.to_string(), serde_json::Value::String(preview));
                                obj.insert(file_key.to_string(), serde_json::Value::String(file_path));
                            }
                            return ResponseInputItem::FunctionCallOutput {
                                call_id: call_id_clone,
                                output: FunctionCallOutputPayload {
                                    content: response.to_string(),
                                    success: Some(true),
                                },
                            };
                        }

                        // If all agents in the batch are terminal and all have been seen, return immediately
                        if !any_in_progress && !completed_agents.is_empty() {
                            // Mark all as seen to keep state consistent
                            for a in &completed_agents {
                                seen.insert(a.id.clone());
                            }
                            drop(state);

                            let response = serde_json::json!({
                                "batch_id": batch_id,
                                "status": "no_agents_remaining",
                                "wait_time_seconds": start.elapsed().as_secs(),
                            });
                            return ResponseInputItem::FunctionCallOutput {
                                call_id: call_id_clone,
                                output: FunctionCallOutputPayload {
                                    content: response.to_string(),
                                    success: Some(true),
                                },
                            };
                        }
                    }
                }

                drop(manager);
                tokio::time::sleep(std::time::Duration::from_secs(1)).await;
            }
        }
        Err(e) => ResponseInputItem::FunctionCallOutput {
            call_id: call_id_clone,
            output: FunctionCallOutputPayload {
                content: format!("Invalid wait_for_agent arguments: {}", e),
                success: None,
            },
        },
    }
        },
    ).await
}

async fn handle_list_agents(sess: &Session, ctx: &ToolCallCtx, arguments: String) -> ResponseInputItem {
    let params_for_event = serde_json::from_str(&arguments).ok();
    let arguments_clone = arguments.clone();
    let call_id_clone = ctx.call_id.clone();
    execute_custom_tool(
        sess,
        ctx,
        "agent_list".to_string(),
        params_for_event,
        || async move {
    match serde_json::from_str::<ListAgentsParams>(&arguments_clone) {
        Ok(params) => {
            let manager = AGENT_MANAGER.read().await;

            let status_filter =
                params
                    .status_filter
                    .and_then(|s| match s.to_lowercase().as_str() {
                        "pending" => Some(AgentStatus::Pending),
                        "running" => Some(AgentStatus::Running),
                        "completed" => Some(AgentStatus::Completed),
                        "failed" => Some(AgentStatus::Failed),
                        "cancelled" => Some(AgentStatus::Cancelled),
                        _ => None,
                    });

            let agents = manager.list_agents(
                status_filter,
                params.batch_id,
                params.recent_only.unwrap_or(false),
            );

            // Count running agents for status update
            let running_count = agents
                .iter()
                .filter(|a| a.status == AgentStatus::Running)
                .count();
            if running_count > 0 {
                let status_msg = format!(
                    "🤖 {} agent{} currently running",
                    running_count,
                    if running_count != 1 { "s" } else { "" }
                );
                let event = sess.make_event(
                    "agent-status",
                    EventMsg::BackgroundEvent(BackgroundEventEvent { message: status_msg }),
                );
                let _ = sess.tx_event.send(event).await;
            }

            // Add status counts to summary
            let pending_count = agents
                .iter()
                .filter(|a| a.status == AgentStatus::Pending)
                .count();
            let running_count = agents
                .iter()
                .filter(|a| a.status == AgentStatus::Running)
                .count();
            let completed_count = agents
                .iter()
                .filter(|a| a.status == AgentStatus::Completed)
                .count();
            let failed_count = agents
                .iter()
                .filter(|a| a.status == AgentStatus::Failed)
                .count();
            let cancelled_count = agents
                .iter()
                .filter(|a| a.status == AgentStatus::Cancelled)
                .count();

            let summary = serde_json::json!({
                "total_agents": agents.len(),
                "status_counts": {
                    "pending": pending_count,
                    "running": running_count,
                    "completed": completed_count,
                    "failed": failed_count,
                    "cancelled": cancelled_count,
                },
                "agents": agents.iter().map(|t| {
                    serde_json::json!({
                        "id": t.id,
                        "model": t.model,
                        "status": t.status,
                        "created_at": t.created_at,
                        "batch_id": t.batch_id,
                        "worktree_path": t.worktree_path,
                        "branch_name": t.branch_name,
                    })
                }).collect::<Vec<_>>(),
            });

            ResponseInputItem::FunctionCallOutput {
                call_id: call_id_clone,
                output: FunctionCallOutputPayload {
                    content: summary.to_string(),
                    success: Some(true),
                },
            }
        }
        Err(e) => ResponseInputItem::FunctionCallOutput {
            call_id: call_id_clone,
            output: FunctionCallOutputPayload {
                content: format!("Invalid list_agents arguments: {}", e),
                success: None,
            },
        },
    }
        },
    ).await
}

async fn handle_container_exec_with_params(
    params: ExecParams,
    sess: &Session,
    turn_diff_tracker: &mut TurnDiffTracker,
    sub_id: String,
    call_id: String,
    seq_hint: Option<u64>,
    output_index: Option<u32>,
    attempt_req: u64,
) -> ResponseInputItem {
    // Intercept risky git commands and require an explicit confirm prefix.
    // We support a simple convention: prefix the script with `confirm:` to proceed.
    // The prefix is stripped before execution.
    #[derive(Copy, Clone, Debug, PartialEq, Eq)]
    enum SensitiveGitKind {
        BranchChange,
        PathCheckout,
        Reset,
        Revert,
    }

    fn detect_sensitive_git(script: &str) -> Option<SensitiveGitKind> {
        // Goal: detect sensitive git invocations (branch changes, resets) while
        // avoiding false positives from commit messages or other quoted strings.
        // We do a lightweight scan that strips quoted regions before token analysis.

        // 1) Strip quote characters but preserve content inside quotes, while
        // neutralizing control separators to avoid over-splitting tokens.
        let mut cleaned = String::with_capacity(script.len());
        let mut in_squote = false;
        let mut in_dquote = false;
        let mut prev_was_backslash = false;
        for ch in script.chars() {
            let mut emit_space = false;
            match ch {
                '\\' => {
                    // Track escapes inside double quotes; in single quotes, backslash has no special meaning in POSIX sh.
                    prev_was_backslash = !prev_was_backslash;
                }
                '\'' if !in_dquote => {
                    in_squote = !in_squote;
                    emit_space = true; // token boundary at quote edges
                    prev_was_backslash = false;
                }
                '"' if !in_squote && !prev_was_backslash => {
                    in_dquote = !in_dquote;
                    emit_space = true; // token boundary at quote edges
                    prev_was_backslash = false;
                }
                _ => {
                    prev_was_backslash = false;
                }
            }
            if emit_space {
                cleaned.push(' ');
                continue;
            }
            if in_squote || in_dquote {
                if matches!(ch, '|' | '&' | ';' | '\n' | '\r') {
                    cleaned.push(' ');
                } else {
                    cleaned.push(ch);
                }
            } else {
                cleaned.push(ch);
            }
        }

        // 2) Split into simple commands at common separators.
        for chunk in cleaned.split(|c| matches!(c, ';' | '\n' | '\r')) {
            // Further split on conditional operators while keeping order.
            for part in chunk.split(|c| matches!(c, '|' | '&')) {
                let s = part.trim();
                if s.is_empty() { continue; }
                // Tokenize on whitespace, skip wrappers and git globals to find the real subcommand.
                let raw_tokens: Vec<&str> = s.split_whitespace().collect();
                if raw_tokens.is_empty() { continue; }
                fn strip_tok(t: &str) -> &str { t.trim_matches(|c| matches!(c, '(' | ')' | '{' | '}' | '\'' | '"')) }
                let mut i = 0usize;
                // Skip env assignments and lightweight wrappers/keywords.
                loop {
                    if i >= raw_tokens.len() { break; }
                    let tok = strip_tok(raw_tokens[i]);
                    if tok.is_empty() { i += 1; continue; }
                    // Skip KEY=val assignments.
                    if tok.contains('=') && !tok.starts_with('=') && !tok.starts_with('-') {
                        i += 1; continue;
                    }
                    // Skip simple wrappers and control keywords.
                    if matches!(tok, "env" | "sudo" | "command" | "time" | "nohup" | "nice" | "then" | "do" | "{" | "(") {
                        // Best-effort: skip immediate option-like flags after some wrappers.
                        i += 1;
                        while i < raw_tokens.len() {
                            let peek = strip_tok(raw_tokens[i]);
                            if peek.starts_with('-') { i += 1; } else { break; }
                        }
                        continue;
                    }
                    break;
                }
                if i >= raw_tokens.len() { continue; }
                let cmd = strip_tok(raw_tokens[i]);
                let is_git = cmd.ends_with("/git") || cmd == "git";
                if !is_git { continue; }
                i += 1; // advance past git
                // Skip git global options to find the real subcommand.
                while i < raw_tokens.len() {
                    let t = strip_tok(raw_tokens[i]);
                    if t.is_empty() { i += 1; continue; }
                    if matches!(t, "-C" | "--git-dir" | "--work-tree" | "-c") {
                        i += 1; // skip option key
                        if i < raw_tokens.len() { i += 1; } // skip its value
                        continue;
                    }
                    if t.starts_with("--git-dir=") || t.starts_with("--work-tree=") || t.starts_with("-c") {
                        i += 1; continue;
                    }
                    if t.starts_with('-') { i += 1; continue; }
                    break;
                }
                if i >= raw_tokens.len() { continue; }
                let sub = strip_tok(raw_tokens[i]);
                i += 1;
                match sub {
                    "checkout" => {
                        let args: Vec<&str> = raw_tokens[i..].iter().map(|t| strip_tok(t)).collect();
                        let has_path_delimiter = args.iter().any(|a| *a == "--");
                        if has_path_delimiter {
                            return Some(SensitiveGitKind::PathCheckout);
                        }

                        // If any of the strong branch-changing flags are present, flag it.
                        let mut saw_branch_change_flag = false;
                        for a in &args {
                            if matches!(*a, "-b" | "-B" | "--orphan" | "--detach") {
                                saw_branch_change_flag = true;
                                break;
                            }
                        }
                        if saw_branch_change_flag { return Some(SensitiveGitKind::BranchChange); }

                        // `git checkout -` switches to previous branch.
                        if args.first().copied() == Some("-") {
                            return Some(SensitiveGitKind::BranchChange);
                        }

                        // Heuristic: a single non-flag argument likely denotes a branch.
                        if let Some(first_arg) = args.first() {
                            let a = *first_arg;
                            if !a.starts_with('-') && a != "." && a != ".." {
                                return Some(SensitiveGitKind::BranchChange);
                            }
                        }
                    }
                    "switch" => {
                        // `git switch -c <name>` creates; `git switch <name>` changes.
                        let mut saw_c = false;
                        let mut saw_detach = false;
                        let mut first_non_flag: Option<&str> = None;
                        for a in &raw_tokens[i..] {
                            let a = strip_tok(a);
                            if a == "-c" { saw_c = true; break; }
                            if a == "--detach" { saw_detach = true; break; }
                            if a.starts_with('-') { continue; }
                            first_non_flag = Some(a);
                            break;
                        }
                        if saw_c || saw_detach || first_non_flag.is_some() { return Some(SensitiveGitKind::BranchChange); }
                    }
                    "reset" => {
                        // Any form of git reset is considered sensitive.
                        return Some(SensitiveGitKind::Reset);
                    }
                    "revert" => {
                        // Any form of git revert is considered sensitive.
                        return Some(SensitiveGitKind::Revert);
                    }
                    // Future: consider `git branch -D/-m` as branch‑modifying, but keep
                    // this minimal to avoid over‑blocking normal workflows.
                    _ => {}
                }
            }
        }
        None
    }

    fn strip_leading_confirm_prefix(argv: &mut Vec<String>) -> bool {
        if argv.is_empty() {
            return false;
        }

        let first = argv[0].trim().to_string();
        for prefix in ["confirm:", "CONFIRM:"] {
            if first == prefix {
                argv.remove(0);
                return true;
            }
            if let Some(rest) = first.strip_prefix(prefix) {
                let trimmed = rest.trim_start();
                if trimmed.is_empty() {
                    argv.remove(0);
                } else {
                    argv[0] = trimmed.to_string();
                }
                return true;
            }
        }

        false
    }

    fn guidance_for_sensitive_git(kind: SensitiveGitKind, original_label: &str, original_value: &str, suggested: &str) -> String {
        match kind {
            SensitiveGitKind::BranchChange => format!(
                "Blocked git checkout/switch on a branch. Switching branches can discard or hide in-progress changes. Only continue if the user explicitly requested this branch change. Resend with 'confirm:' if you intend to proceed.\n\n{}: {}\nresend_exact_argv: {}",
                original_label,
                original_value,
                suggested
            ),
            SensitiveGitKind::PathCheckout => format!(
                "Blocked git checkout -- <paths>. This command overwrites local modifications to the specified files. Consider backing up the files first. If you intentionally want to discard those edits, resend the exact command prefixed with 'confirm:'.\n\n{}: {}\nresend_exact_argv: {}",
                original_label,
                original_value,
                suggested
            ),
            SensitiveGitKind::Reset => format!(
                "Blocked git reset. Reset rewrites the working tree/index and may delete local work. Consider backing up the files first. If backups exist and this was explicitly requested, resend prefixed with 'confirm:'.\n\n{}: {}\nresend_exact_argv: {}",
                original_label,
                original_value,
                suggested
            ),
            SensitiveGitKind::Revert => format!(
                "Blocked git revert. Reverting commits alters history and should only happen when the user asks for it. If that’s the case, resend the command with 'confirm:'.\n\n{}: {}\nresend_exact_argv: {}",
                original_label,
                original_value,
                suggested
            ),
        }
    }

    fn guidance_for_dry_run_guard(
        analysis: &DryRunAnalysis,
        original_label: &str,
        original_value: &str,
        resend_exact_argv: Vec<String>,
    ) -> String {
        let suggested_confirm = serde_json::to_string(&resend_exact_argv)
            .unwrap_or_else(|_| "<failed to serialize suggested argv>".to_string());
        let suggested_dry_run = analysis
            .suggested_dry_run()
            .unwrap_or_else(|| "<no canonical dry-run variant; remove mutating flags or use confirm:>".to_string());
        format!(
            "Blocked {} without a prior dry run. Run the dry-run variant first or resend with 'confirm:' if explicitly requested.\n\n{}: {}\nresend_exact_argv: {}\nsuggested_dry_run: {}",
            analysis.display_name(),
            original_label,
            original_value,
            suggested_confirm,
            suggested_dry_run
        )
    }


    // If the argv is a shell wrapper, analyze and optionally strip `confirm:`.
    let mut params = params;
    let seq_hint_for_exec = seq_hint;
    if let Some((script_index, script)) = extract_shell_script_from_wrapper(&params.command) {
        let trimmed = script.trim_start();
        let confirm_prefixes = ["confirm:", "CONFIRM:"];
        let has_confirm_prefix = confirm_prefixes
            .iter()
            .any(|p| trimmed.starts_with(p));

        // If no confirm prefix and it looks like a sensitive git command, reject with guidance.
        if !has_confirm_prefix {
            if let Some(pattern) = if sess.confirm_guard.is_empty() {
                None
            } else {
                sess.confirm_guard.matched_pattern(trimmed)
            } {
                let mut argv_confirm = params.command.clone();
                argv_confirm[script_index] = format!("confirm: {}", script.trim_start());
                let suggested = serde_json::to_string(&argv_confirm)
                    .unwrap_or_else(|_| "<failed to serialize suggested argv>".to_string());
                let guidance = pattern.guidance("original_script", &script, &suggested);

                sess
                    .notify_background_event(&sub_id, format!("Command guard: {}", guidance))
                    .await;

                return ResponseInputItem::FunctionCallOutput {
                    call_id,
                    output: FunctionCallOutputPayload { content: guidance, success: None },
                };
            }

            if let Some(kind) = detect_sensitive_git(trimmed) {
                // Provide the exact argv the model should resend with the confirm prefix.
                let mut argv_confirm = params.command.clone();
                argv_confirm[script_index] = format!("confirm: {}", script.trim_start());
                let suggested = serde_json::to_string(&argv_confirm)
                    .unwrap_or_else(|_| "<failed to serialize suggested argv>".to_string());

                let guidance = guidance_for_sensitive_git(kind, "original_script", &script, &suggested);

                sess
                    .notify_background_event(&sub_id, format!("Command guard: {}", guidance.clone()))
                    .await;

                return ResponseInputItem::FunctionCallOutput {
                    call_id,
                    output: FunctionCallOutputPayload { content: guidance, success: None },
                };
            }
        }

        // If confirm prefix present, strip it before execution.
        if has_confirm_prefix {
            let without_prefix = confirm_prefixes
                .iter()
                .find_map(|p| {
                    let t = trimmed.strip_prefix(p)?;
                    Some(t.trim_start().to_string())
                })
                .unwrap_or_else(|| trimmed.to_string());
            params.command[script_index] = without_prefix;
        }

        let dry_run_analysis = analyze_command(&params.command);
        if !has_confirm_prefix {
            if let Some(analysis) = dry_run_analysis.as_ref() {
                if analysis.disposition == DryRunDisposition::Mutating {
                    let needs_dry_run = {
                        let state = sess.state.lock().unwrap();
                        !state.dry_run_guard.has_recent_dry_run(analysis.key)
                    };
                    if needs_dry_run {
                        let mut argv_confirm = params.command.clone();
                        argv_confirm[script_index] = format!("confirm: {}", params.command[script_index].trim_start());
                        let guidance = guidance_for_dry_run_guard(
                            analysis,
                            "original_script",
                            &params.command[script_index],
                            argv_confirm,
                        );

                        sess
                            .notify_background_event(&sub_id, format!("Command guard: {}", guidance.clone()))
                            .await;

                        return ResponseInputItem::FunctionCallOutput {
                            call_id,
                            output: FunctionCallOutputPayload { content: guidance, success: None },
                        };
                    }
                }
            }
        }
    }

    strip_leading_confirm_prefix(&mut params.command);

    if let Some(redundant) = detect_redundant_cd(&params.command, &params.cwd) {
        let guidance = guidance_for_redundant_cd(&redundant);
        sess
            .notify_background_event(&sub_id, format!("Command guard: {}", guidance.clone()))
            .await;

        return ResponseInputItem::FunctionCallOutput {
            call_id,
            output: FunctionCallOutputPayload {
                content: guidance,
                success: None,
            },
        };
    }

    if let Some(cat_guard) = detect_cat_write(&params.command) {
        let guidance = guidance_for_cat_write(&cat_guard);
        sess
            .notify_background_event(&sub_id, format!("Command guard: {}", guidance.clone()))
            .await;

        return ResponseInputItem::FunctionCallOutput {
            call_id,
            output: FunctionCallOutputPayload {
                content: guidance,
                success: None,
            },
        };
    }

    if let Some(python_guard) = detect_python_write(&params.command) {
        let guidance = guidance_for_python_write(&python_guard);
        sess
            .notify_background_event(&sub_id, format!("Command guard: {}", guidance.clone()))
            .await;

        return ResponseInputItem::FunctionCallOutput {
            call_id,
            output: FunctionCallOutputPayload {
                content: guidance,
                success: None,
            },
        };
    }

    // If no shell wrapper, perform a lightweight argv inspection for sensitive git commands.
    if extract_shell_script_from_wrapper(&params.command).is_none() {
        let joined = params.command.join(" ");
        if !sess.confirm_guard.is_empty() {
            if let Some(pattern) = sess.confirm_guard.matched_pattern(&joined) {
                let suggested = serde_json::to_string(&vec![
                    "bash".to_string(),
                    "-lc".to_string(),
                    format!("confirm: {}", joined),
                ])
                .unwrap_or_else(|_| "<failed to serialize suggested argv>".to_string());
                let guidance = pattern.guidance(
                    "original_argv",
                    &format!("{:?}", params.command),
                    &suggested,
                );

                sess
                    .notify_background_event(&sub_id, format!("Command guard: {}", guidance.clone()))
                    .await;

                return ResponseInputItem::FunctionCallOutput {
                    call_id,
                    output: FunctionCallOutputPayload { content: guidance, success: None },
                };
            }
        }

        if let Some(analysis) = analyze_command(&params.command) {
            if analysis.disposition == DryRunDisposition::Mutating {
                let needs_dry_run = {
                    let state = sess.state.lock().unwrap();
                    !state.dry_run_guard.has_recent_dry_run(analysis.key)
                };
                if needs_dry_run {
                    let resend = vec![
                        "bash".to_string(),
                        "-lc".to_string(),
                        format!("confirm: {}", joined),
                    ];
                    let guidance = guidance_for_dry_run_guard(
                        &analysis,
                        "original_argv",
                        &format!("{:?}", params.command),
                        resend,
                    );

                    sess
                        .notify_background_event(&sub_id, format!("Command guard: {}", guidance.clone()))
                        .await;

                    return ResponseInputItem::FunctionCallOutput {
                        call_id,
                        output: FunctionCallOutputPayload { content: guidance, success: None },
                    };
                }
            }
        }

        fn strip_tok2(t: &str) -> &str { t.trim_matches(|c| matches!(c, '(' | ')' | '{' | '}' | '\'' | '"')) }
        let mut i = 0usize;
        // Skip env assignments and simple wrappers at the front
        while i < params.command.len() {
            let tok = strip_tok2(&params.command[i]);
            if tok.is_empty() { i += 1; continue; }
            if tok.contains('=') && !tok.starts_with('=') && !tok.starts_with('-') { i += 1; continue; }
            if matches!(tok, "env" | "sudo" | "command" | "time" | "nohup" | "nice") {
                i += 1;
                while i < params.command.len() && strip_tok2(&params.command[i]).starts_with('-') { i += 1; }
                continue;
            }
            break;
        }
        if i < params.command.len() {
            let cmd = strip_tok2(&params.command[i]);
            if cmd.ends_with("/git") || cmd == "git" {
                i += 1;
                while i < params.command.len() {
                    let t = strip_tok2(&params.command[i]);
                    if t.is_empty() { i += 1; continue; }
                    if matches!(t, "-C" | "--git-dir" | "--work-tree" | "-c") {
                        i += 1; if i < params.command.len() { i += 1; }
                        continue;
                    }
                    if t.starts_with("--git-dir=") || t.starts_with("--work-tree=") || t.starts_with("-c") { i += 1; continue; }
                    if t.starts_with('-') { i += 1; continue; }
                    break;
                }
                if i < params.command.len() {
                    let sub = strip_tok2(&params.command[i]);
                    let args: Vec<&str> = params.command[i + 1..].iter().map(|t| strip_tok2(t)).collect();
                    let kind = match sub {
                        "checkout" => {
                            if args.iter().any(|a| *a == "--") {
                                Some(SensitiveGitKind::PathCheckout)
                            } else if args.iter().any(|a| matches!(*a, "-b" | "-B" | "--orphan" | "--detach")) {
                                Some(SensitiveGitKind::BranchChange)
                            } else if args.first().copied() == Some("-") {
                                Some(SensitiveGitKind::BranchChange)
                            } else if let Some(first_arg) = args.first() {
                                let a = *first_arg;
                                if !a.starts_with('-') && a != "." && a != ".." {
                                    Some(SensitiveGitKind::BranchChange)
                                } else {
                                    None
                                }
                            } else {
                                None
                            }
                        }
                        "switch" => Some(SensitiveGitKind::BranchChange),
                        "reset" => Some(SensitiveGitKind::Reset),
                        "revert" => Some(SensitiveGitKind::Revert),
                        _ => None,
                    };
                    if let Some(kind) = kind {
                        let suggested = serde_json::to_string(&vec![
                            "bash".to_string(),
                            "-lc".to_string(),
                            format!("confirm: {}", params.command.join(" ")),
                        ]).unwrap_or_else(|_| "<failed to serialize suggested argv>".to_string());

                        let guidance = guidance_for_sensitive_git(kind, "original_argv", &format!("{:?}", params.command), &suggested);

                        sess
                            .notify_background_event(&sub_id, format!("Command guard: {}", guidance.clone()))
                            .await;

                        return ResponseInputItem::FunctionCallOutput { call_id, output: FunctionCallOutputPayload { content: guidance, success: None } };
                    }
                }
            }
        }
    }

    // Check if this was a patch, and apply it in-process if so.
    match sess
        .maybe_parse_apply_patch_verified(&params.command, &params.cwd)
        .await
    {
        MaybeApplyPatchVerified::Body(action) => {
            let changes = convert_apply_patch_to_protocol(&action);
            turn_diff_tracker.on_patch_begin(&changes);

            match apply_patch::apply_patch(sess, &sub_id, &call_id, action).await {
                ApplyPatchResult::Reply(item) => return item,
                ApplyPatchResult::Applied(run) => {
                    let order_begin = crate::protocol::OrderMeta {
                        request_ordinal: attempt_req,
                        output_index,
                        sequence_number: seq_hint,
                    };
                    let begin_event = EventMsg::PatchApplyBegin(PatchApplyBeginEvent {
                        call_id: call_id.clone(),
                        auto_approved: run.auto_approved,
                        changes,
                    });
                    let event = sess.make_event_with_order(&sub_id, begin_event, order_begin, seq_hint);
                    let _ = sess.tx_event.send(event).await;

                    let order_end = crate::protocol::OrderMeta {
                        request_ordinal: attempt_req,
                        output_index,
                        sequence_number: seq_hint.map(|h| h.saturating_add(1)),
                    };
                    let end_event = EventMsg::PatchApplyEnd(PatchApplyEndEvent {
                        call_id: call_id.clone(),
                        stdout: run.stdout.clone(),
                        stderr: run.stderr.clone(),
                        success: run.success,
                    });
                    let event = sess.make_event_with_order(
                        &sub_id,
                        end_event,
                        order_end,
                        seq_hint.map(|h| h.saturating_add(1)),
                    );
                    let _ = sess.tx_event.send(event).await;

                    if let Ok(Some(unified_diff)) = turn_diff_tracker.get_unified_diff() {
                        let diff_event = sess.make_event(
                            &sub_id,
                            EventMsg::TurnDiff(TurnDiffEvent { unified_diff }),
                        );
                        let _ = sess.tx_event.send(diff_event).await;
                    }

                    let mut content = run.stdout;
                    if !run.success && !run.stderr.is_empty() {
                        if !content.is_empty() {
                            content.push('\n');
                        }
                        content.push_str(&format!("stderr: {}", run.stderr));
                    }
                    if let Some(summary) = run.harness_summary_json {
                        if !summary.is_empty() {
                            if !content.is_empty() {
                                content.push('\n');
                            }
                            content.push_str(&summary);
                        }
                    }

                    return ResponseInputItem::FunctionCallOutput {
                        call_id,
                        output: FunctionCallOutputPayload {
                            content,
                            success: Some(run.success),
                        },
                    };
                }
            }
        }
        MaybeApplyPatchVerified::CorrectnessError(parse_error) => {
            return ResponseInputItem::FunctionCallOutput {
                call_id,
                output: FunctionCallOutputPayload {
                    content: format!("error: {parse_error:#}"),
                    success: None,
                },
            };
        }
        MaybeApplyPatchVerified::ShellParseError(error) => {
            trace!("Failed to parse shell command, {error:?}");
        }
        MaybeApplyPatchVerified::NotApplyPatch => {}
    }

    let safety = {
        let state = sess.state.lock().unwrap();
        assess_command_safety(
            &params.command,
            sess.approval_policy,
            &sess.sandbox_policy,
            &state.approved_commands,
            params.with_escalated_permissions.unwrap_or(false),
        )
    };
    let command_for_display = params.command.clone();
    let harness_summary_json: Option<String> = None;

    let sandbox_type = match safety {
        SafetyCheck::AutoApprove { sandbox_type } => sandbox_type,
        SafetyCheck::AskUser => {
            let rx_approve = sess
                .request_command_approval(
                    sub_id.clone(),
                    call_id.clone(),
                    params.command.clone(),
                    params.cwd.clone(),
                    params.justification.clone(),
                )
                .await;
            match rx_approve.await.unwrap_or_default() {
                ReviewDecision::Approved => (),
                ReviewDecision::ApprovedForSession => {
                    sess.add_approved_command(ApprovedCommandPattern::new(
                        params.command.clone(),
                        ApprovedCommandMatchKind::Exact,
                        None,
                    ));
                }
                ReviewDecision::Denied | ReviewDecision::Abort => {
                    return ResponseInputItem::FunctionCallOutput {
                        call_id,
                        output: FunctionCallOutputPayload {
                            content: "exec command rejected by user".to_string(),
                            success: None,
                        },
                    };
                }
            }
            // No sandboxing is applied because the user has given
            // explicit approval. Often, we end up in this case because
            // the command cannot be run in a sandbox, such as
            // installing a new dependency that requires network access.
            SandboxType::None
        }
        SafetyCheck::Reject { reason } => {
            return ResponseInputItem::FunctionCallOutput {
                call_id,
                output: FunctionCallOutputPayload {
                    content: format!("exec command rejected: {reason}"),
                    success: None,
                },
            };
        }
    };

    let exec_command_context = ExecCommandContext {
        sub_id: sub_id.clone(),
        call_id: call_id.clone(),
        command_for_display: command_for_display.clone(),
        cwd: params.cwd.clone(),
        apply_patch: None,
    };

    let display_label = exec_command_context.command_for_display.join(" ");
    let params = maybe_run_with_user_profile(params, sess);

    // Prepare tail buffer and background registry entry
    let tail_buf = std::sync::Arc::new(std::sync::Mutex::new(Vec::<u8>::new()));
    let notify = std::sync::Arc::new(tokio::sync::Notify::new());
    let result_cell: std::sync::Arc<std::sync::Mutex<Option<ExecToolCallOutput>>> = std::sync::Arc::new(std::sync::Mutex::new(None));
    let backgrounded = std::sync::Arc::new(std::sync::atomic::AtomicBool::new(false));
    let suppress_event_flag = std::sync::Arc::new(std::sync::atomic::AtomicBool::new(false));
    let order_meta_for_end = crate::protocol::OrderMeta {
        request_ordinal: attempt_req,
        output_index,
        sequence_number: seq_hint_for_exec.map(|h| h.saturating_add(1)),
    };
    let order_meta_for_deltas = crate::protocol::OrderMeta {
        request_ordinal: attempt_req,
        output_index,
        sequence_number: None,
    };
    {
        let mut st = sess.state.lock().unwrap();
        st.background_execs.insert(
            call_id.clone(),
            BackgroundExecState {
                notify: notify.clone(),
                result_cell: result_cell.clone(),
                tail_buf: Some(tail_buf.clone()),
                cmd_display: display_label.clone(),
                suppress_event: suppress_event_flag.clone(),
                task_handle: None,
                order_meta_for_end: order_meta_for_end.clone(),
                sub_id: sub_id.clone(),
            },
        );
    }

    // Emit BEGIN event using the normal path so the TUI shows a running cell
    sess
        .on_exec_command_begin(
            turn_diff_tracker,
            exec_command_context.clone(),
            seq_hint_for_exec,
            output_index,
            attempt_req,
        )
        .await;

    // Spawn the runner that streams output and, on completion, emits END and records result.
    let tx_event = sess.tx_event.clone();
    let sub_id_for_events = sub_id.clone();
    let call_id_for_events = call_id.clone();
    let sandbox_policy = sess.sandbox_policy.clone();
    let sandbox_cwd = sess.get_cwd().to_path_buf();
    let codex_linux_sandbox_exe = sess.codex_linux_sandbox_exe.clone();
    let result_cell_for_task = result_cell.clone();
    let notify_task = notify.clone();
    let tail_buf_task = tail_buf.clone();
    let backgrounded_task = backgrounded.clone();
    let suppress_event_flag_task = suppress_event_flag.clone();
    let display_label_task = display_label.clone();
    let task_handle = tokio::spawn(async move {
        // Build stdout stream with tail capture. We cannot stamp via `Session` here,
        // but deltas will be delivered with neutral ordering which the UI tolerates.
        let stdout_stream = if exec_command_context.apply_patch.is_some() {
            None
        } else {
            Some(StdoutStream {
                sub_id: sub_id_for_events.clone(),
                call_id: call_id_for_events.clone(),
                tx_event: tx_event.clone(),
                session: None,
                tail_buf: Some(tail_buf_task.clone()),
                order: Some(order_meta_for_deltas.clone()),
            })
        };

        let start = std::time::Instant::now();
        let res = crate::exec::process_exec_tool_call(
            params.clone(),
            sandbox_type,
            &sandbox_policy,
            &sandbox_cwd,
            &codex_linux_sandbox_exe,
            stdout_stream,
        )
        .await;

        // Normalize to ExecToolCallOutput
        let (out, exit_code) = match res {
            Ok(o) => { let exit = o.exit_code; (o, exit) },
            Err(CodexErr::Sandbox(SandboxErr::Timeout { output })) => (output.as_ref().clone(), 124),
            Err(e) => {
                let msg = get_error_message_ui(&e);
                (
                    ExecToolCallOutput {
                        exit_code: -1,
                        stdout: StreamOutput::new(String::new()),
                        stderr: StreamOutput::new(msg.clone()),
                        aggregated_output: StreamOutput::new(msg),
                        duration: start.elapsed(),
                        timed_out: false,
                    },
                    -1,
                )
            }
        };

        // Emit END event directly
        let end_msg = EventMsg::ExecCommandEnd(ExecCommandEndEvent {
            call_id: call_id_for_events.clone(),
            stdout: out.stdout.text.clone(),
            stderr: out.stderr.text.clone(),
            exit_code,
            duration: out.duration,
        });
        let ev = Event { id: sub_id_for_events.clone(), event_seq: 0, msg: end_msg, order: Some(order_meta_for_end) };
        let _ = tx_event.send(ev).await;

        // Store result for waiters
        {
            let mut slot = result_cell_for_task.lock().unwrap();
            *slot = Some(out.clone());
        }
        // Only emit background completion notifications if the command actually backgrounded
        if backgrounded_task.load(std::sync::atomic::Ordering::Relaxed) {
            if !suppress_event_flag_task.load(std::sync::atomic::Ordering::Relaxed) {
                let label = display_label_task.trim();
                let message = if label.is_empty() {
                    format!("Background shell '{}' completed.", call_id_for_events)
                } else {
                    format!("{} completed in background", display_label_task.clone())
                };
                let bg_event = EventMsg::BackgroundEvent(BackgroundEventEvent { message });
                let ev = Event { id: sub_id_for_events.clone(), event_seq: 0, msg: bg_event, order: None };
                let _ = tx_event.send(ev).await;

                if let Some(tx) = TX_SUB_GLOBAL.get() {
                    let header_label = if label.is_empty() {
                        format!("call_id={}", call_id_for_events)
                    } else {
                        display_label_task.clone()
                    };
                    let header = format!("Background shell completed ({header_label}), exit_code={}, duration={:?}.", out.exit_code, out.duration);
                    let full_body = format_exec_output_str(&out);
                    let body = truncate_exec_output_for_storage(&sandbox_cwd, &sub_id_for_events, &call_id_for_events, &full_body);
                    let dev_text = format!("{}\n\n{}", header, body);
                    let _ = tx
                        .send(Submission { id: uuid::Uuid::new_v4().to_string(), op: Op::AddPendingInputDeveloper { text: dev_text } })
                        .await;
                }
            }
            if let Some(n) = ANY_BG_NOTIFY.get() { n.notify_waiters(); }
        }
        notify_task.notify_waiters();
    });

    {
        let mut st = sess.state.lock().unwrap();
        if let Some(bg) = st.background_execs.get_mut(&call_id) {
            bg.task_handle = Some(task_handle);
        }
    }

    // Wait up to 10 seconds for completion
    let waited = tokio::time::timeout(std::time::Duration::from_secs(10), notify.notified()).await;
    if waited.is_ok() {
        // Completed within 10s – return the real output
        let done_opt = {
            let st = sess.state.lock().unwrap();
            st.background_execs.get(&call_id).and_then(|bg| bg.result_cell.lock().unwrap().clone())
        };
        if let Some(done) = done_opt {
            let is_success = done.exit_code == 0;
            let mut content = format_exec_output_with_limit(sess, &sub_id, &call_id, &done);
            if let Some(harness) = harness_summary_json.as_ref() {
                if !harness.is_empty() {
                    content.push('\n');
                    content.push_str(harness);
                }
            }
            return ResponseInputItem::FunctionCallOutput { call_id: call_id.clone(), output: FunctionCallOutputPayload { content, success: Some(is_success) } };
        } else {
            // Fallback (should not happen): indicate completion without detail
            let msg = format!("Command completed.");
            return ResponseInputItem::FunctionCallOutput { call_id: call_id.clone(), output: FunctionCallOutputPayload { content: msg, success: Some(true) } };
        }
    }

    // Still running: mark as backgrounded and return background notice + tail and instructions
    backgrounded.store(true, std::sync::atomic::Ordering::Relaxed);
    let tail = String::from_utf8_lossy(&tail_buf.lock().unwrap()).to_string();
    let header = format!(
        "Command running in background (call_id={}).\nTo wait: wait(call_id=\"{}\")\nYou can continue other work or wait. You'll be notified when the command completes.",
        call_id,
        call_id
    );
    let msg = if tail.is_empty() {
        header
    } else {
        format!("{}\n\nOutput so far (tail):\n{}", header, tail)
    };
    ResponseInputItem::FunctionCallOutput { call_id: call_id.clone(), output: FunctionCallOutputPayload { content: msg, success: Some(true) } }
}

#[allow(dead_code)]
async fn handle_sandbox_error(
    turn_diff_tracker: &mut TurnDiffTracker,
    params: ExecParams,
    exec_command_context: ExecCommandContext,
    error: SandboxErr,
    sandbox_type: SandboxType,
    sess: &Session,
    attempt_req: u64,
) -> ResponseInputItem {
    let call_id = exec_command_context.call_id.clone();
    let sub_id = exec_command_context.sub_id.clone();
    let cwd = exec_command_context.cwd.clone();

    // Early out if either the user never wants to be asked for approval, or
    // we're letting the model manage escalation requests. Otherwise, continue
    match sess.approval_policy {
        AskForApproval::Never | AskForApproval::OnRequest => {
            // Clarify when Read Only mode is the reason a command cannot proceed.
            let content = if matches!(sess.sandbox_policy, SandboxPolicy::ReadOnly) {
                format!("command blocked by Read Only mode: {error}")
            } else {
                format!("failed in sandbox {sandbox_type:?} with execution error: {error}")
            };
            return ResponseInputItem::FunctionCallOutput {
                call_id,
                output: FunctionCallOutputPayload { content, success: Some(false) },
            };
        }
        AskForApproval::UnlessTrusted | AskForApproval::OnFailure => (),
    }

    // similarly, if the command timed out, we can simply return this failure to the model
    if matches!(error, SandboxErr::Timeout { .. }) {
        return ResponseInputItem::FunctionCallOutput {
            call_id,
            output: FunctionCallOutputPayload {
                content: "command timed out".to_string(),
                success: Some(false),
            },
        };
    }

    // Note that when `error` is `SandboxErr::Denied`, it could be a false
    // positive. That is, it may have exited with a non-zero exit code, not
    // because the sandbox denied it, but because that is its expected behavior,
    // i.e., a grep command that did not match anything. Ideally we would
    // include additional metadata on the command to indicate whether non-zero
    // exit codes merit a retry.

    // For now, we categorically ask the user to retry without sandbox and
    // emit the raw error as a background event.
    sess.notify_background_event(&sub_id, format!("Execution failed: {error}"))
        .await;

    let rx_approve = sess
        .request_command_approval(
            sub_id.clone(),
            call_id.clone(),
            params.command.clone(),
            cwd.clone(),
            Some("command failed; retry without sandbox?".to_string()),
        )
        .await;

    match rx_approve.await.unwrap_or_default() {
        ReviewDecision::Approved | ReviewDecision::ApprovedForSession => {
            // Persist this command as pre‑approved for the
            // remainder of the session so future
            // executions skip the sandbox directly.
            // TODO(ragona): Isn't this a bug? It always saves the command in an | fork?
            sess.add_approved_command(ApprovedCommandPattern::new(
                params.command.clone(),
                ApprovedCommandMatchKind::Exact,
                None,
            ));
            // Inform UI we are retrying without sandbox.
            sess.notify_background_event(&sub_id, "retrying command without sandbox")
                .await;
<<<<<<< HEAD

            // This is an escalated retry; the policy will not be
            // examined and the sandbox has been set to `None`.
            // Use the same attempt_req as the tool call that failed; this retry
            // is still part of the current provider attempt.
            let retry_output_result = sess
                .run_exec_with_events(
                    turn_diff_tracker,
                    exec_command_context.clone(),
                    ExecInvokeArgs {
                        params,
                        sandbox_type: SandboxType::None,
                        sandbox_policy: &sess.sandbox_policy,
                        sandbox_cwd: sess.get_cwd(),
                        codex_linux_sandbox_exe: &sess.codex_linux_sandbox_exe,
                        stdout_stream: if exec_command_context.apply_patch.is_some() {
                            None
                        } else {
                            Some(StdoutStream {
                                sub_id: sub_id.clone(),
                                call_id: call_id.clone(),
                                tx_event: sess.tx_event.clone(),
                                session: None,
                                tail_buf: None,
                                order: Some(crate::protocol::OrderMeta { request_ordinal: attempt_req, output_index: None, sequence_number: None }),
                            })
                        },
                    },
                    None,
                    None,
                    attempt_req,
                )
                .await;

            match retry_output_result {
                Ok(retry_output) => {
                    let ExecToolCallOutput { exit_code, .. } = &retry_output;

                    let is_success = *exit_code == 0;
                    let content = format_exec_output_with_limit(sess, &sub_id, &call_id, &retry_output);

                    ResponseInputItem::FunctionCallOutput {
                        call_id: call_id.clone(),
                        output: FunctionCallOutputPayload {
                            content,
                            success: Some(is_success),
=======
                Some(resp)
            } else {
                let result = turn_context
                    .client
                    .get_otel_event_manager()
                    .log_tool_result(name.as_str(), call_id.as_str(), arguments.as_str(), || {
                        handle_function_call(
                            sess,
                            turn_context,
                            turn_diff_tracker,
                            sub_id.to_string(),
                            name.to_owned(),
                            arguments.to_owned(),
                            call_id.clone(),
                        )
                    })
                    .await;

                let output = match result {
                    Ok(content) => FunctionCallOutputPayload {
                        content,
                        success: Some(true),
                    },
                    Err(FunctionCallError::RespondToModel(msg)) => FunctionCallOutputPayload {
                        content: msg,
                        success: Some(false),
                    },
                };
                Some(ResponseInputItem::FunctionCallOutput { call_id, output })
            }
        }
        ResponseItem::LocalShellCall {
            id,
            call_id,
            status: _,
            action,
        } => {
            let name = "local_shell";
            let LocalShellAction::Exec(action) = action;
            tracing::info!("LocalShellCall: {action:?}");
            let params = ShellToolCallParams {
                command: action.command,
                workdir: action.working_directory,
                timeout_ms: action.timeout_ms,
                with_escalated_permissions: None,
                justification: None,
            };
            let effective_call_id = match (call_id, id) {
                (Some(call_id), _) => call_id,
                (None, Some(id)) => id,
                (None, None) => {
                    let error_message = "LocalShellCall without call_id or id";

                    turn_context
                        .client
                        .get_otel_event_manager()
                        .log_tool_failed(name, error_message);

                    error!(error_message);
                    return Ok(Some(ResponseInputItem::FunctionCallOutput {
                        call_id: "".to_string(),
                        output: FunctionCallOutputPayload {
                            content: error_message.to_string(),
                            success: None,
>>>>>>> 5b038135
                        },
                    }
                }
<<<<<<< HEAD
                Err(e) => ResponseInputItem::FunctionCallOutput {
                    call_id: call_id.clone(),
                    output: FunctionCallOutputPayload {
                        content: format!("retry failed: {e}"),
                        success: None,
=======
            };

            let exec_params = to_exec_params(params, turn_context);
            {
                let result = turn_context
                    .client
                    .get_otel_event_manager()
                    .log_tool_result(
                        name,
                        effective_call_id.as_str(),
                        exec_params.command.join(" ").as_str(),
                        || {
                            handle_container_exec_with_params(
                                name,
                                exec_params,
                                sess,
                                turn_context,
                                turn_diff_tracker,
                                sub_id.to_string(),
                                effective_call_id.clone(),
                            )
                        },
                    )
                    .await;

                let output = match result {
                    Ok(content) => FunctionCallOutputPayload {
                        content,
                        success: Some(true),
                    },
                    Err(FunctionCallError::RespondToModel(msg)) => FunctionCallOutputPayload {
                        content: msg,
                        success: Some(false),
>>>>>>> 5b038135
                    },
                },
            }
        }
<<<<<<< HEAD
        ReviewDecision::Denied | ReviewDecision::Abort => {
            // Fall through to original failure handling.
            ResponseInputItem::FunctionCallOutput {
                call_id,
                output: FunctionCallOutputPayload {
                    content: "exec command rejected by user".to_string(),
                    success: None,
                },
=======
        ResponseItem::CustomToolCall {
            id: _,
            call_id,
            name,
            input,
            status: _,
        } => {
            let result = turn_context
                .client
                .get_otel_event_manager()
                .log_tool_result(name.as_str(), call_id.as_str(), input.as_str(), || {
                    handle_custom_tool_call(
                        sess,
                        turn_context,
                        turn_diff_tracker,
                        sub_id.to_string(),
                        name.to_owned(),
                        input.to_owned(),
                        call_id.clone(),
                    )
                })
                .await;

            let output = match result {
                Ok(content) => content,
                Err(FunctionCallError::RespondToModel(msg)) => msg,
            };
            Some(ResponseInputItem::CustomToolCallOutput { call_id, output })
        }
        ResponseItem::FunctionCallOutput { .. } => {
            debug!("unexpected FunctionCallOutput from stream");
            None
        }
        ResponseItem::CustomToolCallOutput { .. } => {
            debug!("unexpected CustomToolCallOutput from stream");
            None
        }
        ResponseItem::Message { .. }
        | ResponseItem::Reasoning { .. }
        | ResponseItem::WebSearchCall { .. } => {
            // In review child threads, suppress assistant message events but
            // keep reasoning/web search.
            let msgs = match &item {
                ResponseItem::Message { .. } if turn_context.is_review_mode => {
                    trace!("suppressing assistant Message in review mode");
                    Vec::new()
                }
                _ => map_response_item_to_event_messages(&item, sess.show_raw_agent_reasoning()),
            };
            for msg in msgs {
                let event = Event {
                    id: sub_id.to_string(),
                    msg,
                };
                sess.send_event(event).await;
>>>>>>> 5b038135
            }
        }
    }
}

// Limit extremely large tool outputs before sending to the model to avoid
// context overflows. Keep this conservative because multiple tool outputs
// can appear in a single turn. The limit is in bytes (on the UTF‑8 string).
const MAX_TOOL_OUTPUT_BYTES_FOR_MODEL: usize = 32 * 1024; // 32 KiB
const TRUNCATION_MARKER: &str = "…truncated…\n";

fn truncate_middle_bytes(s: &str, max_bytes: usize) -> (String, bool, usize, usize) {
    if s.len() <= max_bytes {
        return (s.to_string(), false, s.len(), s.len());
    }
    if max_bytes == 0 {
        return (TRUNCATION_MARKER.trim_end().to_string(), true, 0, s.len());
    }

    // Try to keep some head/tail, favoring newline boundaries when possible.
    let keep = max_bytes.saturating_sub("…truncated…\n".len());
    let left_budget = keep / 2;
    let right_budget = keep - left_budget;

    // Safe prefix end on a char boundary, prefer last newline within budget.
    let prefix_end = {
        let mut end = left_budget.min(s.len());
        if let Some(head) = s.get(..end) {
            if let Some(i) = head.rfind('\n') { end = i + 1; }
        }
        while end > 0 && !s.is_char_boundary(end) { end -= 1; }
        end
    };

    // Safe suffix start on a char boundary, prefer first newline within budget.
    let suffix_start = {
        let mut start = s.len().saturating_sub(right_budget);
        if let Some(tail) = s.get(start..) {
            if let Some(i) = tail.find('\n') { start += i + 1; }
        }
        while start < s.len() && !s.is_char_boundary(start) { start += 1; }
        start
    };

    let mut out = String::with_capacity(max_bytes);
    out.push_str(&s[..prefix_end]);
    out.push_str(TRUNCATION_MARKER);
    out.push_str(&s[suffix_start..]);
    (out, true, prefix_end, suffix_start)
}

fn format_exec_output_str(exec_output: &ExecToolCallOutput) -> String {
    let ExecToolCallOutput {
        aggregated_output,
        ..
    } = exec_output;

    // Always use the aggregated (stdout + stderr interleaved) stream so the
    // model sees the full build log regardless of which stream a tool used.
    let mut formatted_output = aggregated_output.text.clone();
    if let Some(truncated_after_lines) = aggregated_output.truncated_after_lines {
        formatted_output.push_str(&format!(
            "\n\n[Output truncated after {truncated_after_lines} lines: too many lines or bytes.]",
        ));
    }

    formatted_output
}

fn truncate_exec_output_for_storage(
    cwd: &Path,
    sub_id: &str,
    call_id: &str,
    full: &str,
) -> String {
    let (maybe_truncated, was_truncated, _, _) = truncate_middle_bytes(full, MAX_TOOL_OUTPUT_BYTES_FOR_MODEL);
    if !was_truncated {
        return maybe_truncated;
    }

    let file_note = match ensure_agent_dir(cwd, sub_id)
        .and_then(|dir| write_agent_file(&dir, &format!("exec-{call_id}.txt"), full))
    {
        Ok(path) => format!("\n\n[Full output saved to: {}]", path.display()),
        Err(e) => format!("\n\n[Full output was too large and truncation applied; failed to save file: {e}]")
    };
    let mut truncated = maybe_truncated;
    truncated.push_str(&file_note);
    truncated
}

/// Exec output serialized for the model. If the payload is too large,
/// write the full output to a file and include a truncated preview here.
fn format_exec_output_with_limit(
    sess: &Session,
<<<<<<< HEAD
    sub_id: &str,
    call_id: &str,
    exec_output: &ExecToolCallOutput,
) -> String {
    let ExecToolCallOutput {
        exit_code,
        duration,
        ..
    } = exec_output;
=======
    turn_context: &TurnContext,
    turn_diff_tracker: &mut TurnDiffTracker,
    sub_id: String,
    name: String,
    arguments: String,
    call_id: String,
) -> Result<String, FunctionCallError> {
    match name.as_str() {
        "container.exec" | "shell" => {
            let params = parse_container_exec_arguments(arguments, turn_context, &call_id)?;
            handle_container_exec_with_params(
                name.as_str(),
                params,
                sess,
                turn_context,
                turn_diff_tracker,
                sub_id,
                call_id,
            )
            .await
        }
        "unified_exec" => {
            #[derive(Deserialize)]
            struct UnifiedExecArgs {
                input: Vec<String>,
                #[serde(default)]
                session_id: Option<String>,
                #[serde(default)]
                timeout_ms: Option<u64>,
            }
>>>>>>> 5b038135

    #[derive(Serialize)]
    struct ExecMetadata {
        exit_code: i32,
        duration_seconds: f32,
    }

    #[derive(Serialize)]
    struct ExecOutput<'a> { output: &'a str, metadata: ExecMetadata }

<<<<<<< HEAD
    // round to 1 decimal place
    let duration_seconds = ((duration.as_secs_f32()) * 10.0).round() / 10.0;
=======
            Ok("attached local image path".to_string())
        }
        "apply_patch" => {
            let args: ApplyPatchToolArgs = serde_json::from_str(&arguments).map_err(|e| {
                FunctionCallError::RespondToModel(format!(
                    "failed to parse function arguments: {e:?}"
                ))
            })?;
            let exec_params = ExecParams {
                command: vec!["apply_patch".to_string(), args.input.clone()],
                cwd: turn_context.cwd.clone(),
                timeout_ms: None,
                env: HashMap::new(),
                with_escalated_permissions: None,
                justification: None,
            };
            handle_container_exec_with_params(
                name.as_str(),
                exec_params,
                sess,
                turn_context,
                turn_diff_tracker,
                sub_id,
                call_id,
            )
            .await
        }
        "update_plan" => handle_update_plan(sess, arguments, sub_id, call_id).await,
        EXEC_COMMAND_TOOL_NAME => {
            // TODO(mbolin): Sandbox check.
            let exec_params: ExecCommandParams = serde_json::from_str(&arguments).map_err(|e| {
                FunctionCallError::RespondToModel(format!(
                    "failed to parse function arguments: {e:?}"
                ))
            })?;
            let result = sess
                .services
                .session_manager
                .handle_exec_command_request(exec_params)
                .await;
            match result {
                Ok(output) => Ok(output.to_text_output()),
                Err(err) => Err(FunctionCallError::RespondToModel(err)),
            }
        }
        WRITE_STDIN_TOOL_NAME => {
            let write_stdin_params =
                serde_json::from_str::<WriteStdinParams>(&arguments).map_err(|e| {
                    FunctionCallError::RespondToModel(format!(
                        "failed to parse function arguments: {e:?}"
                    ))
                })?;

            let result = sess
                .services
                .session_manager
                .handle_write_stdin_request(write_stdin_params)
                .await
                .map_err(FunctionCallError::RespondToModel)?;
>>>>>>> 5b038135

    let cwd = sess.get_cwd().to_path_buf();
    let full = format_exec_output_str(exec_output);
    let final_output = truncate_exec_output_for_storage(&cwd, sub_id, call_id, &full);

    let payload = ExecOutput {
        output: &final_output,
        metadata: ExecMetadata {
            exit_code: *exit_code,
            duration_seconds,
        },
    };

    #[expect(clippy::expect_used)]
    serde_json::to_string(&payload).expect("serialize ExecOutput")
}

fn get_last_assistant_message_from_turn(responses: &[ResponseItem]) -> Option<String> {
    responses.iter().rev().find_map(|item| {
        if let ResponseItem::Message { role, content, .. } = item {
            if role == "assistant" {
                content.iter().rev().find_map(|ci| {
                    if let ContentItem::OutputText { text } = ci {
                        Some(text.clone())
                    } else {
                        None
                    }
                })
            } else {
                None
            }
        } else {
            None
        }
    })
}

/// Capture a screenshot from the browser and store it for the next model request
async fn capture_browser_screenshot(_sess: &Session) -> Result<(PathBuf, String), String> {
    let browser_manager = codex_browser::global::get_browser_manager()
        .await
        .ok_or_else(|| "No browser manager available".to_string())?;

<<<<<<< HEAD
    if !browser_manager.is_enabled().await {
        return Err("Browser manager is not enabled".to_string());
    }

    // Get current URL first
    let url = browser_manager
        .get_current_url()
        .await
        .unwrap_or_else(|| "Browser".to_string());
    tracing::debug!("Attempting to capture screenshot at URL: {}", url);

    match browser_manager.capture_screenshot().await {
        Ok(screenshots) => {
            if let Some(first_screenshot) = screenshots.first() {
                tracing::info!(
                    "Captured browser screenshot: {} at URL: {}",
                    first_screenshot.display(),
                    url
                );
                Ok((first_screenshot.clone(), url))
            } else {
                let msg = format!("Screenshot capture returned empty results at URL: {}", url);
                tracing::warn!("{}", msg);
                Err(msg)
            }
=======
            handle_container_exec_with_params(
                name.as_str(),
                exec_params,
                sess,
                turn_context,
                turn_diff_tracker,
                sub_id,
                call_id,
            )
            .await
>>>>>>> 5b038135
        }
        Err(e) => {
            let msg = format!("Failed to capture screenshot at {}: {}", url, e);
            tracing::warn!("{}", msg);
            Err(msg)
        }
    }
}
// removed upstream exit_review_mode helper: not used in fork

/// Send agent status update event to the TUI
async fn send_agent_status_update(sess: &Session) {
    let manager = AGENT_MANAGER.read().await;

    // Collect all agents; include completed/failed so HUD can show final messages
    let agents: Vec<crate::protocol::AgentInfo> = manager
        .get_all_agents()
        .map(|agent| crate::protocol::AgentInfo {
            id: agent.id.clone(),
            name: agent.model.clone(), // Use model name as the display name
            status: match agent.status {
                AgentStatus::Pending => "pending".to_string(),
                AgentStatus::Running => "running".to_string(),
                AgentStatus::Completed => "completed".to_string(),
                AgentStatus::Failed => "failed".to_string(),
                AgentStatus::Cancelled => "cancelled".to_string(),
            },
            batch_id: agent.batch_id.clone(),
            model: Some(agent.model.clone()),
            last_progress: agent.progress.last().cloned(),
            result: agent.result.clone(),
            error: agent.error.clone(),
        })
        .collect();

    let event = sess.make_event(
        "agent_status",
        EventMsg::AgentStatusUpdate(AgentStatusUpdateEvent {
            agents,
            context: None,
            task: None,
        }),
    );

    // Send event asynchronously
    let tx_event = sess.tx_event.clone();
    tokio::spawn(async move {
        if let Err(e) = tx_event.send(event).await {
            tracing::error!("Failed to send agent status update event: {}", e);
        }
    });
}

/// Add a screenshot to pending screenshots for the next model request
fn add_pending_screenshot(sess: &Session, screenshot_path: PathBuf, url: String) {
    // Do not queue screenshots for next turn anymore; we inject fresh per-turn.
    tracing::info!("Captured screenshot; updating UI and using per-turn injection");

    // Also send an immediate event to update the TUI display
    let event = sess.make_event(
        "browser_screenshot",
        EventMsg::BrowserScreenshotUpdate(BrowserScreenshotUpdateEvent {
            screenshot_path,
            url,
        }),
    );

    // Send event asynchronously to avoid blocking
    let tx_event = sess.tx_event.clone();
    tokio::spawn(async move {
        if let Err(e) = tx_event.send(event).await {
            tracing::error!("Failed to send browser screenshot update event: {}", e);
        }
    });
}

/// Consume pending screenshots and return them as ResponseInputItems
#[allow(dead_code)]
fn consume_pending_screenshots(sess: &Session) -> Vec<ResponseInputItem> {
    let mut pending = sess.pending_browser_screenshots.lock().unwrap();
    let screenshots = pending.drain(..).collect::<Vec<_>>();

    screenshots
        .into_iter()
        .map(|path| {
            let metadata = format!(
                "[EPHEMERAL:browser_screenshot] Browser screenshot at {}",
                chrono::Utc::now().format("%Y-%m-%d %H:%M:%S UTC")
            );

            // Read the screenshot file and create an ephemeral image
            match std::fs::read(&path) {
                Ok(bytes) => {
                    let mime = mime_guess::from_path(&path)
                        .first()
                        .map(|m| m.to_string())
                        .unwrap_or_else(|| "image/png".to_string());
                    let encoded = base64::engine::general_purpose::STANDARD.encode(bytes);

                    ResponseInputItem::Message {
                        role: "user".to_string(),
                        content: vec![
                            ContentItem::InputText { text: metadata },
                            ContentItem::InputImage {
                                image_url: format!("data:{mime};base64,{encoded}"),
                            },
                        ],
                    }
                }
                Err(e) => {
                    tracing::error!("Failed to read screenshot {}: {}", path.display(), e);
                    ResponseInputItem::Message {
                        role: "user".to_string(),
                        content: vec![ContentItem::InputText {
                            text: format!("Failed to load browser screenshot: {}", e),
                        }],
                    }
                }
            }
        })
        .collect()
}

/// Helper function to wrap custom tool calls with events
async fn execute_custom_tool<F, Fut>(
    sess: &Session,
    ctx: &ToolCallCtx,
    tool_name: String,
    parameters: Option<serde_json::Value>,
    tool_fn: F,
) -> ResponseInputItem
where
    F: FnOnce() -> Fut,
    Fut: std::future::Future<Output = ResponseInputItem>,
{
    use crate::protocol::{CustomToolCallBeginEvent, CustomToolCallEndEvent};
    use std::time::Instant;

    // Send begin event with ordering
    let begin_msg = EventMsg::CustomToolCallBegin(CustomToolCallBeginEvent {
        call_id: ctx.call_id.clone(),
        tool_name: tool_name.clone(),
        parameters: parameters.clone(),
    });
    let begin_order = ctx.order_meta(sess.current_request_ordinal());
    let begin_event = sess.make_event_with_order(&ctx.sub_id, begin_msg, begin_order, ctx.seq_hint);
    sess.send_event(begin_event).await;

    // Execute the tool
    let start = Instant::now();
    let result = tool_fn().await;
    let duration = start.elapsed();

    // Extract success/failure from result. Prefer explicit success flag when available.
    let (success, message) = match &result {
        ResponseInputItem::FunctionCallOutput { output, .. } => {
            let content = &output.content;
            let success_flag = output.success;
            (success_flag.unwrap_or(true), content.clone())
        }
        _ => (true, String::from("Tool completed")),
    };

    // Send end event with ordering
    let end_msg = EventMsg::CustomToolCallEnd(CustomToolCallEndEvent {
        call_id: ctx.call_id.clone(),
        tool_name,
        parameters,
        duration,
        result: if success { Ok(message) } else { Err(message) },
    });
    let end_order = ctx.order_meta(sess.current_request_ordinal());
    let end_event = sess.make_event_with_order(&ctx.sub_id, end_msg, end_order, ctx.seq_hint);
    sess.send_event(end_event).await;

    result
}

<<<<<<< HEAD
async fn handle_browser_open(sess: &Session, ctx: &ToolCallCtx, arguments: String) -> ResponseInputItem {
    // Parse arguments as JSON for the event
    let params = serde_json::from_str(&arguments).ok();

    let arguments_clone = arguments.clone();
    let call_id_clone = ctx.call_id.clone();

    execute_custom_tool(
        sess,
        ctx,
        "browser_open".to_string(),
        params,
        || async move {
            // Parse the URL from arguments
            let args: Result<Value, _> = serde_json::from_str(&arguments_clone);

            match args {
                Ok(json) => {
                    let url = json
                        .get("url")
                        .and_then(|v| v.as_str())
                        .unwrap_or("about:blank");

                    // Use the global browser manager (create if needed)
                    let browser_manager = {
                        let existing_global = codex_browser::global::get_browser_manager().await;
                        if let Some(existing) = existing_global {
                            tracing::info!("Using existing global browser manager");
                            Some(existing)
                        } else {
                            tracing::info!("Creating new browser manager");
                            let new_manager =
                                codex_browser::global::get_or_create_browser_manager().await;
                            Some(new_manager)
                        }
                    };
=======
async fn handle_container_exec_with_params(
    tool_name: &str,
    params: ExecParams,
    sess: &Session,
    turn_context: &TurnContext,
    turn_diff_tracker: &mut TurnDiffTracker,
    sub_id: String,
    call_id: String,
) -> Result<String, FunctionCallError> {
    let otel_event_manager = turn_context.client.get_otel_event_manager();

    if params.with_escalated_permissions.unwrap_or(false)
        && !matches!(turn_context.approval_policy, AskForApproval::OnRequest)
    {
        return Err(FunctionCallError::RespondToModel(format!(
            "approval policy is {policy:?}; reject command — you should not ask for escalated permissions if the approval policy is {policy:?}",
            policy = turn_context.approval_policy
        )));
    }
>>>>>>> 5b038135

                    if let Some(browser_manager) = browser_manager {
                        // Ensure the browser manager is marked enabled so status reflects reality
                        browser_manager.set_enabled_sync(true);
                        // Clear any lingering node highlight from previous commands
                        let _ = browser_manager
                            .execute_cdp("Overlay.hideHighlight", serde_json::json!({}))
                            .await;
                        // Navigate to the URL with detailed timing logs
                        let step_start = std::time::Instant::now();
                        tracing::info!("[browser_open] begin goto: {}", url);
                        match browser_manager.goto(url).await {
                            Ok(_) => {
                                tracing::info!(
                                    "[browser_open] goto success: {} in {:?}",
                                    url,
                                    step_start.elapsed()
                                );
                                ResponseInputItem::FunctionCallOutput {
                                    call_id: call_id_clone.clone(),
                                    output: FunctionCallOutputPayload {
                                        content: format!("Browser opened to: {}", url),
                                        success: Some(true),
                                    },
                                }
                            }
                            Err(e) => ResponseInputItem::FunctionCallOutput {
                                call_id: call_id_clone.clone(),
                                output: FunctionCallOutputPayload {
                                    content: format!(
                                        "Failed to navigate browser to {}: {}",
                                        url, e
                                    ),
                                    success: Some(false),
                                },
                            },
                        }
                    } else {
                        ResponseInputItem::FunctionCallOutput {
                            call_id: call_id_clone.clone(),
                            output: FunctionCallOutputPayload {
                                content: "Failed to initialize browser manager.".to_string(),
                                success: Some(false),
                            },
                        }
                    }
                }
                Err(e) => ResponseInputItem::FunctionCallOutput {
                    call_id: call_id_clone,
                    output: FunctionCallOutputPayload {
                        content: format!("Failed to parse browser_open arguments: {}", e),
                        success: Some(false),
                    },
                },
            }
        },
    )
    .await
}

/// Get the browser manager for the session (always uses global)
async fn get_browser_manager_for_session(
    _sess: &Session,
) -> Option<Arc<codex_browser::BrowserManager>> {
    // Always use the global browser manager
    codex_browser::global::get_browser_manager().await
}

<<<<<<< HEAD
async fn handle_browser_close(sess: &Session, ctx: &ToolCallCtx) -> ResponseInputItem {
    let sess_clone = sess;
    let call_id_clone = ctx.call_id.clone();

    execute_custom_tool(
        sess,
        ctx,
        "browser_close".to_string(),
        None,
        || async move {
            let browser_manager = get_browser_manager_for_session(sess_clone).await;
            if let Some(browser_manager) = browser_manager {
                // Clear any lingering highlight before closing
                let _ = browser_manager
                    .execute_cdp("Overlay.hideHighlight", serde_json::json!({}))
                    .await;
                match browser_manager.stop().await {
                    Ok(_) => {
                        // Clear the browser manager from global
                        codex_browser::global::clear_browser_manager().await;
                        ResponseInputItem::FunctionCallOutput {
                            call_id: call_id_clone.clone(),
                            output: FunctionCallOutputPayload {
                                content: "Browser closed. Screenshot capture disabled.".to_string(),
                                success: Some(true),
                            },
                        }
                    }
                    Err(e) => ResponseInputItem::FunctionCallOutput {
                        call_id: call_id_clone.clone(),
                        output: FunctionCallOutputPayload {
                            content: format!("Failed to close browser: {}", e),
                            success: Some(false),
                        },
                    },
                }
            } else {
                ResponseInputItem::FunctionCallOutput {
                    call_id: call_id_clone,
                    output: FunctionCallOutputPayload {
                        content: "Browser is not currently open.".to_string(),
                        success: Some(false),
                    },
=======
            let params = ExecParams {
                command: vec![
                    path_to_codex,
                    CODEX_APPLY_PATCH_ARG1.to_string(),
                    patch.clone(),
                ],
                cwd: cwd.clone(),
                timeout_ms: params.timeout_ms,
                env: HashMap::new(),
                with_escalated_permissions: params.with_escalated_permissions,
                justification: params.justification.clone(),
            };
            let safety = if *user_explicitly_approved_this_action {
                SafetyCheck::AutoApprove {
                    sandbox_type: SandboxType::None,
                    user_explicitly_approved: true,
                }
            } else {
                assess_safety_for_untrusted_command(
                    turn_context.approval_policy,
                    &turn_context.sandbox_policy,
                    params.with_escalated_permissions.unwrap_or(false),
                )
            };
            (
                params,
                safety,
                vec!["apply_patch".to_string(), patch.clone()],
            )
        }
        None => {
            let safety = {
                let state = sess.state.lock().await;
                assess_command_safety(
                    &params.command,
                    turn_context.approval_policy,
                    &turn_context.sandbox_policy,
                    state.approved_commands_ref(),
                    params.with_escalated_permissions.unwrap_or(false),
                )
            };
            let command_for_display = params.command.clone();
            (params, safety, command_for_display)
        }
    };

    let sandbox_type = match safety {
        SafetyCheck::AutoApprove {
            sandbox_type,
            user_explicitly_approved,
        } => {
            otel_event_manager.tool_decision(
                tool_name,
                call_id.as_str(),
                ReviewDecision::Approved,
                if user_explicitly_approved {
                    ToolDecisionSource::User
                } else {
                    ToolDecisionSource::Config
                },
            );

            sandbox_type
        }
        SafetyCheck::AskUser => {
            let decision = sess
                .request_command_approval(
                    sub_id.clone(),
                    call_id.clone(),
                    params.command.clone(),
                    params.cwd.clone(),
                    params.justification.clone(),
                )
                .await;
            match decision {
                ReviewDecision::Approved => {
                    otel_event_manager.tool_decision(
                        tool_name,
                        call_id.as_str(),
                        ReviewDecision::Approved,
                        ToolDecisionSource::User,
                    );
                }
                ReviewDecision::ApprovedForSession => {
                    otel_event_manager.tool_decision(
                        tool_name,
                        call_id.as_str(),
                        ReviewDecision::ApprovedForSession,
                        ToolDecisionSource::User,
                    );
                    sess.add_approved_command(params.command.clone()).await;
                }
                ReviewDecision::Denied => {
                    otel_event_manager.tool_decision(
                        tool_name,
                        call_id.as_str(),
                        ReviewDecision::Denied,
                        ToolDecisionSource::User,
                    );
                    return Err(FunctionCallError::RespondToModel(
                        "exec command rejected by user".to_string(),
                    ));
>>>>>>> 5b038135
                }
                ReviewDecision::Abort => {
                    otel_event_manager.tool_decision(
                        tool_name,
                        call_id.as_str(),
                        ReviewDecision::Abort,
                        ToolDecisionSource::User,
                    );
                    return Err(FunctionCallError::RespondToModel(
                        "exec command aborted by user".to_string(),
                    ));
                }
            }
<<<<<<< HEAD
        },
    )
    .await
}
=======
            // No sandboxing is applied because the user has given
            // explicit approval. Often, we end up in this case because
            // the command cannot be run in a sandbox, such as
            // installing a new dependency that requires network access.
            SandboxType::None
        }
        SafetyCheck::Reject { reason } => {
            otel_event_manager.tool_decision(
                tool_name,
                call_id.as_str(),
                ReviewDecision::Denied,
                ToolDecisionSource::Config,
            );
            return Err(FunctionCallError::RespondToModel(format!(
                "exec command rejected: {reason:?}"
            )));
        }
    };

    let exec_command_context = ExecCommandContext {
        sub_id: sub_id.clone(),
        call_id: call_id.clone(),
        command_for_display: command_for_display.clone(),
        cwd: params.cwd.clone(),
        apply_patch: apply_patch_exec.map(
            |ApplyPatchExec {
                 action,
                 user_explicitly_approved_this_action,
             }| ApplyPatchCommandContext {
                user_explicitly_approved_this_action,
                changes: convert_apply_patch_to_protocol(&action),
            },
        ),
    };
>>>>>>> 5b038135

async fn handle_browser_status(sess: &Session, ctx: &ToolCallCtx) -> ResponseInputItem {
    let sess_clone = sess;
    let call_id_clone = ctx.call_id.clone();

    execute_custom_tool(
        sess,
        ctx,
        "browser_status".to_string(),
        None,
        || async move {
            let browser_manager = get_browser_manager_for_session(sess_clone).await;
            if let Some(browser_manager) = browser_manager {
                let _ = browser_manager
                    .execute_cdp("Overlay.hideHighlight", serde_json::json!({}))
                    .await;
                let status = browser_manager.get_status().await;
                let status_msg = if status.enabled {
                    if let Some(url) = status.current_url {
                        format!("Browser status: Enabled, currently at {}", url)
                    } else {
                        "Browser status: Enabled, no page loaded".to_string()
                    }
                } else {
                    "Browser status: Disabled".to_string()
                };

                ResponseInputItem::FunctionCallOutput {
                    call_id: call_id_clone.clone(),
                    output: FunctionCallOutputPayload {
                        content: status_msg,
                        success: Some(true),
                    },
                }
            } else {
                ResponseInputItem::FunctionCallOutput {
                    call_id: call_id_clone,
                    output: FunctionCallOutputPayload {
                        content:
                            "Browser is not initialized. Use browser_open to start the browser."
                                .to_string(),
                        success: Some(false),
                    },
                }
            }
<<<<<<< HEAD
        },
    )
    .await
}

async fn handle_browser_click(sess: &Session, ctx: &ToolCallCtx, arguments: String) -> ResponseInputItem {
    let params = serde_json::from_str::<serde_json::Value>(&arguments).ok();
    let sess_clone = sess;
    let call_id_clone = ctx.call_id.clone();

    execute_custom_tool(
        sess,
        ctx,
        "browser_click".to_string(),
        params.clone(),
        || async move {
            let browser_manager = get_browser_manager_for_session(sess_clone).await;

            if let Some(browser_manager) = browser_manager {
                let _ = browser_manager
                    .execute_cdp("Overlay.hideHighlight", serde_json::json!({}))
                    .await;
                // Determine click type: default 'click', or 'mousedown'/'mouseup'
                let click_type = params
                    .as_ref()
                    .and_then(|v| v.get("type"))
                    .and_then(|v| v.as_str())
                    .unwrap_or("click")
                    .to_lowercase();

                // Optional absolute coordinates
                let (mut target_x, mut target_y) = (None, None);
                if let Some(p) = params.as_ref() {
                    if let Some(vx) = p.get("x").and_then(|v| v.as_f64()) {
                        target_x = Some(vx);
                    }
                    if let Some(vy) = p.get("y").and_then(|v| v.as_f64()) {
                        target_y = Some(vy);
                    }
                }
=======
        }
        Err(CodexErr::Sandbox(error)) => {
            handle_sandbox_error(
                tool_name,
                turn_diff_tracker,
                params,
                exec_command_context,
                error,
                sandbox_type,
                sess,
                turn_context,
                &otel_event_manager,
            )
            .await
        }
        Err(e) => Err(FunctionCallError::RespondToModel(format!(
            "execution error: {e:?}"
        ))),
    }
}

#[allow(clippy::too_many_arguments)]
async fn handle_sandbox_error(
    tool_name: &str,
    turn_diff_tracker: &mut TurnDiffTracker,
    params: ExecParams,
    exec_command_context: ExecCommandContext,
    error: SandboxErr,
    sandbox_type: SandboxType,
    sess: &Session,
    turn_context: &TurnContext,
    otel_event_manager: &OtelEventManager,
) -> Result<String, FunctionCallError> {
    let call_id = exec_command_context.call_id.clone();
    let sub_id = exec_command_context.sub_id.clone();
    let cwd = exec_command_context.cwd.clone();
>>>>>>> 5b038135

                // If x or y provided, resolve missing coord from current position, then move
                if target_x.is_some() || target_y.is_some() {
                    // get current cursor for missing values
                    match browser_manager.get_cursor_position().await {
                        Ok((cx, cy)) => {
                            let x = target_x.unwrap_or(cx);
                            let y = target_y.unwrap_or(cy);
                            if let Err(e) = browser_manager.move_mouse(x, y).await {
                                return ResponseInputItem::FunctionCallOutput {
                                    call_id: call_id_clone.clone(),
                                    output: FunctionCallOutputPayload {
                                        content: format!("Failed to move before click: {}", e),
                                        success: Some(false),
                                    },
                                };
                            }
                        }
                        Err(e) => {
                            return ResponseInputItem::FunctionCallOutput {
                                call_id: call_id_clone.clone(),
                                output: FunctionCallOutputPayload {
                                    content: format!("Failed to get current cursor position: {}", e),
                                    success: Some(false),
                                },
                            };
                        }
                    }
                }

                // Perform the action at current (possibly moved) position
                let action_result = match click_type.as_str() {
                    "mousedown" => match browser_manager.mouse_down_at_current().await {
                        Ok((x, y)) => Ok((x, y, "Mouse down".to_string())),
                        Err(e) => Err(e),
                    },
                    "mouseup" => match browser_manager.mouse_up_at_current().await {
                        Ok((x, y)) => Ok((x, y, "Mouse up".to_string())),
                        Err(e) => Err(e),
                    },
                    "click" | _ => match browser_manager.click_at_current().await {
                        Ok((x, y)) => Ok((x, y, "Clicked".to_string())),
                        Err(e) => Err(e),
                    },
                };

                match action_result {
                    Ok((x, y, label)) => {
                        ResponseInputItem::FunctionCallOutput {
                            call_id: call_id_clone.clone(),
                            output: FunctionCallOutputPayload {
                                content: format!("{} at ({}, {})", label, x, y),
                                success: Some(true),
                            },
                        }
                    }
                    Err(e) => ResponseInputItem::FunctionCallOutput {
                        call_id: call_id_clone.clone(),
                        output: FunctionCallOutputPayload {
                            content: format!("Failed to perform mouse action: {}", e),
                            success: Some(false),
                        },
                    },
                }
    } else {
        ResponseInputItem::FunctionCallOutput {
            call_id: call_id_clone,
            output: FunctionCallOutputPayload {
                content: "Browser is not initialized. Use browser_open to start the browser."
                    .to_string(),
                success: Some(false),
            },
        }
    }
        },
    )
    .await
}

async fn handle_browser_move(sess: &Session, ctx: &ToolCallCtx, arguments: String) -> ResponseInputItem {
    let params = serde_json::from_str(&arguments).ok();
    let sess_clone = sess;
    let arguments_clone = arguments.clone();
    let call_id_clone = ctx.call_id.clone();

    execute_custom_tool(
        sess,
        ctx,
        "browser_move".to_string(),
        params,
        || async move {
            let browser_manager = get_browser_manager_for_session(sess_clone).await;

            if let Some(browser_manager) = browser_manager {
                let _ = browser_manager
                    .execute_cdp("Overlay.hideHighlight", serde_json::json!({}))
                    .await;
                let args: Result<Value, _> = serde_json::from_str(&arguments_clone);
                match args {
                    Ok(json) => {
                        // Check if we have relative movement (dx, dy) or absolute (x, y)
                        let has_dx = json.get("dx").is_some();
                        let has_dy = json.get("dy").is_some();
                        let has_x = json.get("x").is_some();
                        let has_y = json.get("y").is_some();

                        let result = if has_dx || has_dy {
                            // Relative movement
                            let dx = json.get("dx").and_then(|v| v.as_f64()).unwrap_or(0.0);
                            let dy = json.get("dy").and_then(|v| v.as_f64()).unwrap_or(0.0);
                            browser_manager.move_mouse_relative(dx, dy).await
                        } else if has_x || has_y {
                            // Absolute movement
                            let x = json.get("x").and_then(|v| v.as_f64()).unwrap_or(0.0);
                            let y = json.get("y").and_then(|v| v.as_f64()).unwrap_or(0.0);
                            browser_manager.move_mouse(x, y).await.map(|_| (x, y))
                        } else {
                            // No parameters provided, just return current position
                            browser_manager.get_cursor_position().await
                        };

                        match result {
                            Ok((x, y)) => {
                                ResponseInputItem::FunctionCallOutput {
                                    call_id: call_id_clone.clone(),
                                    output: FunctionCallOutputPayload {
                                        content: format!("Moved mouse position to ({}, {})", x, y),
                                        success: Some(true),
                                    },
                                }
                            }
                            Err(e) => ResponseInputItem::FunctionCallOutput {
                                call_id: call_id_clone.clone(),
                                output: FunctionCallOutputPayload {
                                    content: format!("Failed to move mouse: {}", e),
                                    success: Some(false),
                                },
                            },
                        }
                    }
                    Err(e) => ResponseInputItem::FunctionCallOutput {
                        call_id: call_id_clone.clone(),
                        output: FunctionCallOutputPayload {
                            content: format!("Failed to parse browser_move arguments: {}", e),
                            success: Some(false),
                        },
                    },
                }
            } else {
                ResponseInputItem::FunctionCallOutput {
                    call_id: call_id_clone,
                    output: FunctionCallOutputPayload {
                        content: "Browser is not initialized. Use browser_open to start the browser."
                            .to_string(),
                        success: Some(false),
                    },
                }
            }
        },
    )
    .await
}

async fn handle_browser_type(sess: &Session, ctx: &ToolCallCtx, arguments: String) -> ResponseInputItem {
    let params = serde_json::from_str(&arguments).ok();
    let sess_clone = sess;
    let arguments_clone = arguments.clone();
    let call_id_clone = ctx.call_id.clone();

    execute_custom_tool(
        sess,
        ctx,
        "browser_type".to_string(),
        params,
        || async move {
            let browser_manager = get_browser_manager_for_session(sess_clone).await;
            if let Some(browser_manager) = browser_manager {
                let _ = browser_manager
                    .execute_cdp("Overlay.hideHighlight", serde_json::json!({}))
                    .await;
                let args: Result<Value, _> = serde_json::from_str(&arguments_clone);
                match args {
                    Ok(json) => {
                        let text = json.get("text").and_then(|v| v.as_str()).unwrap_or("");

                        match browser_manager.type_text(text).await {
                            Ok(_) => {
                                ResponseInputItem::FunctionCallOutput {
                                    call_id: call_id_clone.clone(),
                                    output: FunctionCallOutputPayload {
                                        content: format!("Typed: {}", text),
                                        success: Some(true),
                                    },
                                }
                            }
                            Err(e) => ResponseInputItem::FunctionCallOutput {
                                call_id: call_id_clone.clone(),
                                output: FunctionCallOutputPayload {
                                    content: format!("Failed to type text: {}", e),
                                    success: Some(false),
                                },
                            },
                        }
                    }
                    Err(e) => ResponseInputItem::FunctionCallOutput {
                        call_id: call_id_clone.clone(),
                        output: FunctionCallOutputPayload {
                            content: format!("Failed to parse browser_type arguments: {}", e),
                            success: Some(false),
                        },
                    },
                }
            } else {
                ResponseInputItem::FunctionCallOutput {
                    call_id: call_id_clone,
                    output: FunctionCallOutputPayload {
                        content:
                            "Browser is not initialized. Use browser_open to start the browser."
                                .to_string(),
                        success: Some(false),
                    },
                }
            }
        },
    )
    .await
}

async fn handle_browser_key(sess: &Session, ctx: &ToolCallCtx, arguments: String) -> ResponseInputItem {
    let params = serde_json::from_str(&arguments).ok();
    let sess_clone = sess;
    let arguments_clone = arguments.clone();
    let call_id_clone = ctx.call_id.clone();

    execute_custom_tool(
        sess,
        ctx,
        "browser_key".to_string(),
        params,
        || async move {
            let browser_manager = get_browser_manager_for_session(sess_clone).await;
            if let Some(browser_manager) = browser_manager {
                let _ = browser_manager
                    .execute_cdp("Overlay.hideHighlight", serde_json::json!({}))
                    .await;
                let args: Result<Value, _> = serde_json::from_str(&arguments_clone);
                match args {
                    Ok(json) => {
                        let key = json.get("key").and_then(|v| v.as_str()).unwrap_or("");

                        match browser_manager.press_key(key).await {
                            Ok(_) => {
                                ResponseInputItem::FunctionCallOutput {
                                    call_id: call_id_clone.clone(),
                                    output: FunctionCallOutputPayload {
                                        content: format!("Pressed key: {}", key),
                                        success: Some(true),
                                    },
                                }
                            }
                            Err(e) => ResponseInputItem::FunctionCallOutput {
                                call_id: call_id_clone.clone(),
                                output: FunctionCallOutputPayload {
                                    content: format!("Failed to press key: {}", e),
                                    success: Some(false),
                                },
                            },
                        }
                    }
                    Err(e) => ResponseInputItem::FunctionCallOutput {
                        call_id: call_id_clone,
                        output: FunctionCallOutputPayload {
                            content: format!("Failed to parse browser_key arguments: {}", e),
                            success: Some(false),
                        },
                    },
                }
            } else {
                ResponseInputItem::FunctionCallOutput {
                    call_id: call_id_clone,
                    output: FunctionCallOutputPayload {
                        content:
                            "Browser is not initialized. Use browser_open to start the browser."
                                .to_string(),
                        success: Some(false),
                    },
                }
            }
        },
    )
    .await
}

<<<<<<< HEAD
async fn handle_browser_javascript(sess: &Session, ctx: &ToolCallCtx, arguments: String) -> ResponseInputItem {
    let params = serde_json::from_str(&arguments).ok();
    let sess_clone = sess;
    let arguments_clone = arguments.clone();
    let call_id_clone = ctx.call_id.clone();

    execute_custom_tool(
        sess,
        ctx,
        "browser_javascript".to_string(),
        params,
        || async move {
            let browser_manager = get_browser_manager_for_session(sess_clone).await;
            if let Some(browser_manager) = browser_manager {
                let _ = browser_manager
                    .execute_cdp("Overlay.hideHighlight", serde_json::json!({}))
                    .await;
                let args: Result<Value, _> = serde_json::from_str(&arguments_clone);
                match args {
                    Ok(json) => {
                        let code = json.get("code").and_then(|v| v.as_str()).unwrap_or("");

                        match browser_manager.execute_javascript(code).await {
                            Ok(result) => {
                                // Log the JavaScript execution result
                                tracing::info!("JavaScript execution returned: {:?}", result);

                                // Format the result for the LLM
                                let formatted_result = if let Some(obj) = result.as_object() {
                                    // Check if it's our wrapped result format
                                    if let (Some(success), Some(value)) =
                                        (obj.get("success"), obj.get("value"))
                                    {
                                        let logs = obj.get("logs").and_then(|v| v.as_array());
                                        let mut output = String::new();

                                        if let Some(logs) = logs {
                                            if !logs.is_empty() {
                                                output.push_str("Console logs:\n");
                                                for log in logs {
                                                    if let Some(log_str) = log.as_str() {
                                                        output
                                                            .push_str(&format!("  {}\n", log_str));
                                                    }
                                                }
                                                output.push_str("\n");
                                            }
                                        }

                                        if success.as_bool().unwrap_or(false) {
                                            output.push_str("Result: ");
                                            output.push_str(
                                                &serde_json::to_string_pretty(value)
                                                    .unwrap_or_else(|_| "null".to_string()),
                                            );
                                        } else if let Some(error) = obj.get("error") {
                                            output.push_str("Error: ");
                                            output.push_str(&error.to_string());
                                        }

                                        output
                                    } else {
                                        // Fallback to raw JSON if not in expected format
                                        serde_json::to_string_pretty(&result)
                                            .unwrap_or_else(|_| "null".to_string())
                                    }
                                } else {
                                    // Not an object, return as-is
                                    serde_json::to_string_pretty(&result)
                                        .unwrap_or_else(|_| "null".to_string())
                                };

                                tracing::info!("Returning to LLM: {}", formatted_result);

                                ResponseInputItem::FunctionCallOutput {
                                    call_id: call_id_clone.clone(),
                                    output: FunctionCallOutputPayload {
                                        content: formatted_result,
                                        success: Some(true),
                                    },
                                }
                            }
                            Err(e) => ResponseInputItem::FunctionCallOutput {
                                call_id: call_id_clone.clone(),
                                output: FunctionCallOutputPayload {
                                    content: format!("Failed to execute JavaScript: {}", e),
                                    success: Some(false),
                                },
                            },
                        }
                    }
                    Err(e) => ResponseInputItem::FunctionCallOutput {
                        call_id: call_id_clone,
                        output: FunctionCallOutputPayload {
                            content: format!("Failed to parse browser_javascript arguments: {}", e),
                            success: Some(false),
=======
            otel_event_manager.tool_decision(
                tool_name,
                call_id.as_str(),
                decision,
                ToolDecisionSource::User,
            );

            // This is an escalated retry; the policy will not be
            // examined and the sandbox has been set to `None`.
            let retry_output_result = sess
                .run_exec_with_events(
                    turn_diff_tracker,
                    exec_command_context.clone(),
                    ExecInvokeArgs {
                        params,
                        sandbox_type: SandboxType::None,
                        sandbox_policy: &turn_context.sandbox_policy,
                        sandbox_cwd: &turn_context.cwd,
                        codex_linux_sandbox_exe: &sess.services.codex_linux_sandbox_exe,
                        stdout_stream: if exec_command_context.apply_patch.is_some() {
                            None
                        } else {
                            Some(StdoutStream {
                                sub_id: sub_id.clone(),
                                call_id: call_id.clone(),
                                tx_event: sess.tx_event.clone(),
                            })
>>>>>>> 5b038135
                        },
                    },
                }
            } else {
                ResponseInputItem::FunctionCallOutput {
                    call_id: call_id_clone,
                    output: FunctionCallOutputPayload {
                        content:
                            "Browser is not initialized. Use browser_open to start the browser."
                                .to_string(),
                        success: Some(false),
                    },
                }
            }
        },
    )
    .await
}

async fn handle_browser_scroll(sess: &Session, ctx: &ToolCallCtx, arguments: String) -> ResponseInputItem {
    let params = serde_json::from_str(&arguments).ok();
    let sess_clone = sess;
    let arguments_clone = arguments.clone();
    let call_id_clone = ctx.call_id.clone();

    execute_custom_tool(
        sess,
        ctx,
        "browser_scroll".to_string(),
        params,
        || async move {
            let browser_manager = get_browser_manager_for_session(sess_clone).await;
            if let Some(browser_manager) = browser_manager {
                let _ = browser_manager
                    .execute_cdp("Overlay.hideHighlight", serde_json::json!({}))
                    .await;
                let args: Result<Value, _> = serde_json::from_str(&arguments_clone);
                match args {
                    Ok(json) => {
                        let dx = json.get("dx").and_then(|v| v.as_f64()).unwrap_or(0.0);
                        let dy = json.get("dy").and_then(|v| v.as_f64()).unwrap_or(0.0);

                        match browser_manager.scroll_by(dx, dy).await {
                    Ok(_) => {
                        ResponseInputItem::FunctionCallOutput {
                            call_id: call_id_clone.clone(),
                            output: FunctionCallOutputPayload {
                                content: format!("Scrolled by ({}, {})", dx, dy),
                                success: Some(true),
                            },
                        }
                    }
                    Err(e) => ResponseInputItem::FunctionCallOutput {
                        call_id: call_id_clone.clone(),
                        output: FunctionCallOutputPayload {
                            content: format!("Failed to scroll: {}", e),
                            success: Some(false),
                        },
                    },
                }
            }
            Err(e) => ResponseInputItem::FunctionCallOutput {
                call_id: call_id_clone,
                output: FunctionCallOutputPayload {
                    content: format!("Failed to parse browser_scroll arguments: {}", e),
                    success: Some(false),
                },
            },
        }
<<<<<<< HEAD
    } else {
        ResponseInputItem::FunctionCallOutput {
            call_id: call_id_clone,
            output: FunctionCallOutputPayload {
                content: "Browser is not initialized. Use browser_open to start the browser.".to_string(),
                success: Some(false),
            },
=======
        decision @ (ReviewDecision::Denied | ReviewDecision::Abort) => {
            otel_event_manager.tool_decision(
                tool_name,
                call_id.as_str(),
                decision,
                ToolDecisionSource::User,
            );

            // Fall through to original failure handling.
            Err(FunctionCallError::RespondToModel(
                "exec command rejected by user".to_string(),
            ))
>>>>>>> 5b038135
        }
    }
        },
    )
    .await
}

async fn handle_browser_console(sess: &Session, ctx: &ToolCallCtx, arguments: String) -> ResponseInputItem {
    let params = serde_json::from_str(&arguments).ok();
    let sess_clone = sess;
    let arguments_clone = arguments.clone();
    let call_id_clone = ctx.call_id.clone();

    execute_custom_tool(
        sess,
        ctx,
        "browser_console".to_string(),
        params,
        || async move {
            let browser_manager = get_browser_manager_for_session(sess_clone).await;
            if let Some(browser_manager) = browser_manager {
                let args: Result<Value, _> = serde_json::from_str(&arguments_clone);
                let lines = match args {
                    Ok(json) => json.get("lines").and_then(|v| v.as_u64()).map(|n| n as usize),
                    Err(_) => None,
                };

                match browser_manager.get_console_logs(lines).await {
                    Ok(logs) => {
                        // Format the logs for display
                        let formatted = if let Some(logs_array) = logs.as_array() {
                            if logs_array.is_empty() {
                                "No console logs captured.".to_string()
                            } else {
                                let mut output = String::new();
                                output.push_str("Console logs:\n");
                                for log in logs_array {
                                    if let Some(log_obj) = log.as_object() {
                                        let timestamp = log_obj.get("timestamp")
                                            .and_then(|v| v.as_str())
                                            .unwrap_or("");
                                        let level = log_obj.get("level")
                                            .and_then(|v| v.as_str())
                                            .unwrap_or("log");
                                        let message = log_obj.get("message")
                                            .and_then(|v| v.as_str())
                                            .unwrap_or("");

                                        output.push_str(&format!("[{}] [{}] {}\n", timestamp, level.to_uppercase(), message));
                                    }
                                }
                                output
                            }
                        } else {
                            "No console logs captured.".to_string()
                        };

                        ResponseInputItem::FunctionCallOutput {
                            call_id: call_id_clone,
                            output: FunctionCallOutputPayload {
                                content: formatted,
                                success: Some(true),
                            },
                        }
                    }
                    Err(e) => ResponseInputItem::FunctionCallOutput {
                        call_id: call_id_clone,
                        output: FunctionCallOutputPayload {
                            content: format!("Failed to get console logs: {}", e),
                            success: Some(false),
                        },
                    },
                }
            } else {
                ResponseInputItem::FunctionCallOutput {
                    call_id: call_id_clone,
                    output: FunctionCallOutputPayload {
                        content: "Browser is not enabled. Use browser_open to enable it first.".to_string(),
                        success: Some(false),
                    },
                }
            }
        },
    )
    .await
}

async fn handle_browser_cdp(sess: &Session, ctx: &ToolCallCtx, arguments: String) -> ResponseInputItem {
    let params = serde_json::from_str(&arguments).ok();
    let sess_clone = sess;
    let arguments_clone = arguments.clone();
    let call_id_clone = ctx.call_id.clone();

    execute_custom_tool(
        sess,
        ctx,
        "browser_cdp".to_string(),
        params,
        || async move {
            let browser_manager = get_browser_manager_for_session(sess_clone).await;
            if let Some(browser_manager) = browser_manager {
                let _ = browser_manager
                    .execute_cdp("Overlay.hideHighlight", serde_json::json!({}))
                    .await;
                let args: Result<Value, _> = serde_json::from_str(&arguments_clone);
                match args {
                    Ok(json) => {
                        let method = json
                            .get("method")
                            .and_then(|v| v.as_str())
                            .unwrap_or("")
                            .to_string();
                        let params = json.get("params").cloned().unwrap_or_else(|| Value::Object(serde_json::Map::new()));
                        let target = json
                            .get("target")
                            .and_then(|v| v.as_str())
                            .unwrap_or("page");

                        if method.is_empty() {
                            return ResponseInputItem::FunctionCallOutput {
                                call_id: call_id_clone,
                                output: FunctionCallOutputPayload {
                                    content: "Missing required field: method".to_string(),
                                    success: Some(false),
                                },
                            };
                        }

                        let exec_res = if target == "browser" {
                            browser_manager.execute_cdp_browser(&method, params).await
                        } else {
                            browser_manager.execute_cdp(&method, params).await
                        };

                        match exec_res {
                            Ok(result) => {
                                let pretty = serde_json::to_string_pretty(&result)
                                    .unwrap_or_else(|_| "<non-serializable result>".to_string());
                                ResponseInputItem::FunctionCallOutput {
                                    call_id: call_id_clone,
                                    output: FunctionCallOutputPayload {
                                        content: pretty,
                                        success: Some(true),
                                    },
                                }
                            }
                            Err(e) => ResponseInputItem::FunctionCallOutput {
                                call_id: call_id_clone,
                                output: FunctionCallOutputPayload {
                                    content: format!("Failed to execute CDP command: {}", e),
                                    success: Some(false),
                                },
                            },
                        }
                    }
                    Err(e) => ResponseInputItem::FunctionCallOutput {
                        call_id: call_id_clone,
                        output: FunctionCallOutputPayload {
                            content: format!("Failed to parse browser_cdp arguments: {}", e),
                            success: Some(false),
                        },
                    },
                }
            } else {
                ResponseInputItem::FunctionCallOutput {
                    call_id: call_id_clone,
                    output: FunctionCallOutputPayload {
                        content: "Browser is not initialized. Use browser_open to start the browser.".to_string(),
                        success: Some(false),
                    },
                }
            }
        },
    )
    .await
}

async fn handle_browser_inspect(sess: &Session, ctx: &ToolCallCtx, arguments: String) -> ResponseInputItem {
    use serde_json::json;
    let params = serde_json::from_str(&arguments).ok();
    let sess_clone = sess;
    let arguments_clone = arguments.clone();
    let call_id_clone = ctx.call_id.clone();

    execute_custom_tool(
        sess,
        ctx,
        "browser_inspect".to_string(),
        params,
        || async move {
            let browser_manager = get_browser_manager_for_session(sess_clone).await;
            if let Some(browser_manager) = browser_manager {
                let args: Result<Value, _> = serde_json::from_str(&arguments_clone);
                match args {
                    Ok(json) => {
                        // Determine target element: by id, by coords, or by cursor
                        let id_attr = json.get("id").and_then(|v| v.as_str()).map(|s| s.to_string());
                        let mut x = json.get("x").and_then(|v| v.as_f64());
                        let mut y = json.get("y").and_then(|v| v.as_f64());

                        if (x.is_none() || y.is_none()) && id_attr.is_none() {
                            // No coords provided; use current cursor
                            if let Ok((cx, cy)) = browser_manager.get_cursor_position().await {
                                x = Some(cx);
                                y = Some(cy);
                            }
                        }

                        // Resolve nodeId
                        let node_id_value = if let Some(id_attr) = id_attr.clone() {
                            // Use DOM.getDocument -> DOM.querySelector with selector `#id`
                            let doc = browser_manager
                                .execute_cdp("DOM.getDocument", json!({}))
                                .await
                                .map_err(|e| e);
                            let root_id = match doc {
                                Ok(v) => v.get("root").and_then(|r| r.get("nodeId")).and_then(|n| n.as_u64()),
                                Err(_) => None,
                            };
                            if let Some(root_node_id) = root_id {
                                let sel = format!("#{}", id_attr);
                                let q = browser_manager
                                    .execute_cdp(
                                        "DOM.querySelector",
                                        json!({"nodeId": root_node_id, "selector": sel}),
                                    )
                                    .await;
                                match q {
                                    Ok(v) => v.get("nodeId").cloned(),
                                    Err(_) => None,
                                }
                            } else {
                                None
                            }
                        } else if let (Some(x), Some(y)) = (x, y) {
                            // Use DOM.getNodeForLocation
                            let res = browser_manager
                                .execute_cdp(
                                    "DOM.getNodeForLocation",
                                    json!({
                                        "x": x,
                                        "y": y,
                                        "includeUserAgentShadowDOM": true
                                    }),
                                )
                                .await;
                            match res {
                                Ok(v) => {
                                    // Prefer nodeId; if absent, push backendNodeId
                                    if let Some(n) = v.get("nodeId").cloned() {
                                        Some(n)
                                    } else if let Some(backend) = v.get("backendNodeId").and_then(|b| b.as_u64()) {
                                        let pushed = browser_manager
                                            .execute_cdp(
                                                "DOM.pushNodesByBackendIdsToFrontend",
                                                json!({ "backendNodeIds": [backend] }),
                                            )
                                            .await
                                            .ok();
                                        pushed
                                            .and_then(|pv| pv.get("nodeIds").and_then(|arr| arr.as_array().cloned()))
                                            .and_then(|arr| arr.first().cloned())
                                    } else {
                                        None
                                    }
                                }
                                Err(_) => None,
                            }
                        } else {
                            None
                        };

                        let node_id = match node_id_value.and_then(|v| v.as_u64()) {
                            Some(id) => id,
                            None => {
                                return ResponseInputItem::FunctionCallOutput {
                                    call_id: call_id_clone,
                                    output: FunctionCallOutputPayload {
                                        content: "Failed to resolve target node for inspection".to_string(),
                                        success: Some(false),
                                    },
                                };
                            }
                        };

                        // Enable CSS domain to get matched rules
                        let _ = browser_manager.execute_cdp("CSS.enable", json!({})).await;

                        // Gather details
                        let attrs = browser_manager
                            .execute_cdp("DOM.getAttributes", json!({"nodeId": node_id}))
                            .await
                            .unwrap_or_else(|_| json!({}));
                        let outer = browser_manager
                            .execute_cdp("DOM.getOuterHTML", json!({"nodeId": node_id}))
                            .await
                            .unwrap_or_else(|_| json!({}));
                        let box_model = browser_manager
                            .execute_cdp("DOM.getBoxModel", json!({"nodeId": node_id}))
                            .await
                            .unwrap_or_else(|_| json!({}));
                        let styles = browser_manager
                            .execute_cdp("CSS.getMatchedStylesForNode", json!({"nodeId": node_id}))
                            .await
                            .unwrap_or_else(|_| json!({}));

                        // Highlight the inspected node using Overlay domain (no screenshot capture here)
                        let _ = browser_manager.execute_cdp("Overlay.enable", json!({})).await;
                        let highlight_config = json!({
                            "showInfo": true,
                            "showStyles": false,
                            "showRulers": false,
                            "contentColor": {"r": 111, "g": 168, "b": 220, "a": 0.20},
                            "paddingColor": {"r": 147, "g": 196, "b": 125, "a": 0.55},
                            "borderColor": {"r": 255, "g": 229, "b": 153, "a": 0.60},
                            "marginColor": {"r": 246, "g": 178, "b": 107, "a": 0.60}
                        });
                        let _ = browser_manager.execute_cdp(
                            "Overlay.highlightNode",
                            json!({ "nodeId": node_id, "highlightConfig": highlight_config })
                        ).await;
                        // Do not hide here; keep highlight until the next browser command.

                        // Format output
                        let mut out = String::new();
                        if let (Some(ix), Some(iy)) = (x, y) {
                            out.push_str(&format!("Target: coordinates ({}, {})\n", ix, iy));
                        }
                        if let Some(id_attr) = id_attr {
                            out.push_str(&format!("Target: id '#{}'\n", id_attr));
                        }
                        out.push_str(&format!("NodeId: {}\n", node_id));

                        // Attributes
                        if let Some(arr) = attrs.get("attributes").and_then(|v| v.as_array()) {
                            out.push_str("Attributes:\n");
                            let mut it = arr.iter();
                            while let (Some(k), Some(v)) = (it.next(), it.next()) {
                                out.push_str(&format!("  {}=\"{}\"\n", k.as_str().unwrap_or(""), v.as_str().unwrap_or("")));
                            }
                        }

                        // Outer HTML
                        if let Some(html) = outer.get("outerHTML").and_then(|v| v.as_str()) {
                            let one = html.replace('\n', " ");
                            let snippet: String = one.chars().take(800).collect();
                            out.push_str("\nOuterHTML (truncated):\n");
                            out.push_str(&snippet);
                            if one.len() > snippet.len() { out.push_str("…"); }
                            out.push('\n');
                        }

                        // Box Model summary
                        if box_model.get("model").is_some() {
                            out.push_str("\nBoxModel: available (content/padding/border/margin)\n");
                        }

                        // Matched styles summary
                        if let Some(rules) = styles.get("matchedCSSRules").and_then(|v| v.as_array()) {
                            out.push_str(&format!("Matched CSS rules: {}\n", rules.len()));
                        }

                        // No inline screenshot capture; result reflects DOM details only.

                        ResponseInputItem::FunctionCallOutput {
                            call_id: call_id_clone,
                            output: FunctionCallOutputPayload { content: out, success: Some(true) },
                        }
                    }
                    Err(e) => ResponseInputItem::FunctionCallOutput {
                        call_id: call_id_clone,
                        output: FunctionCallOutputPayload {
                            content: format!("Failed to parse browser_inspect arguments: {}", e),
                            success: Some(false),
                        },
                    },
                }
            } else {
                ResponseInputItem::FunctionCallOutput {
                    call_id: call_id_clone,
                    output: FunctionCallOutputPayload {
                        content: "Browser is not initialized. Use browser_open to start the browser.".to_string(),
                        success: Some(false),
                    },
                }
            }
        },
    )
    .await
}

async fn handle_browser_history(sess: &Session, ctx: &ToolCallCtx, arguments: String) -> ResponseInputItem {
    let params = serde_json::from_str(&arguments).ok();
    let sess_clone = sess;
    let arguments_clone = arguments.clone();
    let call_id_clone = ctx.call_id.clone();

    execute_custom_tool(
        sess,
        ctx,
        "browser_history".to_string(),
        params,
        || async move {
            let browser_manager = get_browser_manager_for_session(sess_clone).await;
            if let Some(browser_manager) = browser_manager {
                let args: Result<Value, _> = serde_json::from_str(&arguments_clone);
                match args {
                    Ok(json) => {
                        let direction =
                            json.get("direction").and_then(|v| v.as_str()).unwrap_or("");

                        if direction != "back" && direction != "forward" {
                            return ResponseInputItem::FunctionCallOutput {
                                call_id: call_id_clone,
                                output: FunctionCallOutputPayload {
                                    content: format!(
                                        "Unsupported direction: {} (expected 'back' or 'forward')",
                                        direction
                                    ),
                                    success: Some(false),
                                },
                            };
                        }

                        let action_res = if direction == "back" {
                            browser_manager.history_back().await
                        } else {
                            browser_manager.history_forward().await
                        };

                        match action_res {
                            Ok(_) => {
                                ResponseInputItem::FunctionCallOutput {
                                    call_id: call_id_clone.clone(),
                                    output: FunctionCallOutputPayload {
                                        content: format!("History {} triggered", direction),
                                        success: Some(true),
                                    },
                                }
                            }
                            Err(e) => ResponseInputItem::FunctionCallOutput {
                                call_id: call_id_clone.clone(),
                                output: FunctionCallOutputPayload {
                                    content: format!("Failed to navigate history: {}", e),
                                    success: Some(false),
                                },
                            },
                        }
                    }
                    Err(e) => ResponseInputItem::FunctionCallOutput {
                        call_id: call_id_clone,
                        output: FunctionCallOutputPayload {
                            content: format!("Failed to parse browser_history arguments: {}", e),
                            success: Some(false),
                        },
                    },
                }
            } else {
                ResponseInputItem::FunctionCallOutput {
                    call_id: call_id_clone,
                    output: FunctionCallOutputPayload {
                        content:
                            "Browser is not initialized. Use browser_open to start the browser."
                                .to_string(),
                        success: Some(false),
                    },
                }
            }
        },
    )
    .await
}

<<<<<<< HEAD
fn extract_shell_script_from_wrapper(argv: &[String]) -> Option<(usize, String)> {
    // Return (index_of_script, script) if argv matches: <shell> (-lc|-c) <script>
    if argv.len() == 3 {
        let shell = std::path::Path::new(&argv[0])
            .file_name()
            .and_then(|s| s.to_str())
            .unwrap_or("");
        let is_shell = matches!(shell, "bash" | "sh" | "zsh");
        let is_flag = matches!(argv[1].as_str(), "-lc" | "-c");
        if is_shell && is_flag {
            return Some((2, argv[2].clone()));
        }
=======
#[cfg(test)]
pub(crate) use tests::make_session_and_context;

#[cfg(test)]
mod tests {
    use super::*;
    use crate::config::ConfigOverrides;
    use crate::config::ConfigToml;

    use crate::protocol::CompactedItem;
    use crate::protocol::InitialHistory;
    use crate::protocol::ResumedHistory;
    use crate::state::TaskKind;
    use crate::tasks::SessionTask;
    use crate::tasks::SessionTaskContext;
    use codex_protocol::mcp_protocol::AuthMode;
    use codex_protocol::models::ContentItem;
    use codex_protocol::models::ResponseItem;

    use mcp_types::ContentBlock;
    use mcp_types::TextContent;
    use pretty_assertions::assert_eq;
    use serde::Deserialize;
    use serde_json::json;
    use std::path::PathBuf;
    use std::sync::Arc;
    use std::time::Duration as StdDuration;
    use tokio::time::Duration;
    use tokio::time::sleep;

    #[test]
    fn reconstruct_history_matches_live_compactions() {
        let (session, turn_context) = make_session_and_context();
        let (rollout_items, expected) = sample_rollout(&session, &turn_context);

        let reconstructed = session.reconstruct_history_from_rollout(&turn_context, &rollout_items);

        assert_eq!(expected, reconstructed);
>>>>>>> 5b038135
    }
    None
}

#[derive(Debug, Clone, PartialEq, Eq)]
struct CatWriteSuggestion {
    label: &'static str,
    original_value: String,
}

fn detect_cat_write(argv: &[String]) -> Option<CatWriteSuggestion> {
    if let Some((_, script)) = extract_shell_script_from_wrapper(argv) {
        if script_contains_cat_write(&script) {
            return Some(CatWriteSuggestion {
                label: "original_script",
                original_value: script,
            });
        }
    }

    None
}

fn script_contains_cat_write(script: &str) -> bool {
    script
        .lines()
        .any(|line| line_contains_cat_heredoc_write(line))
}

fn line_contains_cat_heredoc_write(line: &str) -> bool {
    let trimmed = line.trim_start();
    if trimmed.is_empty() || trimmed.starts_with('#') {
        return false;
    }

    let lower = line.to_ascii_lowercase();
    if !lower.contains("<<") || !lower.contains('>') {
        return false;
    }

    let bytes = lower.as_bytes();
    let mut idx = 0;
    while idx + 3 <= bytes.len() {
        if bytes[idx..].starts_with(b"cat") {
            if idx > 0 {
                let prev = bytes[idx - 1];
                if prev.is_ascii_alphanumeric() || prev == b'_' {
                    idx += 1;
                    continue;
                }
            }

            let after = &lower[idx + 3..];
            let after_trimmed = after.trim_start();
            if after_trimmed.starts_with("<<") {
                let heredoc_offset_in_after = after.find("<<").unwrap_or(0);
                let heredoc_offset = idx + 3 + heredoc_offset_in_after;
                let redirect_section = &lower[heredoc_offset..];
                if let Some(rel_redirect_idx) = redirect_section.find('>') {
                    let redirect_idx = heredoc_offset + rel_redirect_idx;
                    if redirect_idx > heredoc_offset {
                        let redirect_slice = &lower[redirect_idx..];
                        if redirect_slice.starts_with(">&") {
                            idx += 1;
                            continue;
                        }
                        let after_gt = redirect_slice[1..].trim_start();
                        if after_gt.starts_with('&') {
                            idx += 1;
                            continue;
                        }
                        if after_gt.starts_with('(') {
                            idx += 1;
                            continue;
                        }
                        return true;
                    }
                }
            }
        }
        idx += 1;
    }

    false
}

fn guidance_for_cat_write(suggestion: &CatWriteSuggestion) -> String {
    format!(
        "Blocked cat heredoc that writes files directly. Use apply_patch to edit files so changes stay reviewable.\n\n{}: {}",
        suggestion.label,
        suggestion.original_value
    )
}

#[derive(Debug, Clone, PartialEq, Eq)]
struct PythonWriteSuggestion {
    label: &'static str,
    original_value: String,
}

fn detect_python_write(argv: &[String]) -> Option<PythonWriteSuggestion> {
    if let Some((_, script)) = extract_shell_script_from_wrapper(argv) {
        if script_contains_python_write(&script) {
            return Some(PythonWriteSuggestion {
                label: "original_script",
                original_value: script,
            });
        }
    }

    detect_python_write_in_argv(argv)
}

fn detect_python_write_in_argv(argv: &[String]) -> Option<PythonWriteSuggestion> {
    if argv.is_empty() {
        return None;
    }

    if !is_python_command(&argv[0]) {
        return None;
    }

    if argv.len() >= 3 && argv[1] == "-c" {
        let code = &argv[2];
        if python_code_writes_files(code) {
            return Some(PythonWriteSuggestion {
                label: "python_inline_script",
                original_value: code.clone(),
            });
        }
    }

    None
}

fn script_contains_python_write(script: &str) -> bool {
    let lower = script.to_ascii_lowercase();
    if !(lower.contains("python ")
        || lower.contains("python3")
        || lower.contains("python\n"))
    {
        return false;
    }
    contains_python_write_keywords(&lower)
}

fn python_code_writes_files(code: &str) -> bool {
    contains_python_write_keywords(&code.to_ascii_lowercase())
}

fn contains_python_write_keywords(lower: &str) -> bool {
    const KEYWORDS: &[&str] = &["write_text(", "write_bytes(", ".write_text(", ".write_bytes("];
    KEYWORDS.iter().any(|needle| lower.contains(needle))
}

fn is_python_command(cmd: &str) -> bool {
    std::path::Path::new(cmd)
        .file_name()
        .and_then(|s| s.to_str())
        .map(|name| {
            let lower = name.to_ascii_lowercase();
            matches!(lower.as_str(), "python" | "python3" | "python2")
        })
        .unwrap_or(false)
}

fn guidance_for_python_write(suggestion: &PythonWriteSuggestion) -> String {
    format!(
        "Blocked python command that writes files directly. Use apply_patch to edit files so changes stay reviewable.\n\n{}: {}",
        suggestion.label,
        suggestion.original_value
    )
}

#[derive(Debug, Clone, PartialEq, Eq)]
struct RedundantCdSuggestion {
    label: &'static str,
    original_value: String,
    suggested: Vec<String>,
    target_arg: String,
    cwd: PathBuf,
}

fn detect_redundant_cd(argv: &[String], cwd: &Path) -> Option<RedundantCdSuggestion> {
    let normalized_cwd = normalize_path(cwd);
    if let Some((script_index, script)) = extract_shell_script_from_wrapper(argv) {
        if let Some(suggestion) = detect_redundant_cd_in_shell(
            argv,
            script_index,
            &script,
            cwd,
            &normalized_cwd,
        ) {
            return Some(suggestion);
        }
    }
    detect_redundant_cd_in_argv(argv, cwd, &normalized_cwd)
}

fn detect_redundant_cd_in_shell(
    argv: &[String],
    script_index: usize,
    script: &str,
    cwd: &Path,
    normalized_cwd: &Path,
) -> Option<RedundantCdSuggestion> {
    let trimmed = script.trim_start();
    let tokens = shlex_split(trimmed)?;
    if tokens.len() < 3 {
        return None;
    }
    if tokens.first().map(String::as_str) != Some("cd") {
        return None;
    }
    let target = tokens.get(1)?.clone();
    if !is_simple_cd_target(&target) {
        return None;
    }
    let resolved_target = resolve_cd_target(&target, cwd)?;
    if resolved_target != normalized_cwd {
        return None;
    }

    let mut idx = 2;
    let mut saw_connector = false;
    while idx < tokens.len() && is_connector(&tokens[idx]) {
        saw_connector = true;
        idx += 1;
    }
    if !saw_connector || idx >= tokens.len() {
        return None;
    }

    let remainder_tokens = tokens[idx..].to_vec();
    let suggested_script = shlex_try_join(remainder_tokens.iter().map(|s| s.as_str()))
        .unwrap_or_else(|_| remainder_tokens.join(" "));
    if suggested_script.trim().is_empty() {
        return None;
    }

    let mut suggested = argv.to_vec();
    suggested[script_index] = suggested_script;

    Some(RedundantCdSuggestion {
        label: "original_script",
        original_value: script.to_string(),
        suggested,
        target_arg: target,
        cwd: normalized_cwd.to_path_buf(),
    })
}

fn detect_redundant_cd_in_argv(
    argv: &[String],
    cwd: &Path,
    normalized_cwd: &Path,
) -> Option<RedundantCdSuggestion> {
    if argv.len() < 4 {
        return None;
    }
    if argv.first().map(String::as_str) != Some("cd") {
        return None;
    }
    let target = argv.get(1)?.clone();
    if !is_simple_cd_target(&target) {
        return None;
    }
    let resolved_target = resolve_cd_target(&target, cwd)?;
    if resolved_target != normalized_cwd {
        return None;
    }

<<<<<<< HEAD
    let mut idx = 2;
    let mut saw_connector = false;
    while idx < argv.len() && is_connector(&argv[idx]) {
        saw_connector = true;
        idx += 1;
    }
    if !saw_connector || idx >= argv.len() {
        return None;
    }

    let suggested = argv[idx..].to_vec();
    if suggested.is_empty() {
        return None;
=======
    fn otel_event_manager(conversation_id: ConversationId, config: &Config) -> OtelEventManager {
        OtelEventManager::new(
            conversation_id,
            config.model.as_str(),
            config.model_family.slug.as_str(),
            None,
            Some(AuthMode::ChatGPT),
            false,
            "test".to_string(),
        )
    }

    pub(crate) fn make_session_and_context() -> (Session, TurnContext) {
        let (tx_event, _rx_event) = async_channel::unbounded();
        let codex_home = tempfile::tempdir().expect("create temp dir");
        let config = Config::load_from_base_config_with_overrides(
            ConfigToml::default(),
            ConfigOverrides::default(),
            codex_home.path().to_path_buf(),
        )
        .expect("load default test config");
        let config = Arc::new(config);
        let conversation_id = ConversationId::default();
        let otel_event_manager = otel_event_manager(conversation_id, config.as_ref());
        let client = ModelClient::new(
            config.clone(),
            None,
            otel_event_manager,
            config.model_provider.clone(),
            config.model_reasoning_effort,
            config.model_reasoning_summary,
            conversation_id,
        );
        let tools_config = ToolsConfig::new(&ToolsConfigParams {
            model_family: &config.model_family,
            include_plan_tool: config.include_plan_tool,
            include_apply_patch_tool: config.include_apply_patch_tool,
            include_web_search_request: config.tools_web_search_request,
            use_streamable_shell_tool: config.use_experimental_streamable_shell_tool,
            include_view_image_tool: config.include_view_image_tool,
            experimental_unified_exec_tool: config.use_experimental_unified_exec_tool,
        });
        let turn_context = TurnContext {
            client,
            cwd: config.cwd.clone(),
            base_instructions: config.base_instructions.clone(),
            user_instructions: config.user_instructions.clone(),
            approval_policy: config.approval_policy,
            sandbox_policy: config.sandbox_policy.clone(),
            shell_environment_policy: config.shell_environment_policy.clone(),
            tools_config,
            is_review_mode: false,
            final_output_json_schema: None,
        };
        let services = SessionServices {
            mcp_connection_manager: McpConnectionManager::default(),
            session_manager: ExecSessionManager::default(),
            unified_exec_manager: UnifiedExecSessionManager::default(),
            notifier: UserNotifier::default(),
            rollout: Mutex::new(None),
            codex_linux_sandbox_exe: None,
            user_shell: shell::Shell::Unknown,
            show_raw_agent_reasoning: config.show_raw_agent_reasoning,
        };
        let session = Session {
            conversation_id,
            tx_event,
            state: Mutex::new(SessionState::new()),
            active_turn: Mutex::new(None),
            services,
            next_internal_sub_id: AtomicU64::new(0),
        };
        (session, turn_context)
    }

    // Like make_session_and_context, but returns Arc<Session> and the event receiver
    // so tests can assert on emitted events.
    fn make_session_and_context_with_rx() -> (
        Arc<Session>,
        Arc<TurnContext>,
        async_channel::Receiver<Event>,
    ) {
        let (tx_event, rx_event) = async_channel::unbounded();
        let codex_home = tempfile::tempdir().expect("create temp dir");
        let config = Config::load_from_base_config_with_overrides(
            ConfigToml::default(),
            ConfigOverrides::default(),
            codex_home.path().to_path_buf(),
        )
        .expect("load default test config");
        let config = Arc::new(config);
        let conversation_id = ConversationId::default();
        let otel_event_manager = otel_event_manager(conversation_id, config.as_ref());
        let client = ModelClient::new(
            config.clone(),
            None,
            otel_event_manager,
            config.model_provider.clone(),
            config.model_reasoning_effort,
            config.model_reasoning_summary,
            conversation_id,
        );
        let tools_config = ToolsConfig::new(&ToolsConfigParams {
            model_family: &config.model_family,
            include_plan_tool: config.include_plan_tool,
            include_apply_patch_tool: config.include_apply_patch_tool,
            include_web_search_request: config.tools_web_search_request,
            use_streamable_shell_tool: config.use_experimental_streamable_shell_tool,
            include_view_image_tool: config.include_view_image_tool,
            experimental_unified_exec_tool: config.use_experimental_unified_exec_tool,
        });
        let turn_context = Arc::new(TurnContext {
            client,
            cwd: config.cwd.clone(),
            base_instructions: config.base_instructions.clone(),
            user_instructions: config.user_instructions.clone(),
            approval_policy: config.approval_policy,
            sandbox_policy: config.sandbox_policy.clone(),
            shell_environment_policy: config.shell_environment_policy.clone(),
            tools_config,
            is_review_mode: false,
            final_output_json_schema: None,
        });
        let services = SessionServices {
            mcp_connection_manager: McpConnectionManager::default(),
            session_manager: ExecSessionManager::default(),
            unified_exec_manager: UnifiedExecSessionManager::default(),
            notifier: UserNotifier::default(),
            rollout: Mutex::new(None),
            codex_linux_sandbox_exe: None,
            user_shell: shell::Shell::Unknown,
            show_raw_agent_reasoning: config.show_raw_agent_reasoning,
        };
        let session = Arc::new(Session {
            conversation_id,
            tx_event,
            state: Mutex::new(SessionState::new()),
            active_turn: Mutex::new(None),
            services,
            next_internal_sub_id: AtomicU64::new(0),
        });
        (session, turn_context, rx_event)
>>>>>>> 5b038135
    }

    Some(RedundantCdSuggestion {
        label: "original_argv",
        original_value: format!("{:?}", argv),
        suggested,
        target_arg: target,
        cwd: normalized_cwd.to_path_buf(),
    })
}

fn resolve_cd_target(target: &str, cwd: &Path) -> Option<PathBuf> {
    if target.is_empty() {
        return None;
    }
    let candidate = if Path::new(target).is_absolute() {
        PathBuf::from(target)
    } else {
        cwd.join(target)
    };
    Some(normalize_path(candidate.as_path()))
}

fn normalize_path(path: &Path) -> PathBuf {
    let mut normalized = PathBuf::new();
    for component in path.components() {
        match component {
            Component::CurDir => {}
            Component::ParentDir => {
                let _ = normalized.pop();
            }
            Component::Prefix(prefix) => {
                normalized = PathBuf::from(prefix.as_os_str());
            }
            Component::RootDir => {
                normalized.push(component.as_os_str());
            }
            Component::Normal(part) => normalized.push(part),
        }
    }
    if normalized.as_os_str().is_empty() {
        PathBuf::from(".")
    } else {
        normalized
    }
}

fn is_simple_cd_target(target: &str) -> bool {
    if target.is_empty() || target == "-" {
        return false;
    }
    !target.chars().any(|ch| matches!(ch, '$' | '`' | '*' | '?' | '[' | ']' | '{' | '}' | '(' | ')' | '|' | '>' | '<' | '!'))
}

fn is_connector(token: &str) -> bool {
    matches!(token, "&&" | ";" | "||")
}

<<<<<<< HEAD
fn guidance_for_redundant_cd(suggestion: &RedundantCdSuggestion) -> String {
    let suggested = serde_json::to_string(&suggestion.suggested)
        .unwrap_or_else(|_| "<failed to serialize suggested argv>".to_string());
    let target_display = shlex_try_join(std::iter::once(suggestion.target_arg.as_str()))
        .unwrap_or_else(|_| suggestion.target_arg.clone());
    format!(
        "Leading cd {target_display} is redundant because the command already runs in {}. Drop the prefix before retrying.\n\n{}: {}\nresend_exact_argv: {}",
        suggestion.cwd.display(),
        suggestion.label,
        suggestion.original_value,
        suggested
    )
}

#[cfg(test)]
mod command_guard_detection_tests {
    use super::*;
    use std::path::PathBuf;
=======
        let tool_name = "shell";
        let sub_id = "test-sub".to_string();
        let call_id = "test-call".to_string();

        let resp = handle_container_exec_with_params(
            tool_name,
            params,
            &session,
            &turn_context,
            &mut turn_diff_tracker,
            sub_id,
            call_id,
        )
        .await;
>>>>>>> 5b038135

    #[test]
    fn detects_shell_redundant_cd() {
        let cwd = PathBuf::from("/tmp/project");
        let argv = vec![
            "bash".to_string(),
            "-lc".to_string(),
            "cd /tmp/project && ls".to_string(),
        ];

        let suggestion = detect_redundant_cd(&argv, &cwd).expect("should flag redundant cd");
        assert_eq!(suggestion.label, "original_script");
        assert_eq!(suggestion.suggested, vec!["bash".to_string(), "-lc".to_string(), "ls".to_string()]);
    }

    #[test]
    fn ignores_cd_to_different_directory() {
        let cwd = PathBuf::from("/tmp/project");
        let argv = vec![
            "bash".to_string(),
            "-lc".to_string(),
            "cd /tmp/project/src && ls".to_string(),
        ];

        assert!(detect_redundant_cd(&argv, &cwd).is_none());
    }

    #[test]
    fn skips_dynamic_cd_targets() {
        let cwd = PathBuf::from("/tmp/project");
        let argv = vec![
            "bash".to_string(),
            "-lc".to_string(),
            "cd $PWD && ls".to_string(),
        ];

        assert!(detect_redundant_cd(&argv, &cwd).is_none());
    }

    #[test]
    fn detects_cat_heredoc_write() {
        let argv = vec![
            "bash".to_string(),
            "-lc".to_string(),
            "cat <<'EOF' > codex-rs/git-tooling/Cargo.toml\n[package]\nname = \"demo\"\nEOF".to_string(),
        ];

        let suggestion = detect_cat_write(&argv).expect("should flag cat write");
        assert_eq!(suggestion.label, "original_script");
        assert!(suggestion
            .original_value
            .contains("cat <<'EOF' > codex-rs/git-tooling/Cargo.toml"));
    }

<<<<<<< HEAD
    #[test]
    fn allows_cat_heredoc_without_redirect() {
        let argv = vec![
            "bash".to_string(),
            "-lc".to_string(),
            "cat <<'EOF'\nhello\nEOF".to_string(),
        ];

        assert!(detect_cat_write(&argv).is_none());
    }
=======
        let resp2 = handle_container_exec_with_params(
            tool_name,
            params2,
            &session,
            &turn_context,
            &mut turn_diff_tracker,
            "test-sub".to_string(),
            "test-call-2".to_string(),
        )
        .await;
>>>>>>> 5b038135

    #[test]
    fn allows_cat_redirect_to_fd() {
        let argv = vec![
            "bash".to_string(),
            "-lc".to_string(),
            "cat <<'EOF' >&2\nwarn\nEOF".to_string(),
        ];

        assert!(detect_cat_write(&argv).is_none());
    }

    #[test]
    fn detects_python_here_doc_write() {
        let argv = vec![
            "bash".to_string(),
            "-lc".to_string(),
            "python3 - <<'PY'\nfrom pathlib import Path\nPath('docs.txt').write_text('hello')\nPY".to_string(),
        ];

        let suggestion = detect_python_write(&argv).expect("should flag python write");
        assert_eq!(suggestion.label, "original_script");
        assert!(suggestion.original_value.contains("write_text"));
    }

    #[test]
    fn detects_python_inline_write() {
        let argv = vec![
            "python3".to_string(),
            "-c".to_string(),
            "from pathlib import Path; Path('foo.txt').write_text('hi')".to_string(),
        ];

        let suggestion = detect_python_write(&argv).expect("should flag inline python write");
        assert_eq!(suggestion.label, "python_inline_script");
        assert!(suggestion.original_value.contains("write_text"));
    }

    #[test]
    fn allows_read_only_python() {
        let argv = vec![
            "python3".to_string(),
            "-c".to_string(),
            "print('hello world')".to_string(),
        ];

        assert!(detect_python_write(&argv).is_none());
    }
}

fn debug_history(label: &str, items: &[ResponseItem]) {
    let preview: Vec<String> = items
        .iter()
        .enumerate()
        .map(|(idx, item)| match item {
            ResponseItem::Message { role, content, .. } => {
                let text = content
                    .iter()
                    .filter_map(|c| match c {
                        ContentItem::InputText { text }
                        | ContentItem::OutputText { text } => Some(text.as_str()),
                        _ => None,
                    })
                    .collect::<Vec<_>>()
                    .join(" ");
                let snippet: String = text.chars().take(80).collect();
                format!("{idx}:{role}:{snippet}")
            }
            _ => format!("{idx}:{:?}", item),
        })
        .collect();
    let rendered = preview.join(" | ");
    if std::env::var_os("CODEX_COMPACT_TRACE").is_some() {
        eprintln!("[compact_history] {} => [{}]", label, rendered);
    }
    info!(target = "codex_core::compact_history", "{} => [{}]", label, rendered);
}<|MERGE_RESOLUTION|>--- conflicted
+++ resolved
@@ -3,13 +3,9 @@
 
 use std::borrow::Cow;
 use std::collections::HashMap;
-<<<<<<< HEAD
 use std::collections::HashSet;
 use std::collections::VecDeque;
 use std::path::Component;
-=======
-use std::fmt::Debug;
->>>>>>> 5b038135
 use std::path::Path;
 use std::path::PathBuf;
 use std::sync::Arc;
@@ -19,16 +15,6 @@
 use std::sync::atomic::{AtomicBool, AtomicU64, Ordering};
 use std::time::Duration;
 
-<<<<<<< HEAD
-=======
-use crate::AuthManager;
-use crate::client_common::REVIEW_PROMPT;
-use crate::event_mapping::map_response_item_to_event_messages;
-use crate::function_tool::FunctionCallError;
-use crate::review_format::format_review_findings_block;
-use crate::terminal;
-use crate::user_notification::UserNotifier;
->>>>>>> 5b038135
 use async_channel::Receiver;
 use async_channel::Sender;
 use base64::Engine;
@@ -36,6 +22,13 @@
 use codex_apply_patch::MaybeApplyPatchVerified;
 use codex_browser::BrowserConfig as CodexBrowserConfig;
 use codex_browser::BrowserManager;
+use codex_otel::otel_event_manager::OtelEventManager;
+use codex_otel::otel_event_manager::ToolDecisionSource;
+use codex_protocol::config_types::ReasoningEffort as ProtoReasoningEffort;
+use codex_protocol::config_types::ReasoningSummary as ProtoReasoningSummary;
+use codex_protocol::protocol::AskForApproval as ProtoAskForApproval;
+use codex_protocol::protocol::ReviewDecision as ProtoReviewDecision;
+use codex_protocol::protocol::SandboxPolicy as ProtoSandboxPolicy;
 use crate::config_types::ReasoningEffort as ReasoningEffortConfig;
 use crate::config_types::ReasoningSummary as ReasoningSummaryConfig;
 use crate::config_types::ClientTools;
@@ -131,6 +124,62 @@
                 )
             });
         format!("{header}\n\n{original_label}: {original_value}\nresend_exact_argv: {suggested}")
+    }
+}
+
+fn to_proto_reasoning_effort(effort: ReasoningEffortConfig) -> ProtoReasoningEffort {
+    match effort {
+        ReasoningEffortConfig::Minimal => ProtoReasoningEffort::Minimal,
+        ReasoningEffortConfig::Low => ProtoReasoningEffort::Low,
+        ReasoningEffortConfig::Medium => ProtoReasoningEffort::Medium,
+        ReasoningEffortConfig::High => ProtoReasoningEffort::High,
+        ReasoningEffortConfig::None => ProtoReasoningEffort::Minimal,
+    }
+}
+
+fn to_proto_reasoning_summary(summary: ReasoningSummaryConfig) -> ProtoReasoningSummary {
+    match summary {
+        ReasoningSummaryConfig::Auto => ProtoReasoningSummary::Auto,
+        ReasoningSummaryConfig::Concise => ProtoReasoningSummary::Concise,
+        ReasoningSummaryConfig::Detailed => ProtoReasoningSummary::Detailed,
+        ReasoningSummaryConfig::None => ProtoReasoningSummary::None,
+    }
+}
+
+fn to_proto_approval_policy(policy: AskForApproval) -> ProtoAskForApproval {
+    match policy {
+        AskForApproval::UnlessTrusted => ProtoAskForApproval::UnlessTrusted,
+        AskForApproval::OnFailure => ProtoAskForApproval::OnFailure,
+        AskForApproval::OnRequest => ProtoAskForApproval::OnRequest,
+        AskForApproval::Never => ProtoAskForApproval::Never,
+    }
+}
+
+fn to_proto_sandbox_policy(policy: SandboxPolicy) -> ProtoSandboxPolicy {
+    match policy {
+        SandboxPolicy::DangerFullAccess => ProtoSandboxPolicy::DangerFullAccess,
+        SandboxPolicy::ReadOnly => ProtoSandboxPolicy::ReadOnly,
+        SandboxPolicy::WorkspaceWrite {
+            writable_roots,
+            network_access,
+            exclude_tmpdir_env_var,
+            exclude_slash_tmp,
+            allow_git_writes: _,
+        } => ProtoSandboxPolicy::WorkspaceWrite {
+            writable_roots,
+            network_access,
+            exclude_tmpdir_env_var,
+            exclude_slash_tmp,
+        },
+    }
+}
+
+fn to_proto_review_decision(decision: ReviewDecision) -> ProtoReviewDecision {
+    match decision {
+        ReviewDecision::Approved => ProtoReviewDecision::Approved,
+        ReviewDecision::ApprovedForSession => ProtoReviewDecision::ApprovedForSession,
+        ReviewDecision::Denied => ProtoReviewDecision::Denied,
+        ReviewDecision::Abort => ProtoReviewDecision::Abort,
     }
 }
 
@@ -566,28 +615,9 @@
 use crate::turn_diff_tracker::TurnDiffTracker;
 use crate::user_notification::UserNotification;
 use crate::util::backoff;
-<<<<<<< HEAD
 use crate::rollout::recorder::SessionStateSnapshot;
 use serde_json::Value;
 use crate::exec_command::ExecSessionManager;
-=======
-use codex_otel::otel_event_manager::OtelEventManager;
-use codex_otel::otel_event_manager::ToolDecisionSource;
-use codex_protocol::config_types::ReasoningEffort as ReasoningEffortConfig;
-use codex_protocol::config_types::ReasoningSummary as ReasoningSummaryConfig;
-use codex_protocol::custom_prompts::CustomPrompt;
-use codex_protocol::models::ContentItem;
-use codex_protocol::models::FunctionCallOutputPayload;
-use codex_protocol::models::LocalShellAction;
-use codex_protocol::models::ResponseInputItem;
-use codex_protocol::models::ResponseItem;
-use codex_protocol::models::ShellToolCallParams;
-use codex_protocol::protocol::InitialHistory;
-
-pub mod compact;
-use self::compact::build_compacted_history;
-use self::compact::collect_user_messages;
->>>>>>> 5b038135
 
 /// The high-level interface to the Codex system.
 /// It operates as a queue pair where you send submissions and receive events.
@@ -1117,7 +1147,6 @@
         }
     }
 
-<<<<<<< HEAD
     fn scratchpad_add_reasoning_delta(&self, delta: &str) {
         let mut state = self.state.lock().unwrap();
         if let Some(sp) = &mut state.turn_scratchpad {
@@ -1131,72 +1160,6 @@
             }
         }
     }
-=======
-        let otel_event_manager = OtelEventManager::new(
-            conversation_id,
-            config.model.as_str(),
-            config.model_family.slug.as_str(),
-            auth_manager.auth().and_then(|a| a.get_account_id()),
-            auth_manager.auth().map(|a| a.mode),
-            config.otel.log_user_prompt,
-            terminal::user_agent(),
-        );
-
-        otel_event_manager.conversation_starts(
-            config.model_provider.name.as_str(),
-            config.model_reasoning_effort,
-            config.model_reasoning_summary,
-            config.model_context_window,
-            config.model_max_output_tokens,
-            config.model_auto_compact_token_limit,
-            config.approval_policy,
-            config.sandbox_policy.clone(),
-            config.mcp_servers.keys().map(String::as_str).collect(),
-            config.active_profile.clone(),
-        );
-
-        // Now that the conversation id is final (may have been updated by resume),
-        // construct the model client.
-        let client = ModelClient::new(
-            config.clone(),
-            Some(auth_manager.clone()),
-            otel_event_manager,
-            provider.clone(),
-            model_reasoning_effort,
-            model_reasoning_summary,
-            conversation_id,
-        );
-        let turn_context = TurnContext {
-            client,
-            tools_config: ToolsConfig::new(&ToolsConfigParams {
-                model_family: &config.model_family,
-                include_plan_tool: config.include_plan_tool,
-                include_apply_patch_tool: config.include_apply_patch_tool,
-                include_web_search_request: config.tools_web_search_request,
-                use_streamable_shell_tool: config.use_experimental_streamable_shell_tool,
-                include_view_image_tool: config.include_view_image_tool,
-                experimental_unified_exec_tool: config.use_experimental_unified_exec_tool,
-            }),
-            user_instructions,
-            base_instructions,
-            approval_policy,
-            sandbox_policy,
-            shell_environment_policy: config.shell_environment_policy.clone(),
-            cwd,
-            is_review_mode: false,
-            final_output_json_schema: None,
-        };
-        let services = SessionServices {
-            mcp_connection_manager,
-            session_manager: ExecSessionManager::default(),
-            unified_exec_manager: UnifiedExecSessionManager::default(),
-            notifier: notify,
-            rollout: Mutex::new(Some(rollout_recorder)),
-            codex_linux_sandbox_exe: config.codex_linux_sandbox_exe.clone(),
-            user_shell: default_shell,
-            show_raw_agent_reasoning: config.show_raw_agent_reasoning,
-        };
->>>>>>> 5b038135
 
     fn scratchpad_clear_partial_message(&self) {
         let mut state = self.state.lock().unwrap();
@@ -1992,7 +1955,7 @@
             &self.sandbox_policy,
             with_escalated_permissions,
         ) {
-            SafetyCheck::AutoApprove { sandbox_type } => sandbox_type,
+            SafetyCheck::AutoApprove { sandbox_type, .. } => sandbox_type,
             SafetyCheck::AskUser | SafetyCheck::Reject { .. } => {
                 crate::safety::get_platform_sandbox().unwrap_or(SandboxType::None)
             }
@@ -2321,7 +2284,6 @@
             })
             .collect();
 
-<<<<<<< HEAD
         // Concatenate filtered history with current turn's extras (which includes current ephemeral images)
         let mut result = [filtered_history, extra].concat();
 
@@ -2360,21 +2322,6 @@
                 debug!(
                     "Stripped encrypted reasoning from {} history items before sending request",
                     stripped
-=======
-                let otel_event_manager = prev.client.get_otel_event_manager().with_model(
-                    updated_config.model.as_str(),
-                    updated_config.model_family.slug.as_str(),
-                );
-
-                let client = ModelClient::new(
-                    Arc::new(updated_config),
-                    auth_manager,
-                    otel_event_manager,
-                    provider,
-                    effective_effort,
-                    effective_summary,
-                    sess.conversation_id,
->>>>>>> 5b038135
                 );
             }
         }
@@ -2399,7 +2346,6 @@
             tracing::info!("Total images being sent to model: {}", total_images);
         }
 
-<<<<<<< HEAD
         result
     }
 
@@ -2434,80 +2380,6 @@
                         self.build_initial_context(turn_context),
                         &user_messages,
                         &compacted.message,
-=======
-                // Optionally persist changes to model / effort
-                if cwd.is_some() || approval_policy.is_some() || sandbox_policy.is_some() {
-                    sess.record_conversation_items(&[ResponseItem::from(EnvironmentContext::new(
-                        cwd,
-                        approval_policy,
-                        sandbox_policy,
-                        // Shell is not configurable from turn to turn
-                        None,
-                    ))])
-                    .await;
-                }
-            }
-            Op::UserInput { items } => {
-                turn_context
-                    .client
-                    .get_otel_event_manager()
-                    .user_prompt(&items);
-                // attempt to inject input into current task
-                if let Err(items) = sess.inject_input(items).await {
-                    // no current task, spawn a new one
-                    sess.spawn_task(Arc::clone(&turn_context), sub.id, items, RegularTask)
-                        .await;
-                }
-            }
-            Op::UserTurn {
-                items,
-                cwd,
-                approval_policy,
-                sandbox_policy,
-                model,
-                effort,
-                summary,
-                final_output_json_schema,
-            } => {
-                turn_context
-                    .client
-                    .get_otel_event_manager()
-                    .user_prompt(&items);
-                // attempt to inject input into current task
-                if let Err(items) = sess.inject_input(items).await {
-                    // Derive a fresh TurnContext for this turn using the provided overrides.
-                    let provider = turn_context.client.get_provider();
-                    let auth_manager = turn_context.client.get_auth_manager();
-
-                    // Derive a model family for the requested model; fall back to the session's.
-                    let model_family = find_family_for_model(&model)
-                        .unwrap_or_else(|| config.model_family.clone());
-
-                    // Create a per‑turn Config clone with the requested model/family.
-                    let mut per_turn_config = (*config).clone();
-                    per_turn_config.model = model.clone();
-                    per_turn_config.model_family = model_family.clone();
-                    if let Some(model_info) = get_model_info(&model_family) {
-                        per_turn_config.model_context_window = Some(model_info.context_window);
-                    }
-
-                    let otel_event_manager =
-                        turn_context.client.get_otel_event_manager().with_model(
-                            per_turn_config.model.as_str(),
-                            per_turn_config.model_family.slug.as_str(),
-                        );
-
-                    // Build a new client with per‑turn reasoning settings.
-                    // Reuse the same provider and session id; auth defaults to env/API key.
-                    let client = ModelClient::new(
-                        Arc::new(per_turn_config),
-                        auth_manager,
-                        otel_event_manager,
-                        provider,
-                        effort,
-                        summary,
-                        sess.conversation_id,
->>>>>>> 5b038135
                     );
                 }
                 _ => {}
@@ -2647,83 +2519,12 @@
     }
 }
 
-<<<<<<< HEAD
 impl Drop for Session {
     fn drop(&mut self) {
         // Interrupt any running turn when the session is dropped.
         self.abort();
     }
 }
-=======
-/// Spawn a review thread using the given prompt.
-async fn spawn_review_thread(
-    sess: Arc<Session>,
-    config: Arc<Config>,
-    parent_turn_context: Arc<TurnContext>,
-    sub_id: String,
-    review_request: ReviewRequest,
-) {
-    let model = config.review_model.clone();
-    let review_model_family = find_family_for_model(&model)
-        .unwrap_or_else(|| parent_turn_context.client.get_model_family());
-    let tools_config = ToolsConfig::new(&ToolsConfigParams {
-        model_family: &review_model_family,
-        include_plan_tool: false,
-        include_apply_patch_tool: config.include_apply_patch_tool,
-        include_web_search_request: false,
-        use_streamable_shell_tool: false,
-        include_view_image_tool: false,
-        experimental_unified_exec_tool: config.use_experimental_unified_exec_tool,
-    });
-
-    let base_instructions = REVIEW_PROMPT.to_string();
-    let review_prompt = review_request.prompt.clone();
-    let provider = parent_turn_context.client.get_provider();
-    let auth_manager = parent_turn_context.client.get_auth_manager();
-    let model_family = review_model_family.clone();
-
-    // Build per‑turn client with the requested model/family.
-    let mut per_turn_config = (*config).clone();
-    per_turn_config.model = model.clone();
-    per_turn_config.model_family = model_family.clone();
-    per_turn_config.model_reasoning_effort = Some(ReasoningEffortConfig::Low);
-    per_turn_config.model_reasoning_summary = ReasoningSummaryConfig::Detailed;
-    if let Some(model_info) = get_model_info(&model_family) {
-        per_turn_config.model_context_window = Some(model_info.context_window);
-    }
-
-    let otel_event_manager = parent_turn_context
-        .client
-        .get_otel_event_manager()
-        .with_model(
-            per_turn_config.model.as_str(),
-            per_turn_config.model_family.slug.as_str(),
-        );
-
-    let per_turn_config = Arc::new(per_turn_config);
-    let client = ModelClient::new(
-        per_turn_config.clone(),
-        auth_manager,
-        otel_event_manager,
-        provider,
-        per_turn_config.model_reasoning_effort,
-        per_turn_config.model_reasoning_summary,
-        sess.conversation_id,
-    );
-
-    let review_turn_context = TurnContext {
-        client,
-        tools_config,
-        user_instructions: None,
-        base_instructions: Some(base_instructions.clone()),
-        approval_policy: parent_turn_context.approval_policy,
-        sandbox_policy: parent_turn_context.sandbox_policy.clone(),
-        shell_environment_policy: parent_turn_context.shell_environment_policy.clone(),
-        cwd: parent_turn_context.cwd.clone(),
-        is_review_mode: true,
-        final_output_json_schema: None,
-    };
->>>>>>> 5b038135
 
 impl State {
     pub fn partial_clone(&self) -> Self {
@@ -3193,10 +2994,44 @@
                     }
                 };
 
+                let conversation_id = codex_protocol::mcp_protocol::ConversationId::from(session_id);
+                let auth_snapshot = auth_manager.as_ref().and_then(|mgr| mgr.auth());
+                let otel_event_manager = {
+                    let manager = OtelEventManager::new(
+                        conversation_id,
+                        config.model.as_str(),
+                        config.model_family.slug.as_str(),
+                        auth_snapshot
+                            .as_ref()
+                            .and_then(|auth| auth.get_account_id()),
+                        auth_snapshot.as_ref().map(|auth| auth.mode),
+                        config.otel.log_user_prompt,
+                        crate::terminal::user_agent(),
+                    );
+                    manager.conversation_starts(
+                        config.model_provider.name.as_str(),
+                        Some(to_proto_reasoning_effort(model_reasoning_effort)),
+                        to_proto_reasoning_summary(model_reasoning_summary),
+                        config.model_context_window,
+                        config.model_max_output_tokens,
+                        config.model_auto_compact_token_limit,
+                        to_proto_approval_policy(approval_policy),
+                        to_proto_sandbox_policy(sandbox_policy.clone()),
+                        config
+                            .mcp_servers
+                            .keys()
+                            .map(String::as_str)
+                            .collect(),
+                        config.active_profile.clone(),
+                    );
+                    manager
+                };
+
                 // Wrap provided auth (if any) in a minimal AuthManager for client usage.
                 let client = ModelClient::new(
                     config.clone(),
                     auth_manager.clone(),
+                    Some(otel_event_manager.clone()),
                     provider.clone(),
                     model_reasoning_effort,
                     model_reasoning_summary,
@@ -3710,9 +3545,15 @@
         }
     };
 
+    let review_otel = parent_turn_context
+        .client
+        .get_otel_event_manager()
+        .map(|mgr| mgr.with_model(review_config.model.as_str(), review_config.model_family.slug.as_str()));
+
     let review_client = ModelClient::new(
         review_config.clone(),
         parent_turn_context.client.get_auth_manager(),
+        review_otel,
         parent_turn_context.client.get_provider(),
         review_config.model_reasoning_effort,
         review_config.model_reasoning_summary,
@@ -7665,6 +7506,8 @@
     // If the argv is a shell wrapper, analyze and optionally strip `confirm:`.
     let mut params = params;
     let seq_hint_for_exec = seq_hint;
+    let otel_event_manager = sess.client.get_otel_event_manager();
+    let tool_name = "local_shell";
     if let Some((script_index, script)) = extract_shell_script_from_wrapper(&params.command) {
         let trimmed = script.trim_start();
         let confirm_prefixes = ["confirm:", "CONFIRM:"];
@@ -8048,7 +7891,28 @@
     let harness_summary_json: Option<String> = None;
 
     let sandbox_type = match safety {
-        SafetyCheck::AutoApprove { sandbox_type } => sandbox_type,
+        SafetyCheck::AutoApprove {
+            sandbox_type,
+            user_explicitly_approved,
+        } => {
+            if let Some(manager) = otel_event_manager.as_ref() {
+                let (decision_for_log, source) = if user_explicitly_approved {
+                    (
+                        ReviewDecision::ApprovedForSession,
+                        ToolDecisionSource::User,
+                    )
+                } else {
+                    (ReviewDecision::Approved, ToolDecisionSource::Config)
+                };
+                manager.tool_decision(
+                    tool_name,
+                    call_id.as_str(),
+                    to_proto_review_decision(decision_for_log),
+                    source,
+                );
+            }
+            sandbox_type
+        }
         SafetyCheck::AskUser => {
             let rx_approve = sess
                 .request_command_approval(
@@ -8059,8 +7923,19 @@
                     params.justification.clone(),
                 )
                 .await;
-            match rx_approve.await.unwrap_or_default() {
-                ReviewDecision::Approved => (),
+
+            let decision = rx_approve.await.unwrap_or_default();
+            if let Some(manager) = otel_event_manager.as_ref() {
+                manager.tool_decision(
+                    tool_name,
+                    call_id.as_str(),
+                    to_proto_review_decision(decision),
+                    ToolDecisionSource::User,
+                );
+            }
+
+            match decision {
+                ReviewDecision::Approved => {}
                 ReviewDecision::ApprovedForSession => {
                     sess.add_approved_command(ApprovedCommandPattern::new(
                         params.command.clone(),
@@ -8320,6 +8195,8 @@
     let call_id = exec_command_context.call_id.clone();
     let sub_id = exec_command_context.sub_id.clone();
     let cwd = exec_command_context.cwd.clone();
+    let otel_event_manager = sess.client.get_otel_event_manager();
+    let tool_name = "local_shell";
 
     // Early out if either the user never wants to be asked for approval, or
     // we're letting the model manage escalation requests. Otherwise, continue
@@ -8372,249 +8249,96 @@
         )
         .await;
 
-    match rx_approve.await.unwrap_or_default() {
-        ReviewDecision::Approved | ReviewDecision::ApprovedForSession => {
+    let decision = rx_approve.await.unwrap_or_default();
+    if let Some(manager) = otel_event_manager.as_ref() {
+        manager.tool_decision(
+            tool_name,
+            call_id.as_str(),
+            to_proto_review_decision(decision),
+            ToolDecisionSource::User,
+        );
+    }
+
+    match decision {
+        ReviewDecision::Approved => {}
+        ReviewDecision::ApprovedForSession => {
             // Persist this command as pre‑approved for the
-            // remainder of the session so future
-            // executions skip the sandbox directly.
-            // TODO(ragona): Isn't this a bug? It always saves the command in an | fork?
+            // remainder of the session so future executions skip the sandbox directly.
             sess.add_approved_command(ApprovedCommandPattern::new(
                 params.command.clone(),
                 ApprovedCommandMatchKind::Exact,
                 None,
             ));
-            // Inform UI we are retrying without sandbox.
-            sess.notify_background_event(&sub_id, "retrying command without sandbox")
-                .await;
-<<<<<<< HEAD
-
-            // This is an escalated retry; the policy will not be
-            // examined and the sandbox has been set to `None`.
-            // Use the same attempt_req as the tool call that failed; this retry
-            // is still part of the current provider attempt.
-            let retry_output_result = sess
-                .run_exec_with_events(
-                    turn_diff_tracker,
-                    exec_command_context.clone(),
-                    ExecInvokeArgs {
-                        params,
-                        sandbox_type: SandboxType::None,
-                        sandbox_policy: &sess.sandbox_policy,
-                        sandbox_cwd: sess.get_cwd(),
-                        codex_linux_sandbox_exe: &sess.codex_linux_sandbox_exe,
-                        stdout_stream: if exec_command_context.apply_patch.is_some() {
-                            None
-                        } else {
-                            Some(StdoutStream {
-                                sub_id: sub_id.clone(),
-                                call_id: call_id.clone(),
-                                tx_event: sess.tx_event.clone(),
-                                session: None,
-                                tail_buf: None,
-                                order: Some(crate::protocol::OrderMeta { request_ordinal: attempt_req, output_index: None, sequence_number: None }),
-                            })
-                        },
-                    },
-                    None,
-                    None,
-                    attempt_req,
-                )
-                .await;
-
-            match retry_output_result {
-                Ok(retry_output) => {
-                    let ExecToolCallOutput { exit_code, .. } = &retry_output;
-
-                    let is_success = *exit_code == 0;
-                    let content = format_exec_output_with_limit(sess, &sub_id, &call_id, &retry_output);
-
-                    ResponseInputItem::FunctionCallOutput {
-                        call_id: call_id.clone(),
-                        output: FunctionCallOutputPayload {
-                            content,
-                            success: Some(is_success),
-=======
-                Some(resp)
-            } else {
-                let result = turn_context
-                    .client
-                    .get_otel_event_manager()
-                    .log_tool_result(name.as_str(), call_id.as_str(), arguments.as_str(), || {
-                        handle_function_call(
-                            sess,
-                            turn_context,
-                            turn_diff_tracker,
-                            sub_id.to_string(),
-                            name.to_owned(),
-                            arguments.to_owned(),
-                            call_id.clone(),
-                        )
-                    })
-                    .await;
-
-                let output = match result {
-                    Ok(content) => FunctionCallOutputPayload {
-                        content,
-                        success: Some(true),
-                    },
-                    Err(FunctionCallError::RespondToModel(msg)) => FunctionCallOutputPayload {
-                        content: msg,
-                        success: Some(false),
-                    },
-                };
-                Some(ResponseInputItem::FunctionCallOutput { call_id, output })
-            }
-        }
-        ResponseItem::LocalShellCall {
-            id,
-            call_id,
-            status: _,
-            action,
-        } => {
-            let name = "local_shell";
-            let LocalShellAction::Exec(action) = action;
-            tracing::info!("LocalShellCall: {action:?}");
-            let params = ShellToolCallParams {
-                command: action.command,
-                workdir: action.working_directory,
-                timeout_ms: action.timeout_ms,
-                with_escalated_permissions: None,
-                justification: None,
-            };
-            let effective_call_id = match (call_id, id) {
-                (Some(call_id), _) => call_id,
-                (None, Some(id)) => id,
-                (None, None) => {
-                    let error_message = "LocalShellCall without call_id or id";
-
-                    turn_context
-                        .client
-                        .get_otel_event_manager()
-                        .log_tool_failed(name, error_message);
-
-                    error!(error_message);
-                    return Ok(Some(ResponseInputItem::FunctionCallOutput {
-                        call_id: "".to_string(),
-                        output: FunctionCallOutputPayload {
-                            content: error_message.to_string(),
-                            success: None,
->>>>>>> 5b038135
-                        },
-                    }
-                }
-<<<<<<< HEAD
-                Err(e) => ResponseInputItem::FunctionCallOutput {
-                    call_id: call_id.clone(),
-                    output: FunctionCallOutputPayload {
-                        content: format!("retry failed: {e}"),
-                        success: None,
-=======
-            };
-
-            let exec_params = to_exec_params(params, turn_context);
-            {
-                let result = turn_context
-                    .client
-                    .get_otel_event_manager()
-                    .log_tool_result(
-                        name,
-                        effective_call_id.as_str(),
-                        exec_params.command.join(" ").as_str(),
-                        || {
-                            handle_container_exec_with_params(
-                                name,
-                                exec_params,
-                                sess,
-                                turn_context,
-                                turn_diff_tracker,
-                                sub_id.to_string(),
-                                effective_call_id.clone(),
-                            )
-                        },
-                    )
-                    .await;
-
-                let output = match result {
-                    Ok(content) => FunctionCallOutputPayload {
-                        content,
-                        success: Some(true),
-                    },
-                    Err(FunctionCallError::RespondToModel(msg)) => FunctionCallOutputPayload {
-                        content: msg,
-                        success: Some(false),
->>>>>>> 5b038135
-                    },
-                },
-            }
-        }
-<<<<<<< HEAD
+        }
         ReviewDecision::Denied | ReviewDecision::Abort => {
             // Fall through to original failure handling.
-            ResponseInputItem::FunctionCallOutput {
+            return ResponseInputItem::FunctionCallOutput {
                 call_id,
                 output: FunctionCallOutputPayload {
                     content: "exec command rejected by user".to_string(),
                     success: None,
                 },
-=======
-        ResponseItem::CustomToolCall {
-            id: _,
-            call_id,
-            name,
-            input,
-            status: _,
-        } => {
-            let result = turn_context
-                .client
-                .get_otel_event_manager()
-                .log_tool_result(name.as_str(), call_id.as_str(), input.as_str(), || {
-                    handle_custom_tool_call(
-                        sess,
-                        turn_context,
-                        turn_diff_tracker,
-                        sub_id.to_string(),
-                        name.to_owned(),
-                        input.to_owned(),
-                        call_id.clone(),
-                    )
-                })
-                .await;
-
-            let output = match result {
-                Ok(content) => content,
-                Err(FunctionCallError::RespondToModel(msg)) => msg,
             };
-            Some(ResponseInputItem::CustomToolCallOutput { call_id, output })
-        }
-        ResponseItem::FunctionCallOutput { .. } => {
-            debug!("unexpected FunctionCallOutput from stream");
-            None
-        }
-        ResponseItem::CustomToolCallOutput { .. } => {
-            debug!("unexpected CustomToolCallOutput from stream");
-            None
-        }
-        ResponseItem::Message { .. }
-        | ResponseItem::Reasoning { .. }
-        | ResponseItem::WebSearchCall { .. } => {
-            // In review child threads, suppress assistant message events but
-            // keep reasoning/web search.
-            let msgs = match &item {
-                ResponseItem::Message { .. } if turn_context.is_review_mode => {
-                    trace!("suppressing assistant Message in review mode");
-                    Vec::new()
-                }
-                _ => map_response_item_to_event_messages(&item, sess.show_raw_agent_reasoning()),
-            };
-            for msg in msgs {
-                let event = Event {
-                    id: sub_id.to_string(),
-                    msg,
-                };
-                sess.send_event(event).await;
->>>>>>> 5b038135
-            }
-        }
+        }
+    };
+
+    // Inform UI we are retrying without sandbox.
+    sess.notify_background_event(&sub_id, "retrying command without sandbox")
+        .await;
+
+    // This is an escalated retry; the policy will not be examined and the sandbox has been set to `None`.
+    // Use the same attempt_req as the tool call that failed; this retry is still part of the current provider attempt.
+    let retry_output_result = sess
+        .run_exec_with_events(
+            turn_diff_tracker,
+            exec_command_context.clone(),
+            ExecInvokeArgs {
+                params,
+                sandbox_type: SandboxType::None,
+                sandbox_policy: &sess.sandbox_policy,
+                sandbox_cwd: sess.get_cwd(),
+                codex_linux_sandbox_exe: &sess.codex_linux_sandbox_exe,
+                stdout_stream: if exec_command_context.apply_patch.is_some() {
+                    None
+                } else {
+                    Some(StdoutStream {
+                        sub_id: sub_id.clone(),
+                        call_id: call_id.clone(),
+                        tx_event: sess.tx_event.clone(),
+                        session: None,
+                        tail_buf: None,
+                        order: Some(crate::protocol::OrderMeta { request_ordinal: attempt_req, output_index: None, sequence_number: None }),
+                    })
+                },
+            },
+            None,
+            None,
+            attempt_req,
+        )
+        .await;
+
+    match retry_output_result {
+        Ok(retry_output) => {
+            let ExecToolCallOutput { exit_code, .. } = &retry_output;
+
+            let is_success = *exit_code == 0;
+            let content = format_exec_output_with_limit(sess, &sub_id, &call_id, &retry_output);
+
+            ResponseInputItem::FunctionCallOutput {
+                call_id: call_id.clone(),
+                output: FunctionCallOutputPayload {
+                    content,
+                    success: Some(is_success),
+                },
+            }
+        }
+        Err(e) => ResponseInputItem::FunctionCallOutput {
+            call_id: call_id.clone(),
+            output: FunctionCallOutputPayload {
+                content: format!("retry failed: {e}"),
+                success: None,
+            },
+        },
     }
 }
 
@@ -8708,7 +8432,6 @@
 /// write the full output to a file and include a truncated preview here.
 fn format_exec_output_with_limit(
     sess: &Session,
-<<<<<<< HEAD
     sub_id: &str,
     call_id: &str,
     exec_output: &ExecToolCallOutput,
@@ -8718,38 +8441,6 @@
         duration,
         ..
     } = exec_output;
-=======
-    turn_context: &TurnContext,
-    turn_diff_tracker: &mut TurnDiffTracker,
-    sub_id: String,
-    name: String,
-    arguments: String,
-    call_id: String,
-) -> Result<String, FunctionCallError> {
-    match name.as_str() {
-        "container.exec" | "shell" => {
-            let params = parse_container_exec_arguments(arguments, turn_context, &call_id)?;
-            handle_container_exec_with_params(
-                name.as_str(),
-                params,
-                sess,
-                turn_context,
-                turn_diff_tracker,
-                sub_id,
-                call_id,
-            )
-            .await
-        }
-        "unified_exec" => {
-            #[derive(Deserialize)]
-            struct UnifiedExecArgs {
-                input: Vec<String>,
-                #[serde(default)]
-                session_id: Option<String>,
-                #[serde(default)]
-                timeout_ms: Option<u64>,
-            }
->>>>>>> 5b038135
 
     #[derive(Serialize)]
     struct ExecMetadata {
@@ -8760,70 +8451,8 @@
     #[derive(Serialize)]
     struct ExecOutput<'a> { output: &'a str, metadata: ExecMetadata }
 
-<<<<<<< HEAD
     // round to 1 decimal place
     let duration_seconds = ((duration.as_secs_f32()) * 10.0).round() / 10.0;
-=======
-            Ok("attached local image path".to_string())
-        }
-        "apply_patch" => {
-            let args: ApplyPatchToolArgs = serde_json::from_str(&arguments).map_err(|e| {
-                FunctionCallError::RespondToModel(format!(
-                    "failed to parse function arguments: {e:?}"
-                ))
-            })?;
-            let exec_params = ExecParams {
-                command: vec!["apply_patch".to_string(), args.input.clone()],
-                cwd: turn_context.cwd.clone(),
-                timeout_ms: None,
-                env: HashMap::new(),
-                with_escalated_permissions: None,
-                justification: None,
-            };
-            handle_container_exec_with_params(
-                name.as_str(),
-                exec_params,
-                sess,
-                turn_context,
-                turn_diff_tracker,
-                sub_id,
-                call_id,
-            )
-            .await
-        }
-        "update_plan" => handle_update_plan(sess, arguments, sub_id, call_id).await,
-        EXEC_COMMAND_TOOL_NAME => {
-            // TODO(mbolin): Sandbox check.
-            let exec_params: ExecCommandParams = serde_json::from_str(&arguments).map_err(|e| {
-                FunctionCallError::RespondToModel(format!(
-                    "failed to parse function arguments: {e:?}"
-                ))
-            })?;
-            let result = sess
-                .services
-                .session_manager
-                .handle_exec_command_request(exec_params)
-                .await;
-            match result {
-                Ok(output) => Ok(output.to_text_output()),
-                Err(err) => Err(FunctionCallError::RespondToModel(err)),
-            }
-        }
-        WRITE_STDIN_TOOL_NAME => {
-            let write_stdin_params =
-                serde_json::from_str::<WriteStdinParams>(&arguments).map_err(|e| {
-                    FunctionCallError::RespondToModel(format!(
-                        "failed to parse function arguments: {e:?}"
-                    ))
-                })?;
-
-            let result = sess
-                .services
-                .session_manager
-                .handle_write_stdin_request(write_stdin_params)
-                .await
-                .map_err(FunctionCallError::RespondToModel)?;
->>>>>>> 5b038135
 
     let cwd = sess.get_cwd().to_path_buf();
     let full = format_exec_output_str(exec_output);
@@ -8867,7 +8496,6 @@
         .await
         .ok_or_else(|| "No browser manager available".to_string())?;
 
-<<<<<<< HEAD
     if !browser_manager.is_enabled().await {
         return Err("Browser manager is not enabled".to_string());
     }
@@ -8893,18 +8521,6 @@
                 tracing::warn!("{}", msg);
                 Err(msg)
             }
-=======
-            handle_container_exec_with_params(
-                name.as_str(),
-                exec_params,
-                sess,
-                turn_context,
-                turn_diff_tracker,
-                sub_id,
-                call_id,
-            )
-            .await
->>>>>>> 5b038135
         }
         Err(e) => {
             let msg = format!("Failed to capture screenshot at {}: {}", url, e);
@@ -9083,7 +8699,6 @@
     result
 }
 
-<<<<<<< HEAD
 async fn handle_browser_open(sess: &Session, ctx: &ToolCallCtx, arguments: String) -> ResponseInputItem {
     // Parse arguments as JSON for the event
     let params = serde_json::from_str(&arguments).ok();
@@ -9120,27 +8735,6 @@
                             Some(new_manager)
                         }
                     };
-=======
-async fn handle_container_exec_with_params(
-    tool_name: &str,
-    params: ExecParams,
-    sess: &Session,
-    turn_context: &TurnContext,
-    turn_diff_tracker: &mut TurnDiffTracker,
-    sub_id: String,
-    call_id: String,
-) -> Result<String, FunctionCallError> {
-    let otel_event_manager = turn_context.client.get_otel_event_manager();
-
-    if params.with_escalated_permissions.unwrap_or(false)
-        && !matches!(turn_context.approval_policy, AskForApproval::OnRequest)
-    {
-        return Err(FunctionCallError::RespondToModel(format!(
-            "approval policy is {policy:?}; reject command — you should not ask for escalated permissions if the approval policy is {policy:?}",
-            policy = turn_context.approval_policy
-        )));
-    }
->>>>>>> 5b038135
 
                     if let Some(browser_manager) = browser_manager {
                         // Ensure the browser manager is marked enabled so status reflects reality
@@ -9209,7 +8803,6 @@
     codex_browser::global::get_browser_manager().await
 }
 
-<<<<<<< HEAD
 async fn handle_browser_close(sess: &Session, ctx: &ToolCallCtx) -> ResponseInputItem {
     let sess_clone = sess;
     let call_id_clone = ctx.call_id.clone();
@@ -9253,164 +8846,12 @@
                         content: "Browser is not currently open.".to_string(),
                         success: Some(false),
                     },
-=======
-            let params = ExecParams {
-                command: vec![
-                    path_to_codex,
-                    CODEX_APPLY_PATCH_ARG1.to_string(),
-                    patch.clone(),
-                ],
-                cwd: cwd.clone(),
-                timeout_ms: params.timeout_ms,
-                env: HashMap::new(),
-                with_escalated_permissions: params.with_escalated_permissions,
-                justification: params.justification.clone(),
-            };
-            let safety = if *user_explicitly_approved_this_action {
-                SafetyCheck::AutoApprove {
-                    sandbox_type: SandboxType::None,
-                    user_explicitly_approved: true,
-                }
-            } else {
-                assess_safety_for_untrusted_command(
-                    turn_context.approval_policy,
-                    &turn_context.sandbox_policy,
-                    params.with_escalated_permissions.unwrap_or(false),
-                )
-            };
-            (
-                params,
-                safety,
-                vec!["apply_patch".to_string(), patch.clone()],
-            )
-        }
-        None => {
-            let safety = {
-                let state = sess.state.lock().await;
-                assess_command_safety(
-                    &params.command,
-                    turn_context.approval_policy,
-                    &turn_context.sandbox_policy,
-                    state.approved_commands_ref(),
-                    params.with_escalated_permissions.unwrap_or(false),
-                )
-            };
-            let command_for_display = params.command.clone();
-            (params, safety, command_for_display)
-        }
-    };
-
-    let sandbox_type = match safety {
-        SafetyCheck::AutoApprove {
-            sandbox_type,
-            user_explicitly_approved,
-        } => {
-            otel_event_manager.tool_decision(
-                tool_name,
-                call_id.as_str(),
-                ReviewDecision::Approved,
-                if user_explicitly_approved {
-                    ToolDecisionSource::User
-                } else {
-                    ToolDecisionSource::Config
-                },
-            );
-
-            sandbox_type
-        }
-        SafetyCheck::AskUser => {
-            let decision = sess
-                .request_command_approval(
-                    sub_id.clone(),
-                    call_id.clone(),
-                    params.command.clone(),
-                    params.cwd.clone(),
-                    params.justification.clone(),
-                )
-                .await;
-            match decision {
-                ReviewDecision::Approved => {
-                    otel_event_manager.tool_decision(
-                        tool_name,
-                        call_id.as_str(),
-                        ReviewDecision::Approved,
-                        ToolDecisionSource::User,
-                    );
-                }
-                ReviewDecision::ApprovedForSession => {
-                    otel_event_manager.tool_decision(
-                        tool_name,
-                        call_id.as_str(),
-                        ReviewDecision::ApprovedForSession,
-                        ToolDecisionSource::User,
-                    );
-                    sess.add_approved_command(params.command.clone()).await;
-                }
-                ReviewDecision::Denied => {
-                    otel_event_manager.tool_decision(
-                        tool_name,
-                        call_id.as_str(),
-                        ReviewDecision::Denied,
-                        ToolDecisionSource::User,
-                    );
-                    return Err(FunctionCallError::RespondToModel(
-                        "exec command rejected by user".to_string(),
-                    ));
->>>>>>> 5b038135
-                }
-                ReviewDecision::Abort => {
-                    otel_event_manager.tool_decision(
-                        tool_name,
-                        call_id.as_str(),
-                        ReviewDecision::Abort,
-                        ToolDecisionSource::User,
-                    );
-                    return Err(FunctionCallError::RespondToModel(
-                        "exec command aborted by user".to_string(),
-                    ));
-                }
-            }
-<<<<<<< HEAD
+                }
+            }
         },
     )
     .await
 }
-=======
-            // No sandboxing is applied because the user has given
-            // explicit approval. Often, we end up in this case because
-            // the command cannot be run in a sandbox, such as
-            // installing a new dependency that requires network access.
-            SandboxType::None
-        }
-        SafetyCheck::Reject { reason } => {
-            otel_event_manager.tool_decision(
-                tool_name,
-                call_id.as_str(),
-                ReviewDecision::Denied,
-                ToolDecisionSource::Config,
-            );
-            return Err(FunctionCallError::RespondToModel(format!(
-                "exec command rejected: {reason:?}"
-            )));
-        }
-    };
-
-    let exec_command_context = ExecCommandContext {
-        sub_id: sub_id.clone(),
-        call_id: call_id.clone(),
-        command_for_display: command_for_display.clone(),
-        cwd: params.cwd.clone(),
-        apply_patch: apply_patch_exec.map(
-            |ApplyPatchExec {
-                 action,
-                 user_explicitly_approved_this_action,
-             }| ApplyPatchCommandContext {
-                user_explicitly_approved_this_action,
-                changes: convert_apply_patch_to_protocol(&action),
-            },
-        ),
-    };
->>>>>>> 5b038135
 
 async fn handle_browser_status(sess: &Session, ctx: &ToolCallCtx) -> ResponseInputItem {
     let sess_clone = sess;
@@ -9456,7 +8897,6 @@
                     },
                 }
             }
-<<<<<<< HEAD
         },
     )
     .await
@@ -9497,44 +8937,6 @@
                         target_y = Some(vy);
                     }
                 }
-=======
-        }
-        Err(CodexErr::Sandbox(error)) => {
-            handle_sandbox_error(
-                tool_name,
-                turn_diff_tracker,
-                params,
-                exec_command_context,
-                error,
-                sandbox_type,
-                sess,
-                turn_context,
-                &otel_event_manager,
-            )
-            .await
-        }
-        Err(e) => Err(FunctionCallError::RespondToModel(format!(
-            "execution error: {e:?}"
-        ))),
-    }
-}
-
-#[allow(clippy::too_many_arguments)]
-async fn handle_sandbox_error(
-    tool_name: &str,
-    turn_diff_tracker: &mut TurnDiffTracker,
-    params: ExecParams,
-    exec_command_context: ExecCommandContext,
-    error: SandboxErr,
-    sandbox_type: SandboxType,
-    sess: &Session,
-    turn_context: &TurnContext,
-    otel_event_manager: &OtelEventManager,
-) -> Result<String, FunctionCallError> {
-    let call_id = exec_command_context.call_id.clone();
-    let sub_id = exec_command_context.sub_id.clone();
-    let cwd = exec_command_context.cwd.clone();
->>>>>>> 5b038135
 
                 // If x or y provided, resolve missing coord from current position, then move
                 if target_x.is_some() || target_y.is_some() {
@@ -9828,7 +9230,6 @@
     .await
 }
 
-<<<<<<< HEAD
 async fn handle_browser_javascript(sess: &Session, ctx: &ToolCallCtx, arguments: String) -> ResponseInputItem {
     let params = serde_json::from_str(&arguments).ok();
     let sess_clone = sess;
@@ -9925,35 +9326,6 @@
                         output: FunctionCallOutputPayload {
                             content: format!("Failed to parse browser_javascript arguments: {}", e),
                             success: Some(false),
-=======
-            otel_event_manager.tool_decision(
-                tool_name,
-                call_id.as_str(),
-                decision,
-                ToolDecisionSource::User,
-            );
-
-            // This is an escalated retry; the policy will not be
-            // examined and the sandbox has been set to `None`.
-            let retry_output_result = sess
-                .run_exec_with_events(
-                    turn_diff_tracker,
-                    exec_command_context.clone(),
-                    ExecInvokeArgs {
-                        params,
-                        sandbox_type: SandboxType::None,
-                        sandbox_policy: &turn_context.sandbox_policy,
-                        sandbox_cwd: &turn_context.cwd,
-                        codex_linux_sandbox_exe: &sess.services.codex_linux_sandbox_exe,
-                        stdout_stream: if exec_command_context.apply_patch.is_some() {
-                            None
-                        } else {
-                            Some(StdoutStream {
-                                sub_id: sub_id.clone(),
-                                call_id: call_id.clone(),
-                                tx_event: sess.tx_event.clone(),
-                            })
->>>>>>> 5b038135
                         },
                     },
                 }
@@ -10023,7 +9395,6 @@
                 },
             },
         }
-<<<<<<< HEAD
     } else {
         ResponseInputItem::FunctionCallOutput {
             call_id: call_id_clone,
@@ -10031,20 +9402,6 @@
                 content: "Browser is not initialized. Use browser_open to start the browser.".to_string(),
                 success: Some(false),
             },
-=======
-        decision @ (ReviewDecision::Denied | ReviewDecision::Abort) => {
-            otel_event_manager.tool_decision(
-                tool_name,
-                call_id.as_str(),
-                decision,
-                ToolDecisionSource::User,
-            );
-
-            // Fall through to original failure handling.
-            Err(FunctionCallError::RespondToModel(
-                "exec command rejected by user".to_string(),
-            ))
->>>>>>> 5b038135
         }
     }
         },
@@ -10518,7 +9875,6 @@
     .await
 }
 
-<<<<<<< HEAD
 fn extract_shell_script_from_wrapper(argv: &[String]) -> Option<(usize, String)> {
     // Return (index_of_script, script) if argv matches: <shell> (-lc|-c) <script>
     if argv.len() == 3 {
@@ -10531,46 +9887,6 @@
         if is_shell && is_flag {
             return Some((2, argv[2].clone()));
         }
-=======
-#[cfg(test)]
-pub(crate) use tests::make_session_and_context;
-
-#[cfg(test)]
-mod tests {
-    use super::*;
-    use crate::config::ConfigOverrides;
-    use crate::config::ConfigToml;
-
-    use crate::protocol::CompactedItem;
-    use crate::protocol::InitialHistory;
-    use crate::protocol::ResumedHistory;
-    use crate::state::TaskKind;
-    use crate::tasks::SessionTask;
-    use crate::tasks::SessionTaskContext;
-    use codex_protocol::mcp_protocol::AuthMode;
-    use codex_protocol::models::ContentItem;
-    use codex_protocol::models::ResponseItem;
-
-    use mcp_types::ContentBlock;
-    use mcp_types::TextContent;
-    use pretty_assertions::assert_eq;
-    use serde::Deserialize;
-    use serde_json::json;
-    use std::path::PathBuf;
-    use std::sync::Arc;
-    use std::time::Duration as StdDuration;
-    use tokio::time::Duration;
-    use tokio::time::sleep;
-
-    #[test]
-    fn reconstruct_history_matches_live_compactions() {
-        let (session, turn_context) = make_session_and_context();
-        let (rollout_items, expected) = sample_rollout(&session, &turn_context);
-
-        let reconstructed = session.reconstruct_history_from_rollout(&turn_context, &rollout_items);
-
-        assert_eq!(expected, reconstructed);
->>>>>>> 5b038135
     }
     None
 }
@@ -10843,7 +10159,6 @@
         return None;
     }
 
-<<<<<<< HEAD
     let mut idx = 2;
     let mut saw_connector = false;
     while idx < argv.len() && is_connector(&argv[idx]) {
@@ -10857,150 +10172,6 @@
     let suggested = argv[idx..].to_vec();
     if suggested.is_empty() {
         return None;
-=======
-    fn otel_event_manager(conversation_id: ConversationId, config: &Config) -> OtelEventManager {
-        OtelEventManager::new(
-            conversation_id,
-            config.model.as_str(),
-            config.model_family.slug.as_str(),
-            None,
-            Some(AuthMode::ChatGPT),
-            false,
-            "test".to_string(),
-        )
-    }
-
-    pub(crate) fn make_session_and_context() -> (Session, TurnContext) {
-        let (tx_event, _rx_event) = async_channel::unbounded();
-        let codex_home = tempfile::tempdir().expect("create temp dir");
-        let config = Config::load_from_base_config_with_overrides(
-            ConfigToml::default(),
-            ConfigOverrides::default(),
-            codex_home.path().to_path_buf(),
-        )
-        .expect("load default test config");
-        let config = Arc::new(config);
-        let conversation_id = ConversationId::default();
-        let otel_event_manager = otel_event_manager(conversation_id, config.as_ref());
-        let client = ModelClient::new(
-            config.clone(),
-            None,
-            otel_event_manager,
-            config.model_provider.clone(),
-            config.model_reasoning_effort,
-            config.model_reasoning_summary,
-            conversation_id,
-        );
-        let tools_config = ToolsConfig::new(&ToolsConfigParams {
-            model_family: &config.model_family,
-            include_plan_tool: config.include_plan_tool,
-            include_apply_patch_tool: config.include_apply_patch_tool,
-            include_web_search_request: config.tools_web_search_request,
-            use_streamable_shell_tool: config.use_experimental_streamable_shell_tool,
-            include_view_image_tool: config.include_view_image_tool,
-            experimental_unified_exec_tool: config.use_experimental_unified_exec_tool,
-        });
-        let turn_context = TurnContext {
-            client,
-            cwd: config.cwd.clone(),
-            base_instructions: config.base_instructions.clone(),
-            user_instructions: config.user_instructions.clone(),
-            approval_policy: config.approval_policy,
-            sandbox_policy: config.sandbox_policy.clone(),
-            shell_environment_policy: config.shell_environment_policy.clone(),
-            tools_config,
-            is_review_mode: false,
-            final_output_json_schema: None,
-        };
-        let services = SessionServices {
-            mcp_connection_manager: McpConnectionManager::default(),
-            session_manager: ExecSessionManager::default(),
-            unified_exec_manager: UnifiedExecSessionManager::default(),
-            notifier: UserNotifier::default(),
-            rollout: Mutex::new(None),
-            codex_linux_sandbox_exe: None,
-            user_shell: shell::Shell::Unknown,
-            show_raw_agent_reasoning: config.show_raw_agent_reasoning,
-        };
-        let session = Session {
-            conversation_id,
-            tx_event,
-            state: Mutex::new(SessionState::new()),
-            active_turn: Mutex::new(None),
-            services,
-            next_internal_sub_id: AtomicU64::new(0),
-        };
-        (session, turn_context)
-    }
-
-    // Like make_session_and_context, but returns Arc<Session> and the event receiver
-    // so tests can assert on emitted events.
-    fn make_session_and_context_with_rx() -> (
-        Arc<Session>,
-        Arc<TurnContext>,
-        async_channel::Receiver<Event>,
-    ) {
-        let (tx_event, rx_event) = async_channel::unbounded();
-        let codex_home = tempfile::tempdir().expect("create temp dir");
-        let config = Config::load_from_base_config_with_overrides(
-            ConfigToml::default(),
-            ConfigOverrides::default(),
-            codex_home.path().to_path_buf(),
-        )
-        .expect("load default test config");
-        let config = Arc::new(config);
-        let conversation_id = ConversationId::default();
-        let otel_event_manager = otel_event_manager(conversation_id, config.as_ref());
-        let client = ModelClient::new(
-            config.clone(),
-            None,
-            otel_event_manager,
-            config.model_provider.clone(),
-            config.model_reasoning_effort,
-            config.model_reasoning_summary,
-            conversation_id,
-        );
-        let tools_config = ToolsConfig::new(&ToolsConfigParams {
-            model_family: &config.model_family,
-            include_plan_tool: config.include_plan_tool,
-            include_apply_patch_tool: config.include_apply_patch_tool,
-            include_web_search_request: config.tools_web_search_request,
-            use_streamable_shell_tool: config.use_experimental_streamable_shell_tool,
-            include_view_image_tool: config.include_view_image_tool,
-            experimental_unified_exec_tool: config.use_experimental_unified_exec_tool,
-        });
-        let turn_context = Arc::new(TurnContext {
-            client,
-            cwd: config.cwd.clone(),
-            base_instructions: config.base_instructions.clone(),
-            user_instructions: config.user_instructions.clone(),
-            approval_policy: config.approval_policy,
-            sandbox_policy: config.sandbox_policy.clone(),
-            shell_environment_policy: config.shell_environment_policy.clone(),
-            tools_config,
-            is_review_mode: false,
-            final_output_json_schema: None,
-        });
-        let services = SessionServices {
-            mcp_connection_manager: McpConnectionManager::default(),
-            session_manager: ExecSessionManager::default(),
-            unified_exec_manager: UnifiedExecSessionManager::default(),
-            notifier: UserNotifier::default(),
-            rollout: Mutex::new(None),
-            codex_linux_sandbox_exe: None,
-            user_shell: shell::Shell::Unknown,
-            show_raw_agent_reasoning: config.show_raw_agent_reasoning,
-        };
-        let session = Arc::new(Session {
-            conversation_id,
-            tx_event,
-            state: Mutex::new(SessionState::new()),
-            active_turn: Mutex::new(None),
-            services,
-            next_internal_sub_id: AtomicU64::new(0),
-        });
-        (session, turn_context, rx_event)
->>>>>>> 5b038135
     }
 
     Some(RedundantCdSuggestion {
@@ -11059,7 +10230,6 @@
     matches!(token, "&&" | ";" | "||")
 }
 
-<<<<<<< HEAD
 fn guidance_for_redundant_cd(suggestion: &RedundantCdSuggestion) -> String {
     let suggested = serde_json::to_string(&suggestion.suggested)
         .unwrap_or_else(|_| "<failed to serialize suggested argv>".to_string());
@@ -11078,22 +10248,6 @@
 mod command_guard_detection_tests {
     use super::*;
     use std::path::PathBuf;
-=======
-        let tool_name = "shell";
-        let sub_id = "test-sub".to_string();
-        let call_id = "test-call".to_string();
-
-        let resp = handle_container_exec_with_params(
-            tool_name,
-            params,
-            &session,
-            &turn_context,
-            &mut turn_diff_tracker,
-            sub_id,
-            call_id,
-        )
-        .await;
->>>>>>> 5b038135
 
     #[test]
     fn detects_shell_redundant_cd() {
@@ -11148,7 +10302,6 @@
             .contains("cat <<'EOF' > codex-rs/git-tooling/Cargo.toml"));
     }
 
-<<<<<<< HEAD
     #[test]
     fn allows_cat_heredoc_without_redirect() {
         let argv = vec![
@@ -11159,18 +10312,6 @@
 
         assert!(detect_cat_write(&argv).is_none());
     }
-=======
-        let resp2 = handle_container_exec_with_params(
-            tool_name,
-            params2,
-            &session,
-            &turn_context,
-            &mut turn_diff_tracker,
-            "test-sub".to_string(),
-            "test-call-2".to_string(),
-        )
-        .await;
->>>>>>> 5b038135
 
     #[test]
     fn allows_cat_redirect_to_fd() {

use std::borrow::Cow;
use std::collections::HashMap;
use std::collections::HashSet;
use std::path::PathBuf;
use std::sync::Arc;
use std::sync::Mutex;
use std::sync::MutexGuard;
use std::sync::atomic::AtomicU64;
use std::time::Duration;

use async_channel::Receiver;
use async_channel::Sender;
use codex_apply_patch::ApplyPatchAction;
use codex_apply_patch::MaybeApplyPatchVerified;
use codex_apply_patch::maybe_parse_apply_patch_verified;
use codex_login::AuthManager;
use codex_protocol::protocol::TurnAbortReason;
use codex_protocol::protocol::TurnAbortedEvent;
use futures::prelude::*;
use mcp_types::CallToolResult;
use serde::Serialize;
use serde_json;
use tokio::sync::oneshot;
use tokio::task::AbortHandle;
use tracing::debug;
use tracing::error;
use tracing::info;
use tracing::trace;
use tracing::warn;
use uuid::Uuid;

use crate::ModelProviderInfo;
use crate::apply_patch;
use crate::apply_patch::ApplyPatchExec;
use crate::apply_patch::CODEX_APPLY_PATCH_ARG1;
use crate::apply_patch::InternalApplyPatchInvocation;
use crate::apply_patch::convert_apply_patch_to_protocol;
use crate::client::ModelClient;
use crate::client_common::Prompt;
use crate::client_common::ResponseEvent;
use crate::config::Config;
use crate::config_types::ShellEnvironmentPolicy;
use crate::conversation_history::ConversationHistory;
use crate::environment_context::EnvironmentContext;
use crate::error::CodexErr;
use crate::error::Result as CodexResult;
use crate::error::SandboxErr;
use crate::error::get_error_message_ui;
use crate::exec::ExecParams;
use crate::exec::ExecToolCallOutput;
use crate::exec::SandboxType;
use crate::exec::StdoutStream;
use crate::exec::StreamOutput;
use crate::exec::process_exec_tool_call;
use crate::exec_env::create_env;
use crate::mcp_connection_manager::McpConnectionManager;
use crate::mcp_tool_call::handle_mcp_tool_call;
use crate::model_family::find_family_for_model;
use crate::models::ContentItem;
use crate::models::FunctionCallOutputPayload;
use crate::models::LocalShellAction;
use crate::models::ReasoningItemContent;
use crate::models::ReasoningItemReasoningSummary;
use crate::models::ResponseInputItem;
use crate::models::ResponseItem;
use crate::models::ShellToolCallParams;
use crate::openai_tools::ApplyPatchToolArgs;
use crate::openai_tools::ToolsConfig;
use crate::openai_tools::get_openai_tools;
use crate::parse_command::parse_command;
use crate::plan_tool::handle_update_plan;
use crate::project_doc::get_user_instructions;
use crate::protocol::AgentMessageDeltaEvent;
use crate::protocol::AgentMessageEvent;
use crate::protocol::AgentReasoningDeltaEvent;
use crate::protocol::AgentReasoningEvent;
use crate::protocol::AgentReasoningRawContentDeltaEvent;
use crate::protocol::AgentReasoningRawContentEvent;
use crate::protocol::AgentReasoningSectionBreakEvent;
use crate::protocol::ApplyPatchApprovalRequestEvent;
use crate::protocol::AskForApproval;
use crate::protocol::BackgroundEventEvent;
use crate::protocol::ErrorEvent;
use crate::protocol::Event;
use crate::protocol::EventMsg;
use crate::protocol::ExecApprovalRequestEvent;
use crate::protocol::ExecCommandBeginEvent;
use crate::protocol::ExecCommandEndEvent;
use crate::protocol::FileChange;
use crate::protocol::InputItem;
use crate::protocol::Op;
use crate::protocol::PatchApplyBeginEvent;
use crate::protocol::PatchApplyEndEvent;
use crate::protocol::ReviewDecision;
use crate::protocol::SandboxPolicy;
use crate::protocol::SessionConfiguredEvent;
use crate::protocol::StreamErrorEvent;
use crate::protocol::Submission;
use crate::protocol::TaskCompleteEvent;
use crate::protocol::TurnDiffEvent;
use crate::rollout::RolloutRecorder;
use crate::safety::SafetyCheck;
use crate::safety::assess_command_safety;
use crate::safety::assess_safety_for_untrusted_command;
use crate::shell;
use crate::turn_diff_tracker::TurnDiffTracker;
use crate::user_notification::UserNotification;
use crate::util::backoff;
use codex_protocol::config_types::ReasoningEffort as ReasoningEffortConfig;
use codex_protocol::config_types::ReasoningSummary as ReasoningSummaryConfig;

// A convenience extension trait for acquiring mutex locks where poisoning is
// unrecoverable and should abort the program. This avoids scattered `.unwrap()`
// calls on `lock()` while still surfacing a clear panic message when a lock is
// poisoned.
trait MutexExt<T> {
    fn lock_unchecked(&self) -> MutexGuard<'_, T>;
}

impl<T> MutexExt<T> for Mutex<T> {
    fn lock_unchecked(&self) -> MutexGuard<'_, T> {
        #[expect(clippy::expect_used)]
        self.lock().expect("poisoned lock")
    }
}

/// The high-level interface to the Codex system.
/// It operates as a queue pair where you send submissions and receive events.
pub struct Codex {
    next_id: AtomicU64,
    tx_sub: Sender<Submission>,
    rx_event: Receiver<Event>,
    session: Arc<Session>,
}

/// Wrapper returned by [`Codex::spawn`] containing the spawned [`Codex`],
/// the submission id for the initial `ConfigureSession` request and the
/// unique session id.
pub struct CodexSpawnOk {
    pub codex: Codex,
    pub session_id: Uuid,
}

pub(crate) const INITIAL_SUBMIT_ID: &str = "";

impl Codex {
    /// Spawn a new [`Codex`] and initialize the session.
    pub async fn spawn(
        config: Config,
<<<<<<< HEAD
        auth: Option<CodexAuth>,
        initial_history: Option<Vec<ResponseItem>>,
=======
        auth_manager: Arc<AuthManager>,
>>>>>>> 8ba80895
    ) -> CodexResult<CodexSpawnOk> {
        let (tx_sub, rx_sub) = async_channel::bounded(64);
        let (tx_event, rx_event) = async_channel::unbounded();

        let user_instructions = get_user_instructions(&config).await;

        let config = Arc::new(config);
        let resume_path = config.experimental_resume.clone();

        let configure_session = ConfigureSession {
            provider: config.model_provider.clone(),
            model: config.model.clone(),
            model_reasoning_effort: config.model_reasoning_effort,
            model_reasoning_summary: config.model_reasoning_summary,
            user_instructions,
            base_instructions: config.base_instructions.clone(),
            approval_policy: config.approval_policy,
            sandbox_policy: config.sandbox_policy.clone(),
            disable_response_storage: config.disable_response_storage,
            notify: config.notify.clone(),
            cwd: config.cwd.clone(),
            resume_path,
        };

        // Generate a unique ID for the lifetime of this Codex session.
        let (session, turn_context) = Session::new(
            configure_session,
            config.clone(),
<<<<<<< HEAD
            auth,
            tx_event.clone(),
            initial_history,
=======
            auth_manager.clone(),
            tx_event.clone(),
>>>>>>> 8ba80895
        )
        .await
        .map_err(|e| {
            error!("Failed to create session: {e:#}");
            CodexErr::InternalAgentDied
        })?;
        let session_id = session.session_id;

        // This task will run until Op::Shutdown is received.
        tokio::spawn(submission_loop(
            Arc::clone(&session),
            turn_context,
            config,
            rx_sub,
        ));
        let codex = Codex {
            next_id: AtomicU64::new(0),
            tx_sub,
            rx_event,
            session: Arc::clone(&session),
        };

        Ok(CodexSpawnOk { codex, session_id })
    }

    /// Submit the `op` wrapped in a `Submission` with a unique ID.
    pub async fn submit(&self, op: Op) -> CodexResult<String> {
        let id = self
            .next_id
            .fetch_add(1, std::sync::atomic::Ordering::SeqCst)
            .to_string();
        let sub = Submission { id: id.clone(), op };
        self.submit_with_id(sub).await?;
        Ok(id)
    }

    /// Use sparingly: prefer `submit()` so Codex is responsible for generating
    /// unique IDs for each submission.
    pub async fn submit_with_id(&self, sub: Submission) -> CodexResult<()> {
        self.tx_sub
            .send(sub)
            .await
            .map_err(|_| CodexErr::InternalAgentDied)?;
        Ok(())
    }

    pub async fn next_event(&self) -> CodexResult<Event> {
        let event = self
            .rx_event
            .recv()
            .await
            .map_err(|_| CodexErr::InternalAgentDied)?;
        Ok(event)
    }

    /// Snapshot of the conversation history (oldest → newest).
    pub(crate) fn history_contents(&self) -> Vec<ResponseItem> {
        self.session.state.lock_unchecked().history.contents()
    }
}

/// Mutable state of the agent
#[derive(Default)]
struct State {
    approved_commands: HashSet<Vec<String>>,
    current_task: Option<AgentTask>,
    pending_approvals: HashMap<String, oneshot::Sender<ReviewDecision>>,
    pending_input: Vec<ResponseInputItem>,
    history: ConversationHistory,
}

/// Context for an initialized model agent
///
/// A session has at most 1 running task at a time, and can be interrupted by user input.
pub(crate) struct Session {
    session_id: Uuid,
    tx_event: Sender<Event>,

    /// Manager for external MCP servers/tools.
    mcp_connection_manager: McpConnectionManager,

    /// External notifier command (will be passed as args to exec()). When
    /// `None` this feature is disabled.
    notify: Option<Vec<String>>,

    /// Optional rollout recorder for persisting the conversation transcript so
    /// sessions can be replayed or inspected later.
    rollout: Mutex<Option<RolloutRecorder>>,
    state: Mutex<State>,
    codex_linux_sandbox_exe: Option<PathBuf>,
    user_shell: shell::Shell,
    show_raw_agent_reasoning: bool,
}

/// The context needed for a single turn of the conversation.
#[derive(Debug)]
pub(crate) struct TurnContext {
    pub(crate) client: ModelClient,
    /// The session's current working directory. All relative paths provided by
    /// the model as well as sandbox policies are resolved against this path
    /// instead of `std::env::current_dir()`.
    pub(crate) cwd: PathBuf,
    pub(crate) base_instructions: Option<String>,
    pub(crate) user_instructions: Option<String>,
    pub(crate) approval_policy: AskForApproval,
    pub(crate) sandbox_policy: SandboxPolicy,
    pub(crate) shell_environment_policy: ShellEnvironmentPolicy,
    pub(crate) disable_response_storage: bool,
    pub(crate) tools_config: ToolsConfig,
}

impl TurnContext {
    fn resolve_path(&self, path: Option<String>) -> PathBuf {
        path.as_ref()
            .map(PathBuf::from)
            .map_or_else(|| self.cwd.clone(), |p| self.cwd.join(p))
    }
}

/// Configure the model session.
struct ConfigureSession {
    /// Provider identifier ("openai", "openrouter", ...).
    provider: ModelProviderInfo,

    /// If not specified, server will use its default model.
    model: String,

    model_reasoning_effort: ReasoningEffortConfig,
    model_reasoning_summary: ReasoningSummaryConfig,

    /// Model instructions that are appended to the base instructions.
    user_instructions: Option<String>,

    /// Base instructions override.
    base_instructions: Option<String>,

    /// When to escalate for approval for execution
    approval_policy: AskForApproval,
    /// How to sandbox commands executed in the system
    sandbox_policy: SandboxPolicy,
    /// Disable server-side response storage (send full context each request)
    disable_response_storage: bool,

    /// Optional external notifier command tokens. Present only when the
    /// client wants the agent to spawn a program after each completed
    /// turn.
    notify: Option<Vec<String>>,

    /// Working directory that should be treated as the *root* of the
    /// session. All relative paths supplied by the model as well as the
    /// execution sandbox are resolved against this directory **instead**
    /// of the process-wide current working directory. CLI front-ends are
    /// expected to expand this to an absolute path before sending the
    /// `ConfigureSession` operation so that the business-logic layer can
    /// operate deterministically.
    cwd: PathBuf,

    resume_path: Option<PathBuf>,
}

impl Session {
    async fn new(
        configure_session: ConfigureSession,
        config: Arc<Config>,
        auth_manager: Arc<AuthManager>,
        tx_event: Sender<Event>,
        initial_history: Option<Vec<ResponseItem>>,
    ) -> anyhow::Result<(Arc<Self>, TurnContext)> {
        let ConfigureSession {
            provider,
            model,
            model_reasoning_effort,
            model_reasoning_summary,
            user_instructions,
            base_instructions,
            approval_policy,
            sandbox_policy,
            disable_response_storage,
            notify,
            cwd,
            resume_path,
        } = configure_session;
        debug!("Configuring session: model={model}; provider={provider:?}");
        if !cwd.is_absolute() {
            return Err(anyhow::anyhow!("cwd is not absolute: {cwd:?}"));
        }

        // Error messages to dispatch after SessionConfigured is sent.
        let mut post_session_configured_error_events = Vec::<Event>::new();

        // Kick off independent async setup tasks in parallel to reduce startup latency.
        //
        // - initialize RolloutRecorder with new or resumed session info
        // - spin up MCP connection manager
        // - perform default shell discovery
        // - load history metadata
        let rollout_fut = async {
            match resume_path.as_ref() {
                Some(path) => RolloutRecorder::resume(path, cwd.clone())
                    .await
                    .map(|(rec, saved)| (saved.session_id, Some(saved), rec)),
                None => {
                    let session_id = Uuid::new_v4();
                    RolloutRecorder::new(&config, session_id, user_instructions.clone())
                        .await
                        .map(|rec| (session_id, None, rec))
                }
            }
        };

        let mcp_fut = McpConnectionManager::new(config.mcp_servers.clone());
        let default_shell_fut = shell::default_user_shell();
        let history_meta_fut = crate::message_history::history_metadata(&config);

        // Join all independent futures.
        let (rollout_res, mcp_res, default_shell, (history_log_id, history_entry_count)) =
            tokio::join!(rollout_fut, mcp_fut, default_shell_fut, history_meta_fut);

        // Handle rollout result, which determines the session_id.
        struct RolloutResult {
            session_id: Uuid,
            rollout_recorder: Option<RolloutRecorder>,
            restored_items: Option<Vec<ResponseItem>>,
        }
        let rollout_result = match rollout_res {
            Ok((session_id, maybe_saved, recorder)) => {
                let restored_items: Option<Vec<ResponseItem>> = match initial_history {
                    Some(items) => Some(items),
                    None => maybe_saved.and_then(|saved_session| {
                        if saved_session.items.is_empty() {
                            None
                        } else {
                            Some(saved_session.items)
                        }
                    }),
                };
                RolloutResult {
                    session_id,
                    rollout_recorder: Some(recorder),
                    restored_items,
                }
            }
            Err(e) => {
                if let Some(path) = resume_path.as_ref() {
                    return Err(anyhow::anyhow!(
                        "failed to resume rollout from {path:?}: {e}"
                    ));
                }

                let message = format!("failed to initialize rollout recorder: {e}");
                post_session_configured_error_events.push(Event {
                    id: INITIAL_SUBMIT_ID.to_owned(),
                    msg: EventMsg::Error(ErrorEvent {
                        message: message.clone(),
                    }),
                });
                warn!("{message}");

                RolloutResult {
                    session_id: Uuid::new_v4(),
                    rollout_recorder: None,
                    restored_items: None,
                }
            }
        };

        let RolloutResult {
            session_id,
            rollout_recorder,
            restored_items,
        } = rollout_result;

        // Create the mutable state for the Session.
        let mut state = State {
            history: ConversationHistory::new(),
            ..Default::default()
        };
        if let Some(restored_items) = restored_items {
            state.history.record_items(&restored_items);
        }

        // Handle MCP manager result and record any startup failures.
        let (mcp_connection_manager, failed_clients) = match mcp_res {
            Ok((mgr, failures)) => (mgr, failures),
            Err(e) => {
                let message = format!("Failed to create MCP connection manager: {e:#}");
                error!("{message}");
                post_session_configured_error_events.push(Event {
                    id: INITIAL_SUBMIT_ID.to_owned(),
                    msg: EventMsg::Error(ErrorEvent { message }),
                });
                (McpConnectionManager::default(), Default::default())
            }
        };

        // Surface individual client start-up failures to the user.
        if !failed_clients.is_empty() {
            for (server_name, err) in failed_clients {
                let message = format!("MCP client for `{server_name}` failed to start: {err:#}");
                error!("{message}");
                post_session_configured_error_events.push(Event {
                    id: INITIAL_SUBMIT_ID.to_owned(),
                    msg: EventMsg::Error(ErrorEvent { message }),
                });
            }
        }

        // Now that `session_id` is final (may have been updated by resume),
        // construct the model client.
        let client = ModelClient::new(
            config.clone(),
            Some(auth_manager.clone()),
            provider.clone(),
            model_reasoning_effort,
            model_reasoning_summary,
            session_id,
        );
        let turn_context = TurnContext {
            client,
            tools_config: ToolsConfig::new(
                &config.model_family,
                approval_policy,
                sandbox_policy.clone(),
                config.include_plan_tool,
                config.include_apply_patch_tool,
            ),
            user_instructions,
            base_instructions,
            approval_policy,
            sandbox_policy,
            shell_environment_policy: config.shell_environment_policy.clone(),
            cwd,
            disable_response_storage,
        };
        let sess = Arc::new(Session {
            session_id,
            tx_event: tx_event.clone(),
            mcp_connection_manager,
            notify,
            state: Mutex::new(state),
            rollout: Mutex::new(rollout_recorder),
            codex_linux_sandbox_exe: config.codex_linux_sandbox_exe.clone(),
            user_shell: default_shell,
            show_raw_agent_reasoning: config.show_raw_agent_reasoning,
        });

        // record the initial user instructions and environment context,
        // regardless of whether we restored items.
        let mut conversation_items = Vec::<ResponseItem>::with_capacity(2);
        if let Some(user_instructions) = turn_context.user_instructions.as_deref() {
            conversation_items.push(Prompt::format_user_instructions_message(user_instructions));
        }
        conversation_items.push(ResponseItem::from(EnvironmentContext::new(
            Some(turn_context.cwd.clone()),
            Some(turn_context.approval_policy),
            Some(turn_context.sandbox_policy.clone()),
            Some(sess.user_shell.clone()),
        )));
        sess.record_conversation_items(&conversation_items).await;

        // Dispatch the SessionConfiguredEvent first and then report any errors.
        let events = std::iter::once(Event {
            id: INITIAL_SUBMIT_ID.to_owned(),
            msg: EventMsg::SessionConfigured(SessionConfiguredEvent {
                session_id,
                model,
                history_log_id,
                history_entry_count,
            }),
        })
        .chain(post_session_configured_error_events.into_iter());
        for event in events {
            if let Err(e) = tx_event.send(event).await {
                error!("failed to send event: {e:?}");
            }
        }

        Ok((sess, turn_context))
    }

    pub fn set_task(&self, task: AgentTask) {
        let mut state = self.state.lock_unchecked();
        if let Some(current_task) = state.current_task.take() {
            current_task.abort(TurnAbortReason::Replaced);
        }
        state.current_task = Some(task);
    }

    pub fn remove_task(&self, sub_id: &str) {
        let mut state = self.state.lock_unchecked();
        if let Some(task) = &state.current_task
            && task.sub_id == sub_id
        {
            state.current_task.take();
        }
    }

    /// Sends the given event to the client and swallows the send event, if
    /// any, logging it as an error.
    pub(crate) async fn send_event(&self, event: Event) {
        if let Err(e) = self.tx_event.send(event).await {
            error!("failed to send tool call event: {e}");
        }
    }

    pub async fn request_command_approval(
        &self,
        sub_id: String,
        call_id: String,
        command: Vec<String>,
        cwd: PathBuf,
        reason: Option<String>,
    ) -> oneshot::Receiver<ReviewDecision> {
        let (tx_approve, rx_approve) = oneshot::channel();
        let event = Event {
            id: sub_id.clone(),
            msg: EventMsg::ExecApprovalRequest(ExecApprovalRequestEvent {
                call_id,
                command,
                cwd,
                reason,
            }),
        };
        let _ = self.tx_event.send(event).await;
        {
            let mut state = self.state.lock_unchecked();
            state.pending_approvals.insert(sub_id, tx_approve);
        }
        rx_approve
    }

    pub async fn request_patch_approval(
        &self,
        sub_id: String,
        call_id: String,
        action: &ApplyPatchAction,
        reason: Option<String>,
        grant_root: Option<PathBuf>,
    ) -> oneshot::Receiver<ReviewDecision> {
        let (tx_approve, rx_approve) = oneshot::channel();
        let event = Event {
            id: sub_id.clone(),
            msg: EventMsg::ApplyPatchApprovalRequest(ApplyPatchApprovalRequestEvent {
                call_id,
                changes: convert_apply_patch_to_protocol(action),
                reason,
                grant_root,
            }),
        };
        let _ = self.tx_event.send(event).await;
        {
            let mut state = self.state.lock_unchecked();
            state.pending_approvals.insert(sub_id, tx_approve);
        }
        rx_approve
    }

    pub fn notify_approval(&self, sub_id: &str, decision: ReviewDecision) {
        let mut state = self.state.lock_unchecked();
        if let Some(tx_approve) = state.pending_approvals.remove(sub_id) {
            tx_approve.send(decision).ok();
        }
    }

    pub fn add_approved_command(&self, cmd: Vec<String>) {
        let mut state = self.state.lock_unchecked();
        state.approved_commands.insert(cmd);
    }

    /// Records items to both the rollout and the chat completions/ZDR
    /// transcript, if enabled.
    async fn record_conversation_items(&self, items: &[ResponseItem]) {
        debug!("Recording items for conversation: {items:?}");
        self.record_state_snapshot(items).await;

        self.state.lock_unchecked().history.record_items(items);
    }

    async fn record_state_snapshot(&self, items: &[ResponseItem]) {
        let snapshot = { crate::rollout::SessionStateSnapshot {} };

        let recorder = {
            let guard = self.rollout.lock_unchecked();
            guard.as_ref().cloned()
        };

        if let Some(rec) = recorder {
            if let Err(e) = rec.record_state(snapshot).await {
                error!("failed to record rollout state: {e:#}");
            }
            if let Err(e) = rec.record_items(items).await {
                error!("failed to record rollout items: {e:#}");
            }
        }
    }

    async fn on_exec_command_begin(
        &self,
        turn_diff_tracker: &mut TurnDiffTracker,
        exec_command_context: ExecCommandContext,
    ) {
        let ExecCommandContext {
            sub_id,
            call_id,
            command_for_display,
            cwd,
            apply_patch,
        } = exec_command_context;
        let msg = match apply_patch {
            Some(ApplyPatchCommandContext {
                user_explicitly_approved_this_action,
                changes,
            }) => {
                turn_diff_tracker.on_patch_begin(&changes);

                EventMsg::PatchApplyBegin(PatchApplyBeginEvent {
                    call_id,
                    auto_approved: !user_explicitly_approved_this_action,
                    changes,
                })
            }
            None => EventMsg::ExecCommandBegin(ExecCommandBeginEvent {
                call_id,
                command: command_for_display.clone(),
                cwd,
                parsed_cmd: parse_command(&command_for_display)
                    .into_iter()
                    .map(Into::into)
                    .collect(),
            }),
        };
        let event = Event {
            id: sub_id.to_string(),
            msg,
        };
        let _ = self.tx_event.send(event).await;
    }

    #[allow(clippy::too_many_arguments)]
    async fn on_exec_command_end(
        &self,
        turn_diff_tracker: &mut TurnDiffTracker,
        sub_id: &str,
        call_id: &str,
        output: &ExecToolCallOutput,
        is_apply_patch: bool,
    ) {
        let ExecToolCallOutput {
            stdout,
            stderr,
            duration,
            exit_code,
        } = output;
        // Because stdout and stderr could each be up to 100 KiB, we send
        // truncated versions.
        const MAX_STREAM_OUTPUT: usize = 5 * 1024; // 5KiB
        let stdout = stdout.text.chars().take(MAX_STREAM_OUTPUT).collect();
        let stderr = stderr.text.chars().take(MAX_STREAM_OUTPUT).collect();

        let msg = if is_apply_patch {
            EventMsg::PatchApplyEnd(PatchApplyEndEvent {
                call_id: call_id.to_string(),
                stdout,
                stderr,
                success: *exit_code == 0,
            })
        } else {
            EventMsg::ExecCommandEnd(ExecCommandEndEvent {
                call_id: call_id.to_string(),
                stdout,
                stderr,
                duration: *duration,
                exit_code: *exit_code,
            })
        };

        let event = Event {
            id: sub_id.to_string(),
            msg,
        };
        let _ = self.tx_event.send(event).await;

        // If this is an apply_patch, after we emit the end patch, emit a second event
        // with the full turn diff if there is one.
        if is_apply_patch {
            let unified_diff = turn_diff_tracker.get_unified_diff();
            if let Ok(Some(unified_diff)) = unified_diff {
                let msg = EventMsg::TurnDiff(TurnDiffEvent { unified_diff });
                let event = Event {
                    id: sub_id.into(),
                    msg,
                };
                let _ = self.tx_event.send(event).await;
            }
        }
    }
    /// Runs the exec tool call and emits events for the begin and end of the
    /// command even on error.
    ///
    /// Returns the output of the exec tool call.
    async fn run_exec_with_events<'a>(
        &self,
        turn_diff_tracker: &mut TurnDiffTracker,
        begin_ctx: ExecCommandContext,
        exec_args: ExecInvokeArgs<'a>,
    ) -> crate::error::Result<ExecToolCallOutput> {
        let is_apply_patch = begin_ctx.apply_patch.is_some();
        let sub_id = begin_ctx.sub_id.clone();
        let call_id = begin_ctx.call_id.clone();

        self.on_exec_command_begin(turn_diff_tracker, begin_ctx.clone())
            .await;

        let result = process_exec_tool_call(
            exec_args.params,
            exec_args.sandbox_type,
            exec_args.sandbox_policy,
            exec_args.codex_linux_sandbox_exe,
            exec_args.stdout_stream,
        )
        .await;

        let output_stderr;
        let borrowed: &ExecToolCallOutput = match &result {
            Ok(output) => output,
            Err(e) => {
                output_stderr = ExecToolCallOutput {
                    exit_code: -1,
                    stdout: StreamOutput::new(String::new()),
                    stderr: StreamOutput::new(get_error_message_ui(e)),
                    duration: Duration::default(),
                };
                &output_stderr
            }
        };
        self.on_exec_command_end(
            turn_diff_tracker,
            &sub_id,
            &call_id,
            borrowed,
            is_apply_patch,
        )
        .await;

        result
    }

    /// Helper that emits a BackgroundEvent with the given message. This keeps
    /// the call‑sites terse so adding more diagnostics does not clutter the
    /// core agent logic.
    async fn notify_background_event(&self, sub_id: &str, message: impl Into<String>) {
        let event = Event {
            id: sub_id.to_string(),
            msg: EventMsg::BackgroundEvent(BackgroundEventEvent {
                message: message.into(),
            }),
        };
        let _ = self.tx_event.send(event).await;
    }

    async fn notify_stream_error(&self, sub_id: &str, message: impl Into<String>) {
        let event = Event {
            id: sub_id.to_string(),
            msg: EventMsg::StreamError(StreamErrorEvent {
                message: message.into(),
            }),
        };
        let _ = self.tx_event.send(event).await;
    }

    /// Build the full turn input by concatenating the current conversation
    /// history with additional items for this turn.
    pub fn turn_input_with_history(&self, extra: Vec<ResponseItem>) -> Vec<ResponseItem> {
        [self.state.lock_unchecked().history.contents(), extra].concat()
    }

    /// Returns the input if there was no task running to inject into
    pub fn inject_input(&self, input: Vec<InputItem>) -> Result<(), Vec<InputItem>> {
        let mut state = self.state.lock_unchecked();
        if state.current_task.is_some() {
            state.pending_input.push(input.into());
            Ok(())
        } else {
            Err(input)
        }
    }

    pub fn get_pending_input(&self) -> Vec<ResponseInputItem> {
        let mut state = self.state.lock_unchecked();
        if state.pending_input.is_empty() {
            Vec::with_capacity(0)
        } else {
            let mut ret = Vec::new();
            std::mem::swap(&mut ret, &mut state.pending_input);
            ret
        }
    }

    pub async fn call_tool(
        &self,
        server: &str,
        tool: &str,
        arguments: Option<serde_json::Value>,
        timeout: Option<Duration>,
    ) -> anyhow::Result<CallToolResult> {
        self.mcp_connection_manager
            .call_tool(server, tool, arguments, timeout)
            .await
    }

    fn interrupt_task(&self) {
        info!("interrupt received: abort current task, if any");
        let mut state = self.state.lock_unchecked();
        state.pending_approvals.clear();
        state.pending_input.clear();
        if let Some(task) = state.current_task.take() {
            task.abort(TurnAbortReason::Interrupted);
        }
    }

    /// Spawn the configured notifier (if any) with the given JSON payload as
    /// the last argument. Failures are logged but otherwise ignored so that
    /// notification issues do not interfere with the main workflow.
    fn maybe_notify(&self, notification: UserNotification) {
        let Some(notify_command) = &self.notify else {
            return;
        };

        if notify_command.is_empty() {
            return;
        }

        let Ok(json) = serde_json::to_string(&notification) else {
            error!("failed to serialise notification payload");
            return;
        };

        let mut command = std::process::Command::new(&notify_command[0]);
        if notify_command.len() > 1 {
            command.args(&notify_command[1..]);
        }
        command.arg(json);

        // Fire-and-forget – we do not wait for completion.
        if let Err(e) = command.spawn() {
            warn!("failed to spawn notifier '{}': {e}", notify_command[0]);
        }
    }
}

impl Drop for Session {
    fn drop(&mut self) {
        self.interrupt_task();
    }
}

#[derive(Clone, Debug)]
pub(crate) struct ExecCommandContext {
    pub(crate) sub_id: String,
    pub(crate) call_id: String,
    pub(crate) command_for_display: Vec<String>,
    pub(crate) cwd: PathBuf,
    pub(crate) apply_patch: Option<ApplyPatchCommandContext>,
}

#[derive(Clone, Debug)]
pub(crate) struct ApplyPatchCommandContext {
    pub(crate) user_explicitly_approved_this_action: bool,
    pub(crate) changes: HashMap<PathBuf, FileChange>,
}

/// A series of Turns in response to user input.
pub(crate) struct AgentTask {
    sess: Arc<Session>,
    sub_id: String,
    handle: AbortHandle,
}

impl AgentTask {
    fn spawn(
        sess: Arc<Session>,
        turn_context: Arc<TurnContext>,
        sub_id: String,
        input: Vec<InputItem>,
    ) -> Self {
        let handle = {
            let sess = sess.clone();
            let sub_id = sub_id.clone();
            let tc = Arc::clone(&turn_context);
            tokio::spawn(async move { run_task(sess, tc.as_ref(), sub_id, input).await })
                .abort_handle()
        };
        Self {
            sess,
            sub_id,
            handle,
        }
    }

    fn compact(
        sess: Arc<Session>,
        turn_context: Arc<TurnContext>,
        sub_id: String,
        input: Vec<InputItem>,
        compact_instructions: String,
    ) -> Self {
        let handle = {
            let sess = sess.clone();
            let sub_id = sub_id.clone();
            let tc = Arc::clone(&turn_context);
            tokio::spawn(async move {
                run_compact_task(sess, tc.as_ref(), sub_id, input, compact_instructions).await
            })
            .abort_handle()
        };
        Self {
            sess,
            sub_id,
            handle,
        }
    }

    fn abort(self, reason: TurnAbortReason) {
        // TOCTOU?
        if !self.handle.is_finished() {
            self.handle.abort();
            let event = Event {
                id: self.sub_id,
                msg: EventMsg::TurnAborted(TurnAbortedEvent { reason }),
            };
            let tx_event = self.sess.tx_event.clone();
            tokio::spawn(async move {
                tx_event.send(event).await.ok();
            });
        }
    }
}

async fn submission_loop(
    sess: Arc<Session>,
    turn_context: TurnContext,
    config: Arc<Config>,
    rx_sub: Receiver<Submission>,
) {
    // Wrap once to avoid cloning TurnContext for each task.
    let mut turn_context = Arc::new(turn_context);
    // To break out of this loop, send Op::Shutdown.
    while let Ok(sub) = rx_sub.recv().await {
        debug!(?sub, "Submission");
        match sub.op {
            Op::Interrupt => {
                sess.interrupt_task();
            }
            Op::OverrideTurnContext {
                cwd,
                approval_policy,
                sandbox_policy,
                model,
                effort,
                summary,
            } => {
                // Recalculate the persistent turn context with provided overrides.
                let prev = Arc::clone(&turn_context);
                let provider = prev.client.get_provider();

                // Effective model + family
                let (effective_model, effective_family) = if let Some(m) = model {
                    let fam =
                        find_family_for_model(&m).unwrap_or_else(|| config.model_family.clone());
                    (m, fam)
                } else {
                    (prev.client.get_model(), prev.client.get_model_family())
                };

                // Effective reasoning settings
                let effective_effort = effort.unwrap_or(prev.client.get_reasoning_effort());
                let effective_summary = summary.unwrap_or(prev.client.get_reasoning_summary());

                let auth_manager = prev.client.get_auth_manager();

                // Build updated config for the client
                let mut updated_config = (*config).clone();
                updated_config.model = effective_model.clone();
                updated_config.model_family = effective_family.clone();

                let client = ModelClient::new(
                    Arc::new(updated_config),
                    auth_manager,
                    provider,
                    effective_effort,
                    effective_summary,
                    sess.session_id,
                );

                let new_approval_policy = approval_policy.unwrap_or(prev.approval_policy);
                let new_sandbox_policy = sandbox_policy
                    .clone()
                    .unwrap_or(prev.sandbox_policy.clone());
                let new_cwd = cwd.clone().unwrap_or_else(|| prev.cwd.clone());

                let tools_config = ToolsConfig::new(
                    &effective_family,
                    new_approval_policy,
                    new_sandbox_policy.clone(),
                    config.include_plan_tool,
                    config.include_apply_patch_tool,
                );

                let new_turn_context = TurnContext {
                    client,
                    tools_config,
                    user_instructions: prev.user_instructions.clone(),
                    base_instructions: prev.base_instructions.clone(),
                    approval_policy: new_approval_policy,
                    sandbox_policy: new_sandbox_policy.clone(),
                    shell_environment_policy: prev.shell_environment_policy.clone(),
                    cwd: new_cwd.clone(),
                    disable_response_storage: prev.disable_response_storage,
                };

                // Install the new persistent context for subsequent tasks/turns.
                turn_context = Arc::new(new_turn_context);
                if cwd.is_some() || approval_policy.is_some() || sandbox_policy.is_some() {
                    sess.record_conversation_items(&[ResponseItem::from(EnvironmentContext::new(
                        cwd,
                        approval_policy,
                        sandbox_policy,
                        // Shell is not configurable from turn to turn
                        None,
                    ))])
                    .await;
                }
            }
            Op::UserInput { items } => {
                // attempt to inject input into current task
                if let Err(items) = sess.inject_input(items) {
                    // no current task, spawn a new one
                    let task =
                        AgentTask::spawn(sess.clone(), Arc::clone(&turn_context), sub.id, items);
                    sess.set_task(task);
                }
            }
            Op::UserTurn {
                items,
                cwd,
                approval_policy,
                sandbox_policy,
                model,
                effort,
                summary,
            } => {
                // attempt to inject input into current task
                if let Err(items) = sess.inject_input(items) {
                    // Derive a fresh TurnContext for this turn using the provided overrides.
                    let provider = turn_context.client.get_provider();

                    // Derive a model family for the requested model; fall back to the session's.
                    let model_family = find_family_for_model(&model)
                        .unwrap_or_else(|| config.model_family.clone());

                    // Create a per‑turn Config clone with the requested model/family.
                    let mut per_turn_config = (*config).clone();
                    per_turn_config.model = model.clone();
                    per_turn_config.model_family = model_family.clone();

                    // Build a new client with per‑turn reasoning settings.
                    // Reuse the same provider and session id; auth defaults to env/API key.
                    let client = ModelClient::new(
                        Arc::new(per_turn_config),
                        None,
                        provider,
                        effort,
                        summary,
                        sess.session_id,
                    );

                    let fresh_turn_context = TurnContext {
                        client,
                        tools_config: ToolsConfig::new(
                            &model_family,
                            approval_policy,
                            sandbox_policy.clone(),
                            config.include_plan_tool,
                            config.include_apply_patch_tool,
                        ),
                        user_instructions: turn_context.user_instructions.clone(),
                        base_instructions: turn_context.base_instructions.clone(),
                        approval_policy,
                        sandbox_policy,
                        shell_environment_policy: turn_context.shell_environment_policy.clone(),
                        cwd,
                        disable_response_storage: turn_context.disable_response_storage,
                    };
                    // TODO: record the new environment context in the conversation history
                    // no current task, spawn a new one with the per‑turn context
                    let task =
                        AgentTask::spawn(sess.clone(), Arc::new(fresh_turn_context), sub.id, items);
                    sess.set_task(task);
                }
            }
            Op::ExecApproval { id, decision } => match decision {
                ReviewDecision::Abort => {
                    sess.interrupt_task();
                }
                other => sess.notify_approval(&id, other),
            },
            Op::PatchApproval { id, decision } => match decision {
                ReviewDecision::Abort => {
                    sess.interrupt_task();
                }
                other => sess.notify_approval(&id, other),
            },
            Op::AddToHistory { text } => {
                let id = sess.session_id;
                let config = config.clone();
                tokio::spawn(async move {
                    if let Err(e) = crate::message_history::append_entry(&text, &id, &config).await
                    {
                        warn!("failed to append to message history: {e}");
                    }
                });
            }

            Op::GetHistoryEntryRequest { offset, log_id } => {
                let config = config.clone();
                let tx_event = sess.tx_event.clone();
                let sub_id = sub.id.clone();

                tokio::spawn(async move {
                    // Run lookup in blocking thread because it does file IO + locking.
                    let entry_opt = tokio::task::spawn_blocking(move || {
                        crate::message_history::lookup(log_id, offset, &config)
                    })
                    .await
                    .unwrap_or(None);

                    let event = Event {
                        id: sub_id,
                        msg: EventMsg::GetHistoryEntryResponse(
                            crate::protocol::GetHistoryEntryResponseEvent {
                                offset,
                                log_id,
                                entry: entry_opt.map(|e| {
                                    codex_protocol::message_history::HistoryEntry {
                                        session_id: e.session_id,
                                        ts: e.ts,
                                        text: e.text,
                                    }
                                }),
                            },
                        ),
                    };

                    if let Err(e) = tx_event.send(event).await {
                        warn!("failed to send GetHistoryEntryResponse event: {e}");
                    }
                });
            }
            Op::ListMcpTools => {
                let tx_event = sess.tx_event.clone();
                let sub_id = sub.id.clone();

                // This is a cheap lookup from the connection manager's cache.
                let tools = sess.mcp_connection_manager.list_all_tools();
                let event = Event {
                    id: sub_id,
                    msg: EventMsg::McpListToolsResponse(
                        crate::protocol::McpListToolsResponseEvent { tools },
                    ),
                };
                if let Err(e) = tx_event.send(event).await {
                    warn!("failed to send McpListToolsResponse event: {e}");
                }
            }
            Op::Compact => {
                // Create a summarization request as user input
                const SUMMARIZATION_PROMPT: &str = include_str!("prompt_for_compact_command.md");

                // Attempt to inject input into current task
                if let Err(items) = sess.inject_input(vec![InputItem::Text {
                    text: "Start Summarization".to_string(),
                }]) {
                    let task = AgentTask::compact(
                        sess.clone(),
                        Arc::clone(&turn_context),
                        sub.id,
                        items,
                        SUMMARIZATION_PROMPT.to_string(),
                    );
                    sess.set_task(task);
                }
            }
            Op::Shutdown => {
                info!("Shutting down Codex instance");

                // Gracefully flush and shutdown rollout recorder on session end so tests
                // that inspect the rollout file do not race with the background writer.
                let recorder_opt = sess.rollout.lock_unchecked().take();
                if let Some(rec) = recorder_opt
                    && let Err(e) = rec.shutdown().await
                {
                    warn!("failed to shutdown rollout recorder: {e}");
                    let event = Event {
                        id: sub.id.clone(),
                        msg: EventMsg::Error(ErrorEvent {
                            message: "Failed to shutdown rollout recorder".to_string(),
                        }),
                    };
                    if let Err(e) = sess.tx_event.send(event).await {
                        warn!("failed to send error message: {e:?}");
                    }
                }

                let event = Event {
                    id: sub.id.clone(),
                    msg: EventMsg::ShutdownComplete,
                };
                if let Err(e) = sess.tx_event.send(event).await {
                    warn!("failed to send Shutdown event: {e}");
                }
                break;
            }
            _ => {
                // Ignore unknown ops; enum is non_exhaustive to allow extensions.
            }
        }
    }
    debug!("Agent loop exited");
}

/// Takes a user message as input and runs a loop where, at each turn, the model
/// replies with either:
///
/// - requested function calls
/// - an assistant message
///
/// While it is possible for the model to return multiple of these items in a
/// single turn, in practice, we generally one item per turn:
///
/// - If the model requests a function call, we execute it and send the output
///   back to the model in the next turn.
/// - If the model sends only an assistant message, we record it in the
///   conversation history and consider the task complete.
async fn run_task(
    sess: Arc<Session>,
    turn_context: &TurnContext,
    sub_id: String,
    input: Vec<InputItem>,
) {
    if input.is_empty() {
        return;
    }
    let event = Event {
        id: sub_id.clone(),
        msg: EventMsg::TaskStarted,
    };
    if sess.tx_event.send(event).await.is_err() {
        return;
    }

    let initial_input_for_turn: ResponseInputItem = ResponseInputItem::from(input);
    sess.record_conversation_items(&[initial_input_for_turn.clone().into()])
        .await;

    let mut last_agent_message: Option<String> = None;
    // Although from the perspective of codex.rs, TurnDiffTracker has the lifecycle of a Task which contains
    // many turns, from the perspective of the user, it is a single turn.
    let mut turn_diff_tracker = TurnDiffTracker::new();

    loop {
        // Note that pending_input would be something like a message the user
        // submitted through the UI while the model was running. Though the UI
        // may support this, the model might not.
        let pending_input = sess
            .get_pending_input()
            .into_iter()
            .map(ResponseItem::from)
            .collect::<Vec<ResponseItem>>();
        sess.record_conversation_items(&pending_input).await;

        // Construct the input that we will send to the model. When using the
        // Chat completions API (or ZDR clients), the model needs the full
        // conversation history on each turn. The rollout file, however, should
        // only record the new items that originated in this turn so that it
        // represents an append-only log without duplicates.
        let turn_input: Vec<ResponseItem> = sess.turn_input_with_history(pending_input);

        let turn_input_messages: Vec<String> = turn_input
            .iter()
            .filter_map(|item| match item {
                ResponseItem::Message { content, .. } => Some(content),
                _ => None,
            })
            .flat_map(|content| {
                content.iter().filter_map(|item| match item {
                    ContentItem::OutputText { text } => Some(text.clone()),
                    _ => None,
                })
            })
            .collect();
        match run_turn(
            &sess,
            turn_context,
            &mut turn_diff_tracker,
            sub_id.clone(),
            turn_input,
        )
        .await
        {
            Ok(turn_output) => {
                let mut items_to_record_in_conversation_history = Vec::<ResponseItem>::new();
                let mut responses = Vec::<ResponseInputItem>::new();
                for processed_response_item in turn_output {
                    let ProcessedResponseItem { item, response } = processed_response_item;
                    match (&item, &response) {
                        (ResponseItem::Message { role, .. }, None) if role == "assistant" => {
                            // If the model returned a message, we need to record it.
                            items_to_record_in_conversation_history.push(item);
                        }
                        (
                            ResponseItem::LocalShellCall { .. },
                            Some(ResponseInputItem::FunctionCallOutput { call_id, output }),
                        ) => {
                            items_to_record_in_conversation_history.push(item);
                            items_to_record_in_conversation_history.push(
                                ResponseItem::FunctionCallOutput {
                                    call_id: call_id.clone(),
                                    output: output.clone(),
                                },
                            );
                        }
                        (
                            ResponseItem::FunctionCall { .. },
                            Some(ResponseInputItem::FunctionCallOutput { call_id, output }),
                        ) => {
                            items_to_record_in_conversation_history.push(item);
                            items_to_record_in_conversation_history.push(
                                ResponseItem::FunctionCallOutput {
                                    call_id: call_id.clone(),
                                    output: output.clone(),
                                },
                            );
                        }
                        (
                            ResponseItem::CustomToolCall { .. },
                            Some(ResponseInputItem::CustomToolCallOutput { call_id, output }),
                        ) => {
                            items_to_record_in_conversation_history.push(item);
                            items_to_record_in_conversation_history.push(
                                ResponseItem::CustomToolCallOutput {
                                    call_id: call_id.clone(),
                                    output: output.clone(),
                                },
                            );
                        }
                        (
                            ResponseItem::FunctionCall { .. },
                            Some(ResponseInputItem::McpToolCallOutput { call_id, result }),
                        ) => {
                            items_to_record_in_conversation_history.push(item);
                            let output = match result {
                                Ok(call_tool_result) => {
                                    convert_call_tool_result_to_function_call_output_payload(
                                        call_tool_result,
                                    )
                                }
                                Err(err) => FunctionCallOutputPayload {
                                    content: err.clone(),
                                    success: Some(false),
                                },
                            };
                            items_to_record_in_conversation_history.push(
                                ResponseItem::FunctionCallOutput {
                                    call_id: call_id.clone(),
                                    output,
                                },
                            );
                        }
                        (
                            ResponseItem::Reasoning {
                                id,
                                summary,
                                content,
                                encrypted_content,
                            },
                            None,
                        ) => {
                            items_to_record_in_conversation_history.push(ResponseItem::Reasoning {
                                id: id.clone(),
                                summary: summary.clone(),
                                content: content.clone(),
                                encrypted_content: encrypted_content.clone(),
                            });
                        }
                        _ => {
                            warn!("Unexpected response item: {item:?} with response: {response:?}");
                        }
                    };
                    if let Some(response) = response {
                        responses.push(response);
                    }
                }

                // Only attempt to take the lock if there is something to record.
                if !items_to_record_in_conversation_history.is_empty() {
                    sess.record_conversation_items(&items_to_record_in_conversation_history)
                        .await;
                }

                if responses.is_empty() {
                    debug!("Turn completed");
                    last_agent_message = get_last_assistant_message_from_turn(
                        &items_to_record_in_conversation_history,
                    );
                    sess.maybe_notify(UserNotification::AgentTurnComplete {
                        turn_id: sub_id.clone(),
                        input_messages: turn_input_messages,
                        last_assistant_message: last_agent_message.clone(),
                    });
                    break;
                }
            }
            Err(e) => {
                info!("Turn error: {e:#}");
                let event = Event {
                    id: sub_id.clone(),
                    msg: EventMsg::Error(ErrorEvent {
                        message: e.to_string(),
                    }),
                };
                sess.tx_event.send(event).await.ok();
                // let the user continue the conversation
                break;
            }
        }
    }
    sess.remove_task(&sub_id);
    let event = Event {
        id: sub_id,
        msg: EventMsg::TaskComplete(TaskCompleteEvent { last_agent_message }),
    };
    sess.tx_event.send(event).await.ok();
}

async fn run_turn(
    sess: &Session,
    turn_context: &TurnContext,
    turn_diff_tracker: &mut TurnDiffTracker,
    sub_id: String,
    input: Vec<ResponseItem>,
) -> CodexResult<Vec<ProcessedResponseItem>> {
    let tools = get_openai_tools(
        &turn_context.tools_config,
        Some(sess.mcp_connection_manager.list_all_tools()),
    );

    let prompt = Prompt {
        input,
        store: !turn_context.disable_response_storage,
        tools,
        base_instructions_override: turn_context.base_instructions.clone(),
    };

    let mut retries = 0;
    loop {
        match try_run_turn(sess, turn_context, turn_diff_tracker, &sub_id, &prompt).await {
            Ok(output) => return Ok(output),
            Err(CodexErr::Interrupted) => return Err(CodexErr::Interrupted),
            Err(CodexErr::EnvVar(var)) => return Err(CodexErr::EnvVar(var)),
            Err(e @ (CodexErr::UsageLimitReached(_) | CodexErr::UsageNotIncluded)) => {
                return Err(e);
            }
            Err(e) => {
                // Use the configured provider-specific stream retry budget.
                let max_retries = turn_context.client.get_provider().stream_max_retries();
                if retries < max_retries {
                    retries += 1;
                    let delay = match e {
                        CodexErr::Stream(_, Some(delay)) => delay,
                        _ => backoff(retries),
                    };
                    warn!(
                        "stream disconnected - retrying turn ({retries}/{max_retries} in {delay:?})...",
                    );

                    // Surface retry information to any UI/front‑end so the
                    // user understands what is happening instead of staring
                    // at a seemingly frozen screen.
                    sess.notify_stream_error(
                        &sub_id,
                        format!(
                            "stream error: {e}; retrying {retries}/{max_retries} in {delay:?}…"
                        ),
                    )
                    .await;

                    tokio::time::sleep(delay).await;
                } else {
                    return Err(e);
                }
            }
        }
    }
}

/// When the model is prompted, it returns a stream of events. Some of these
/// events map to a `ResponseItem`. A `ResponseItem` may need to be
/// "handled" such that it produces a `ResponseInputItem` that needs to be
/// sent back to the model on the next turn.
#[derive(Debug)]
struct ProcessedResponseItem {
    item: ResponseItem,
    response: Option<ResponseInputItem>,
}

async fn try_run_turn(
    sess: &Session,
    turn_context: &TurnContext,
    turn_diff_tracker: &mut TurnDiffTracker,
    sub_id: &str,
    prompt: &Prompt,
) -> CodexResult<Vec<ProcessedResponseItem>> {
    // call_ids that are part of this response.
    let completed_call_ids = prompt
        .input
        .iter()
        .filter_map(|ri| match ri {
            ResponseItem::FunctionCallOutput { call_id, .. } => Some(call_id),
            ResponseItem::LocalShellCall {
                call_id: Some(call_id),
                ..
            } => Some(call_id),
            ResponseItem::CustomToolCallOutput { call_id, .. } => Some(call_id),
            _ => None,
        })
        .collect::<Vec<_>>();

    // call_ids that were pending but are not part of this response.
    // This usually happens because the user interrupted the model before we responded to one of its tool calls
    // and then the user sent a follow-up message.
    let missing_calls = {
        prompt
            .input
            .iter()
            .filter_map(|ri| match ri {
                ResponseItem::FunctionCall { call_id, .. } => Some(call_id),
                ResponseItem::LocalShellCall {
                    call_id: Some(call_id),
                    ..
                } => Some(call_id),
                ResponseItem::CustomToolCall { call_id, .. } => Some(call_id),
                _ => None,
            })
            .filter_map(|call_id| {
                if completed_call_ids.contains(&call_id) {
                    None
                } else {
                    Some(call_id.clone())
                }
            })
            .map(|call_id| ResponseItem::CustomToolCallOutput {
                call_id: call_id.clone(),
                output: "aborted".to_string(),
            })
            .collect::<Vec<_>>()
    };
    let prompt: Cow<Prompt> = if missing_calls.is_empty() {
        Cow::Borrowed(prompt)
    } else {
        // Add the synthetic aborted missing calls to the beginning of the input to ensure all call ids have responses.
        let input = [missing_calls, prompt.input.clone()].concat();
        Cow::Owned(Prompt {
            input,
            ..prompt.clone()
        })
    };

    let mut stream = turn_context.client.clone().stream(&prompt).await?;

    let mut output = Vec::new();
    loop {
        // Poll the next item from the model stream. We must inspect *both* Ok and Err
        // cases so that transient stream failures (e.g., dropped SSE connection before
        // `response.completed`) bubble up and trigger the caller's retry logic.
        let event = stream.next().await;
        let Some(event) = event else {
            // Channel closed without yielding a final Completed event or explicit error.
            // Treat as a disconnected stream so the caller can retry.
            return Err(CodexErr::Stream(
                "stream closed before response.completed".into(),
                None,
            ));
        };

        let event = match event {
            Ok(ev) => ev,
            Err(e) => {
                // Propagate the underlying stream error to the caller (run_turn), which
                // will apply the configured `stream_max_retries` policy.
                return Err(e);
            }
        };

        match event {
            ResponseEvent::Created => {}
            ResponseEvent::OutputItemDone(item) => {
                let response = handle_response_item(
                    sess,
                    turn_context,
                    turn_diff_tracker,
                    sub_id,
                    item.clone(),
                )
                .await?;
                output.push(ProcessedResponseItem { item, response });
            }
            ResponseEvent::Completed {
                response_id: _,
                token_usage,
            } => {
                if let Some(token_usage) = token_usage {
                    sess.tx_event
                        .send(Event {
                            id: sub_id.to_string(),
                            msg: EventMsg::TokenCount(token_usage),
                        })
                        .await
                        .ok();
                }

                let unified_diff = turn_diff_tracker.get_unified_diff();
                if let Ok(Some(unified_diff)) = unified_diff {
                    let msg = EventMsg::TurnDiff(TurnDiffEvent { unified_diff });
                    let event = Event {
                        id: sub_id.to_string(),
                        msg,
                    };
                    let _ = sess.tx_event.send(event).await;
                }

                return Ok(output);
            }
            ResponseEvent::OutputTextDelta(delta) => {
                {
                    let mut st = sess.state.lock_unchecked();
                    st.history.append_assistant_text(&delta);
                }

                let event = Event {
                    id: sub_id.to_string(),
                    msg: EventMsg::AgentMessageDelta(AgentMessageDeltaEvent { delta }),
                };
                sess.tx_event.send(event).await.ok();
            }
            ResponseEvent::ReasoningSummaryDelta(delta) => {
                let event = Event {
                    id: sub_id.to_string(),
                    msg: EventMsg::AgentReasoningDelta(AgentReasoningDeltaEvent { delta }),
                };
                sess.tx_event.send(event).await.ok();
            }
            ResponseEvent::ReasoningSummaryPartAdded => {
                let event = Event {
                    id: sub_id.to_string(),
                    msg: EventMsg::AgentReasoningSectionBreak(AgentReasoningSectionBreakEvent {}),
                };
                sess.tx_event.send(event).await.ok();
            }
            ResponseEvent::ReasoningContentDelta(delta) => {
                if sess.show_raw_agent_reasoning {
                    let event = Event {
                        id: sub_id.to_string(),
                        msg: EventMsg::AgentReasoningRawContentDelta(
                            AgentReasoningRawContentDeltaEvent { delta },
                        ),
                    };
                    sess.tx_event.send(event).await.ok();
                }
            }
        }
    }
}

async fn run_compact_task(
    sess: Arc<Session>,
    turn_context: &TurnContext,
    sub_id: String,
    input: Vec<InputItem>,
    compact_instructions: String,
) {
    let start_event = Event {
        id: sub_id.clone(),
        msg: EventMsg::TaskStarted,
    };
    if sess.tx_event.send(start_event).await.is_err() {
        return;
    }

    let initial_input_for_turn: ResponseInputItem = ResponseInputItem::from(input);
    let turn_input: Vec<ResponseItem> =
        sess.turn_input_with_history(vec![initial_input_for_turn.clone().into()]);

    let prompt = Prompt {
        input: turn_input,
        store: !turn_context.disable_response_storage,
        tools: Vec::new(),
        base_instructions_override: Some(compact_instructions.clone()),
    };

    let max_retries = turn_context.client.get_provider().stream_max_retries();
    let mut retries = 0;

    loop {
        let attempt_result = drain_to_completed(&sess, turn_context, &sub_id, &prompt).await;

        match attempt_result {
            Ok(()) => break,
            Err(CodexErr::Interrupted) => return,
            Err(e) => {
                if retries < max_retries {
                    retries += 1;
                    let delay = backoff(retries);
                    sess.notify_stream_error(
                        &sub_id,
                        format!(
                            "stream error: {e}; retrying {retries}/{max_retries} in {delay:?}…"
                        ),
                    )
                    .await;
                    tokio::time::sleep(delay).await;
                    continue;
                } else {
                    let event = Event {
                        id: sub_id.clone(),
                        msg: EventMsg::Error(ErrorEvent {
                            message: e.to_string(),
                        }),
                    };
                    sess.send_event(event).await;
                    return;
                }
            }
        }
    }

    sess.remove_task(&sub_id);
    let event = Event {
        id: sub_id.clone(),
        msg: EventMsg::AgentMessage(AgentMessageEvent {
            message: "Compact task completed".to_string(),
        }),
    };
    sess.send_event(event).await;
    let event = Event {
        id: sub_id.clone(),
        msg: EventMsg::TaskComplete(TaskCompleteEvent {
            last_agent_message: None,
        }),
    };
    sess.send_event(event).await;

    let mut state = sess.state.lock_unchecked();
    state.history.keep_last_messages(1);
}

async fn handle_response_item(
    sess: &Session,
    turn_context: &TurnContext,
    turn_diff_tracker: &mut TurnDiffTracker,
    sub_id: &str,
    item: ResponseItem,
) -> CodexResult<Option<ResponseInputItem>> {
    debug!(?item, "Output item");
    let output = match item {
        ResponseItem::Message { content, .. } => {
            for item in content {
                if let ContentItem::OutputText { text } = item {
                    let event = Event {
                        id: sub_id.to_string(),
                        msg: EventMsg::AgentMessage(AgentMessageEvent { message: text }),
                    };
                    sess.tx_event.send(event).await.ok();
                }
            }
            None
        }
        ResponseItem::Reasoning {
            id: _,
            summary,
            content,
            encrypted_content: _,
        } => {
            for item in summary {
                let text = match item {
                    ReasoningItemReasoningSummary::SummaryText { text } => text,
                };
                let event = Event {
                    id: sub_id.to_string(),
                    msg: EventMsg::AgentReasoning(AgentReasoningEvent { text }),
                };
                sess.tx_event.send(event).await.ok();
            }
            if sess.show_raw_agent_reasoning
                && let Some(content) = content
            {
                for item in content {
                    let text = match item {
                        ReasoningItemContent::ReasoningText { text } => text,
                        ReasoningItemContent::Text { text } => text,
                    };
                    let event = Event {
                        id: sub_id.to_string(),
                        msg: EventMsg::AgentReasoningRawContent(AgentReasoningRawContentEvent {
                            text,
                        }),
                    };
                    sess.tx_event.send(event).await.ok();
                }
            }
            None
        }
        ResponseItem::FunctionCall {
            name,
            arguments,
            call_id,
            ..
        } => {
            info!("FunctionCall: {name}({arguments})");
            Some(
                handle_function_call(
                    sess,
                    turn_context,
                    turn_diff_tracker,
                    sub_id.to_string(),
                    name,
                    arguments,
                    call_id,
                )
                .await,
            )
        }
        ResponseItem::LocalShellCall {
            id,
            call_id,
            status: _,
            action,
        } => {
            let LocalShellAction::Exec(action) = action;
            tracing::info!("LocalShellCall: {action:?}");
            let params = ShellToolCallParams {
                command: action.command,
                workdir: action.working_directory,
                timeout_ms: action.timeout_ms,
                with_escalated_permissions: None,
                justification: None,
            };
            let effective_call_id = match (call_id, id) {
                (Some(call_id), _) => call_id,
                (None, Some(id)) => id,
                (None, None) => {
                    error!("LocalShellCall without call_id or id");
                    return Ok(Some(ResponseInputItem::FunctionCallOutput {
                        call_id: "".to_string(),
                        output: FunctionCallOutputPayload {
                            content: "LocalShellCall without call_id or id".to_string(),
                            success: None,
                        },
                    }));
                }
            };

            let exec_params = to_exec_params(params, turn_context);
            Some(
                handle_container_exec_with_params(
                    exec_params,
                    sess,
                    turn_context,
                    turn_diff_tracker,
                    sub_id.to_string(),
                    effective_call_id,
                )
                .await,
            )
        }
        ResponseItem::CustomToolCall {
            id: _,
            call_id,
            name,
            input,
            status: _,
        } => Some(
            handle_custom_tool_call(
                sess,
                turn_context,
                turn_diff_tracker,
                sub_id.to_string(),
                name,
                input,
                call_id,
            )
            .await,
        ),
        ResponseItem::FunctionCallOutput { .. } => {
            debug!("unexpected FunctionCallOutput from stream");
            None
        }
        ResponseItem::CustomToolCallOutput { .. } => {
            debug!("unexpected CustomToolCallOutput from stream");
            None
        }
        ResponseItem::Other => None,
    };
    Ok(output)
}

async fn handle_function_call(
    sess: &Session,
    turn_context: &TurnContext,
    turn_diff_tracker: &mut TurnDiffTracker,
    sub_id: String,
    name: String,
    arguments: String,
    call_id: String,
) -> ResponseInputItem {
    match name.as_str() {
        "container.exec" | "shell" => {
            let params = match parse_container_exec_arguments(arguments, turn_context, &call_id) {
                Ok(params) => params,
                Err(output) => {
                    return *output;
                }
            };
            handle_container_exec_with_params(
                params,
                sess,
                turn_context,
                turn_diff_tracker,
                sub_id,
                call_id,
            )
            .await
        }
        "apply_patch" => {
            let args = match serde_json::from_str::<ApplyPatchToolArgs>(&arguments) {
                Ok(a) => a,
                Err(e) => {
                    return ResponseInputItem::FunctionCallOutput {
                        call_id,
                        output: FunctionCallOutputPayload {
                            content: format!("failed to parse function arguments: {e}"),
                            success: None,
                        },
                    };
                }
            };
            let exec_params = ExecParams {
                command: vec!["apply_patch".to_string(), args.input.clone()],
                cwd: turn_context.cwd.clone(),
                timeout_ms: None,
                env: HashMap::new(),
                with_escalated_permissions: None,
                justification: None,
            };
            handle_container_exec_with_params(
                exec_params,
                sess,
                turn_context,
                turn_diff_tracker,
                sub_id,
                call_id,
            )
            .await
        }
        "update_plan" => handle_update_plan(sess, arguments, sub_id, call_id).await,
        _ => {
            match sess.mcp_connection_manager.parse_tool_name(&name) {
                Some((server, tool_name)) => {
                    // TODO(mbolin): Determine appropriate timeout for tool call.
                    let timeout = None;
                    handle_mcp_tool_call(
                        sess, &sub_id, call_id, server, tool_name, arguments, timeout,
                    )
                    .await
                }
                None => {
                    // Unknown function: reply with structured failure so the model can adapt.
                    ResponseInputItem::FunctionCallOutput {
                        call_id,
                        output: FunctionCallOutputPayload {
                            content: format!("unsupported call: {name}"),
                            success: None,
                        },
                    }
                }
            }
        }
    }
}

async fn handle_custom_tool_call(
    sess: &Session,
    turn_context: &TurnContext,
    turn_diff_tracker: &mut TurnDiffTracker,
    sub_id: String,
    name: String,
    input: String,
    call_id: String,
) -> ResponseInputItem {
    info!("CustomToolCall: {name} {input}");
    match name.as_str() {
        "apply_patch" => {
            let exec_params = ExecParams {
                command: vec!["apply_patch".to_string(), input.clone()],
                cwd: turn_context.cwd.clone(),
                timeout_ms: None,
                env: HashMap::new(),
                with_escalated_permissions: None,
                justification: None,
            };
            let resp = handle_container_exec_with_params(
                exec_params,
                sess,
                turn_context,
                turn_diff_tracker,
                sub_id,
                call_id,
            )
            .await;

            // Convert function-call style output into a custom tool call output
            match resp {
                ResponseInputItem::FunctionCallOutput { call_id, output } => {
                    ResponseInputItem::CustomToolCallOutput {
                        call_id,
                        output: output.content,
                    }
                }
                // Pass through if already a custom tool output or other variant
                other => other,
            }
        }
        _ => {
            debug!("unexpected CustomToolCall from stream");
            ResponseInputItem::CustomToolCallOutput {
                call_id,
                output: format!("unsupported custom tool call: {name}"),
            }
        }
    }
}

fn to_exec_params(params: ShellToolCallParams, turn_context: &TurnContext) -> ExecParams {
    ExecParams {
        command: params.command,
        cwd: turn_context.resolve_path(params.workdir.clone()),
        timeout_ms: params.timeout_ms,
        env: create_env(&turn_context.shell_environment_policy),
        with_escalated_permissions: params.with_escalated_permissions,
        justification: params.justification,
    }
}

fn parse_container_exec_arguments(
    arguments: String,
    turn_context: &TurnContext,
    call_id: &str,
) -> Result<ExecParams, Box<ResponseInputItem>> {
    // parse command
    match serde_json::from_str::<ShellToolCallParams>(&arguments) {
        Ok(shell_tool_call_params) => Ok(to_exec_params(shell_tool_call_params, turn_context)),
        Err(e) => {
            // allow model to re-sample
            let output = ResponseInputItem::FunctionCallOutput {
                call_id: call_id.to_string(),
                output: FunctionCallOutputPayload {
                    content: format!("failed to parse function arguments: {e}"),
                    success: None,
                },
            };
            Err(Box::new(output))
        }
    }
}

pub struct ExecInvokeArgs<'a> {
    pub params: ExecParams,
    pub sandbox_type: SandboxType,
    pub sandbox_policy: &'a SandboxPolicy,
    pub codex_linux_sandbox_exe: &'a Option<PathBuf>,
    pub stdout_stream: Option<StdoutStream>,
}

fn maybe_translate_shell_command(
    params: ExecParams,
    sess: &Session,
    turn_context: &TurnContext,
) -> ExecParams {
    let should_translate = matches!(sess.user_shell, crate::shell::Shell::PowerShell(_))
        || turn_context.shell_environment_policy.use_profile;

    if should_translate
        && let Some(command) = sess
            .user_shell
            .format_default_shell_invocation(params.command.clone())
    {
        return ExecParams { command, ..params };
    }
    params
}

async fn handle_container_exec_with_params(
    params: ExecParams,
    sess: &Session,
    turn_context: &TurnContext,
    turn_diff_tracker: &mut TurnDiffTracker,
    sub_id: String,
    call_id: String,
) -> ResponseInputItem {
    // check if this was a patch, and apply it if so
    let apply_patch_exec = match maybe_parse_apply_patch_verified(&params.command, &params.cwd) {
        MaybeApplyPatchVerified::Body(changes) => {
            match apply_patch::apply_patch(sess, turn_context, &sub_id, &call_id, changes).await {
                InternalApplyPatchInvocation::Output(item) => return item,
                InternalApplyPatchInvocation::DelegateToExec(apply_patch_exec) => {
                    Some(apply_patch_exec)
                }
            }
        }
        MaybeApplyPatchVerified::CorrectnessError(parse_error) => {
            // It looks like an invocation of `apply_patch`, but we
            // could not resolve it into a patch that would apply
            // cleanly. Return to model for resample.
            return ResponseInputItem::FunctionCallOutput {
                call_id,
                output: FunctionCallOutputPayload {
                    content: format!("error: {parse_error:#}"),
                    success: None,
                },
            };
        }
        MaybeApplyPatchVerified::ShellParseError(error) => {
            trace!("Failed to parse shell command, {error:?}");
            None
        }
        MaybeApplyPatchVerified::NotApplyPatch => None,
    };

    let (params, safety, command_for_display) = match &apply_patch_exec {
        Some(ApplyPatchExec {
            action: ApplyPatchAction { patch, cwd, .. },
            user_explicitly_approved_this_action,
        }) => {
            let path_to_codex = std::env::current_exe()
                .ok()
                .map(|p| p.to_string_lossy().to_string());
            let Some(path_to_codex) = path_to_codex else {
                return ResponseInputItem::FunctionCallOutput {
                    call_id,
                    output: FunctionCallOutputPayload {
                        content: "failed to determine path to codex executable".to_string(),
                        success: None,
                    },
                };
            };

            let params = ExecParams {
                command: vec![
                    path_to_codex,
                    CODEX_APPLY_PATCH_ARG1.to_string(),
                    patch.clone(),
                ],
                cwd: cwd.clone(),
                timeout_ms: params.timeout_ms,
                env: HashMap::new(),
                with_escalated_permissions: params.with_escalated_permissions,
                justification: params.justification.clone(),
            };
            let safety = if *user_explicitly_approved_this_action {
                SafetyCheck::AutoApprove {
                    sandbox_type: SandboxType::None,
                }
            } else {
                assess_safety_for_untrusted_command(
                    turn_context.approval_policy,
                    &turn_context.sandbox_policy,
                    params.with_escalated_permissions.unwrap_or(false),
                )
            };
            (
                params,
                safety,
                vec!["apply_patch".to_string(), patch.clone()],
            )
        }
        None => {
            let safety = {
                let state = sess.state.lock_unchecked();
                assess_command_safety(
                    &params.command,
                    turn_context.approval_policy,
                    &turn_context.sandbox_policy,
                    &state.approved_commands,
                    params.with_escalated_permissions.unwrap_or(false),
                )
            };
            let command_for_display = params.command.clone();
            (params, safety, command_for_display)
        }
    };

    let sandbox_type = match safety {
        SafetyCheck::AutoApprove { sandbox_type } => sandbox_type,
        SafetyCheck::AskUser => {
            let rx_approve = sess
                .request_command_approval(
                    sub_id.clone(),
                    call_id.clone(),
                    params.command.clone(),
                    params.cwd.clone(),
                    params.justification.clone(),
                )
                .await;
            match rx_approve.await.unwrap_or_default() {
                ReviewDecision::Approved => (),
                ReviewDecision::ApprovedForSession => {
                    sess.add_approved_command(params.command.clone());
                }
                ReviewDecision::Denied | ReviewDecision::Abort => {
                    return ResponseInputItem::FunctionCallOutput {
                        call_id,
                        output: FunctionCallOutputPayload {
                            content: "exec command rejected by user".to_string(),
                            success: None,
                        },
                    };
                }
            }
            // No sandboxing is applied because the user has given
            // explicit approval. Often, we end up in this case because
            // the command cannot be run in a sandbox, such as
            // installing a new dependency that requires network access.
            SandboxType::None
        }
        SafetyCheck::Reject { reason } => {
            return ResponseInputItem::FunctionCallOutput {
                call_id,
                output: FunctionCallOutputPayload {
                    content: format!("exec command rejected: {reason}"),
                    success: None,
                },
            };
        }
    };

    let exec_command_context = ExecCommandContext {
        sub_id: sub_id.clone(),
        call_id: call_id.clone(),
        command_for_display: command_for_display.clone(),
        cwd: params.cwd.clone(),
        apply_patch: apply_patch_exec.map(
            |ApplyPatchExec {
                 action,
                 user_explicitly_approved_this_action,
             }| ApplyPatchCommandContext {
                user_explicitly_approved_this_action,
                changes: convert_apply_patch_to_protocol(&action),
            },
        ),
    };

    let params = maybe_translate_shell_command(params, sess, turn_context);
    let output_result = sess
        .run_exec_with_events(
            turn_diff_tracker,
            exec_command_context.clone(),
            ExecInvokeArgs {
                params: params.clone(),
                sandbox_type,
                sandbox_policy: &turn_context.sandbox_policy,
                codex_linux_sandbox_exe: &sess.codex_linux_sandbox_exe,
                stdout_stream: Some(StdoutStream {
                    sub_id: sub_id.clone(),
                    call_id: call_id.clone(),
                    tx_event: sess.tx_event.clone(),
                }),
            },
        )
        .await;

    match output_result {
        Ok(output) => {
            let ExecToolCallOutput { exit_code, .. } = &output;

            let is_success = *exit_code == 0;
            let content = format_exec_output(output);
            ResponseInputItem::FunctionCallOutput {
                call_id: call_id.clone(),
                output: FunctionCallOutputPayload {
                    content,
                    success: Some(is_success),
                },
            }
        }
        Err(CodexErr::Sandbox(error)) => {
            handle_sandbox_error(
                turn_diff_tracker,
                params,
                exec_command_context,
                error,
                sandbox_type,
                sess,
                turn_context,
            )
            .await
        }
        Err(e) => ResponseInputItem::FunctionCallOutput {
            call_id: call_id.clone(),
            output: FunctionCallOutputPayload {
                content: format!("execution error: {e}"),
                success: None,
            },
        },
    }
}

async fn handle_sandbox_error(
    turn_diff_tracker: &mut TurnDiffTracker,
    params: ExecParams,
    exec_command_context: ExecCommandContext,
    error: SandboxErr,
    sandbox_type: SandboxType,
    sess: &Session,
    turn_context: &TurnContext,
) -> ResponseInputItem {
    let call_id = exec_command_context.call_id.clone();
    let sub_id = exec_command_context.sub_id.clone();
    let cwd = exec_command_context.cwd.clone();

    // Early out if either the user never wants to be asked for approval, or
    // we're letting the model manage escalation requests. Otherwise, continue
    match turn_context.approval_policy {
        AskForApproval::Never | AskForApproval::OnRequest => {
            return ResponseInputItem::FunctionCallOutput {
                call_id,
                output: FunctionCallOutputPayload {
                    content: format!(
                        "failed in sandbox {sandbox_type:?} with execution error: {error}"
                    ),
                    success: Some(false),
                },
            };
        }
        AskForApproval::UnlessTrusted | AskForApproval::OnFailure => (),
    }

    // similarly, if the command timed out, we can simply return this failure to the model
    if matches!(error, SandboxErr::Timeout) {
        return ResponseInputItem::FunctionCallOutput {
            call_id,
            output: FunctionCallOutputPayload {
                content: format!(
                    "command timed out after {} milliseconds",
                    params.timeout_duration().as_millis()
                ),
                success: Some(false),
            },
        };
    }

    // Note that when `error` is `SandboxErr::Denied`, it could be a false
    // positive. That is, it may have exited with a non-zero exit code, not
    // because the sandbox denied it, but because that is its expected behavior,
    // i.e., a grep command that did not match anything. Ideally we would
    // include additional metadata on the command to indicate whether non-zero
    // exit codes merit a retry.

    // For now, we categorically ask the user to retry without sandbox and
    // emit the raw error as a background event.
    sess.notify_background_event(&sub_id, format!("Execution failed: {error}"))
        .await;

    let rx_approve = sess
        .request_command_approval(
            sub_id.clone(),
            call_id.clone(),
            params.command.clone(),
            cwd.clone(),
            Some("command failed; retry without sandbox?".to_string()),
        )
        .await;

    match rx_approve.await.unwrap_or_default() {
        ReviewDecision::Approved | ReviewDecision::ApprovedForSession => {
            // Persist this command as pre‑approved for the
            // remainder of the session so future
            // executions skip the sandbox directly.
            // TODO(ragona): Isn't this a bug? It always saves the command in an | fork?
            sess.add_approved_command(params.command.clone());
            // Inform UI we are retrying without sandbox.
            sess.notify_background_event(&sub_id, "retrying command without sandbox")
                .await;

            // This is an escalated retry; the policy will not be
            // examined and the sandbox has been set to `None`.
            let retry_output_result = sess
                .run_exec_with_events(
                    turn_diff_tracker,
                    exec_command_context.clone(),
                    ExecInvokeArgs {
                        params,
                        sandbox_type: SandboxType::None,
                        sandbox_policy: &turn_context.sandbox_policy,
                        codex_linux_sandbox_exe: &sess.codex_linux_sandbox_exe,
                        stdout_stream: Some(StdoutStream {
                            sub_id: sub_id.clone(),
                            call_id: call_id.clone(),
                            tx_event: sess.tx_event.clone(),
                        }),
                    },
                )
                .await;

            match retry_output_result {
                Ok(retry_output) => {
                    let ExecToolCallOutput { exit_code, .. } = &retry_output;

                    let is_success = *exit_code == 0;
                    let content = format_exec_output(retry_output);

                    ResponseInputItem::FunctionCallOutput {
                        call_id: call_id.clone(),
                        output: FunctionCallOutputPayload {
                            content,
                            success: Some(is_success),
                        },
                    }
                }
                Err(e) => ResponseInputItem::FunctionCallOutput {
                    call_id: call_id.clone(),
                    output: FunctionCallOutputPayload {
                        content: format!("retry failed: {e}"),
                        success: None,
                    },
                },
            }
        }
        ReviewDecision::Denied | ReviewDecision::Abort => {
            // Fall through to original failure handling.
            ResponseInputItem::FunctionCallOutput {
                call_id,
                output: FunctionCallOutputPayload {
                    content: "exec command rejected by user".to_string(),
                    success: None,
                },
            }
        }
    }
}

/// Exec output is a pre-serialized JSON payload
fn format_exec_output(exec_output: ExecToolCallOutput) -> String {
    let ExecToolCallOutput {
        exit_code,
        stdout,
        stderr,
        duration,
    } = exec_output;

    #[derive(Serialize)]
    struct ExecMetadata {
        exit_code: i32,
        duration_seconds: f32,
    }

    #[derive(Serialize)]
    struct ExecOutput<'a> {
        output: &'a str,
        metadata: ExecMetadata,
    }

    // round to 1 decimal place
    let duration_seconds = ((duration.as_secs_f32()) * 10.0).round() / 10.0;

    let is_success = exit_code == 0;
    let output = if is_success { stdout } else { stderr };

    let mut formatted_output = output.text;
    if let Some(truncated_after_lines) = output.truncated_after_lines {
        formatted_output.push_str(&format!(
            "\n\n[Output truncated after {truncated_after_lines} lines: too many lines or bytes.]",
        ));
    }

    let payload = ExecOutput {
        output: &formatted_output,
        metadata: ExecMetadata {
            exit_code,
            duration_seconds,
        },
    };

    #[expect(clippy::expect_used)]
    serde_json::to_string(&payload).expect("serialize ExecOutput")
}

fn get_last_assistant_message_from_turn(responses: &[ResponseItem]) -> Option<String> {
    responses.iter().rev().find_map(|item| {
        if let ResponseItem::Message { role, content, .. } = item {
            if role == "assistant" {
                content.iter().rev().find_map(|ci| {
                    if let ContentItem::OutputText { text } = ci {
                        Some(text.clone())
                    } else {
                        None
                    }
                })
            } else {
                None
            }
        } else {
            None
        }
    })
}

async fn drain_to_completed(
    sess: &Session,
    turn_context: &TurnContext,
    sub_id: &str,
    prompt: &Prompt,
) -> CodexResult<()> {
    let mut stream = turn_context.client.clone().stream(prompt).await?;
    loop {
        let maybe_event = stream.next().await;
        let Some(event) = maybe_event else {
            return Err(CodexErr::Stream(
                "stream closed before response.completed".into(),
                None,
            ));
        };
        match event {
            Ok(ResponseEvent::OutputItemDone(item)) => {
                // Record only to in-memory conversation history; avoid state snapshot.
                let mut state = sess.state.lock_unchecked();
                state.history.record_items(std::slice::from_ref(&item));
            }
            Ok(ResponseEvent::Completed {
                response_id: _,
                token_usage,
            }) => {
                let token_usage = match token_usage {
                    Some(usage) => usage,
                    None => {
                        return Err(CodexErr::Stream(
                            "token_usage was None in ResponseEvent::Completed".into(),
                            None,
                        ));
                    }
                };
                sess.tx_event
                    .send(Event {
                        id: sub_id.to_string(),
                        msg: EventMsg::TokenCount(token_usage),
                    })
                    .await
                    .ok();
                return Ok(());
            }
            Ok(_) => continue,
            Err(e) => return Err(e),
        }
    }
}

fn convert_call_tool_result_to_function_call_output_payload(
    call_tool_result: &CallToolResult,
) -> FunctionCallOutputPayload {
    let CallToolResult {
        content,
        is_error,
        structured_content,
    } = call_tool_result;

    // In terms of what to send back to the model, we prefer structured_content,
    // if available, and fallback to content, otherwise.
    let mut is_success = is_error != &Some(true);
    let content = if let Some(structured_content) = structured_content
        && structured_content != &serde_json::Value::Null
        && let Ok(serialized_structured_content) = serde_json::to_string(&structured_content)
    {
        serialized_structured_content
    } else {
        match serde_json::to_string(&content) {
            Ok(serialized_content) => serialized_content,
            Err(err) => {
                // If we could not serialize either content or structured_content to
                // JSON, flag this as an error.
                is_success = false;
                err.to_string()
            }
        }
    };

    FunctionCallOutputPayload {
        content,
        success: Some(is_success),
    }
}

#[cfg(test)]
mod tests {
    use super::*;
    use mcp_types::ContentBlock;
    use mcp_types::TextContent;
    use pretty_assertions::assert_eq;
    use serde_json::json;

    fn text_block(s: &str) -> ContentBlock {
        ContentBlock::TextContent(TextContent {
            annotations: None,
            text: s.to_string(),
            r#type: "text".to_string(),
        })
    }

    #[test]
    fn prefers_structured_content_when_present() {
        let ctr = CallToolResult {
            // Content present but should be ignored because structured_content is set.
            content: vec![text_block("ignored")],
            is_error: None,
            structured_content: Some(json!({
                "ok": true,
                "value": 42
            })),
        };

        let got = convert_call_tool_result_to_function_call_output_payload(&ctr);
        let expected = FunctionCallOutputPayload {
            content: serde_json::to_string(&json!({
                "ok": true,
                "value": 42
            }))
            .unwrap(),
            success: Some(true),
        };

        assert_eq!(expected, got);
    }

    #[test]
    fn falls_back_to_content_when_structured_is_null() {
        let ctr = CallToolResult {
            content: vec![text_block("hello"), text_block("world")],
            is_error: None,
            structured_content: Some(serde_json::Value::Null),
        };

        let got = convert_call_tool_result_to_function_call_output_payload(&ctr);
        let expected = FunctionCallOutputPayload {
            content: serde_json::to_string(&vec![text_block("hello"), text_block("world")])
                .unwrap(),
            success: Some(true),
        };

        assert_eq!(expected, got);
    }

    #[test]
    fn success_flag_reflects_is_error_true() {
        let ctr = CallToolResult {
            content: vec![text_block("unused")],
            is_error: Some(true),
            structured_content: Some(json!({ "message": "bad" })),
        };

        let got = convert_call_tool_result_to_function_call_output_payload(&ctr);
        let expected = FunctionCallOutputPayload {
            content: serde_json::to_string(&json!({ "message": "bad" })).unwrap(),
            success: Some(false),
        };

        assert_eq!(expected, got);
    }

    #[test]
    fn success_flag_true_with_no_error_and_content_used() {
        let ctr = CallToolResult {
            content: vec![text_block("alpha")],
            is_error: Some(false),
            structured_content: None,
        };

        let got = convert_call_tool_result_to_function_call_output_payload(&ctr);
        let expected = FunctionCallOutputPayload {
            content: serde_json::to_string(&vec![text_block("alpha")]).unwrap(),
            success: Some(true),
        };

        assert_eq!(expected, got);
    }
}<|MERGE_RESOLUTION|>--- conflicted
+++ resolved
@@ -147,12 +147,8 @@
     /// Spawn a new [`Codex`] and initialize the session.
     pub async fn spawn(
         config: Config,
-<<<<<<< HEAD
-        auth: Option<CodexAuth>,
         initial_history: Option<Vec<ResponseItem>>,
-=======
         auth_manager: Arc<AuthManager>,
->>>>>>> 8ba80895
     ) -> CodexResult<CodexSpawnOk> {
         let (tx_sub, rx_sub) = async_channel::bounded(64);
         let (tx_event, rx_event) = async_channel::unbounded();
@@ -181,14 +177,9 @@
         let (session, turn_context) = Session::new(
             configure_session,
             config.clone(),
-<<<<<<< HEAD
-            auth,
+            auth_manager.clone(),
             tx_event.clone(),
             initial_history,
-=======
-            auth_manager.clone(),
-            tx_event.clone(),
->>>>>>> 8ba80895
         )
         .await
         .map_err(|e| {

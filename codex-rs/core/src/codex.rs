--- conflicted
+++ resolved
@@ -100,13 +100,7 @@
 use crate::tasks::RegularTask;
 use crate::tasks::ReviewTask;
 use crate::tools::ToolRouter;
-<<<<<<< HEAD
 use crate::tools::format_exec_output_str;
-=======
-use crate::tools::context::SharedTurnDiffTracker;
-use crate::tools::format_exec_output_str;
-use crate::tools::parallel::ToolCallRuntime;
->>>>>>> a90a58f7
 use crate::turn_diff_tracker::TurnDiffTracker;
 use crate::unified_exec::UnifiedExecSessionManager;
 use crate::user_instructions::UserInstructions;
@@ -938,11 +932,7 @@
     /// Returns the output of the exec tool call.
     pub(crate) async fn run_exec_with_events(
         &self,
-<<<<<<< HEAD
         turn_diff_tracker: &mut TurnDiffTracker,
-=======
-        turn_diff_tracker: SharedTurnDiffTracker,
->>>>>>> a90a58f7
         prepared: PreparedExec,
         approval_policy: AskForApproval,
     ) -> Result<ExecToolCallOutput, ExecError> {
@@ -951,11 +941,7 @@
         let sub_id = context.sub_id.clone();
         let call_id = context.call_id.clone();
 
-<<<<<<< HEAD
         self.on_exec_command_begin(turn_diff_tracker, context.clone())
-=======
-        self.on_exec_command_begin(turn_diff_tracker.clone(), context.clone())
->>>>>>> a90a58f7
             .await;
 
         let result = self
@@ -1944,14 +1930,7 @@
     input: Vec<ResponseItem>,
 ) -> CodexResult<TurnRunResult> {
     let mcp_tools = sess.services.mcp_connection_manager.list_all_tools();
-<<<<<<< HEAD
     let router = ToolRouter::from_config(&turn_context.tools_config, Some(mcp_tools));
-=======
-    let router = Arc::new(ToolRouter::from_config(
-        &turn_context.tools_config,
-        Some(mcp_tools),
-    ));
->>>>>>> a90a58f7
 
     let model_supports_parallel = turn_context
         .client
@@ -1960,12 +1939,7 @@
     let parallel_tool_calls = model_supports_parallel;
     let prompt = Prompt {
         input,
-<<<<<<< HEAD
         tools: router.specs().to_vec(),
-=======
-        tools: router.specs(),
-        parallel_tool_calls,
->>>>>>> a90a58f7
         base_instructions_override: turn_context.base_instructions.clone(),
         output_schema: turn_context.final_output_json_schema.clone(),
     };
@@ -1973,17 +1947,10 @@
     let mut retries = 0;
     loop {
         match try_run_turn(
-<<<<<<< HEAD
             &router,
             sess,
             turn_context,
             turn_diff_tracker,
-=======
-            Arc::clone(&router),
-            Arc::clone(&sess),
-            Arc::clone(&turn_context),
-            Arc::clone(&turn_diff_tracker),
->>>>>>> a90a58f7
             &sub_id,
             &prompt,
         )
@@ -1994,11 +1961,7 @@
             Err(CodexErr::EnvVar(var)) => return Err(CodexErr::EnvVar(var)),
             Err(e @ CodexErr::Fatal(_)) => return Err(e),
             Err(e @ CodexErr::ContextWindowExceeded) => {
-<<<<<<< HEAD
                 sess.set_total_tokens_full(&sub_id, turn_context).await;
-=======
-                sess.set_total_tokens_full(&sub_id, &turn_context).await;
->>>>>>> a90a58f7
                 return Err(e);
             }
             Err(CodexErr::UsageLimitReached(e)) => {
@@ -2059,17 +2022,10 @@
 }
 
 async fn try_run_turn(
-<<<<<<< HEAD
     router: &crate::tools::ToolRouter,
     sess: &Session,
     turn_context: &TurnContext,
     turn_diff_tracker: &mut TurnDiffTracker,
-=======
-    router: Arc<ToolRouter>,
-    sess: Arc<Session>,
-    turn_context: Arc<TurnContext>,
-    turn_diff_tracker: SharedTurnDiffTracker,
->>>>>>> a90a58f7
     sub_id: &str,
     prompt: &Prompt,
 ) -> CodexResult<TurnRunResult> {
@@ -2177,7 +2133,6 @@
         match event {
             ResponseEvent::Created => {}
             ResponseEvent::OutputItemDone(item) => {
-<<<<<<< HEAD
                 let response = handle_response_item(
                     router,
                     sess,
@@ -2188,68 +2143,6 @@
                 )
                 .await?;
                 output.push(ProcessedResponseItem { item, response });
-=======
-                match ToolRouter::build_tool_call(sess.as_ref(), item.clone()) {
-                    Ok(Some(call)) => {
-                        let payload_preview = call.payload.log_payload().into_owned();
-                        tracing::info!("ToolCall: {} {}", call.tool_name, payload_preview);
-                        let index = output.len();
-                        output.push(ProcessedResponseItem {
-                            item,
-                            response: None,
-                        });
-                        tool_runtime
-                            .handle_tool_call(call, index, output.as_mut_slice())
-                            .await?;
-                    }
-                    Ok(None) => {
-                        let response = handle_non_tool_response_item(
-                            Arc::clone(&sess),
-                            Arc::clone(&turn_context),
-                            sub_id,
-                            item.clone(),
-                        )
-                        .await?;
-                        output.push(ProcessedResponseItem { item, response });
-                    }
-                    Err(FunctionCallError::MissingLocalShellCallId) => {
-                        let msg = "LocalShellCall without call_id or id";
-                        turn_context
-                            .client
-                            .get_otel_event_manager()
-                            .log_tool_failed("local_shell", msg);
-                        error!(msg);
-
-                        let response = ResponseInputItem::FunctionCallOutput {
-                            call_id: String::new(),
-                            output: FunctionCallOutputPayload {
-                                content: msg.to_string(),
-                                success: None,
-                            },
-                        };
-                        output.push(ProcessedResponseItem {
-                            item,
-                            response: Some(response),
-                        });
-                    }
-                    Err(FunctionCallError::RespondToModel(message)) => {
-                        let response = ResponseInputItem::FunctionCallOutput {
-                            call_id: String::new(),
-                            output: FunctionCallOutputPayload {
-                                content: message,
-                                success: None,
-                            },
-                        };
-                        output.push(ProcessedResponseItem {
-                            item,
-                            response: Some(response),
-                        });
-                    }
-                    Err(FunctionCallError::Fatal(message)) => {
-                        return Err(CodexErr::Fatal(message));
-                    }
-                }
->>>>>>> a90a58f7
             }
             ResponseEvent::WebSearchCallBegin { call_id } => {
                 let _ = sess
@@ -2336,23 +2229,16 @@
     }
 }
 
-<<<<<<< HEAD
 async fn handle_response_item(
     router: &crate::tools::ToolRouter,
     sess: &Session,
     turn_context: &TurnContext,
     turn_diff_tracker: &mut TurnDiffTracker,
-=======
-async fn handle_non_tool_response_item(
-    sess: Arc<Session>,
-    turn_context: Arc<TurnContext>,
->>>>>>> a90a58f7
     sub_id: &str,
     item: ResponseItem,
 ) -> CodexResult<Option<ResponseInputItem>> {
     debug!(?item, "Output item");
 
-<<<<<<< HEAD
     match ToolRouter::build_tool_call(sess, item.clone()) {
         Ok(Some(call)) => {
             let payload_preview = call.payload.log_payload().into_owned();
@@ -2425,34 +2311,6 @@
         }
         Err(FunctionCallError::Fatal(message)) => Err(CodexErr::Fatal(message)),
     }
-=======
-    match &item {
-        ResponseItem::Message { .. }
-        | ResponseItem::Reasoning { .. }
-        | ResponseItem::WebSearchCall { .. } => {
-            let msgs = match &item {
-                ResponseItem::Message { .. } if turn_context.is_review_mode => {
-                    trace!("suppressing assistant Message in review mode");
-                    Vec::new()
-                }
-                _ => map_response_item_to_event_messages(&item, sess.show_raw_agent_reasoning()),
-            };
-            for msg in msgs {
-                let event = Event {
-                    id: sub_id.to_string(),
-                    msg,
-                };
-                sess.send_event(event).await;
-            }
-        }
-        ResponseItem::FunctionCallOutput { .. } | ResponseItem::CustomToolCallOutput { .. } => {
-            debug!("unexpected tool output from stream");
-        }
-        _ => {}
-    }
-
-    Ok(None)
->>>>>>> a90a58f7
 }
 
 pub(super) fn get_last_assistant_message_from_turn(responses: &[ResponseItem]) -> Option<String> {
@@ -3095,7 +2953,6 @@
     #[tokio::test]
     async fn fatal_tool_error_stops_turn_and_reports_error() {
         let (session, turn_context, _rx) = make_session_and_context_with_rx();
-<<<<<<< HEAD
         let session_ref = session.as_ref();
         let turn_context_ref = turn_context.as_ref();
         let router = ToolRouter::from_config(
@@ -3103,12 +2960,6 @@
             Some(session_ref.services.mcp_connection_manager.list_all_tools()),
         );
         let mut tracker = TurnDiffTracker::new();
-=======
-        let router = ToolRouter::from_config(
-            &turn_context.tools_config,
-            Some(session.services.mcp_connection_manager.list_all_tools()),
-        );
->>>>>>> a90a58f7
         let item = ResponseItem::CustomToolCall {
             id: None,
             status: None,
@@ -3117,7 +2968,6 @@
             input: "{}".to_string(),
         };
 
-<<<<<<< HEAD
         let err = handle_response_item(
             &router,
             session_ref,
@@ -3134,28 +2984,6 @@
                 assert_eq!(message, "tool shell invoked with incompatible payload");
             }
             other => panic!("expected CodexErr::Fatal, got {other:?}"),
-=======
-        let call = ToolRouter::build_tool_call(session.as_ref(), item.clone())
-            .expect("build tool call")
-            .expect("tool call present");
-        let tracker = Arc::new(tokio::sync::Mutex::new(TurnDiffTracker::new()));
-        let err = router
-            .dispatch_tool_call(
-                Arc::clone(&session),
-                Arc::clone(&turn_context),
-                tracker,
-                "sub-id".to_string(),
-                call,
-            )
-            .await
-            .expect_err("expected fatal error");
-
-        match err {
-            FunctionCallError::Fatal(message) => {
-                assert_eq!(message, "tool shell invoked with incompatible payload");
-            }
-            other => panic!("expected FunctionCallError::Fatal, got {other:?}"),
->>>>>>> a90a58f7
         }
     }
 

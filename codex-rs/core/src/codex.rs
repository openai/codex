--- conflicted
+++ resolved
@@ -1928,11 +1928,8 @@
                 return Err(CodexErr::UsageLimitReached(e));
             }
             Err(CodexErr::UsageNotIncluded) => return Err(CodexErr::UsageNotIncluded),
-<<<<<<< HEAD
             Err(e @ CodexErr::QuotaExceeded) => return Err(e),
-=======
             Err(e @ CodexErr::RefreshTokenFailed(_)) => return Err(e),
->>>>>>> 8501b0b7
             Err(e) => {
                 // Use the configured provider-specific stream retry budget.
                 let max_retries = turn_context.client.get_provider().stream_max_retries();

--- conflicted
+++ resolved
@@ -18,13 +18,8 @@
 use codex_apply_patch::ApplyPatchAction;
 use codex_apply_patch::MaybeApplyPatchVerified;
 use codex_apply_patch::maybe_parse_apply_patch_verified;
-<<<<<<< HEAD
 // unused: AuthManager
 // unused: ConversationHistoryResponseEvent
-=======
-use codex_protocol::protocol::ConversationHistoryResponseEvent;
-use codex_protocol::protocol::TaskStartedEvent;
->>>>>>> a56eb481
 use codex_protocol::protocol::TurnAbortReason;
 // unused: TurnAbortedEvent
 use futures::prelude::*;
@@ -368,11 +363,6 @@
 use crate::config::Config;
 use crate::config_types::ShellEnvironmentPolicy;
 use crate::conversation_history::ConversationHistory;
-<<<<<<< HEAD
-=======
-use crate::conversation_manager::InitialHistory;
-use crate::environment_context::EnvironmentContext;
->>>>>>> a56eb481
 use crate::error::CodexErr;
 use crate::error::Result as CodexResult;
 use crate::error::SandboxErr;
@@ -458,31 +448,16 @@
 
 impl Codex {
     /// Spawn a new [`Codex`] and initialize the session.
-<<<<<<< HEAD
     pub async fn spawn(config: Config, auth: Option<CodexAuth>) -> CodexResult<CodexSpawnOk> {
         // experimental resume path (undocumented)
         let resume_path = config.experimental_resume.clone();
         info!("resume_path: {resume_path:?}");
         let (tx_sub, rx_sub) = async_channel::bounded(64);
-=======
-    pub async fn spawn(
-        config: Config,
-        auth_manager: Arc<AuthManager>,
-        conversation_history: InitialHistory,
-    ) -> CodexResult<CodexSpawnOk> {
-        let (tx_sub, rx_sub) = async_channel::bounded(SUBMISSION_CHANNEL_CAPACITY);
->>>>>>> a56eb481
         let (tx_event, rx_event) = async_channel::unbounded();
 
         let user_instructions = get_user_instructions(&config).await;
 
-<<<<<<< HEAD
         let configure_session = Op::ConfigureSession {
-=======
-        let config = Arc::new(config);
-
-        let configure_session = ConfigureSession {
->>>>>>> a56eb481
             provider: config.model_provider.clone(),
             model: config.model.clone(),
             model_reasoning_effort: config.model_reasoning_effort,
@@ -495,34 +470,13 @@
             disable_response_storage: config.disable_response_storage,
             notify: config.notify.clone(),
             cwd: config.cwd.clone(),
-<<<<<<< HEAD
             resume_path: resume_path.clone(),
-=======
->>>>>>> a56eb481
         };
 
         let config = Arc::new(config);
 
         // Generate a unique ID for the lifetime of this Codex session.
-<<<<<<< HEAD
         let session_id = Uuid::new_v4();
-=======
-        let (session, turn_context) = Session::new(
-            configure_session,
-            config.clone(),
-            auth_manager.clone(),
-            tx_event.clone(),
-        )
-        .await
-        .map_err(|e| {
-            error!("Failed to create session: {e:#}");
-            CodexErr::InternalAgentDied
-        })?;
-        session
-            .record_initial_history(&turn_context, conversation_history)
-            .await;
-        let session_id = session.session_id;
->>>>>>> a56eb481
 
         // This task will run until Op::Shutdown is received.
         tokio::spawn(submission_loop(session_id, config, auth, rx_sub, tx_event));
@@ -679,7 +633,6 @@
             .map_or_else(|| self.cwd.clone(), |p| self.cwd.join(p))
     }
 
-<<<<<<< HEAD
     // ────────────────────────────
     // Scratchpad helpers
     // ────────────────────────────
@@ -733,72 +686,6 @@
             }
         }
     }
-=======
-    /// Working directory that should be treated as the *root* of the
-    /// session. All relative paths supplied by the model as well as the
-    /// execution sandbox are resolved against this directory **instead**
-    /// of the process-wide current working directory. CLI front-ends are
-    /// expected to expand this to an absolute path before sending the
-    /// `ConfigureSession` operation so that the business-logic layer can
-    /// operate deterministically.
-    cwd: PathBuf,
-}
-
-impl Session {
-    async fn new(
-        configure_session: ConfigureSession,
-        config: Arc<Config>,
-        auth_manager: Arc<AuthManager>,
-        tx_event: Sender<Event>,
-    ) -> anyhow::Result<(Arc<Self>, TurnContext)> {
-        let session_id = Uuid::new_v4();
-        let ConfigureSession {
-            provider,
-            model,
-            model_reasoning_effort,
-            model_reasoning_summary,
-            user_instructions,
-            base_instructions,
-            approval_policy,
-            sandbox_policy,
-            disable_response_storage,
-            notify,
-            cwd,
-        } = configure_session;
-        debug!("Configuring session: model={model}; provider={provider:?}");
-        if !cwd.is_absolute() {
-            return Err(anyhow::anyhow!("cwd is not absolute: {cwd:?}"));
-        }
-
-        // Error messages to dispatch after SessionConfigured is sent.
-        let mut post_session_configured_error_events = Vec::<Event>::new();
-
-        // Kick off independent async setup tasks in parallel to reduce startup latency.
-        //
-        // - initialize RolloutRecorder with new or resumed session info
-        // - spin up MCP connection manager
-        // - perform default shell discovery
-        // - load history metadata
-        let rollout_fut = RolloutRecorder::new(&config, session_id, user_instructions.clone());
-
-        let mcp_fut = McpConnectionManager::new(config.mcp_servers.clone());
-        let default_shell_fut = shell::default_user_shell();
-        let history_meta_fut = crate::message_history::history_metadata(&config);
-
-        // Join all independent futures.
-        let (rollout_recorder, mcp_res, default_shell, (history_log_id, history_entry_count)) =
-            tokio::join!(rollout_fut, mcp_fut, default_shell_fut, history_meta_fut);
-
-        let rollout_recorder = rollout_recorder.map_err(|e| {
-            error!("failed to initialize rollout recorder: {e:#}");
-            anyhow::anyhow!("failed to initialize rollout recorder: {e:#}")
-        })?;
-        // Create the mutable state for the Session.
-        let state = State {
-            history: ConversationHistory::new(),
-            ..Default::default()
-        };
->>>>>>> a56eb481
 
     fn scratchpad_clear_partial_message(&self) {
         let mut state = self.state.lock().unwrap();
@@ -807,72 +694,10 @@
         }
     }
 
-<<<<<<< HEAD
     fn take_scratchpad(&self) -> Option<TurnScratchpad> {
         let mut state = self.state.lock().unwrap();
         state.turn_scratchpad.take()
     }
-=======
-        // Now that `session_id` is final (may have been updated by resume),
-        // construct the model client.
-        let client = ModelClient::new(
-            config.clone(),
-            Some(auth_manager.clone()),
-            provider.clone(),
-            model_reasoning_effort,
-            model_reasoning_summary,
-            session_id,
-        );
-        let turn_context = TurnContext {
-            client,
-            tools_config: ToolsConfig::new(&ToolsConfigParams {
-                model_family: &config.model_family,
-                approval_policy,
-                sandbox_policy: sandbox_policy.clone(),
-                include_plan_tool: config.include_plan_tool,
-                include_apply_patch_tool: config.include_apply_patch_tool,
-                include_web_search_request: config.tools_web_search_request,
-                use_streamable_shell_tool: config.use_experimental_streamable_shell_tool,
-                include_view_image_tool: config.include_view_image_tool,
-            }),
-            user_instructions,
-            base_instructions,
-            approval_policy,
-            sandbox_policy,
-            shell_environment_policy: config.shell_environment_policy.clone(),
-            cwd,
-            disable_response_storage,
-        };
-        let sess = Arc::new(Session {
-            session_id,
-            tx_event: tx_event.clone(),
-            mcp_connection_manager,
-            session_manager: ExecSessionManager::default(),
-            notify,
-            state: Mutex::new(state),
-            rollout: Mutex::new(Some(rollout_recorder)),
-            codex_linux_sandbox_exe: config.codex_linux_sandbox_exe.clone(),
-            user_shell: default_shell,
-            show_raw_agent_reasoning: config.show_raw_agent_reasoning,
-        });
-
-        // Dispatch the SessionConfiguredEvent first and then report any errors.
-        let events = std::iter::once(Event {
-            id: INITIAL_SUBMIT_ID.to_owned(),
-            msg: EventMsg::SessionConfigured(SessionConfiguredEvent {
-                session_id,
-                model,
-                history_log_id,
-                history_entry_count,
-            }),
-        })
-        .chain(post_session_configured_error_events.into_iter());
-        for event in events {
-            if let Err(e) = tx_event.send(event).await {
-                error!("failed to send event: {e:?}");
-            }
-        }
->>>>>>> a56eb481
 
     fn clear_scratchpad(&self) {
         let mut state = self.state.lock().unwrap();
@@ -898,47 +723,7 @@
         }
     }
 
-<<<<<<< HEAD
     /// Sends the given event to the client and swallows the send error, if
-=======
-    async fn record_initial_history(
-        &self,
-        turn_context: &TurnContext,
-        conversation_history: InitialHistory,
-    ) {
-        match conversation_history {
-            InitialHistory::New => {
-                self.record_initial_history_new(turn_context).await;
-            }
-            InitialHistory::Resumed(items) => {
-                self.record_initial_history_resumed(items).await;
-            }
-        }
-    }
-
-    async fn record_initial_history_new(&self, turn_context: &TurnContext) {
-        // record the initial user instructions and environment context,
-        // regardless of whether we restored items.
-        // TODO: Those items shouldn't be "user messages" IMO. Maybe developer messages.
-        let mut conversation_items = Vec::<ResponseItem>::with_capacity(2);
-        if let Some(user_instructions) = turn_context.user_instructions.as_deref() {
-            conversation_items.push(Prompt::format_user_instructions_message(user_instructions));
-        }
-        conversation_items.push(ResponseItem::from(EnvironmentContext::new(
-            Some(turn_context.cwd.clone()),
-            Some(turn_context.approval_policy),
-            Some(turn_context.sandbox_policy.clone()),
-            Some(self.user_shell.clone()),
-        )));
-        self.record_conversation_items(&conversation_items).await;
-    }
-
-    async fn record_initial_history_resumed(&self, items: Vec<ResponseItem>) {
-        self.record_conversation_items(&items).await;
-    }
-
-    /// Sends the given event to the client and swallows the send event, if
->>>>>>> a56eb481
     /// any, logging it as an error.
     pub(crate) async fn send_event(&self, event: Event) {
         if let Err(e) = self.tx_event.send(event).await {

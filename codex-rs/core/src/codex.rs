--- conflicted
+++ resolved
@@ -8,12 +8,8 @@
 use std::path::PathBuf;
 use std::sync::Arc;
 use std::sync::Mutex;
-<<<<<<< HEAD
+use std::sync::RwLock;
 use std::sync::atomic::{AtomicBool, AtomicU64, Ordering};
-=======
-use std::sync::RwLock;
-use std::sync::atomic::AtomicU64;
->>>>>>> 64b84b01
 use std::time::Duration;
 
 use async_channel::Receiver;
@@ -832,10 +828,11 @@
     /// Track the last screenshot path and hash to detect changes
     last_screenshot_info: Mutex<Option<(PathBuf, Vec<u8>, Vec<u8>)>>, // (path, phash, dhash)
     confirm_guard: ConfirmGuardRuntime,
-<<<<<<< HEAD
     project_hooks: ProjectHooks,
     project_commands: Vec<ProjectCommand>,
     hook_guard: AtomicBool,
+    github: Arc<RwLock<crate::config_types::GithubConfig>>,
+    validation: Arc<RwLock<crate::config_types::ValidationConfig>>,
 }
 
 struct HookGuard<'a> {
@@ -855,10 +852,6 @@
     fn drop(&mut self) {
         self.flag.store(false, Ordering::SeqCst);
     }
-=======
-    github: Arc<RwLock<crate::config_types::GithubConfig>>,
-    validation: Arc<RwLock<crate::config_types::ValidationConfig>>,
->>>>>>> 64b84b01
 }
 
 #[derive(Debug, Clone)]
@@ -2716,14 +2709,11 @@
                     last_system_status: Mutex::new(None),
                     last_screenshot_info: Mutex::new(None),
                     confirm_guard: ConfirmGuardRuntime::from_config(&config.confirm_guard),
-<<<<<<< HEAD
                     project_hooks: config.project_hooks.clone(),
                     project_commands: config.project_commands.clone(),
                     hook_guard: AtomicBool::new(false),
-=======
                     github: Arc::new(RwLock::new(config.github.clone())),
                     validation: Arc::new(RwLock::new(config.validation.clone())),
->>>>>>> 64b84b01
                 }));
                 if let Some(sess_arc) = &sess {
                     if !config.always_allow_commands.is_empty() {

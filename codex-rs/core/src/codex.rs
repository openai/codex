--- conflicted
+++ resolved
@@ -1007,14 +1007,8 @@
     let extra_tools = sess.mcp_connection_manager.list_all_tools();
     let prompt = Prompt {
         input,
-<<<<<<< HEAD
-        user_instructions: sess.instructions.clone(),
+        user_instructions: sess.user_instructions.clone(),
         store: !sess.disable_response_storage,
-=======
-        prev_id,
-        user_instructions: sess.user_instructions.clone(),
-        store,
->>>>>>> d6c4083f
         extra_tools,
         base_instructions_override: sess.base_instructions.clone(),
     };

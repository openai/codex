use std::collections::HashMap;
use std::fmt::Debug;
use std::path::PathBuf;
use std::sync::Arc;
use std::sync::atomic::AtomicU64;

use crate::AuthManager;
use crate::client_common::REVIEW_PROMPT;
use crate::function_tool::FunctionCallError;
use crate::mcp::auth::McpAuthStatusEntry;
use crate::parse_command::parse_command;
use crate::parse_turn_item;
use crate::response_processing::process_items;
use crate::review_format::format_review_findings_block;
use crate::terminal;
use crate::user_notification::UserNotifier;
use async_channel::Receiver;
use async_channel::Sender;
use codex_apply_patch::ApplyPatchAction;
use codex_protocol::ConversationId;
use codex_protocol::items::TurnItem;
use codex_protocol::protocol::ConversationPathResponseEvent;
use codex_protocol::protocol::ExitedReviewModeEvent;
use codex_protocol::protocol::HasLegacyEvent;
use codex_protocol::protocol::ItemCompletedEvent;
use codex_protocol::protocol::ItemStartedEvent;
use codex_protocol::protocol::ReviewRequest;
use codex_protocol::protocol::RolloutItem;
use codex_protocol::protocol::SessionSource;
use codex_protocol::protocol::TaskStartedEvent;
use codex_protocol::protocol::TurnAbortReason;
use codex_protocol::protocol::TurnContextItem;
use futures::future::BoxFuture;
use futures::prelude::*;
use futures::stream::FuturesOrdered;
use mcp_types::CallToolResult;
use mcp_types::ListResourceTemplatesRequestParams;
use mcp_types::ListResourceTemplatesResult;
use mcp_types::ListResourcesRequestParams;
use mcp_types::ListResourcesResult;
use mcp_types::ReadResourceRequestParams;
use mcp_types::ReadResourceResult;
use serde_json;
use serde_json::Value;
use tokio::sync::Mutex;
use tokio::sync::oneshot;
use tokio_util::sync::CancellationToken;
use tracing::debug;
use tracing::error;
use tracing::info;
use tracing::trace;
use tracing::warn;

use crate::ModelProviderInfo;
use crate::apply_patch::convert_apply_patch_to_protocol;
use crate::client::ModelClient;
use crate::client_common::Prompt;
use crate::client_common::ResponseEvent;
use crate::config::Config;
use crate::config_types::McpServerTransportConfig;
use crate::config_types::ShellEnvironmentPolicy;
use crate::conversation_history::ConversationHistory;
use crate::environment_context::EnvironmentContext;
use crate::error::CodexErr;
use crate::error::Result as CodexResult;
#[cfg(test)]
use crate::exec::StreamOutput;
// Removed: legacy executor wiring replaced by ToolOrchestrator flows.
// legacy normalize_exec_result no longer used after orchestrator migration
use crate::mcp::auth::compute_auth_statuses;
use crate::mcp_connection_manager::McpConnectionManager;
use crate::model_family::find_family_for_model;
use crate::openai_model_info::get_model_info;
use crate::project_doc::get_user_instructions;
use crate::protocol::AgentMessageContentDeltaEvent;
use crate::protocol::AgentReasoningSectionBreakEvent;
use crate::protocol::ApplyPatchApprovalRequestEvent;
use crate::protocol::AskForApproval;
use crate::protocol::BackgroundEventEvent;
use crate::protocol::ErrorEvent;
use crate::protocol::Event;
use crate::protocol::EventMsg;
use crate::protocol::ExecApprovalRequestEvent;
use crate::protocol::ListCustomPromptsResponseEvent;
use crate::protocol::Op;
use crate::protocol::RateLimitSnapshot;
use crate::protocol::ReasoningContentDeltaEvent;
use crate::protocol::ReasoningRawContentDeltaEvent;
use crate::protocol::ReviewDecision;
use crate::protocol::ReviewOutputEvent;
use crate::protocol::SandboxPolicy;
use crate::protocol::SessionConfiguredEvent;
use crate::protocol::StreamErrorEvent;
use crate::protocol::Submission;
use crate::protocol::TokenCountEvent;
use crate::protocol::TokenUsage;
use crate::protocol::TurnDiffEvent;
use crate::rollout::RolloutRecorder;
use crate::rollout::RolloutRecorderParams;
use crate::shell;
use crate::state::ActiveTurn;
use crate::state::SessionServices;
use crate::state::SessionState;
use crate::state::TaskKind;
use crate::tasks::CompactTask;
use crate::tasks::RegularTask;
use crate::tasks::ReviewTask;
use crate::tools::ToolRouter;
use crate::tools::context::SharedTurnDiffTracker;
use crate::tools::parallel::ToolCallRuntime;
use crate::tools::sandboxing::ApprovalStore;
use crate::tools::spec::ToolsConfig;
use crate::tools::spec::ToolsConfigParams;
use crate::turn_diff_tracker::TurnDiffTracker;
use crate::unified_exec::UnifiedExecSessionManager;
use crate::user_instructions::UserInstructions;
use crate::user_notification::UserNotification;
use crate::util::backoff;
use codex_async_utils::OrCancelExt;
use codex_otel::otel_event_manager::OtelEventManager;
use codex_protocol::config_types::ReasoningEffort as ReasoningEffortConfig;
use codex_protocol::config_types::ReasoningSummary as ReasoningSummaryConfig;
use codex_protocol::custom_prompts::CustomPrompt;
use codex_protocol::models::ContentItem;
use codex_protocol::models::FunctionCallOutputPayload;
use codex_protocol::models::ResponseInputItem;
use codex_protocol::models::ResponseItem;
use codex_protocol::protocol::InitialHistory;
use codex_protocol::user_input::UserInput;

pub mod compact;
use self::compact::build_compacted_history;
use self::compact::collect_user_messages;

/// The high-level interface to the Codex system.
/// It operates as a queue pair where you send submissions and receive events.
pub struct Codex {
    next_id: AtomicU64,
    tx_sub: Sender<Submission>,
    rx_event: Receiver<Event>,
}

/// Wrapper returned by [`Codex::spawn`] containing the spawned [`Codex`],
/// the submission id for the initial `ConfigureSession` request and the
/// unique session id.
pub struct CodexSpawnOk {
    pub codex: Codex,
    pub conversation_id: ConversationId,
}

pub(crate) const INITIAL_SUBMIT_ID: &str = "";
pub(crate) const SUBMISSION_CHANNEL_CAPACITY: usize = 64;

impl Codex {
    /// Spawn a new [`Codex`] and initialize the session.
    pub async fn spawn(
        config: Config,
        auth_manager: Arc<AuthManager>,
        conversation_history: InitialHistory,
        session_source: SessionSource,
    ) -> CodexResult<CodexSpawnOk> {
        let (tx_sub, rx_sub) = async_channel::bounded(SUBMISSION_CHANNEL_CAPACITY);
        let (tx_event, rx_event) = async_channel::unbounded();

        let user_instructions = get_user_instructions(&config).await;

        let config = Arc::new(config);

        let session_configuration = SessionConfiguration {
            provider: config.model_provider.clone(),
            model: config.model.clone(),
            model_reasoning_effort: config.model_reasoning_effort,
            model_reasoning_summary: config.model_reasoning_summary,
            user_instructions,
            base_instructions: config.base_instructions.clone(),
            approval_policy: config.approval_policy,
            sandbox_policy: config.sandbox_policy.clone(),
            cwd: config.cwd.clone(),
            original_config_do_not_use: Arc::clone(&config),
        };

        // Generate a unique ID for the lifetime of this Codex session.
        let session = Session::new(
            session_configuration,
            config.clone(),
            auth_manager.clone(),
            tx_event.clone(),
            conversation_history,
            session_source,
        )
        .await
        .map_err(|e| {
            error!("Failed to create session: {e:#}");
            CodexErr::InternalAgentDied
        })?;
        let conversation_id = session.conversation_id;

        // This task will run until Op::Shutdown is received.
        tokio::spawn(submission_loop(session, config, rx_sub));
        let codex = Codex {
            next_id: AtomicU64::new(0),
            tx_sub,
            rx_event,
        };

        Ok(CodexSpawnOk {
            codex,
            conversation_id,
        })
    }

    /// Submit the `op` wrapped in a `Submission` with a unique ID.
    pub async fn submit(&self, op: Op) -> CodexResult<String> {
        let id = self
            .next_id
            .fetch_add(1, std::sync::atomic::Ordering::SeqCst)
            .to_string();
        let sub = Submission { id: id.clone(), op };
        self.submit_with_id(sub).await?;
        Ok(id)
    }

    /// Use sparingly: prefer `submit()` so Codex is responsible for generating
    /// unique IDs for each submission.
    pub async fn submit_with_id(&self, sub: Submission) -> CodexResult<()> {
        self.tx_sub
            .send(sub)
            .await
            .map_err(|_| CodexErr::InternalAgentDied)?;
        Ok(())
    }

    pub async fn next_event(&self) -> CodexResult<Event> {
        let event = self
            .rx_event
            .recv()
            .await
            .map_err(|_| CodexErr::InternalAgentDied)?;
        Ok(event)
    }
}

/// Context for an initialized model agent
///
/// A session has at most 1 running task at a time, and can be interrupted by user input.
pub(crate) struct Session {
    conversation_id: ConversationId,
    tx_event: Sender<Event>,
    state: Mutex<SessionState>,
    pub(crate) active_turn: Mutex<Option<ActiveTurn>>,
    pub(crate) services: SessionServices,
    next_internal_sub_id: AtomicU64,
}

/// The context needed for a single turn of the conversation.
#[derive(Debug)]
pub(crate) struct TurnContext {
    pub(crate) sub_id: String,
    pub(crate) client: ModelClient,
    /// The session's current working directory. All relative paths provided by
    /// the model as well as sandbox policies are resolved against this path
    /// instead of `std::env::current_dir()`.
    pub(crate) cwd: PathBuf,
    pub(crate) base_instructions: Option<String>,
    pub(crate) user_instructions: Option<String>,
    pub(crate) approval_policy: AskForApproval,
    pub(crate) sandbox_policy: SandboxPolicy,
    pub(crate) shell_environment_policy: ShellEnvironmentPolicy,
    pub(crate) tools_config: ToolsConfig,
    pub(crate) is_review_mode: bool,
    pub(crate) final_output_json_schema: Option<Value>,
    pub(crate) codex_linux_sandbox_exe: Option<PathBuf>,
}

impl TurnContext {
    pub(crate) fn resolve_path(&self, path: Option<String>) -> PathBuf {
        path.as_ref()
            .map(PathBuf::from)
            .map_or_else(|| self.cwd.clone(), |p| self.cwd.join(p))
    }
}

#[derive(Clone)]
pub(crate) struct SessionConfiguration {
    /// Provider identifier ("openai", "openrouter", ...).
    provider: ModelProviderInfo,

    /// If not specified, server will use its default model.
    model: String,

    model_reasoning_effort: Option<ReasoningEffortConfig>,
    model_reasoning_summary: ReasoningSummaryConfig,

    /// Model instructions that are appended to the base instructions.
    user_instructions: Option<String>,

    /// Base instructions override.
    base_instructions: Option<String>,

    /// When to escalate for approval for execution
    approval_policy: AskForApproval,
    /// How to sandbox commands executed in the system
    sandbox_policy: SandboxPolicy,

    /// Working directory that should be treated as the *root* of the
    /// session. All relative paths supplied by the model as well as the
    /// execution sandbox are resolved against this directory **instead**
    /// of the process-wide current working directory. CLI front-ends are
    /// expected to expand this to an absolute path before sending the
    /// `ConfigureSession` operation so that the business-logic layer can
    /// operate deterministically.
    cwd: PathBuf,

    // TODO(pakrym): Remove config from here
    original_config_do_not_use: Arc<Config>,
}

impl SessionConfiguration {
    pub(crate) fn apply(&self, updates: &SessionSettingsUpdate) -> Self {
        let mut next_configuration = self.clone();
        if let Some(model) = updates.model.clone() {
            next_configuration.model = model;
        }
        if let Some(effort) = updates.reasoning_effort {
            next_configuration.model_reasoning_effort = effort;
        }
        if let Some(summary) = updates.reasoning_summary {
            next_configuration.model_reasoning_summary = summary;
        }
        if let Some(approval_policy) = updates.approval_policy {
            next_configuration.approval_policy = approval_policy;
        }
        if let Some(sandbox_policy) = updates.sandbox_policy.clone() {
            next_configuration.sandbox_policy = sandbox_policy;
        }
        if let Some(cwd) = updates.cwd.clone() {
            next_configuration.cwd = cwd;
        }
        next_configuration
    }
}

#[derive(Default, Clone)]
pub(crate) struct SessionSettingsUpdate {
    pub(crate) cwd: Option<PathBuf>,
    pub(crate) approval_policy: Option<AskForApproval>,
    pub(crate) sandbox_policy: Option<SandboxPolicy>,
    pub(crate) model: Option<String>,
    pub(crate) reasoning_effort: Option<Option<ReasoningEffortConfig>>,
    pub(crate) reasoning_summary: Option<ReasoningSummaryConfig>,
    pub(crate) final_output_json_schema: Option<Option<Value>>,
}

impl Session {
    fn make_turn_context(
        auth_manager: Option<Arc<AuthManager>>,
        otel_event_manager: &OtelEventManager,
        provider: ModelProviderInfo,
        session_configuration: &SessionConfiguration,
        conversation_id: ConversationId,
        sub_id: String,
    ) -> TurnContext {
        let config = session_configuration.original_config_do_not_use.clone();
        let model_family = find_family_for_model(&session_configuration.model)
            .unwrap_or_else(|| config.model_family.clone());
        let mut per_turn_config = (*config).clone();
        per_turn_config.model = session_configuration.model.clone();
        per_turn_config.model_family = model_family.clone();
        per_turn_config.model_reasoning_effort = session_configuration.model_reasoning_effort;
        per_turn_config.model_reasoning_summary = session_configuration.model_reasoning_summary;
        if let Some(model_info) = get_model_info(&model_family) {
            per_turn_config.model_context_window = Some(model_info.context_window);
        }

        let otel_event_manager = otel_event_manager.clone().with_model(
            session_configuration.model.as_str(),
            session_configuration.model.as_str(),
        );

        let client = ModelClient::new(
            Arc::new(per_turn_config),
            auth_manager,
            otel_event_manager,
            provider,
            session_configuration.model_reasoning_effort,
            session_configuration.model_reasoning_summary,
            conversation_id,
        );

        let tools_config = ToolsConfig::new(&ToolsConfigParams {
            model_family: &model_family,
            features: &config.features,
        });

        TurnContext {
            sub_id,
            client,
            cwd: session_configuration.cwd.clone(),
            base_instructions: session_configuration.base_instructions.clone(),
            user_instructions: session_configuration.user_instructions.clone(),
            approval_policy: session_configuration.approval_policy,
            sandbox_policy: session_configuration.sandbox_policy.clone(),
            shell_environment_policy: config.shell_environment_policy.clone(),
            tools_config,
            is_review_mode: false,
            final_output_json_schema: None,
            codex_linux_sandbox_exe: config.codex_linux_sandbox_exe.clone(),
        }
    }

    async fn new(
        session_configuration: SessionConfiguration,
        config: Arc<Config>,
        auth_manager: Arc<AuthManager>,
        tx_event: Sender<Event>,
        initial_history: InitialHistory,
        session_source: SessionSource,
    ) -> anyhow::Result<Arc<Self>> {
        debug!(
            "Configuring session: model={}; provider={:?}",
            session_configuration.model, session_configuration.provider
        );
        if !session_configuration.cwd.is_absolute() {
            return Err(anyhow::anyhow!(
                "cwd is not absolute: {:?}",
                session_configuration.cwd
            ));
        }

        let (conversation_id, rollout_params) = match &initial_history {
            InitialHistory::New | InitialHistory::Forked(_) => {
                let conversation_id = ConversationId::default();
                (
                    conversation_id,
                    RolloutRecorderParams::new(
                        conversation_id,
                        session_configuration.user_instructions.clone(),
                        session_source,
                    ),
                )
            }
            InitialHistory::Resumed(resumed_history) => (
                resumed_history.conversation_id,
                RolloutRecorderParams::resume(resumed_history.rollout_path.clone()),
            ),
        };

        // Error messages to dispatch after SessionConfigured is sent.
        let mut post_session_configured_error_events = Vec::<Event>::new();

        // Kick off independent async setup tasks in parallel to reduce startup latency.
        //
        // - initialize RolloutRecorder with new or resumed session info
        // - spin up MCP connection manager
        // - perform default shell discovery
        // - load history metadata
        let rollout_fut = RolloutRecorder::new(&config, rollout_params);

        let mcp_fut = McpConnectionManager::new(
            config.mcp_servers.clone(),
            config.mcp_oauth_credentials_store_mode,
        );
        let default_shell_fut = shell::default_user_shell();
        let history_meta_fut = crate::message_history::history_metadata(&config);
        let auth_statuses_fut = compute_auth_statuses(
            config.mcp_servers.iter(),
            config.mcp_oauth_credentials_store_mode,
        );

        // Join all independent futures.
        let (
            rollout_recorder,
            mcp_res,
            default_shell,
            (history_log_id, history_entry_count),
            auth_statuses,
        ) = tokio::join!(
            rollout_fut,
            mcp_fut,
            default_shell_fut,
            history_meta_fut,
            auth_statuses_fut
        );

        let rollout_recorder = rollout_recorder.map_err(|e| {
            error!("failed to initialize rollout recorder: {e:#}");
            anyhow::anyhow!("failed to initialize rollout recorder: {e:#}")
        })?;
        let rollout_path = rollout_recorder.rollout_path.clone();

        // Handle MCP manager result and record any startup failures.
        let (mcp_connection_manager, failed_clients) = match mcp_res {
            Ok((mgr, failures)) => (mgr, failures),
            Err(e) => {
                let message = format!("Failed to create MCP connection manager: {e:#}");
                error!("{message}");
                post_session_configured_error_events.push(Event {
                    id: INITIAL_SUBMIT_ID.to_owned(),
                    msg: EventMsg::Error(ErrorEvent { message }),
                });
                (McpConnectionManager::default(), Default::default())
            }
        };

        // Surface individual client start-up failures to the user.
        if !failed_clients.is_empty() {
            for (server_name, err) in failed_clients {
                let auth_entry = auth_statuses.get(&server_name);
                let display_message = mcp_init_error_display(&server_name, auth_entry, &err);
                warn!("MCP client for `{server_name}` failed to start: {err:#}");
                post_session_configured_error_events.push(Event {
                    id: INITIAL_SUBMIT_ID.to_owned(),
                    msg: EventMsg::Error(ErrorEvent {
                        message: display_message,
                    }),
                });
            }
        }

        let otel_event_manager = OtelEventManager::new(
            conversation_id,
            config.model.as_str(),
            config.model_family.slug.as_str(),
            auth_manager.auth().and_then(|a| a.get_account_id()),
            auth_manager.auth().and_then(|a| a.get_account_email()),
            auth_manager.auth().map(|a| a.mode),
            config.otel.log_user_prompt,
            terminal::user_agent(),
        );

        otel_event_manager.conversation_starts(
            config.model_provider.name.as_str(),
            config.model_reasoning_effort,
            config.model_reasoning_summary,
            config.model_context_window,
            config.model_max_output_tokens,
            config.model_auto_compact_token_limit,
            config.approval_policy,
            config.sandbox_policy.clone(),
            config.mcp_servers.keys().map(String::as_str).collect(),
            config.active_profile.clone(),
        );

        // Create the mutable state for the Session.
        let state = SessionState::new(session_configuration.clone());

        let services = SessionServices {
            mcp_connection_manager,
            unified_exec_manager: UnifiedExecSessionManager::default(),
            notifier: UserNotifier::new(config.notify.clone()),
            rollout: Mutex::new(Some(rollout_recorder)),
            user_shell: default_shell,
            show_raw_agent_reasoning: config.show_raw_agent_reasoning,
            auth_manager: Arc::clone(&auth_manager),
            otel_event_manager,
            tool_approvals: Mutex::new(ApprovalStore::default()),
        };

        let sess = Arc::new(Session {
            conversation_id,
            tx_event: tx_event.clone(),
            state: Mutex::new(state),
            active_turn: Mutex::new(None),
            services,
            next_internal_sub_id: AtomicU64::new(0),
        });

        // Dispatch the SessionConfiguredEvent first and then report any errors.
        // If resuming, include converted initial messages in the payload so UIs can render them immediately.
        let initial_messages = initial_history.get_event_msgs();
        sess.record_initial_history(initial_history).await;

        let events = std::iter::once(Event {
            id: INITIAL_SUBMIT_ID.to_owned(),
            msg: EventMsg::SessionConfigured(SessionConfiguredEvent {
                session_id: conversation_id,
                model: session_configuration.model.clone(),
                reasoning_effort: session_configuration.model_reasoning_effort,
                history_log_id,
                history_entry_count,
                initial_messages,
                rollout_path,
            }),
        })
        .chain(post_session_configured_error_events.into_iter());
        for event in events {
            sess.send_event_raw(event).await;
        }

        Ok(sess)
    }

    pub(crate) fn get_tx_event(&self) -> Sender<Event> {
        self.tx_event.clone()
    }

    fn next_internal_sub_id(&self) -> String {
        let id = self
            .next_internal_sub_id
            .fetch_add(1, std::sync::atomic::Ordering::SeqCst);
        format!("auto-compact-{id}")
    }

    async fn record_initial_history(&self, conversation_history: InitialHistory) {
        let turn_context = self.new_turn(SessionSettingsUpdate::default()).await;
        match conversation_history {
            InitialHistory::New => {
                // Build and record initial items (user instructions + environment context)
                let items = self.build_initial_context(&turn_context);
                self.record_conversation_items(&items).await;
            }
            InitialHistory::Resumed(_) | InitialHistory::Forked(_) => {
                let rollout_items = conversation_history.get_rollout_items();
                let persist = matches!(conversation_history, InitialHistory::Forked(_));

                // Always add response items to conversation history
                let reconstructed_history =
                    self.reconstruct_history_from_rollout(&turn_context, &rollout_items);
                if !reconstructed_history.is_empty() {
                    self.record_into_history(&reconstructed_history).await;
                }

                // If persisting, persist all rollout items as-is (recorder filters)
                if persist && !rollout_items.is_empty() {
                    self.persist_rollout_items(&rollout_items).await;
                }
            }
        }
    }

    pub(crate) async fn update_settings(&self, updates: SessionSettingsUpdate) {
        let mut state = self.state.lock().await;

        state.session_configuration = state.session_configuration.apply(&updates);
    }

    pub(crate) async fn new_turn(&self, updates: SessionSettingsUpdate) -> Arc<TurnContext> {
        let sub_id = self.next_internal_sub_id();
        self.new_turn_with_sub_id(sub_id, updates).await
    }

    pub(crate) async fn new_turn_with_sub_id(
        &self,
        sub_id: String,
        updates: SessionSettingsUpdate,
    ) -> Arc<TurnContext> {
        let session_configuration = {
            let mut state = self.state.lock().await;
            let session_configuration = state.session_configuration.clone().apply(&updates);
            state.session_configuration = session_configuration.clone();
            session_configuration
        };

        let mut turn_context: TurnContext = Self::make_turn_context(
            Some(Arc::clone(&self.services.auth_manager)),
            &self.services.otel_event_manager,
            session_configuration.provider.clone(),
            &session_configuration,
            self.conversation_id,
            sub_id,
        );
        if let Some(final_schema) = updates.final_output_json_schema {
            turn_context.final_output_json_schema = final_schema;
        }
        Arc::new(turn_context)
    }

    fn build_environment_update_item(
        &self,
        previous: Option<&Arc<TurnContext>>,
        next: &TurnContext,
    ) -> Option<ResponseItem> {
        let prev = previous?;

        let prev_context = EnvironmentContext::from(prev.as_ref());
        let next_context = EnvironmentContext::from(next);
        if prev_context.equals_except_shell(&next_context) {
            return None;
        }
        Some(ResponseItem::from(EnvironmentContext::diff(
            prev.as_ref(),
            next,
        )))
    }

    /// Persist the event to rollout and send it to clients.
    pub(crate) async fn send_event(&self, turn_context: &TurnContext, msg: EventMsg) {
        let legacy_source = msg.clone();
        let event = Event {
            id: turn_context.sub_id.clone(),
            msg,
        };
        self.send_event_raw(event).await;

        let show_raw_agent_reasoning = self.show_raw_agent_reasoning();
        for legacy in legacy_source.as_legacy_events(show_raw_agent_reasoning) {
            let legacy_event = Event {
                id: turn_context.sub_id.clone(),
                msg: legacy,
            };
            self.send_event_raw(legacy_event).await;
        }
    }

    pub(crate) async fn send_event_raw(&self, event: Event) {
        // Persist the event into rollout (recorder filters as needed)
        let rollout_items = vec![RolloutItem::EventMsg(event.msg.clone())];
        self.persist_rollout_items(&rollout_items).await;
        if let Err(e) = self.tx_event.send(event).await {
            error!("failed to send tool call event: {e}");
        }
    }

    async fn emit_turn_item_started(&self, turn_context: &TurnContext, item: &TurnItem) {
        self.send_event(
            turn_context,
            EventMsg::ItemStarted(ItemStartedEvent {
                thread_id: self.conversation_id,
                turn_id: turn_context.sub_id.clone(),
                item: item.clone(),
            }),
        )
        .await;
    }

    async fn emit_turn_item_completed(&self, turn_context: &TurnContext, item: TurnItem) {
        self.send_event(
            turn_context,
            EventMsg::ItemCompleted(ItemCompletedEvent {
                thread_id: self.conversation_id,
                turn_id: turn_context.sub_id.clone(),
                item,
            }),
        )
        .await;
    }

    /// Emit an exec approval request event and await the user's decision.
    ///
    /// The request is keyed by `sub_id`/`call_id` so matching responses are delivered
    /// to the correct in-flight turn. If the task is aborted, this returns the
    /// default `ReviewDecision` (`Denied`).
    pub async fn request_command_approval(
        &self,
        turn_context: &TurnContext,
        call_id: String,
        command: Vec<String>,
        cwd: PathBuf,
        reason: Option<String>,
    ) -> ReviewDecision {
        let sub_id = turn_context.sub_id.clone();
        // Add the tx_approve callback to the map before sending the request.
        let (tx_approve, rx_approve) = oneshot::channel();
        let event_id = sub_id.clone();
        let prev_entry = {
            let mut active = self.active_turn.lock().await;
            match active.as_mut() {
                Some(at) => {
                    let mut ts = at.turn_state.lock().await;
                    ts.insert_pending_approval(sub_id, tx_approve)
                }
                None => None,
            }
        };
        if prev_entry.is_some() {
            warn!("Overwriting existing pending approval for sub_id: {event_id}");
        }

        let parsed_cmd = parse_command(&command);
        let event = EventMsg::ExecApprovalRequest(ExecApprovalRequestEvent {
            call_id,
            command,
            cwd,
            reason,
            parsed_cmd,
        });
        self.send_event(turn_context, event).await;
        rx_approve.await.unwrap_or_default()
    }

    pub async fn request_patch_approval(
        &self,
        turn_context: &TurnContext,
        call_id: String,
        action: &ApplyPatchAction,
        reason: Option<String>,
        grant_root: Option<PathBuf>,
    ) -> oneshot::Receiver<ReviewDecision> {
        let sub_id = turn_context.sub_id.clone();
        // Add the tx_approve callback to the map before sending the request.
        let (tx_approve, rx_approve) = oneshot::channel();
        let event_id = sub_id.clone();
        let prev_entry = {
            let mut active = self.active_turn.lock().await;
            match active.as_mut() {
                Some(at) => {
                    let mut ts = at.turn_state.lock().await;
                    ts.insert_pending_approval(sub_id, tx_approve)
                }
                None => None,
            }
        };
        if prev_entry.is_some() {
            warn!("Overwriting existing pending approval for sub_id: {event_id}");
        }

        let event = EventMsg::ApplyPatchApprovalRequest(ApplyPatchApprovalRequestEvent {
            call_id,
            changes: convert_apply_patch_to_protocol(action),
            reason,
            grant_root,
        });
        self.send_event(turn_context, event).await;
        rx_approve
    }

    pub async fn notify_approval(&self, sub_id: &str, decision: ReviewDecision) {
        let entry = {
            let mut active = self.active_turn.lock().await;
            match active.as_mut() {
                Some(at) => {
                    let mut ts = at.turn_state.lock().await;
                    ts.remove_pending_approval(sub_id)
                }
                None => None,
            }
        };
        match entry {
            Some(tx_approve) => {
                tx_approve.send(decision).ok();
            }
            None => {
                warn!("No pending approval found for sub_id: {sub_id}");
            }
        }
    }

    /// Records input items: always append to conversation history and
    /// persist these response items to rollout.
    pub(crate) async fn record_conversation_items(&self, items: &[ResponseItem]) {
        self.record_into_history(items).await;
        self.persist_rollout_response_items(items).await;
    }

    fn reconstruct_history_from_rollout(
        &self,
        turn_context: &TurnContext,
        rollout_items: &[RolloutItem],
    ) -> Vec<ResponseItem> {
        let mut history = ConversationHistory::new();
        for item in rollout_items {
            match item {
                RolloutItem::ResponseItem(response_item) => {
                    history.record_items(std::iter::once(response_item));
                }
                RolloutItem::Compacted(compacted) => {
                    let snapshot = history.get_history();
                    let user_messages = collect_user_messages(&snapshot);
                    let rebuilt = build_compacted_history(
                        self.build_initial_context(turn_context),
                        &user_messages,
                        &compacted.message,
                    );
                    history.replace(rebuilt);
                }
                _ => {}
            }
        }
        history.get_history()
    }

    /// Append ResponseItems to the in-memory conversation history only.
    async fn record_into_history(&self, items: &[ResponseItem]) {
        let mut state = self.state.lock().await;
        state.record_items(items.iter());
    }

    async fn replace_history(&self, items: Vec<ResponseItem>) {
        let mut state = self.state.lock().await;
        state.replace_history(items);
    }

    async fn persist_rollout_response_items(&self, items: &[ResponseItem]) {
        let rollout_items: Vec<RolloutItem> = items
            .iter()
            .cloned()
            .map(RolloutItem::ResponseItem)
            .collect();
        self.persist_rollout_items(&rollout_items).await;
    }

    pub(crate) fn build_initial_context(&self, turn_context: &TurnContext) -> Vec<ResponseItem> {
        let mut items = Vec::<ResponseItem>::with_capacity(2);
        if let Some(user_instructions) = turn_context.user_instructions.as_deref() {
            items.push(UserInstructions::new(user_instructions.to_string()).into());
        }
        items.push(ResponseItem::from(EnvironmentContext::new(
            Some(turn_context.cwd.clone()),
            Some(turn_context.approval_policy),
            Some(turn_context.sandbox_policy.clone()),
            Some(self.user_shell().clone()),
        )));
        items
    }

    async fn persist_rollout_items(&self, items: &[RolloutItem]) {
        let recorder = {
            let guard = self.services.rollout.lock().await;
            guard.clone()
        };
        if let Some(rec) = recorder
            && let Err(e) = rec.record_items(items).await
        {
            error!("failed to record rollout items: {e:#}");
        }
    }

    // todo (aibrahim): get rid of this method. we shouldn't deal with vec[resposne_item] and rather use ConversationHistory.
    pub(crate) async fn history_snapshot(&self) -> Vec<ResponseItem> {
        let mut state = self.state.lock().await;
        state.history_snapshot()
    }

    pub(crate) async fn clone_history(&self) -> ConversationHistory {
        let state = self.state.lock().await;
        state.clone_history()
    }

    async fn update_token_usage_info(
        &self,
        turn_context: &TurnContext,
        token_usage: Option<&TokenUsage>,
    ) {
        {
            let mut state = self.state.lock().await;
            if let Some(token_usage) = token_usage {
                state.update_token_info_from_usage(
                    token_usage,
                    turn_context.client.get_model_context_window(),
                );
            }
        }
        self.send_token_count_event(turn_context).await;
    }

    async fn update_rate_limits(
        &self,
        turn_context: &TurnContext,
        new_rate_limits: RateLimitSnapshot,
    ) {
        {
            let mut state = self.state.lock().await;
            state.set_rate_limits(new_rate_limits);
        }
        self.send_token_count_event(turn_context).await;
    }

    async fn send_token_count_event(&self, turn_context: &TurnContext) {
        let (info, rate_limits) = {
            let state = self.state.lock().await;
            state.token_info_and_rate_limits()
        };
        let event = EventMsg::TokenCount(TokenCountEvent { info, rate_limits });
        self.send_event(turn_context, event).await;
    }

    async fn set_total_tokens_full(&self, turn_context: &TurnContext) {
        let context_window = turn_context.client.get_model_context_window();
        if let Some(context_window) = context_window {
            {
                let mut state = self.state.lock().await;
                state.set_token_usage_full(context_window);
            }
            self.send_token_count_event(turn_context).await;
        }
    }

    /// Record a user input item to conversation history and also persist a
    /// corresponding UserMessage EventMsg to rollout.
    async fn record_input_and_rollout_usermsg(
        &self,
        turn_context: &TurnContext,
        response_input: &ResponseInputItem,
    ) {
        let response_item: ResponseItem = response_input.clone().into();
        // Add to conversation history and persist response item to rollout
        self.record_conversation_items(std::slice::from_ref(&response_item))
            .await;

        // Derive user message events and persist only UserMessage to rollout
        let turn_item = parse_turn_item(&response_item);

        if let Some(item @ TurnItem::UserMessage(_)) = turn_item {
            self.emit_turn_item_started(turn_context, &item).await;
            self.emit_turn_item_completed(turn_context, item).await;
        }
    }

    /// Helper that emits a BackgroundEvent with the given message. This keeps
    /// the call‑sites terse so adding more diagnostics does not clutter the
    /// core agent logic.
    pub(crate) async fn notify_background_event(
        &self,
        turn_context: &TurnContext,
        message: impl Into<String>,
    ) {
        let event = EventMsg::BackgroundEvent(BackgroundEventEvent {
            message: message.into(),
        });
        self.send_event(turn_context, event).await;
    }

    async fn notify_stream_error(&self, turn_context: &TurnContext, message: impl Into<String>) {
        let event = EventMsg::StreamError(StreamErrorEvent {
            message: message.into(),
        });
        self.send_event(turn_context, event).await;
    }

    /// Returns the input if there was no task running to inject into
    pub async fn inject_input(&self, input: Vec<UserInput>) -> Result<(), Vec<UserInput>> {
        let mut active = self.active_turn.lock().await;
        match active.as_mut() {
            Some(at) => {
                let mut ts = at.turn_state.lock().await;
                ts.push_pending_input(input.into());
                Ok(())
            }
            None => Err(input),
        }
    }

    pub async fn get_pending_input(&self) -> Vec<ResponseInputItem> {
        let mut active = self.active_turn.lock().await;
        match active.as_mut() {
            Some(at) => {
                let mut ts = at.turn_state.lock().await;
                ts.take_pending_input()
            }
            None => Vec::with_capacity(0),
        }
    }

    pub async fn list_resources(
        &self,
        server: &str,
        params: Option<ListResourcesRequestParams>,
    ) -> anyhow::Result<ListResourcesResult> {
        self.services
            .mcp_connection_manager
            .list_resources(server, params)
            .await
    }

    pub async fn list_resource_templates(
        &self,
        server: &str,
        params: Option<ListResourceTemplatesRequestParams>,
    ) -> anyhow::Result<ListResourceTemplatesResult> {
        self.services
            .mcp_connection_manager
            .list_resource_templates(server, params)
            .await
    }

    pub async fn read_resource(
        &self,
        server: &str,
        params: ReadResourceRequestParams,
    ) -> anyhow::Result<ReadResourceResult> {
        self.services
            .mcp_connection_manager
            .read_resource(server, params)
            .await
    }

    pub async fn call_tool(
        &self,
        server: &str,
        tool: &str,
        arguments: Option<serde_json::Value>,
    ) -> anyhow::Result<CallToolResult> {
        self.services
            .mcp_connection_manager
            .call_tool(server, tool, arguments)
            .await
    }

    pub(crate) fn parse_mcp_tool_name(&self, tool_name: &str) -> Option<(String, String)> {
        self.services
            .mcp_connection_manager
            .parse_tool_name(tool_name)
    }

    pub async fn interrupt_task(self: &Arc<Self>) {
        info!("interrupt received: abort current task, if any");
        self.abort_all_tasks(TurnAbortReason::Interrupted).await;
    }

    pub(crate) fn notifier(&self) -> &UserNotifier {
        &self.services.notifier
    }

    pub(crate) fn user_shell(&self) -> &shell::Shell {
        &self.services.user_shell
    }

    fn show_raw_agent_reasoning(&self) -> bool {
        self.services.show_raw_agent_reasoning
    }
}

async fn submission_loop(sess: Arc<Session>, config: Arc<Config>, rx_sub: Receiver<Submission>) {
    let mut previous_context: Option<Arc<TurnContext>> = None;
    // To break out of this loop, send Op::Shutdown.
    while let Ok(sub) = rx_sub.recv().await {
        debug!(?sub, "Submission");
        match sub.op {
            Op::Interrupt => {
                sess.interrupt_task().await;
            }
            Op::OverrideTurnContext {
                cwd,
                approval_policy,
                sandbox_policy,
                model,
                effort,
                summary,
            } => {
                let updates = SessionSettingsUpdate {
                    cwd,
                    approval_policy,
                    sandbox_policy,
                    model,
                    reasoning_effort: effort,
                    reasoning_summary: summary,
                    ..Default::default()
                };
                sess.update_settings(updates).await;
            }

            Op::UserInput { .. } | Op::UserTurn { .. } => {
                let (items, updates) = match sub.op {
                    Op::UserTurn {
                        cwd,
                        approval_policy,
                        sandbox_policy,
                        model,
                        effort,
                        summary,
                        final_output_json_schema,
                        items,
                    } => (
                        items,
                        SessionSettingsUpdate {
                            cwd: Some(cwd),
                            approval_policy: Some(approval_policy),
                            sandbox_policy: Some(sandbox_policy),
                            model: Some(model),
                            reasoning_effort: Some(effort),
                            reasoning_summary: Some(summary),
                            final_output_json_schema: Some(final_output_json_schema),
                        },
                    ),
                    Op::UserInput { items } => (items, SessionSettingsUpdate::default()),
                    _ => unreachable!(),
                };
                let current_context = sess.new_turn_with_sub_id(sub.id.clone(), updates).await;
                current_context
                    .client
                    .get_otel_event_manager()
                    .user_prompt(&items);
                // attempt to inject input into current task
                if let Err(items) = sess.inject_input(items).await {
                    if let Some(env_item) = sess
                        .build_environment_update_item(previous_context.as_ref(), &current_context)
                    {
                        sess.record_conversation_items(std::slice::from_ref(&env_item))
                            .await;
                    }

                    sess.spawn_task(Arc::clone(&current_context), items, RegularTask)
                        .await;
                    previous_context = Some(current_context);
                }
            }
            Op::ExecApproval { id, decision } => match decision {
                ReviewDecision::Abort => {
                    sess.interrupt_task().await;
                }
                other => sess.notify_approval(&id, other).await,
            },
            Op::PatchApproval { id, decision } => match decision {
                ReviewDecision::Abort => {
                    sess.interrupt_task().await;
                }
                other => sess.notify_approval(&id, other).await,
            },
            Op::AddToHistory { text } => {
                let id = sess.conversation_id;
                let config = config.clone();
                tokio::spawn(async move {
                    if let Err(e) = crate::message_history::append_entry(&text, &id, &config).await
                    {
                        warn!("failed to append to message history: {e}");
                    }
                });
            }

            Op::GetHistoryEntryRequest { offset, log_id } => {
                let config = config.clone();
                let sess_clone = sess.clone();
                let sub_id = sub.id.clone();

                tokio::spawn(async move {
                    // Run lookup in blocking thread because it does file IO + locking.
                    let entry_opt = tokio::task::spawn_blocking(move || {
                        crate::message_history::lookup(log_id, offset, &config)
                    })
                    .await
                    .unwrap_or(None);

                    let event = Event {
                        id: sub_id,
                        msg: EventMsg::GetHistoryEntryResponse(
                            crate::protocol::GetHistoryEntryResponseEvent {
                                offset,
                                log_id,
                                entry: entry_opt.map(|e| {
                                    codex_protocol::message_history::HistoryEntry {
                                        conversation_id: e.session_id,
                                        ts: e.ts,
                                        text: e.text,
                                    }
                                }),
                            },
                        ),
                    };

                    sess_clone.send_event_raw(event).await;
                });
            }
            Op::ListMcpTools => {
                let sub_id = sub.id.clone();

                // This is a cheap lookup from the connection manager's cache.
                let tools = sess.services.mcp_connection_manager.list_all_tools();
                let (auth_status_entries, resources, resource_templates) = tokio::join!(
                    compute_auth_statuses(
                        config.mcp_servers.iter(),
                        config.mcp_oauth_credentials_store_mode,
                    ),
                    sess.services.mcp_connection_manager.list_all_resources(),
                    sess.services
                        .mcp_connection_manager
                        .list_all_resource_templates()
                );
                let auth_statuses = auth_status_entries
                    .iter()
                    .map(|(name, entry)| (name.clone(), entry.auth_status))
                    .collect();
                let event = Event {
                    id: sub_id,
                    msg: EventMsg::McpListToolsResponse(
                        crate::protocol::McpListToolsResponseEvent {
                            tools,
                            resources,
                            resource_templates,
                            auth_statuses,
                        },
                    ),
                };
                sess.send_event_raw(event).await;
            }
            Op::ListCustomPrompts => {
                let sub_id = sub.id.clone();

                let custom_prompts: Vec<CustomPrompt> =
                    if let Some(dir) = crate::custom_prompts::default_prompts_dir() {
                        crate::custom_prompts::discover_prompts_in(&dir).await
                    } else {
                        Vec::new()
                    };

                let event = Event {
                    id: sub_id,
                    msg: EventMsg::ListCustomPromptsResponse(ListCustomPromptsResponseEvent {
                        custom_prompts,
                    }),
                };
                sess.send_event_raw(event).await;
            }
            Op::Compact => {
                let turn_context = sess
                    .new_turn_with_sub_id(sub.id.clone(), SessionSettingsUpdate::default())
                    .await;
                // Attempt to inject input into current task
                if let Err(items) = sess
                    .inject_input(vec![UserInput::Text {
                        text: compact::SUMMARIZATION_PROMPT.to_string(),
                    }])
                    .await
                {
                    sess.spawn_task(Arc::clone(&turn_context), items, CompactTask)
                        .await;
                }
            }
            Op::Shutdown => {
                sess.abort_all_tasks(TurnAbortReason::Interrupted).await;
                info!("Shutting down Codex instance");

                // Gracefully flush and shutdown rollout recorder on session end so tests
                // that inspect the rollout file do not race with the background writer.
                let recorder_opt = {
                    let mut guard = sess.services.rollout.lock().await;
                    guard.take()
                };
                if let Some(rec) = recorder_opt
                    && let Err(e) = rec.shutdown().await
                {
                    warn!("failed to shutdown rollout recorder: {e}");
                    let event = Event {
                        id: sub.id.clone(),
                        msg: EventMsg::Error(ErrorEvent {
                            message: "Failed to shutdown rollout recorder".to_string(),
                        }),
                    };
                    sess.send_event_raw(event).await;
                }

                let event = Event {
                    id: sub.id.clone(),
                    msg: EventMsg::ShutdownComplete,
                };
                sess.send_event_raw(event).await;
                break;
            }
            Op::GetPath => {
                let sub_id = sub.id.clone();
                // Flush rollout writes before returning the path so readers observe a consistent file.
                let (path, rec_opt) = {
                    let guard = sess.services.rollout.lock().await;
                    match guard.as_ref() {
                        Some(rec) => (rec.get_rollout_path(), Some(rec.clone())),
                        None => {
                            error!("rollout recorder not found");
                            continue;
                        }
                    }
                };
                if let Some(rec) = rec_opt
                    && let Err(e) = rec.flush().await
                {
                    warn!("failed to flush rollout recorder before GetHistory: {e}");
                }
                let event = Event {
                    id: sub_id.clone(),
                    msg: EventMsg::ConversationPath(ConversationPathResponseEvent {
                        conversation_id: sess.conversation_id,
                        path,
                    }),
                };
                sess.send_event_raw(event).await;
            }
            Op::Review { review_request } => {
                let turn_context = sess
                    .new_turn_with_sub_id(sub.id.clone(), SessionSettingsUpdate::default())
                    .await;
                spawn_review_thread(
                    sess.clone(),
                    config.clone(),
                    turn_context.clone(),
                    sub.id,
                    review_request,
                )
                .await;
            }
            _ => {
                // Ignore unknown ops; enum is non_exhaustive to allow extensions.
            }
        }
    }
    debug!("Agent loop exited");
}

/// Spawn a review thread using the given prompt.
async fn spawn_review_thread(
    sess: Arc<Session>,
    config: Arc<Config>,
    parent_turn_context: Arc<TurnContext>,
    sub_id: String,
    review_request: ReviewRequest,
) {
    let model = config.review_model.clone();
    let review_model_family = find_family_for_model(&model)
        .unwrap_or_else(|| parent_turn_context.client.get_model_family());
    // For reviews, disable web_search and view_image regardless of global settings.
    let mut review_features = config.features.clone();
    review_features.disable(crate::features::Feature::WebSearchRequest);
    review_features.disable(crate::features::Feature::ViewImageTool);
    review_features.disable(crate::features::Feature::StreamableShell);
    let tools_config = ToolsConfig::new(&ToolsConfigParams {
        model_family: &review_model_family,
        features: &review_features,
    });

    let base_instructions = REVIEW_PROMPT.to_string();
    let review_prompt = review_request.prompt.clone();
    let provider = parent_turn_context.client.get_provider();
    let auth_manager = parent_turn_context.client.get_auth_manager();
    let model_family = review_model_family.clone();

    // Build per‑turn client with the requested model/family.
    let mut per_turn_config = (*config).clone();
    per_turn_config.model = model.clone();
    per_turn_config.model_family = model_family.clone();
    per_turn_config.model_reasoning_effort = Some(ReasoningEffortConfig::Low);
    per_turn_config.model_reasoning_summary = ReasoningSummaryConfig::Detailed;
    if let Some(model_info) = get_model_info(&model_family) {
        per_turn_config.model_context_window = Some(model_info.context_window);
    }

    let otel_event_manager = parent_turn_context
        .client
        .get_otel_event_manager()
        .with_model(
            per_turn_config.model.as_str(),
            per_turn_config.model_family.slug.as_str(),
        );

    let per_turn_config = Arc::new(per_turn_config);
    let client = ModelClient::new(
        per_turn_config.clone(),
        auth_manager,
        otel_event_manager,
        provider,
        per_turn_config.model_reasoning_effort,
        per_turn_config.model_reasoning_summary,
        sess.conversation_id,
    );

    let review_turn_context = TurnContext {
        sub_id: sub_id.to_string(),
        client,
        tools_config,
        user_instructions: None,
        base_instructions: Some(base_instructions.clone()),
        approval_policy: parent_turn_context.approval_policy,
        sandbox_policy: parent_turn_context.sandbox_policy.clone(),
        shell_environment_policy: parent_turn_context.shell_environment_policy.clone(),
        cwd: parent_turn_context.cwd.clone(),
        is_review_mode: true,
        final_output_json_schema: None,
        codex_linux_sandbox_exe: parent_turn_context.codex_linux_sandbox_exe.clone(),
    };

    // Seed the child task with the review prompt as the initial user message.
    let input: Vec<UserInput> = vec![UserInput::Text {
        text: review_prompt,
    }];
    let tc = Arc::new(review_turn_context);
    sess.spawn_task(tc.clone(), input, ReviewTask).await;

    // Announce entering review mode so UIs can switch modes.
    sess.send_event(&tc, EventMsg::EnteredReviewMode(review_request))
        .await;
}

/// Takes a user message as input and runs a loop where, at each turn, the model
/// replies with either:
///
/// - requested function calls
/// - an assistant message
///
/// While it is possible for the model to return multiple of these items in a
/// single turn, in practice, we generally one item per turn:
///
/// - If the model requests a function call, we execute it and send the output
///   back to the model in the next turn.
/// - If the model sends only an assistant message, we record it in the
///   conversation history and consider the task complete.
///
/// Review mode: when `turn_context.is_review_mode` is true, the turn runs in an
/// isolated in-memory thread without the parent session's prior history or
/// user_instructions. Emits ExitedReviewMode upon final review message.
pub(crate) async fn run_task(
    sess: Arc<Session>,
    turn_context: Arc<TurnContext>,
    input: Vec<UserInput>,
    task_kind: TaskKind,
    cancellation_token: CancellationToken,
) -> Option<String> {
    if input.is_empty() {
        return None;
    }
    let event = EventMsg::TaskStarted(TaskStartedEvent {
        model_context_window: turn_context.client.get_model_context_window(),
    });
    sess.send_event(&turn_context, event).await;

    let initial_input_for_turn: ResponseInputItem = ResponseInputItem::from(input);
    // For review threads, keep an isolated in-memory history so the
    // model sees a fresh conversation without the parent session's history.
    // For normal turns, continue recording to the session history as before.
    let is_review_mode = turn_context.is_review_mode;

    let mut review_thread_history: ConversationHistory = ConversationHistory::new();
    if is_review_mode {
        // Seed review threads with environment context so the model knows the working directory.
<<<<<<< HEAD
        review_thread_history.extend(sess.build_initial_context(&turn_context));
        review_thread_history.push(initial_input_for_turn.into());
=======
        review_thread_history
            .record_items(sess.build_initial_context(turn_context.as_ref()).iter());
        review_thread_history.record_items(std::iter::once(&initial_input_for_turn.into()));
>>>>>>> a6b94715
    } else {
        sess.record_input_and_rollout_usermsg(&turn_context, &initial_input_for_turn)
            .await;
    }

    let mut last_agent_message: Option<String> = None;
    // Although from the perspective of codex.rs, TurnDiffTracker has the lifecycle of a Task which contains
    // many turns, from the perspective of the user, it is a single turn.
    let turn_diff_tracker = Arc::new(tokio::sync::Mutex::new(TurnDiffTracker::new()));
    let mut auto_compact_recently_attempted = false;

    loop {
        // Note that pending_input would be something like a message the user
        // submitted through the UI while the model was running. Though the UI
        // may support this, the model might not.
        let pending_input = sess
            .get_pending_input()
            .await
            .into_iter()
            .map(ResponseItem::from)
            .collect::<Vec<ResponseItem>>();

        // Construct the input that we will send to the model.
        //
        // - For review threads, use the isolated in-memory history so the
        //   model sees a fresh conversation (no parent history/user_instructions).
        //
        // - For normal turns, use the session's full history. When using the
        //   chat completions API (or ZDR clients), the model needs the full
        //   conversation history on each turn. The rollout file, however, should
        //   only record the new items that originated in this turn so that it
        //   represents an append-only log without duplicates.
        let turn_input: Vec<ResponseItem> = if is_review_mode {
            if !pending_input.is_empty() {
                review_thread_history.record_items(&pending_input);
            }
            review_thread_history.get_history()
        } else {
            sess.record_conversation_items(&pending_input).await;
            sess.history_snapshot().await
        };

        let turn_input_messages: Vec<String> = turn_input
            .iter()
            .filter_map(|item| match item {
                ResponseItem::Message { content, .. } => Some(content),
                _ => None,
            })
            .flat_map(|content| {
                content.iter().filter_map(|item| match item {
                    ContentItem::OutputText { text } => Some(text.clone()),
                    _ => None,
                })
            })
            .collect();
        match run_turn(
            Arc::clone(&sess),
            Arc::clone(&turn_context),
            Arc::clone(&turn_diff_tracker),
            turn_input,
            task_kind,
            cancellation_token.child_token(),
        )
        .await
        {
            Ok(turn_output) => {
                let TurnRunResult {
                    processed_items,
                    total_token_usage,
                } = turn_output;
                let limit = turn_context
                    .client
                    .get_auto_compact_token_limit()
                    .unwrap_or(i64::MAX);
                let total_usage_tokens = total_token_usage
                    .as_ref()
                    .map(TokenUsage::tokens_in_context_window);
                let token_limit_reached = total_usage_tokens
                    .map(|tokens| tokens >= limit)
                    .unwrap_or(false);
                let (responses, items_to_record_in_conversation_history) = process_items(
                    processed_items,
                    is_review_mode,
                    &mut review_thread_history,
                    &sess,
                )
                .await;

                if token_limit_reached {
                    if auto_compact_recently_attempted {
                        let limit_str = limit.to_string();
                        let current_tokens = total_usage_tokens
                            .map(|tokens| tokens.to_string())
                            .unwrap_or_else(|| "unknown".to_string());
                        let event = EventMsg::Error(ErrorEvent {
                            message: format!(
                                "Conversation is still above the token limit after automatic summarization (limit {limit_str}, current {current_tokens}). Please start a new session or trim your input."
                            ),
                        });
                        sess.send_event(&turn_context, event).await;
                        break;
                    }
                    auto_compact_recently_attempted = true;
                    compact::run_inline_auto_compact_task(sess.clone(), turn_context.clone()).await;
                    continue;
                }

                auto_compact_recently_attempted = false;

                if responses.is_empty() {
                    last_agent_message = get_last_assistant_message_from_turn(
                        &items_to_record_in_conversation_history,
                    );
                    sess.notifier()
                        .notify(&UserNotification::AgentTurnComplete {
                            thread_id: sess.conversation_id.to_string(),
                            turn_id: turn_context.sub_id.clone(),
                            cwd: turn_context.cwd.display().to_string(),
                            input_messages: turn_input_messages,
                            last_assistant_message: last_agent_message.clone(),
                        });
                    break;
                }
                continue;
            }
            Err(CodexErr::TurnAborted {
                dangling_artifacts: processed_items,
            }) => {
                let _ = process_items(
                    processed_items,
                    is_review_mode,
                    &mut review_thread_history,
                    &sess,
                )
                .await;
                // Aborted turn is reported via a different event.
                break;
            }
            Err(e) => {
                info!("Turn error: {e:#}");
                let event = EventMsg::Error(ErrorEvent {
                    message: e.to_string(),
                });
                sess.send_event(&turn_context, event).await;
                // let the user continue the conversation
                break;
            }
        }
    }

    // If this was a review thread and we have a final assistant message,
    // try to parse it as a ReviewOutput.
    //
    // If parsing fails, construct a minimal ReviewOutputEvent using the plain
    // text as the overall explanation. Else, just exit review mode with None.
    //
    // Emits an ExitedReviewMode event with the parsed review output.
    if turn_context.is_review_mode {
        exit_review_mode(
            sess.clone(),
            Arc::clone(&turn_context),
            last_agent_message.as_deref().map(parse_review_output_event),
        )
        .await;
    }

    last_agent_message
}

/// Parse the review output; when not valid JSON, build a structured
/// fallback that carries the plain text as the overall explanation.
///
/// Returns: a ReviewOutputEvent parsed from JSON or a fallback populated from text.
fn parse_review_output_event(text: &str) -> ReviewOutputEvent {
    // Try direct parse first
    if let Ok(ev) = serde_json::from_str::<ReviewOutputEvent>(text) {
        return ev;
    }
    // If wrapped in markdown fences or extra prose, attempt to extract the first JSON object
    if let (Some(start), Some(end)) = (text.find('{'), text.rfind('}'))
        && start < end
        && let Some(slice) = text.get(start..=end)
        && let Ok(ev) = serde_json::from_str::<ReviewOutputEvent>(slice)
    {
        return ev;
    }
    // Not JSON – return a structured ReviewOutputEvent that carries
    // the plain text as the overall explanation.
    ReviewOutputEvent {
        overall_explanation: text.to_string(),
        ..Default::default()
    }
}

async fn run_turn(
    sess: Arc<Session>,
    turn_context: Arc<TurnContext>,
    turn_diff_tracker: SharedTurnDiffTracker,
    input: Vec<ResponseItem>,
    task_kind: TaskKind,
    cancellation_token: CancellationToken,
) -> CodexResult<TurnRunResult> {
    let mcp_tools = sess.services.mcp_connection_manager.list_all_tools();
    let router = Arc::new(ToolRouter::from_config(
        &turn_context.tools_config,
        Some(mcp_tools),
    ));

    let model_supports_parallel = turn_context
        .client
        .get_model_family()
        .supports_parallel_tool_calls;
    let parallel_tool_calls = model_supports_parallel;
    let prompt = Prompt {
        input,
        tools: router.specs(),
        parallel_tool_calls,
        base_instructions_override: turn_context.base_instructions.clone(),
        output_schema: turn_context.final_output_json_schema.clone(),
    };

    let mut retries = 0;
    loop {
        match try_run_turn(
            Arc::clone(&router),
            Arc::clone(&sess),
            Arc::clone(&turn_context),
            Arc::clone(&turn_diff_tracker),
            &prompt,
            task_kind,
            cancellation_token.child_token(),
        )
        .await
        {
            Ok(output) => return Ok(output),
            Err(CodexErr::TurnAborted {
                dangling_artifacts: processed_items,
            }) => {
                return Err(CodexErr::TurnAborted {
                    dangling_artifacts: processed_items,
                });
            }
            Err(CodexErr::Interrupted) => return Err(CodexErr::Interrupted),
            Err(CodexErr::EnvVar(var)) => return Err(CodexErr::EnvVar(var)),
            Err(e @ CodexErr::Fatal(_)) => return Err(e),
            Err(e @ CodexErr::ContextWindowExceeded) => {
                sess.set_total_tokens_full(&turn_context).await;
                return Err(e);
            }
            Err(CodexErr::UsageLimitReached(e)) => {
                let rate_limits = e.rate_limits.clone();
                if let Some(rate_limits) = rate_limits {
                    sess.update_rate_limits(&turn_context, rate_limits).await;
                }
                return Err(CodexErr::UsageLimitReached(e));
            }
            Err(CodexErr::UsageNotIncluded) => return Err(CodexErr::UsageNotIncluded),
            Err(e) => {
                // Use the configured provider-specific stream retry budget.
                let max_retries = turn_context.client.get_provider().stream_max_retries();
                if retries < max_retries {
                    retries += 1;
                    let delay = match e {
                        CodexErr::Stream(_, Some(delay)) => delay,
                        _ => backoff(retries),
                    };
                    warn!(
                        "stream disconnected - retrying turn ({retries}/{max_retries} in {delay:?})...",
                    );

                    // Surface retry information to any UI/front‑end so the
                    // user understands what is happening instead of staring
                    // at a seemingly frozen screen.
                    sess.notify_stream_error(
                        &turn_context,
                        format!("Re-connecting... {retries}/{max_retries}"),
                    )
                    .await;

                    tokio::time::sleep(delay).await;
                } else {
                    return Err(e);
                }
            }
        }
    }
}

/// When the model is prompted, it returns a stream of events. Some of these
/// events map to a `ResponseItem`. A `ResponseItem` may need to be
/// "handled" such that it produces a `ResponseInputItem` that needs to be
/// sent back to the model on the next turn.
#[derive(Debug)]
pub struct ProcessedResponseItem {
    pub item: ResponseItem,
    pub response: Option<ResponseInputItem>,
}

#[derive(Debug)]
struct TurnRunResult {
    processed_items: Vec<ProcessedResponseItem>,
    total_token_usage: Option<TokenUsage>,
}

#[allow(clippy::too_many_arguments)]
async fn try_run_turn(
    router: Arc<ToolRouter>,
    sess: Arc<Session>,
    turn_context: Arc<TurnContext>,
    turn_diff_tracker: SharedTurnDiffTracker,
    prompt: &Prompt,
    task_kind: TaskKind,
    cancellation_token: CancellationToken,
) -> CodexResult<TurnRunResult> {
    let rollout_item = RolloutItem::TurnContext(TurnContextItem {
        cwd: turn_context.cwd.clone(),
        approval_policy: turn_context.approval_policy,
        sandbox_policy: turn_context.sandbox_policy.clone(),
        model: turn_context.client.get_model(),
        effort: turn_context.client.get_reasoning_effort(),
        summary: turn_context.client.get_reasoning_summary(),
    });

    sess.persist_rollout_items(&[rollout_item]).await;
    let mut stream = turn_context
        .client
        .clone()
        .stream_with_task_kind(prompt, task_kind)
        .or_cancel(&cancellation_token)
        .await??;

    let tool_runtime = ToolCallRuntime::new(
        Arc::clone(&router),
        Arc::clone(&sess),
        Arc::clone(&turn_context),
        Arc::clone(&turn_diff_tracker),
    );
    let mut output: FuturesOrdered<BoxFuture<CodexResult<ProcessedResponseItem>>> =
        FuturesOrdered::new();

    let mut active_item: Option<TurnItem> = None;

    loop {
        // Poll the next item from the model stream. We must inspect *both* Ok and Err
        // cases so that transient stream failures (e.g., dropped SSE connection before
        // `response.completed`) bubble up and trigger the caller's retry logic.
        let event = match stream.next().or_cancel(&cancellation_token).await {
            Ok(event) => event,
            Err(codex_async_utils::CancelErr::Cancelled) => {
                let processed_items = output.try_collect().await?;
                return Err(CodexErr::TurnAborted {
                    dangling_artifacts: processed_items,
                });
            }
        };

        let event = match event {
            Some(res) => res?,
            None => {
                return Err(CodexErr::Stream(
                    "stream closed before response.completed".into(),
                    None,
                ));
            }
        };

        let add_completed = &mut |response_item: ProcessedResponseItem| {
            output.push_back(future::ready(Ok(response_item)).boxed());
        };

        match event {
            ResponseEvent::Created => {}
            ResponseEvent::OutputItemDone(item) => {
                let previously_active_item = active_item.take();
                match ToolRouter::build_tool_call(sess.as_ref(), item.clone()) {
                    Ok(Some(call)) => {
                        let payload_preview = call.payload.log_payload().into_owned();
                        tracing::info!("ToolCall: {} {}", call.tool_name, payload_preview);

                        let response =
                            tool_runtime.handle_tool_call(call, cancellation_token.child_token());

                        output.push_back(
                            async move {
                                Ok(ProcessedResponseItem {
                                    item,
                                    response: Some(response.await?),
                                })
                            }
                            .boxed(),
                        );
                    }
                    Ok(None) => {
                        if let Some(turn_item) =
                            handle_non_tool_response_item(&turn_context, &item).await
                        {
                            if previously_active_item.is_none() {
                                sess.emit_turn_item_started(&turn_context, &turn_item).await;
                            }

                            sess.emit_turn_item_completed(&turn_context, turn_item)
                                .await;
                        }

                        add_completed(ProcessedResponseItem {
                            item,
                            response: None,
                        });
                    }
                    Err(FunctionCallError::MissingLocalShellCallId) => {
                        let msg = "LocalShellCall without call_id or id";
                        turn_context
                            .client
                            .get_otel_event_manager()
                            .log_tool_failed("local_shell", msg);
                        error!(msg);

                        let response = ResponseInputItem::FunctionCallOutput {
                            call_id: String::new(),
                            output: FunctionCallOutputPayload {
                                content: msg.to_string(),
                                success: None,
                            },
                        };
                        add_completed(ProcessedResponseItem {
                            item,
                            response: Some(response),
                        });
                    }
                    Err(FunctionCallError::RespondToModel(message))
                    | Err(FunctionCallError::Denied(message)) => {
                        let response = ResponseInputItem::FunctionCallOutput {
                            call_id: String::new(),
                            output: FunctionCallOutputPayload {
                                content: message,
                                success: None,
                            },
                        };
                        add_completed(ProcessedResponseItem {
                            item,
                            response: Some(response),
                        });
                    }
                    Err(FunctionCallError::Fatal(message)) => {
                        return Err(CodexErr::Fatal(message));
                    }
                }
            }
            ResponseEvent::OutputItemAdded(item) => {
                if let Some(turn_item) = handle_non_tool_response_item(&turn_context, &item).await {
                    let tracked_item = turn_item.clone();
                    sess.emit_turn_item_started(&turn_context, &turn_item).await;

                    active_item = Some(tracked_item);
                }
            }
            ResponseEvent::RateLimits(snapshot) => {
                // Update internal state with latest rate limits, but defer sending until
                // token usage is available to avoid duplicate TokenCount events.
                sess.update_rate_limits(&turn_context, snapshot).await;
            }
            ResponseEvent::Completed {
                response_id: _,
                token_usage,
            } => {
                sess.update_token_usage_info(&turn_context, token_usage.as_ref())
                    .await;
                let processed_items = output.try_collect().await?;
                let unified_diff = {
                    let mut tracker = turn_diff_tracker.lock().await;
                    tracker.get_unified_diff()
                };
                if let Ok(Some(unified_diff)) = unified_diff {
                    let msg = EventMsg::TurnDiff(TurnDiffEvent { unified_diff });
                    sess.send_event(&turn_context, msg).await;
                }

                let result = TurnRunResult {
                    processed_items,
                    total_token_usage: token_usage.clone(),
                };

                return Ok(result);
            }
            ResponseEvent::OutputTextDelta(delta) => {
                // In review child threads, suppress assistant text deltas; the
                // UI will show a selection popup from the final ReviewOutput.
                if turn_context.is_review_mode {
                    trace!("suppressing OutputTextDelta in review mode");
                } else if let Some(active) = active_item.as_ref() {
                    let event = AgentMessageContentDeltaEvent {
                        thread_id: sess.conversation_id.to_string(),
                        turn_id: turn_context.sub_id.clone(),
                        item_id: active.id(),
                        delta: delta.clone(),
                    };
                    sess.send_event(&turn_context, EventMsg::AgentMessageContentDelta(event))
                        .await;
                } else {
                    error!("ReasoningSummaryDelta without active item");
                }
            }
            ResponseEvent::ReasoningSummaryDelta(delta) => {
                if let Some(active) = active_item.as_ref() {
                    let event = ReasoningContentDeltaEvent {
                        thread_id: sess.conversation_id.to_string(),
                        turn_id: turn_context.sub_id.clone(),
                        item_id: active.id(),
                        delta: delta.clone(),
                    };
                    sess.send_event(&turn_context, EventMsg::ReasoningContentDelta(event))
                        .await;
                } else {
                    error!("ReasoningSummaryDelta without active item");
                }
            }
            ResponseEvent::ReasoningSummaryPartAdded => {
                let event =
                    EventMsg::AgentReasoningSectionBreak(AgentReasoningSectionBreakEvent {});
                sess.send_event(&turn_context, event).await;
            }
            ResponseEvent::ReasoningContentDelta(delta) => {
                if let Some(active) = active_item.as_ref() {
                    let event = ReasoningRawContentDeltaEvent {
                        thread_id: sess.conversation_id.to_string(),
                        turn_id: turn_context.sub_id.clone(),
                        item_id: active.id(),
                        delta: delta.clone(),
                    };
                    sess.send_event(&turn_context, EventMsg::ReasoningRawContentDelta(event))
                        .await;
                } else {
                    error!("ReasoningRawContentDelta without active item");
                }
            }
        }
    }
}

async fn handle_non_tool_response_item(
    turn_context: &TurnContext,
    item: &ResponseItem,
) -> Option<TurnItem> {
    debug!(?item, "Output item");

    match item {
        ResponseItem::Message { .. }
        | ResponseItem::Reasoning { .. }
        | ResponseItem::WebSearchCall { .. } => match item {
            ResponseItem::Message { .. } if turn_context.is_review_mode => {
                trace!("suppressing assistant Message in review mode");
                None
            }
            _ => parse_turn_item(item),
        },
        ResponseItem::FunctionCallOutput { .. } | ResponseItem::CustomToolCallOutput { .. } => {
            debug!("unexpected tool output from stream");
            None
        }
        _ => None,
    }
}

pub(super) fn get_last_assistant_message_from_turn(responses: &[ResponseItem]) -> Option<String> {
    responses.iter().rev().find_map(|item| {
        if let ResponseItem::Message { role, content, .. } = item {
            if role == "assistant" {
                content.iter().rev().find_map(|ci| {
                    if let ContentItem::OutputText { text } = ci {
                        Some(text.clone())
                    } else {
                        None
                    }
                })
            } else {
                None
            }
        } else {
            None
        }
    })
}
pub(crate) fn convert_call_tool_result_to_function_call_output_payload(
    call_tool_result: &CallToolResult,
) -> FunctionCallOutputPayload {
    let CallToolResult {
        content,
        is_error,
        structured_content,
    } = call_tool_result;

    // In terms of what to send back to the model, we prefer structured_content,
    // if available, and fallback to content, otherwise.
    let mut is_success = is_error != &Some(true);
    let content = if let Some(structured_content) = structured_content
        && structured_content != &serde_json::Value::Null
        && let Ok(serialized_structured_content) = serde_json::to_string(&structured_content)
    {
        serialized_structured_content
    } else {
        match serde_json::to_string(&content) {
            Ok(serialized_content) => serialized_content,
            Err(err) => {
                // If we could not serialize either content or structured_content to
                // JSON, flag this as an error.
                is_success = false;
                err.to_string()
            }
        }
    };

    FunctionCallOutputPayload {
        content,
        success: Some(is_success),
    }
}

/// Emits an ExitedReviewMode Event with optional ReviewOutput,
/// and records a developer message with the review output.
pub(crate) async fn exit_review_mode(
    session: Arc<Session>,
    turn_context: Arc<TurnContext>,
    review_output: Option<ReviewOutputEvent>,
) {
    let event = EventMsg::ExitedReviewMode(ExitedReviewModeEvent {
        review_output: review_output.clone(),
    });
    session.send_event(&turn_context, event).await;

    let mut user_message = String::new();
    if let Some(out) = review_output {
        let mut findings_str = String::new();
        let text = out.overall_explanation.trim();
        if !text.is_empty() {
            findings_str.push_str(text);
        }
        if !out.findings.is_empty() {
            let block = format_review_findings_block(&out.findings, None);
            findings_str.push_str(&format!("\n{block}"));
        }
        user_message.push_str(&format!(
            r#"<user_action>
  <context>User initiated a review task. Here's the full review output from reviewer model. User may select one or more comments to resolve.</context>
  <action>review</action>
  <results>
  {findings_str}
  </results>
</user_action>
"#));
    } else {
        user_message.push_str(r#"<user_action>
  <context>User initiated a review task, but was interrupted. If user asks about this, tell them to re-initiate a review with `/review` and wait for it to complete.</context>
  <action>review</action>
  <results>
  None.
  </results>
</user_action>
"#);
    }

    session
        .record_conversation_items(&[ResponseItem::Message {
            id: None,
            role: "user".to_string(),
            content: vec![ContentItem::InputText { text: user_message }],
        }])
        .await;
}

fn mcp_init_error_display(
    server_name: &str,
    entry: Option<&McpAuthStatusEntry>,
    err: &anyhow::Error,
) -> String {
    if let Some(McpServerTransportConfig::StreamableHttp {
        url,
        bearer_token_env_var,
        http_headers,
        ..
    }) = &entry.map(|entry| &entry.config.transport)
        && url == "https://api.githubcopilot.com/mcp/"
        && bearer_token_env_var.is_none()
        && http_headers.as_ref().map(HashMap::is_empty).unwrap_or(true)
    {
        // GitHub only supports OAUth for first party MCP clients.
        // That means that the user has to specify a personal access token either via bearer_token_env_var or http_headers.
        // https://github.com/github/github-mcp-server/issues/921#issuecomment-3221026448
        format!(
            "GitHub MCP does not support OAuth. Log in by adding `bearer_token_env_var = CODEX_GITHUB_PAT` in the `mcp_servers.{server_name}` section of your config.toml"
        )
    } else if is_mcp_client_auth_required_error(err) {
        format!(
            "The {server_name} MCP server is not logged in. Run `codex mcp login {server_name}`."
        )
    } else {
        format!("MCP client for `{server_name}` failed to start: {err:#}")
    }
}

fn is_mcp_client_auth_required_error(error: &anyhow::Error) -> bool {
    // StreamableHttpError::AuthRequired from the MCP SDK.
    error.to_string().contains("Auth required")
}

#[cfg(test)]
pub(crate) use tests::make_session_and_context;

#[cfg(test)]
mod tests {
    use super::*;
    use crate::config::ConfigOverrides;
    use crate::config::ConfigToml;
    use crate::config_types::McpServerConfig;
    use crate::config_types::McpServerTransportConfig;
    use crate::exec::ExecToolCallOutput;
    use crate::mcp::auth::McpAuthStatusEntry;
    use crate::tools::format_exec_output_str;

    use crate::protocol::CompactedItem;
    use crate::protocol::InitialHistory;
    use crate::protocol::ResumedHistory;
    use crate::state::TaskKind;
    use crate::tasks::SessionTask;
    use crate::tasks::SessionTaskContext;
    use crate::tools::MODEL_FORMAT_HEAD_LINES;
    use crate::tools::MODEL_FORMAT_MAX_BYTES;
    use crate::tools::MODEL_FORMAT_MAX_LINES;
    use crate::tools::MODEL_FORMAT_TAIL_LINES;
    use crate::tools::ToolRouter;
    use crate::tools::context::ToolInvocation;
    use crate::tools::context::ToolOutput;
    use crate::tools::context::ToolPayload;
    use crate::tools::handlers::ShellHandler;
    use crate::tools::registry::ToolHandler;
    use crate::turn_diff_tracker::TurnDiffTracker;
    use codex_app_server_protocol::AuthMode;
    use codex_protocol::models::ContentItem;
    use codex_protocol::models::ResponseItem;
    use codex_protocol::protocol::McpAuthStatus;
    use std::time::Duration;
    use tokio::time::sleep;

    use mcp_types::ContentBlock;
    use mcp_types::TextContent;
    use pretty_assertions::assert_eq;
    use serde::Deserialize;
    use serde_json::json;
    use std::path::PathBuf;
    use std::sync::Arc;
    use std::time::Duration as StdDuration;

    #[test]
    fn reconstruct_history_matches_live_compactions() {
        let (session, turn_context) = make_session_and_context();
        let (rollout_items, expected) = sample_rollout(&session, &turn_context);

        let reconstructed = session.reconstruct_history_from_rollout(&turn_context, &rollout_items);

        assert_eq!(expected, reconstructed);
    }

    #[test]
    fn record_initial_history_reconstructs_resumed_transcript() {
        let (session, turn_context) = make_session_and_context();
        let (rollout_items, expected) = sample_rollout(&session, &turn_context);

        tokio_test::block_on(session.record_initial_history(InitialHistory::Resumed(
            ResumedHistory {
                conversation_id: ConversationId::default(),
                history: rollout_items,
                rollout_path: PathBuf::from("/tmp/resume.jsonl"),
            },
        )));

        let actual = tokio_test::block_on(async { session.state.lock().await.history_snapshot() });
        assert_eq!(expected, actual);
    }

    #[test]
    fn record_initial_history_reconstructs_forked_transcript() {
        let (session, turn_context) = make_session_and_context();
        let (rollout_items, expected) = sample_rollout(&session, &turn_context);

        tokio_test::block_on(session.record_initial_history(InitialHistory::Forked(rollout_items)));

        let actual = tokio_test::block_on(async { session.state.lock().await.history_snapshot() });
        assert_eq!(expected, actual);
    }

    #[test]
    fn prefers_structured_content_when_present() {
        let ctr = CallToolResult {
            // Content present but should be ignored because structured_content is set.
            content: vec![text_block("ignored")],
            is_error: None,
            structured_content: Some(json!({
                "ok": true,
                "value": 42
            })),
        };

        let got = convert_call_tool_result_to_function_call_output_payload(&ctr);
        let expected = FunctionCallOutputPayload {
            content: serde_json::to_string(&json!({
                "ok": true,
                "value": 42
            }))
            .unwrap(),
            success: Some(true),
        };

        assert_eq!(expected, got);
    }

    #[test]
    fn model_truncation_head_tail_by_lines() {
        // Build 400 short lines so line-count limit, not byte budget, triggers truncation
        let lines: Vec<String> = (1..=400).map(|i| format!("line{i}")).collect();
        let full = lines.join("\n");

        let exec = ExecToolCallOutput {
            exit_code: 0,
            stdout: StreamOutput::new(String::new()),
            stderr: StreamOutput::new(String::new()),
            aggregated_output: StreamOutput::new(full),
            duration: StdDuration::from_secs(1),
            timed_out: false,
        };

        let out = format_exec_output_str(&exec);

        // Strip truncation header if present for subsequent assertions
        let body = out
            .strip_prefix("Total output lines: ")
            .and_then(|rest| rest.split_once("\n\n").map(|x| x.1))
            .unwrap_or(out.as_str());

        // Expect elision marker with correct counts
        let omitted = 400 - MODEL_FORMAT_MAX_LINES; // 144
        let marker = format!("\n[... omitted {omitted} of 400 lines ...]\n\n");
        assert!(out.contains(&marker), "missing marker: {out}");

        // Validate head and tail
        let parts: Vec<&str> = body.split(&marker).collect();
        assert_eq!(parts.len(), 2, "expected one marker split");
        let head = parts[0];
        let tail = parts[1];

        let expected_head: String = (1..=MODEL_FORMAT_HEAD_LINES)
            .map(|i| format!("line{i}"))
            .collect::<Vec<_>>()
            .join("\n");
        assert!(head.starts_with(&expected_head), "head mismatch");

        let expected_tail: String = ((400 - MODEL_FORMAT_TAIL_LINES + 1)..=400)
            .map(|i| format!("line{i}"))
            .collect::<Vec<_>>()
            .join("\n");
        assert!(tail.ends_with(&expected_tail), "tail mismatch");
    }

    #[test]
    fn model_truncation_respects_byte_budget() {
        // Construct a large output (about 100kB) so byte budget dominates
        let big_line = "x".repeat(100);
        let full = std::iter::repeat_n(big_line, 1000)
            .collect::<Vec<_>>()
            .join("\n");

        let exec = ExecToolCallOutput {
            exit_code: 0,
            stdout: StreamOutput::new(String::new()),
            stderr: StreamOutput::new(String::new()),
            aggregated_output: StreamOutput::new(full.clone()),
            duration: StdDuration::from_secs(1),
            timed_out: false,
        };

        let out = format_exec_output_str(&exec);
        // Keep strict budget on the truncated body (excluding header)
        let body = out
            .strip_prefix("Total output lines: ")
            .and_then(|rest| rest.split_once("\n\n").map(|x| x.1))
            .unwrap_or(out.as_str());
        assert!(body.len() <= MODEL_FORMAT_MAX_BYTES, "exceeds byte budget");
        assert!(out.contains("omitted"), "should contain elision marker");

        // Ensure head and tail are drawn from the original
        assert!(full.starts_with(body.chars().take(8).collect::<String>().as_str()));
        assert!(
            full.ends_with(
                body.chars()
                    .rev()
                    .take(8)
                    .collect::<String>()
                    .chars()
                    .rev()
                    .collect::<String>()
                    .as_str()
            )
        );
    }

    #[test]
    fn includes_timed_out_message() {
        let exec = ExecToolCallOutput {
            exit_code: 0,
            stdout: StreamOutput::new(String::new()),
            stderr: StreamOutput::new(String::new()),
            aggregated_output: StreamOutput::new("Command output".to_string()),
            duration: StdDuration::from_secs(1),
            timed_out: true,
        };

        let out = format_exec_output_str(&exec);

        assert_eq!(
            out,
            "command timed out after 1000 milliseconds\nCommand output"
        );
    }

    #[test]
    fn falls_back_to_content_when_structured_is_null() {
        let ctr = CallToolResult {
            content: vec![text_block("hello"), text_block("world")],
            is_error: None,
            structured_content: Some(serde_json::Value::Null),
        };

        let got = convert_call_tool_result_to_function_call_output_payload(&ctr);
        let expected = FunctionCallOutputPayload {
            content: serde_json::to_string(&vec![text_block("hello"), text_block("world")])
                .unwrap(),
            success: Some(true),
        };

        assert_eq!(expected, got);
    }

    #[test]
    fn success_flag_reflects_is_error_true() {
        let ctr = CallToolResult {
            content: vec![text_block("unused")],
            is_error: Some(true),
            structured_content: Some(json!({ "message": "bad" })),
        };

        let got = convert_call_tool_result_to_function_call_output_payload(&ctr);
        let expected = FunctionCallOutputPayload {
            content: serde_json::to_string(&json!({ "message": "bad" })).unwrap(),
            success: Some(false),
        };

        assert_eq!(expected, got);
    }

    #[test]
    fn success_flag_true_with_no_error_and_content_used() {
        let ctr = CallToolResult {
            content: vec![text_block("alpha")],
            is_error: Some(false),
            structured_content: None,
        };

        let got = convert_call_tool_result_to_function_call_output_payload(&ctr);
        let expected = FunctionCallOutputPayload {
            content: serde_json::to_string(&vec![text_block("alpha")]).unwrap(),
            success: Some(true),
        };

        assert_eq!(expected, got);
    }

    fn text_block(s: &str) -> ContentBlock {
        ContentBlock::TextContent(TextContent {
            annotations: None,
            text: s.to_string(),
            r#type: "text".to_string(),
        })
    }

    fn otel_event_manager(conversation_id: ConversationId, config: &Config) -> OtelEventManager {
        OtelEventManager::new(
            conversation_id,
            config.model.as_str(),
            config.model_family.slug.as_str(),
            None,
            Some("test@test.com".to_string()),
            Some(AuthMode::ChatGPT),
            false,
            "test".to_string(),
        )
    }

    pub(crate) fn make_session_and_context() -> (Session, TurnContext) {
        let (tx_event, _rx_event) = async_channel::unbounded();
        let codex_home = tempfile::tempdir().expect("create temp dir");
        let config = Config::load_from_base_config_with_overrides(
            ConfigToml::default(),
            ConfigOverrides::default(),
            codex_home.path().to_path_buf(),
        )
        .expect("load default test config");
        let config = Arc::new(config);
        let conversation_id = ConversationId::default();
        let otel_event_manager = otel_event_manager(conversation_id, config.as_ref());
        let auth_manager = AuthManager::shared(config.cwd.clone(), false);

        let session_configuration = SessionConfiguration {
            provider: config.model_provider.clone(),
            model: config.model.clone(),
            model_reasoning_effort: config.model_reasoning_effort,
            model_reasoning_summary: config.model_reasoning_summary,
            user_instructions: config.user_instructions.clone(),
            base_instructions: config.base_instructions.clone(),
            approval_policy: config.approval_policy,
            sandbox_policy: config.sandbox_policy.clone(),
            cwd: config.cwd.clone(),
            original_config_do_not_use: Arc::clone(&config),
        };

        let state = SessionState::new(session_configuration.clone());

        let services = SessionServices {
            mcp_connection_manager: McpConnectionManager::default(),
            unified_exec_manager: UnifiedExecSessionManager::default(),
            notifier: UserNotifier::new(None),
            rollout: Mutex::new(None),
            user_shell: shell::Shell::Unknown,
            show_raw_agent_reasoning: config.show_raw_agent_reasoning,
            auth_manager: Arc::clone(&auth_manager),
            otel_event_manager: otel_event_manager.clone(),
            tool_approvals: Mutex::new(ApprovalStore::default()),
        };

        let turn_context = Session::make_turn_context(
            Some(Arc::clone(&auth_manager)),
            &otel_event_manager,
            session_configuration.provider.clone(),
            &session_configuration,
            conversation_id,
            "turn_id".to_string(),
        );

        let session = Session {
            conversation_id,
            tx_event,
            state: Mutex::new(state),
            active_turn: Mutex::new(None),
            services,
            next_internal_sub_id: AtomicU64::new(0),
        };

        (session, turn_context)
    }

    // Like make_session_and_context, but returns Arc<Session> and the event receiver
    // so tests can assert on emitted events.
    fn make_session_and_context_with_rx() -> (
        Arc<Session>,
        Arc<TurnContext>,
        async_channel::Receiver<Event>,
    ) {
        let (tx_event, rx_event) = async_channel::unbounded();
        let codex_home = tempfile::tempdir().expect("create temp dir");
        let config = Config::load_from_base_config_with_overrides(
            ConfigToml::default(),
            ConfigOverrides::default(),
            codex_home.path().to_path_buf(),
        )
        .expect("load default test config");
        let config = Arc::new(config);
        let conversation_id = ConversationId::default();
        let otel_event_manager = otel_event_manager(conversation_id, config.as_ref());
        let auth_manager = AuthManager::shared(config.cwd.clone(), false);

        let session_configuration = SessionConfiguration {
            provider: config.model_provider.clone(),
            model: config.model.clone(),
            model_reasoning_effort: config.model_reasoning_effort,
            model_reasoning_summary: config.model_reasoning_summary,
            user_instructions: config.user_instructions.clone(),
            base_instructions: config.base_instructions.clone(),
            approval_policy: config.approval_policy,
            sandbox_policy: config.sandbox_policy.clone(),
            cwd: config.cwd.clone(),
            original_config_do_not_use: Arc::clone(&config),
        };

        let state = SessionState::new(session_configuration.clone());

        let services = SessionServices {
            mcp_connection_manager: McpConnectionManager::default(),
            unified_exec_manager: UnifiedExecSessionManager::default(),
            notifier: UserNotifier::new(None),
            rollout: Mutex::new(None),
            user_shell: shell::Shell::Unknown,
            show_raw_agent_reasoning: config.show_raw_agent_reasoning,
            auth_manager: Arc::clone(&auth_manager),
            otel_event_manager: otel_event_manager.clone(),
            tool_approvals: Mutex::new(ApprovalStore::default()),
        };

        let turn_context = Arc::new(Session::make_turn_context(
            Some(Arc::clone(&auth_manager)),
            &otel_event_manager,
            session_configuration.provider.clone(),
            &session_configuration,
            conversation_id,
            "turn_id".to_string(),
        ));

        let session = Arc::new(Session {
            conversation_id,
            tx_event,
            state: Mutex::new(state),
            active_turn: Mutex::new(None),
            services,
            next_internal_sub_id: AtomicU64::new(0),
        });

        (session, turn_context, rx_event)
    }

    #[derive(Clone, Copy)]
    struct NeverEndingTask {
        kind: TaskKind,
        listen_to_cancellation_token: bool,
    }

    #[async_trait::async_trait]
    impl SessionTask for NeverEndingTask {
        fn kind(&self) -> TaskKind {
            self.kind
        }

        async fn run(
            self: Arc<Self>,
            _session: Arc<SessionTaskContext>,
            _ctx: Arc<TurnContext>,
            _input: Vec<UserInput>,
            cancellation_token: CancellationToken,
        ) -> Option<String> {
            if self.listen_to_cancellation_token {
                cancellation_token.cancelled().await;
                return None;
            }
            loop {
                sleep(Duration::from_secs(60)).await;
            }
        }

        async fn abort(&self, session: Arc<SessionTaskContext>, ctx: Arc<TurnContext>) {
            if let TaskKind::Review = self.kind {
                exit_review_mode(session.clone_session(), ctx, None).await;
            }
        }
    }

    #[tokio::test(flavor = "multi_thread", worker_threads = 2)]
    #[test_log::test]
    async fn abort_regular_task_emits_turn_aborted_only() {
        let (sess, tc, rx) = make_session_and_context_with_rx();
        let input = vec![UserInput::Text {
            text: "hello".to_string(),
        }];
        sess.spawn_task(
            Arc::clone(&tc),
            input,
            NeverEndingTask {
                kind: TaskKind::Regular,
                listen_to_cancellation_token: false,
            },
        )
        .await;

        sess.abort_all_tasks(TurnAbortReason::Interrupted).await;

        let evt = tokio::time::timeout(std::time::Duration::from_secs(2), rx.recv())
            .await
            .expect("timeout waiting for event")
            .expect("event");
        match evt.msg {
            EventMsg::TurnAborted(e) => assert_eq!(TurnAbortReason::Interrupted, e.reason),
            other => panic!("unexpected event: {other:?}"),
        }
        assert!(rx.try_recv().is_err());
    }

    #[tokio::test]
    async fn abort_gracefuly_emits_turn_aborted_only() {
        let (sess, tc, rx) = make_session_and_context_with_rx();
        let input = vec![UserInput::Text {
            text: "hello".to_string(),
        }];
        sess.spawn_task(
            Arc::clone(&tc),
            input,
            NeverEndingTask {
                kind: TaskKind::Regular,
                listen_to_cancellation_token: true,
            },
        )
        .await;

        sess.abort_all_tasks(TurnAbortReason::Interrupted).await;

        let evt = rx.recv().await.expect("event");
        match evt.msg {
            EventMsg::TurnAborted(e) => assert_eq!(TurnAbortReason::Interrupted, e.reason),
            other => panic!("unexpected event: {other:?}"),
        }
        assert!(rx.try_recv().is_err());
    }

    #[tokio::test(flavor = "multi_thread", worker_threads = 2)]
    async fn abort_review_task_emits_exited_then_aborted_and_records_history() {
        let (sess, tc, rx) = make_session_and_context_with_rx();
        let input = vec![UserInput::Text {
            text: "start review".to_string(),
        }];
        sess.spawn_task(
            Arc::clone(&tc),
            input,
            NeverEndingTask {
                kind: TaskKind::Review,
                listen_to_cancellation_token: false,
            },
        )
        .await;

        sess.abort_all_tasks(TurnAbortReason::Interrupted).await;

        let first = tokio::time::timeout(std::time::Duration::from_secs(2), rx.recv())
            .await
            .expect("timeout waiting for first event")
            .expect("first event");
        match first.msg {
            EventMsg::ExitedReviewMode(ev) => assert!(ev.review_output.is_none()),
            other => panic!("unexpected first event: {other:?}"),
        }
        let second = tokio::time::timeout(std::time::Duration::from_secs(2), rx.recv())
            .await
            .expect("timeout waiting for second event")
            .expect("second event");
        match second.msg {
            EventMsg::TurnAborted(e) => assert_eq!(TurnAbortReason::Interrupted, e.reason),
            other => panic!("unexpected second event: {other:?}"),
        }

        let history = sess.history_snapshot().await;
        let found = history.iter().any(|item| match item {
            ResponseItem::Message { role, content, .. } if role == "user" => {
                content.iter().any(|ci| match ci {
                    ContentItem::InputText { text } => {
                        text.contains("<user_action>")
                            && text.contains("review")
                            && text.contains("interrupted")
                    }
                    _ => false,
                })
            }
            _ => false,
        });
        assert!(
            found,
            "synthetic review interruption not recorded in history"
        );
    }

    #[tokio::test]
    async fn fatal_tool_error_stops_turn_and_reports_error() {
        let (session, turn_context, _rx) = make_session_and_context_with_rx();
        let router = ToolRouter::from_config(
            &turn_context.tools_config,
            Some(session.services.mcp_connection_manager.list_all_tools()),
        );
        let item = ResponseItem::CustomToolCall {
            id: None,
            status: None,
            call_id: "call-1".to_string(),
            name: "shell".to_string(),
            input: "{}".to_string(),
        };

        let call = ToolRouter::build_tool_call(session.as_ref(), item.clone())
            .expect("build tool call")
            .expect("tool call present");
        let tracker = Arc::new(tokio::sync::Mutex::new(TurnDiffTracker::new()));
        let err = router
            .dispatch_tool_call(
                Arc::clone(&session),
                Arc::clone(&turn_context),
                tracker,
                call,
            )
            .await
            .expect_err("expected fatal error");

        match err {
            FunctionCallError::Fatal(message) => {
                assert_eq!(message, "tool shell invoked with incompatible payload");
            }
            other => panic!("expected FunctionCallError::Fatal, got {other:?}"),
        }
    }

    fn sample_rollout(
        session: &Session,
        turn_context: &TurnContext,
    ) -> (Vec<RolloutItem>, Vec<ResponseItem>) {
        let mut rollout_items = Vec::new();
        let mut live_history = ConversationHistory::new();

        let initial_context = session.build_initial_context(turn_context);
        for item in &initial_context {
            rollout_items.push(RolloutItem::ResponseItem(item.clone()));
        }
        live_history.record_items(initial_context.iter());

        let user1 = ResponseItem::Message {
            id: None,
            role: "user".to_string(),
            content: vec![ContentItem::InputText {
                text: "first user".to_string(),
            }],
        };
        live_history.record_items(std::iter::once(&user1));
        rollout_items.push(RolloutItem::ResponseItem(user1.clone()));

        let assistant1 = ResponseItem::Message {
            id: None,
            role: "assistant".to_string(),
            content: vec![ContentItem::OutputText {
                text: "assistant reply one".to_string(),
            }],
        };
        live_history.record_items(std::iter::once(&assistant1));
        rollout_items.push(RolloutItem::ResponseItem(assistant1.clone()));

        let summary1 = "summary one";
        let snapshot1 = live_history.get_history();
        let user_messages1 = collect_user_messages(&snapshot1);
        let rebuilt1 = build_compacted_history(
            session.build_initial_context(turn_context),
            &user_messages1,
            summary1,
        );
        live_history.replace(rebuilt1);
        rollout_items.push(RolloutItem::Compacted(CompactedItem {
            message: summary1.to_string(),
        }));

        let user2 = ResponseItem::Message {
            id: None,
            role: "user".to_string(),
            content: vec![ContentItem::InputText {
                text: "second user".to_string(),
            }],
        };
        live_history.record_items(std::iter::once(&user2));
        rollout_items.push(RolloutItem::ResponseItem(user2.clone()));

        let assistant2 = ResponseItem::Message {
            id: None,
            role: "assistant".to_string(),
            content: vec![ContentItem::OutputText {
                text: "assistant reply two".to_string(),
            }],
        };
        live_history.record_items(std::iter::once(&assistant2));
        rollout_items.push(RolloutItem::ResponseItem(assistant2.clone()));

        let summary2 = "summary two";
        let snapshot2 = live_history.get_history();
        let user_messages2 = collect_user_messages(&snapshot2);
        let rebuilt2 = build_compacted_history(
            session.build_initial_context(turn_context),
            &user_messages2,
            summary2,
        );
        live_history.replace(rebuilt2);
        rollout_items.push(RolloutItem::Compacted(CompactedItem {
            message: summary2.to_string(),
        }));

        let user3 = ResponseItem::Message {
            id: None,
            role: "user".to_string(),
            content: vec![ContentItem::InputText {
                text: "third user".to_string(),
            }],
        };
        live_history.record_items(std::iter::once(&user3));
        rollout_items.push(RolloutItem::ResponseItem(user3.clone()));

        let assistant3 = ResponseItem::Message {
            id: None,
            role: "assistant".to_string(),
            content: vec![ContentItem::OutputText {
                text: "assistant reply three".to_string(),
            }],
        };
        live_history.record_items(std::iter::once(&assistant3));
        rollout_items.push(RolloutItem::ResponseItem(assistant3.clone()));

        (rollout_items, live_history.get_history())
    }

    #[tokio::test]
    async fn rejects_escalated_permissions_when_policy_not_on_request() {
        use crate::exec::ExecParams;
        use crate::protocol::AskForApproval;
        use crate::protocol::SandboxPolicy;
        use crate::turn_diff_tracker::TurnDiffTracker;
        use std::collections::HashMap;

        let (session, mut turn_context_raw) = make_session_and_context();
        // Ensure policy is NOT OnRequest so the early rejection path triggers
        turn_context_raw.approval_policy = AskForApproval::OnFailure;
        let session = Arc::new(session);
        let mut turn_context = Arc::new(turn_context_raw);

        let params = ExecParams {
            command: if cfg!(windows) {
                vec![
                    "cmd.exe".to_string(),
                    "/C".to_string(),
                    "echo hi".to_string(),
                ]
            } else {
                vec![
                    "/bin/sh".to_string(),
                    "-c".to_string(),
                    "echo hi".to_string(),
                ]
            },
            cwd: turn_context.cwd.clone(),
            timeout_ms: Some(1000),
            env: HashMap::new(),
            with_escalated_permissions: Some(true),
            justification: Some("test".to_string()),
            arg0: None,
        };

        let params2 = ExecParams {
            with_escalated_permissions: Some(false),
            ..params.clone()
        };

        let turn_diff_tracker = Arc::new(tokio::sync::Mutex::new(TurnDiffTracker::new()));

        let tool_name = "shell";
        let call_id = "test-call".to_string();

        let handler = ShellHandler;
        let resp = handler
            .handle(ToolInvocation {
                session: Arc::clone(&session),
                turn: Arc::clone(&turn_context),
                tracker: Arc::clone(&turn_diff_tracker),
                call_id,
                tool_name: tool_name.to_string(),
                payload: ToolPayload::Function {
                    arguments: serde_json::json!({
                        "command": params.command.clone(),
                        "workdir": Some(turn_context.cwd.to_string_lossy().to_string()),
                        "timeout_ms": params.timeout_ms,
                        "with_escalated_permissions": params.with_escalated_permissions,
                        "justification": params.justification.clone(),
                    })
                    .to_string(),
                },
            })
            .await;

        let Err(FunctionCallError::RespondToModel(output)) = resp else {
            panic!("expected error result");
        };

        let expected = format!(
            "approval policy is {policy:?}; reject command — you should not ask for escalated permissions if the approval policy is {policy:?}",
            policy = turn_context.approval_policy
        );

        pretty_assertions::assert_eq!(output, expected);

        // Now retry the same command WITHOUT escalated permissions; should succeed.
        // Force DangerFullAccess to avoid platform sandbox dependencies in tests.
        Arc::get_mut(&mut turn_context)
            .expect("unique turn context Arc")
            .sandbox_policy = SandboxPolicy::DangerFullAccess;

        let resp2 = handler
            .handle(ToolInvocation {
                session: Arc::clone(&session),
                turn: Arc::clone(&turn_context),
                tracker: Arc::clone(&turn_diff_tracker),
                call_id: "test-call-2".to_string(),
                tool_name: tool_name.to_string(),
                payload: ToolPayload::Function {
                    arguments: serde_json::json!({
                        "command": params2.command.clone(),
                        "workdir": Some(turn_context.cwd.to_string_lossy().to_string()),
                        "timeout_ms": params2.timeout_ms,
                        "with_escalated_permissions": params2.with_escalated_permissions,
                        "justification": params2.justification.clone(),
                    })
                    .to_string(),
                },
            })
            .await;

        let output = match resp2.expect("expected Ok result") {
            ToolOutput::Function { content, .. } => content,
            _ => panic!("unexpected tool output"),
        };

        #[derive(Deserialize, PartialEq, Eq, Debug)]
        struct ResponseExecMetadata {
            exit_code: i32,
        }

        #[derive(Deserialize)]
        struct ResponseExecOutput {
            output: String,
            metadata: ResponseExecMetadata,
        }

        let exec_output: ResponseExecOutput =
            serde_json::from_str(&output).expect("valid exec output json");

        pretty_assertions::assert_eq!(exec_output.metadata, ResponseExecMetadata { exit_code: 0 });
        assert!(exec_output.output.contains("hi"));
    }

    #[test]
    fn mcp_init_error_display_prompts_for_github_pat() {
        let server_name = "github";
        let entry = McpAuthStatusEntry {
            config: McpServerConfig {
                transport: McpServerTransportConfig::StreamableHttp {
                    url: "https://api.githubcopilot.com/mcp/".to_string(),
                    bearer_token_env_var: None,
                    http_headers: None,
                    env_http_headers: None,
                },
                enabled: true,
                startup_timeout_sec: None,
                tool_timeout_sec: None,
                enabled_tools: None,
                disabled_tools: None,
            },
            auth_status: McpAuthStatus::Unsupported,
        };
        let err = anyhow::anyhow!("OAuth is unsupported");

        let display = mcp_init_error_display(server_name, Some(&entry), &err);

        let expected = format!(
            "GitHub MCP does not support OAuth. Log in by adding `bearer_token_env_var = CODEX_GITHUB_PAT` in the `mcp_servers.{server_name}` section of your config.toml"
        );

        assert_eq!(expected, display);
    }

    #[test]
    fn mcp_init_error_display_prompts_for_login_when_auth_required() {
        let server_name = "example";
        let err = anyhow::anyhow!("Auth required for server");

        let display = mcp_init_error_display(server_name, None, &err);

        let expected = format!(
            "The {server_name} MCP server is not logged in. Run `codex mcp login {server_name}`."
        );

        assert_eq!(expected, display);
    }

    #[test]
    fn mcp_init_error_display_reports_generic_errors() {
        let server_name = "custom";
        let entry = McpAuthStatusEntry {
            config: McpServerConfig {
                transport: McpServerTransportConfig::StreamableHttp {
                    url: "https://example.com".to_string(),
                    bearer_token_env_var: Some("TOKEN".to_string()),
                    http_headers: None,
                    env_http_headers: None,
                },
                enabled: true,
                startup_timeout_sec: None,
                tool_timeout_sec: None,
                enabled_tools: None,
                disabled_tools: None,
            },
            auth_status: McpAuthStatus::Unsupported,
        };
        let err = anyhow::anyhow!("boom");

        let display = mcp_init_error_display(server_name, Some(&entry), &err);

        let expected = format!("MCP client for `{server_name}` failed to start: {err:#}");

        assert_eq!(expected, display);
    }
}<|MERGE_RESOLUTION|>--- conflicted
+++ resolved
@@ -1507,14 +1507,9 @@
     let mut review_thread_history: ConversationHistory = ConversationHistory::new();
     if is_review_mode {
         // Seed review threads with environment context so the model knows the working directory.
-<<<<<<< HEAD
-        review_thread_history.extend(sess.build_initial_context(&turn_context));
-        review_thread_history.push(initial_input_for_turn.into());
-=======
         review_thread_history
-            .record_items(sess.build_initial_context(turn_context.as_ref()).iter());
+            .record_items(sess.build_initial_context(&turn_context).iter());
         review_thread_history.record_items(std::iter::once(&initial_input_for_turn.into()));
->>>>>>> a6b94715
     } else {
         sess.record_input_and_rollout_usermsg(&turn_context, &initial_input_for_turn)
             .await;

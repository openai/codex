use std::collections::HashMap;
use std::fmt::Debug;
use std::path::PathBuf;
use std::sync::Arc;
use std::sync::atomic::AtomicBool;
use std::sync::atomic::AtomicU64;
use std::sync::atomic::Ordering;

use crate::AuthManager;
use crate::SandboxState;
use crate::client_common::REVIEW_PROMPT;
use crate::compact;
use crate::compact::run_inline_auto_compact_task;
use crate::compact::should_use_remote_compact_task;
use crate::compact_remote::run_inline_remote_auto_compact_task;
use crate::exec_policy::load_exec_policy_for_features;
use crate::features::Feature;
use crate::features::Features;
use crate::openai_models::model_family::ModelFamily;
use crate::openai_models::models_manager::ModelsManager;
use crate::parse_command::parse_command;
use crate::parse_turn_item;
use crate::stream_events_utils::HandleOutputCtx;
use crate::stream_events_utils::handle_non_tool_response_item;
use crate::stream_events_utils::handle_output_item_done;
use crate::terminal;
use crate::truncate::TruncationPolicy;
use crate::user_notification::UserNotifier;
use crate::util::error_or_panic;
use async_channel::Receiver;
use async_channel::Sender;
use codex_protocol::ConversationId;
use codex_protocol::approvals::ExecPolicyAmendment;
use codex_protocol::items::TurnItem;
use codex_protocol::protocol::FileChange;
use codex_protocol::protocol::HasLegacyEvent;
use codex_protocol::protocol::ItemCompletedEvent;
use codex_protocol::protocol::ItemStartedEvent;
use codex_protocol::protocol::RawResponseItemEvent;
use codex_protocol::protocol::ReviewRequest;
use codex_protocol::protocol::RolloutItem;
use codex_protocol::protocol::SessionSource;
use codex_protocol::protocol::TaskStartedEvent;
use codex_protocol::protocol::TurnAbortReason;
use codex_protocol::protocol::TurnContextItem;
use codex_rmcp_client::ElicitationResponse;
use futures::future::BoxFuture;
use futures::prelude::*;
use futures::stream::FuturesOrdered;
use mcp_types::CallToolResult;
use mcp_types::ListResourceTemplatesRequestParams;
use mcp_types::ListResourceTemplatesResult;
use mcp_types::ListResourcesRequestParams;
use mcp_types::ListResourcesResult;
use mcp_types::ReadResourceRequestParams;
use mcp_types::ReadResourceResult;
use mcp_types::RequestId;
use serde_json;
use serde_json::Value;
use tokio::sync::Mutex;
use tokio::sync::RwLock;
use tokio::sync::oneshot;
use tokio_util::sync::CancellationToken;
use tracing::Instrument;
use tracing::debug;
use tracing::error;
use tracing::field;
use tracing::info;
use tracing::info_span;
use tracing::instrument;
use tracing::warn;

use crate::ModelProviderInfo;
use crate::WireApi;
use crate::client::ModelClient;
use crate::client_common::Prompt;
use crate::client_common::ResponseEvent;
use crate::compact::collect_user_messages;
use crate::config::Config;
use crate::config::GhostSnapshotConfig;
use crate::config::types::ShellEnvironmentPolicy;
use crate::context_manager::ContextManager;
use crate::environment_context::EnvironmentContext;
use crate::error::CodexErr;
use crate::error::Result as CodexResult;
#[cfg(test)]
use crate::exec::StreamOutput;
use crate::exec_policy::ExecPolicyUpdateError;
use crate::mcp::auth::compute_auth_statuses;
use crate::mcp_connection_manager::McpConnectionManager;
use crate::model_provider_info::CHAT_WIRE_API_DEPRECATION_SUMMARY;
use crate::project_doc::get_user_instructions;
use crate::protocol::AgentMessageContentDeltaEvent;
use crate::protocol::AgentReasoningSectionBreakEvent;
use crate::protocol::ApplyPatchApprovalRequestEvent;
use crate::protocol::AskForApproval;
use crate::protocol::BackgroundEventEvent;
use crate::protocol::DeprecationNoticeEvent;
use crate::protocol::Event;
use crate::protocol::EventMsg;
use crate::protocol::ExecApprovalRequestEvent;
use crate::protocol::Op;
use crate::protocol::RateLimitSnapshot;
use crate::protocol::ReasoningContentDeltaEvent;
use crate::protocol::ReasoningRawContentDeltaEvent;
use crate::protocol::ReviewDecision;
use crate::protocol::SandboxPolicy;
use crate::protocol::SessionConfiguredEvent;
use crate::protocol::SkillErrorInfo;
use crate::protocol::SkillMetadata as ProtocolSkillMetadata;
use crate::protocol::StreamErrorEvent;
use crate::protocol::Submission;
use crate::protocol::TokenCountEvent;
use crate::protocol::TokenUsage;
use crate::protocol::TokenUsageInfo;
use crate::protocol::TurnDiffEvent;
use crate::protocol::WarningEvent;
use crate::rollout::RolloutRecorder;
use crate::rollout::RolloutRecorderParams;
use crate::rollout::map_session_init_error;
use crate::shell;
use crate::shell_snapshot::ShellSnapshot;
use crate::skills::SkillError;
use crate::skills::SkillInjections;
use crate::skills::SkillMetadata;
use crate::skills::SkillsManager;
use crate::skills::build_skill_injections;
use crate::state::ActiveTurn;
use crate::state::AgentId;
use crate::state::AgentState;
use crate::state::CollaborationLimits;
use crate::state::CollaborationState;
use crate::state::SessionServices;
use crate::state::SessionState;
use crate::tasks::CollaborationSupervisor;
use crate::tasks::GhostSnapshotTask;
use crate::tasks::ReviewTask;
use crate::tasks::SessionTask;
use crate::tasks::SessionTaskContext;
use crate::tools::ToolRouter;
use crate::tools::context::SharedTurnDiffTracker;
use crate::tools::parallel::ToolCallRuntime;
use crate::tools::sandboxing::ApprovalStore;
use crate::tools::spec::ToolsConfig;
use crate::tools::spec::ToolsConfigParams;
use crate::turn_diff_tracker::TurnDiffTracker;
use crate::unified_exec::UnifiedExecSessionManager;
use crate::user_instructions::DeveloperInstructions;
use crate::user_instructions::UserInstructions;
use crate::user_notification::UserNotification;
use crate::util::backoff;
use codex_async_utils::OrCancelExt;
use codex_execpolicy::Policy as ExecPolicy;
use codex_otel::otel_manager::OtelManager;
use codex_protocol::config_types::ReasoningSummary as ReasoningSummaryConfig;
use codex_protocol::models::ContentItem;
use codex_protocol::models::ResponseInputItem;
use codex_protocol::models::ResponseItem;
use codex_protocol::openai_models::ReasoningEffort as ReasoningEffortConfig;
use codex_protocol::protocol::CodexErrorInfo;
use codex_protocol::protocol::InitialHistory;
use codex_protocol::user_input::UserInput;
use codex_utils_readiness::Readiness;
use codex_utils_readiness::ReadinessFlag;

/// The high-level interface to the Codex system.
/// It operates as a queue pair where you send submissions and receive events.
pub struct Codex {
    pub(crate) next_id: AtomicU64,
    pub(crate) tx_sub: Sender<Submission>,
    pub(crate) rx_event: Receiver<Event>,
}

/// Wrapper returned by [`Codex::spawn`] containing the spawned [`Codex`],
/// the submission id for the initial `ConfigureSession` request and the
/// unique session id.
pub struct CodexSpawnOk {
    pub codex: Codex,
    pub conversation_id: ConversationId,
}

pub(crate) const INITIAL_SUBMIT_ID: &str = "";
pub(crate) const SUBMISSION_CHANNEL_CAPACITY: usize = 64;
static CHAT_WIRE_API_DEPRECATION_EMITTED: AtomicBool = AtomicBool::new(false);

fn maybe_push_chat_wire_api_deprecation(
    config: &Config,
    post_session_configured_events: &mut Vec<Event>,
) {
    if config.model_provider.wire_api != WireApi::Chat {
        return;
    }

    if CHAT_WIRE_API_DEPRECATION_EMITTED
        .compare_exchange(false, true, Ordering::SeqCst, Ordering::SeqCst)
        .is_err()
    {
        return;
    }

    post_session_configured_events.push(Event {
        id: INITIAL_SUBMIT_ID.to_owned(),
        msg: EventMsg::DeprecationNotice(DeprecationNoticeEvent {
            summary: CHAT_WIRE_API_DEPRECATION_SUMMARY.to_string(),
            details: None,
        }),
    });
}

impl Codex {
    /// Spawn a new [`Codex`] and initialize the session.
    pub async fn spawn(
        config: Config,
        auth_manager: Arc<AuthManager>,
        models_manager: Arc<ModelsManager>,
        skills_manager: Arc<SkillsManager>,
        conversation_history: InitialHistory,
        session_source: SessionSource,
    ) -> CodexResult<CodexSpawnOk> {
        let (tx_sub, rx_sub) = async_channel::bounded(SUBMISSION_CHANNEL_CAPACITY);
        let (tx_event, rx_event) = async_channel::unbounded();

        let loaded_skills = if config.features.enabled(Feature::Skills) {
            Some(skills_manager.skills_for_cwd(&config.cwd))
        } else {
            None
        };

        if let Some(outcome) = &loaded_skills {
            for err in &outcome.errors {
                error!(
                    "failed to load skill {}: {}",
                    err.path.display(),
                    err.message
                );
            }
        }

        let user_instructions = get_user_instructions(
            &config,
            loaded_skills
                .as_ref()
                .map(|outcome| outcome.skills.as_slice()),
        )
        .await;

        let exec_policy = load_exec_policy_for_features(&config.features, &config.codex_home)
            .await
            .map_err(|err| CodexErr::Fatal(format!("failed to load execpolicy: {err}")))?;
        let exec_policy = Arc::new(RwLock::new(exec_policy));

        let config = Arc::new(config);
        if config.features.enabled(Feature::RemoteModels)
            && let Err(err) = models_manager.refresh_available_models(&config).await
        {
            error!("failed to refresh available models: {err:?}");
        }
        let model = models_manager.get_model(&config.model, &config).await;
        let session_configuration = SessionConfiguration {
            provider: config.model_provider.clone(),
            model: model.clone(),
            model_reasoning_effort: config.model_reasoning_effort,
            model_reasoning_summary: config.model_reasoning_summary,
            developer_instructions: config.developer_instructions.clone(),
            user_instructions,
            base_instructions: config.base_instructions.clone(),
            compact_prompt: config.compact_prompt.clone(),
            approval_policy: config.approval_policy,
            sandbox_policy: config.sandbox_policy.clone(),
            cwd: config.cwd.clone(),
            original_config_do_not_use: Arc::clone(&config),
            exec_policy,
            session_source,
        };

        // Generate a unique ID for the lifetime of this Codex session.
        let session_source_clone = session_configuration.session_source.clone();

        let session = Session::new(
            session_configuration,
            config.clone(),
            auth_manager.clone(),
            models_manager.clone(),
            tx_event.clone(),
            conversation_history,
            session_source_clone,
            skills_manager,
        )
        .await
        .map_err(|e| {
            error!("Failed to create session: {e:#}");
            map_session_init_error(&e, &config.codex_home)
        })?;
        let conversation_id = session.conversation_id;

        // This task will run until Op::Shutdown is received.
        tokio::spawn(submission_loop(session, config, rx_sub));
        let codex = Codex {
            next_id: AtomicU64::new(0),
            tx_sub,
            rx_event,
        };

        Ok(CodexSpawnOk {
            codex,
            conversation_id,
        })
    }

    /// Submit the `op` wrapped in a `Submission` with a unique ID.
    pub async fn submit(&self, op: Op) -> CodexResult<String> {
        let id = self
            .next_id
            .fetch_add(1, std::sync::atomic::Ordering::SeqCst)
            .to_string();
        let sub = Submission { id: id.clone(), op };
        self.submit_with_id(sub).await?;
        Ok(id)
    }

    /// Use sparingly: prefer `submit()` so Codex is responsible for generating
    /// unique IDs for each submission.
    pub async fn submit_with_id(&self, sub: Submission) -> CodexResult<()> {
        self.tx_sub
            .send(sub)
            .await
            .map_err(|_| CodexErr::InternalAgentDied)?;
        Ok(())
    }

    pub async fn next_event(&self) -> CodexResult<Event> {
        let event = self
            .rx_event
            .recv()
            .await
            .map_err(|_| CodexErr::InternalAgentDied)?;
        Ok(event)
    }
}

/// Context for an initialized model agent
///
/// A session has at most 1 running task at a time, and can be interrupted by user input.
pub(crate) struct Session {
    conversation_id: ConversationId,
    tx_event: Sender<Event>,
    state: Mutex<SessionState>,
    /// The set of enabled features should be invariant for the lifetime of the
    /// session.
    features: Features,
    pub(crate) active_turn: Mutex<Option<ActiveTurn>>,
    pub(crate) services: SessionServices,
    agents_config: Option<Arc<crate::agents::AgentsConfig>>,
    default_sandbox_policy: SandboxPolicy,
    collaboration: Mutex<CollaborationState>,
    collaboration_supervisor: Mutex<Option<CollaborationSupervisor>>,
    next_internal_sub_id: AtomicU64,
}

/// The context needed for a single turn of the conversation.
#[derive(Debug)]
pub(crate) struct TurnContext {
    pub(crate) sub_id: String,
    pub(crate) client: ModelClient,
    /// The session's current working directory. All relative paths provided by
    /// the model as well as sandbox policies are resolved against this path
    /// instead of `std::env::current_dir()`.
    pub(crate) cwd: PathBuf,
    pub(crate) developer_instructions: Option<String>,
    pub(crate) base_instructions: Option<String>,
    pub(crate) compact_prompt: Option<String>,
    pub(crate) user_instructions: Option<String>,
    pub(crate) approval_policy: AskForApproval,
    pub(crate) sandbox_policy: SandboxPolicy,
    pub(crate) shell_environment_policy: ShellEnvironmentPolicy,
    pub(crate) tools_config: ToolsConfig,
    pub(crate) ghost_snapshot: GhostSnapshotConfig,
    pub(crate) final_output_json_schema: Option<Value>,
    pub(crate) codex_linux_sandbox_exe: Option<PathBuf>,
    pub(crate) tool_call_gate: Arc<ReadinessFlag>,
    pub(crate) exec_policy: Arc<RwLock<ExecPolicy>>,
    pub(crate) truncation_policy: TruncationPolicy,
    pub(crate) collaboration_agent: AgentId,
}

impl TurnContext {
    pub(crate) fn resolve_path(&self, path: Option<String>) -> PathBuf {
        path.as_ref()
            .map(PathBuf::from)
            .map_or_else(|| self.cwd.clone(), |p| self.cwd.join(p))
    }

    pub(crate) fn compact_prompt(&self) -> &str {
        self.compact_prompt
            .as_deref()
            .unwrap_or(compact::SUMMARIZATION_PROMPT)
    }

    pub(crate) fn collaboration_agent(&self) -> AgentId {
        self.collaboration_agent
    }
}

#[derive(Clone, Debug)]
pub(crate) struct SessionConfiguration {
    /// Provider identifier ("openai", "openrouter", ...).
    provider: ModelProviderInfo,

    /// If not specified, server will use its default model.
    model: String,

    model_reasoning_effort: Option<ReasoningEffortConfig>,
    model_reasoning_summary: ReasoningSummaryConfig,

    /// Developer instructions that supplement the base instructions.
    developer_instructions: Option<String>,

    /// Model instructions that are appended to the base instructions.
    user_instructions: Option<String>,

    /// Base instructions override.
    base_instructions: Option<String>,

    /// Compact prompt override.
    compact_prompt: Option<String>,

    /// When to escalate for approval for execution
    approval_policy: AskForApproval,
    /// How to sandbox commands executed in the system
    sandbox_policy: SandboxPolicy,

    /// Working directory that should be treated as the *root* of the
    /// session. All relative paths supplied by the model as well as the
    /// execution sandbox are resolved against this directory **instead**
    /// of the process-wide current working directory. CLI front-ends are
    /// expected to expand this to an absolute path before sending the
    /// `ConfigureSession` operation so that the business-logic layer can
    /// operate deterministically.
    cwd: PathBuf,

    /// Execpolicy policy, applied only when enabled by feature flag.
    exec_policy: Arc<RwLock<ExecPolicy>>,

    // TODO(pakrym): Remove config from here
    original_config_do_not_use: Arc<Config>,
    /// Source of the session (cli, vscode, exec, mcp, ...)
    session_source: SessionSource,
}

impl SessionConfiguration {
    pub(crate) fn apply(&self, updates: &SessionSettingsUpdate) -> Self {
        let mut next_configuration = self.clone();
        if let Some(model) = updates.model.clone() {
            next_configuration.model = model;
        }
        if let Some(effort) = updates.reasoning_effort {
            next_configuration.model_reasoning_effort = effort;
        }
        if let Some(summary) = updates.reasoning_summary {
            next_configuration.model_reasoning_summary = summary;
        }
        if let Some(approval_policy) = updates.approval_policy {
            next_configuration.approval_policy = approval_policy;
        }
        if let Some(sandbox_policy) = updates.sandbox_policy.clone() {
            next_configuration.sandbox_policy = sandbox_policy;
        }
        if let Some(cwd) = updates.cwd.clone() {
            next_configuration.cwd = cwd;
        }
        next_configuration
    }

    pub(crate) fn developer_instructions(&self) -> Option<String> {
        self.developer_instructions.clone()
    }

    pub(crate) fn user_instructions(&self) -> Option<String> {
        self.user_instructions.clone()
    }

    pub(crate) fn with_instructions(
        mut self,
        developer_instructions: Option<String>,
        user_instructions: Option<String>,
    ) -> Self {
        self.developer_instructions = developer_instructions;
        self.user_instructions = user_instructions;
        self
    }

    pub(crate) fn approval_policy(&self) -> AskForApproval {
        self.approval_policy
    }

    pub(crate) fn sandbox_policy(&self) -> SandboxPolicy {
        self.sandbox_policy.clone()
    }

    pub(crate) fn cwd(&self) -> &PathBuf {
        &self.cwd
    }

    pub(crate) fn model(&self) -> &str {
        self.model.as_str()
    }
}

#[derive(Default, Clone)]
pub(crate) struct SessionSettingsUpdate {
    pub(crate) cwd: Option<PathBuf>,
    pub(crate) approval_policy: Option<AskForApproval>,
    pub(crate) sandbox_policy: Option<SandboxPolicy>,
    pub(crate) model: Option<String>,
    pub(crate) reasoning_effort: Option<Option<ReasoningEffortConfig>>,
    pub(crate) reasoning_summary: Option<ReasoningSummaryConfig>,
    pub(crate) final_output_json_schema: Option<Option<Value>>,
}

impl Session {
    /// Don't expand the number of mutated arguments on config. We are in the process of getting rid of it.
    fn build_per_turn_config(session_configuration: &SessionConfiguration) -> Config {
        // todo(aibrahim): store this state somewhere else so we don't need to mut config
        let config = session_configuration.original_config_do_not_use.clone();
        let mut per_turn_config = (*config).clone();
        per_turn_config.model_reasoning_effort = session_configuration.model_reasoning_effort;
        per_turn_config.model_reasoning_summary = session_configuration.model_reasoning_summary;
        per_turn_config.features = config.features.clone();
        per_turn_config
    }

    #[allow(clippy::too_many_arguments)]
    fn make_turn_context(
        auth_manager: Option<Arc<AuthManager>>,
        otel_manager: &OtelManager,
        provider: ModelProviderInfo,
        session_configuration: &SessionConfiguration,
        per_turn_config: Config,
        model_family: ModelFamily,
        conversation_id: ConversationId,
        sub_id: String,
        agent_id: AgentId,
    ) -> TurnContext {
        let otel_manager = otel_manager.clone().with_model(
            session_configuration.model.as_str(),
            model_family.get_model_slug(),
        );

        let per_turn_config = Arc::new(per_turn_config);
        let client = ModelClient::new(
            per_turn_config.clone(),
            auth_manager,
            model_family.clone(),
            otel_manager,
            provider,
            session_configuration.model_reasoning_effort,
            session_configuration.model_reasoning_summary,
            conversation_id,
            session_configuration.session_source.clone(),
        );

        let tools_config = ToolsConfig::new(&ToolsConfigParams {
            model_family: &model_family,
            features: &per_turn_config.features,
        });

        TurnContext {
            sub_id,
            client,
            cwd: session_configuration.cwd.clone(),
            developer_instructions: session_configuration.developer_instructions.clone(),
            base_instructions: session_configuration.base_instructions.clone(),
            compact_prompt: session_configuration.compact_prompt.clone(),
            user_instructions: session_configuration.user_instructions.clone(),
            approval_policy: session_configuration.approval_policy,
            sandbox_policy: session_configuration.sandbox_policy.clone(),
            shell_environment_policy: per_turn_config.shell_environment_policy.clone(),
            tools_config,
            ghost_snapshot: per_turn_config.ghost_snapshot.clone(),
            final_output_json_schema: None,
            codex_linux_sandbox_exe: per_turn_config.codex_linux_sandbox_exe.clone(),
            tool_call_gate: Arc::new(ReadinessFlag::new()),
            exec_policy: session_configuration.exec_policy.clone(),
            truncation_policy: TruncationPolicy::new(
                per_turn_config.as_ref(),
                model_family.truncation_policy,
            ),
            collaboration_agent: agent_id,
        }
    }

    pub(crate) async fn make_collaboration_turn_context(
        &self,
        agent: &AgentState,
        sub_id: String,
    ) -> Arc<TurnContext> {
        let per_turn_config = Self::build_per_turn_config(&agent.config);
        let model_family = self
            .services
            .models_manager
            .construct_model_family(agent.config.model.as_str(), &per_turn_config)
            .await;
        let mut turn_context = Self::make_turn_context(
            Some(Arc::clone(&self.services.auth_manager)),
            &self.services.otel_event_manager,
            agent.config.provider.clone(),
            &agent.config,
            per_turn_config,
            model_family,
            self.conversation_id,
            sub_id,
            agent.id,
        );
        if let Some(agents_config) = self.agents_config() {
            if let Some(agent_config) = agents_config.agent(agent.name.as_str()) {
                let allowlist = agent_config.sub_agents.clone();
                if !allowlist.is_empty() {
                    turn_context.tools_config.collaboration_agent_allowlist = Some(allowlist);
                }
            }
        }
        Arc::new(turn_context)
    }

    #[allow(clippy::too_many_arguments)]
    async fn new(
        session_configuration: SessionConfiguration,
        config: Arc<Config>,
        auth_manager: Arc<AuthManager>,
        models_manager: Arc<ModelsManager>,
        tx_event: Sender<Event>,
        initial_history: InitialHistory,
        session_source: SessionSource,
        skills_manager: Arc<SkillsManager>,
    ) -> anyhow::Result<Arc<Self>> {
        let agents_config = crate::agents::AgentsConfig::try_load(&config.codex_home).await;

        let default_sandbox_policy = session_configuration.sandbox_policy.clone();
        let mut session_configuration = session_configuration;
        if let Some(agents_config) = agents_config.as_ref() {
            let main = agents_config.main();
            session_configuration.developer_instructions = main.prompt.clone();
            session_configuration.user_instructions = None;
            if let Some(model) = main.model.clone() {
                session_configuration.model = model;
            }
            if main.read_only {
                session_configuration.sandbox_policy = SandboxPolicy::ReadOnly;
            }
        }

        debug!(
            "Configuring session: model={}; provider={:?}",
            session_configuration.model, session_configuration.provider
        );
        if !session_configuration.cwd.is_absolute() {
            return Err(anyhow::anyhow!(
                "cwd is not absolute: {:?}",
                session_configuration.cwd
            ));
        }

        let (conversation_id, rollout_params) = match &initial_history {
            InitialHistory::New | InitialHistory::Forked(_) => {
                let conversation_id = ConversationId::default();
                (
                    conversation_id,
                    RolloutRecorderParams::new(
                        conversation_id,
                        session_configuration.user_instructions.clone(),
                        session_source,
                    ),
                )
            }
            InitialHistory::Resumed(resumed_history) => (
                resumed_history.conversation_id,
                RolloutRecorderParams::resume(resumed_history.rollout_path.clone()),
            ),
        };

        // Kick off independent async setup tasks in parallel to reduce startup latency.
        //
        // - initialize RolloutRecorder with new or resumed session info
        // - perform default shell discovery
        // - load history metadata
        let rollout_fut = RolloutRecorder::new(&config, rollout_params);

        let history_meta_fut = crate::message_history::history_metadata(&config);
        let auth_statuses_fut = compute_auth_statuses(
            config.mcp_servers.iter(),
            config.mcp_oauth_credentials_store_mode,
        );

        // Join all independent futures.
        let (rollout_recorder, (history_log_id, history_entry_count), auth_statuses) =
            tokio::join!(rollout_fut, history_meta_fut, auth_statuses_fut);

        let rollout_recorder = rollout_recorder.map_err(|e| {
            error!("failed to initialize rollout recorder: {e:#}");
            anyhow::Error::from(e)
        })?;
        let rollout_path = rollout_recorder.rollout_path.clone();

        let mut post_session_configured_events = Vec::<Event>::new();

        for (alias, feature) in config.features.legacy_feature_usages() {
            let canonical = feature.key();
            let summary = format!("`{alias}` is deprecated. Use `[features].{canonical}` instead.");
            let details = if alias == canonical {
                None
            } else {
                Some(format!(
                    "Enable it with `--enable {canonical}` or `[features].{canonical}` in config.toml. See https://github.com/openai/codex/blob/main/docs/config.md#feature-flags for details."
                ))
            };
            post_session_configured_events.push(Event {
                id: INITIAL_SUBMIT_ID.to_owned(),
                agent_idx: Some(0),
                msg: EventMsg::DeprecationNotice(DeprecationNoticeEvent { summary, details }),
            });
        }
        maybe_push_chat_wire_api_deprecation(&config, &mut post_session_configured_events);

        // todo(aibrahim): why are we passing model here while it can change?
        let otel_manager = OtelManager::new(
            conversation_id,
            session_configuration.model.as_str(),
            session_configuration.model.as_str(),
            auth_manager.auth().and_then(|a| a.get_account_id()),
            auth_manager.auth().and_then(|a| a.get_account_email()),
            auth_manager.auth().map(|a| a.mode),
            config.otel.log_user_prompt,
            terminal::user_agent(),
            session_configuration.session_source.clone(),
        );

        otel_manager.conversation_starts(
            config.model_provider.name.as_str(),
            config.model_reasoning_effort,
            config.model_reasoning_summary,
            config.model_context_window,
            config.model_auto_compact_token_limit,
            config.approval_policy,
            config.sandbox_policy.clone(),
            config.mcp_servers.keys().map(String::as_str).collect(),
            config.active_profile.clone(),
        );

        let mut default_shell = shell::default_user_shell();
        // Create the mutable state for the Session.
        if config.features.enabled(Feature::ShellSnapshot) {
            default_shell.shell_snapshot =
                ShellSnapshot::try_new(&config.codex_home, &default_shell)
                    .await
                    .map(Arc::new);
        }
        let state = SessionState::new(session_configuration.clone());
        let collaboration = CollaborationState::new(CollaborationLimits::default());

        let services = SessionServices {
            mcp_connection_manager: Arc::new(RwLock::new(McpConnectionManager::default())),
            mcp_startup_cancellation_token: CancellationToken::new(),
            unified_exec_manager: UnifiedExecSessionManager::default(),
            notifier: UserNotifier::new(config.notify.clone()),
            rollout: Mutex::new(Some(rollout_recorder)),
            user_shell: Arc::new(default_shell),
            show_raw_agent_reasoning: config.show_raw_agent_reasoning,
            auth_manager: Arc::clone(&auth_manager),
            otel_manager,
            models_manager: Arc::clone(&models_manager),
            tool_approvals: Mutex::new(ApprovalStore::default()),
            skills_manager,
        };

        let sess = Arc::new(Session {
            conversation_id,
            tx_event: tx_event.clone(),
            state: Mutex::new(state),
            features: config.features.clone(),
            active_turn: Mutex::new(None),
            services,
            agents_config: agents_config.map(Arc::new),
            default_sandbox_policy,
            collaboration: Mutex::new(collaboration),
            collaboration_supervisor: Mutex::new(None),
            next_internal_sub_id: AtomicU64::new(0),
        });

        // Dispatch the SessionConfiguredEvent first and then report any errors.
        // If resuming, include converted initial messages in the payload so UIs can render them immediately.
        let initial_messages = initial_history.get_event_msgs();
        let events = std::iter::once(Event {
            id: INITIAL_SUBMIT_ID.to_owned(),
            agent_idx: Some(0),
            msg: EventMsg::SessionConfigured(SessionConfiguredEvent {
                session_id: conversation_id,
                model: session_configuration.model.clone(),
                model_provider_id: config.model_provider_id.clone(),
                approval_policy: session_configuration.approval_policy,
                sandbox_policy: session_configuration.sandbox_policy.clone(),
                cwd: session_configuration.cwd.clone(),
                reasoning_effort: session_configuration.model_reasoning_effort,
                history_log_id,
                history_entry_count,
                initial_messages,
                rollout_path,
            }),
        })
        .chain(post_session_configured_events.into_iter());
        for event in events {
            sess.send_event_raw(event).await;
        }

        // Construct sandbox_state before initialize() so it can be sent to each
        // MCP server immediately after it becomes ready (avoiding blocking).
        let sandbox_state = SandboxState {
            sandbox_policy: session_configuration.sandbox_policy.clone(),
            codex_linux_sandbox_exe: config.codex_linux_sandbox_exe.clone(),
            sandbox_cwd: session_configuration.cwd.clone(),
        };
        sess.services
            .mcp_connection_manager
            .write()
            .await
            .initialize(
                config.mcp_servers.clone(),
                config.mcp_oauth_credentials_store_mode,
                auth_statuses.clone(),
                tx_event.clone(),
                sess.services.mcp_startup_cancellation_token.clone(),
                sandbox_state,
            )
            .await;

        // record_initial_history can emit events. We record only after the SessionConfiguredEvent is emitted.
        sess.record_initial_history(initial_history).await;

        Ok(sess)
    }

    pub(crate) fn get_tx_event(&self) -> Sender<Event> {
        self.tx_event.clone()
    }

    pub(crate) fn collaboration_state(&self) -> &Mutex<CollaborationState> {
        &self.collaboration
    }

    pub(crate) fn agents_config(&self) -> Option<&crate::agents::AgentsConfig> {
        self.agents_config.as_deref()
    }

    pub(crate) fn default_sandbox_policy(&self) -> &SandboxPolicy {
        &self.default_sandbox_policy
    }

    pub(crate) async fn ensure_collaboration_supervisor(
        self: &Arc<Self>,
    ) -> CollaborationSupervisor {
        let mut guard = self.collaboration_supervisor.lock().await;
        if let Some(existing) = guard.clone() {
            return existing;
        }
        let handle = CollaborationSupervisor::spawn(Arc::clone(self));
        *guard = Some(handle.clone());
        handle
    }

    /// Ensure all rollout writes are durably flushed.
    pub(crate) async fn flush_rollout(&self) {
        let recorder = {
            let guard = self.services.rollout.lock().await;
            guard.clone()
        };
        if let Some(rec) = recorder
            && let Err(e) = rec.flush().await
        {
            warn!("failed to flush rollout recorder: {e}");
        }
    }

    fn next_internal_sub_id(&self) -> String {
        let id = self
            .next_internal_sub_id
            .fetch_add(1, std::sync::atomic::Ordering::SeqCst);
        format!("auto-compact-{id}")
    }

    async fn get_total_token_usage(&self) -> i64 {
        let state = self.state.lock().await;
        state.get_total_token_usage()
    }

    async fn record_initial_history(&self, conversation_history: InitialHistory) {
        let turn_context = self.new_turn(SessionSettingsUpdate::default()).await;
        match conversation_history {
            InitialHistory::New => {
                // Build and record initial items (user instructions + environment context)
                let items = self.build_initial_context(&turn_context);
                self.record_conversation_items(&turn_context, &items).await;
                // Ensure initial items are visible to immediate readers (e.g., tests, forks).
                self.flush_rollout().await;
            }
            InitialHistory::Resumed(_) | InitialHistory::Forked(_) => {
                let rollout_items = conversation_history.get_rollout_items();
                let persist = matches!(conversation_history, InitialHistory::Forked(_));

                // If resuming, warn when the last recorded model differs from the current one.
                if let InitialHistory::Resumed(_) = conversation_history
                    && let Some(prev) = rollout_items.iter().rev().find_map(|it| {
                        if let RolloutItem::TurnContext(ctx) = it {
                            Some(ctx.model.as_str())
                        } else {
                            None
                        }
                    })
                {
                    let curr = turn_context.client.get_model();
                    if prev != curr {
                        warn!(
                            "resuming session with different model: previous={prev}, current={curr}"
                        );
                        self.send_event(
                            &turn_context,
                            EventMsg::Warning(WarningEvent {
                                message: format!(
                                    "This session was recorded with model `{prev}` but is resuming with `{curr}`. \
                         Consider switching back to `{prev}` as it may affect Codex performance."
                                ),
                            }),
                        )
                            .await;
                    }
                }

                // Always add response items to conversation history
                let reconstructed_history =
                    self.reconstruct_history_from_rollout(&turn_context, &rollout_items);
                if !reconstructed_history.is_empty() {
                    self.record_into_history(&reconstructed_history, &turn_context)
                        .await;
                }

                // If persisting, persist all rollout items as-is (recorder filters)
                if persist && !rollout_items.is_empty() {
                    self.persist_rollout_items(&rollout_items).await;
                }
                // Flush after seeding history and any persisted rollout copy.
                self.flush_rollout().await;
            }
        }
    }

    pub(crate) async fn update_settings(&self, updates: SessionSettingsUpdate) {
        let mut state = self.state.lock().await;

        state.session_configuration = state.session_configuration.apply(&updates);
    }

    pub(crate) async fn new_turn(&self, updates: SessionSettingsUpdate) -> Arc<TurnContext> {
        let sub_id = self.next_internal_sub_id();
        self.new_turn_with_sub_id(sub_id, updates).await
    }

    pub(crate) async fn new_turn_with_sub_id(
        &self,
        sub_id: String,
        updates: SessionSettingsUpdate,
    ) -> Arc<TurnContext> {
        let (session_configuration, sandbox_policy_changed) = {
            let mut state = self.state.lock().await;
            let session_configuration = state.session_configuration.clone().apply(&updates);
            let sandbox_policy_changed =
                state.session_configuration.sandbox_policy != session_configuration.sandbox_policy;
            state.session_configuration = session_configuration.clone();
            (session_configuration, sandbox_policy_changed)
        };
        let per_turn_config = Self::build_per_turn_config(&session_configuration);

        if sandbox_policy_changed {
            let sandbox_state = SandboxState {
                sandbox_policy: per_turn_config.sandbox_policy.clone(),
                codex_linux_sandbox_exe: per_turn_config.codex_linux_sandbox_exe.clone(),
                sandbox_cwd: per_turn_config.cwd.clone(),
            };
            if let Err(e) = self
                .services
                .mcp_connection_manager
                .read()
                .await
                .notify_sandbox_state_change(&sandbox_state)
                .await
            {
                warn!("Failed to notify sandbox state change to MCP servers: {e:#}");
            }
        }

        let model_family = self
            .services
            .models_manager
            .construct_model_family(session_configuration.model.as_str(), &per_turn_config)
            .await;
        let mut turn_context: TurnContext = Self::make_turn_context(
            Some(Arc::clone(&self.services.auth_manager)),
            &self.services.otel_manager,
            session_configuration.provider.clone(),
            &session_configuration,
            per_turn_config,
            model_family,
            self.conversation_id,
            sub_id,
            AgentId(0),
        );
        if let Some(final_schema) = updates.final_output_json_schema {
            turn_context.final_output_json_schema = final_schema;
        }
        if let Some(agents_config) = self.agents_config() {
            let allowlist = agents_config.main().sub_agents.clone();
            if !allowlist.is_empty() {
                turn_context.tools_config.collaboration_agent_allowlist = Some(allowlist);
            }
        }

        let session_history = self.clone_history().await;
        let mut collab = self.collaboration.lock().await;
        collab.ensure_root_agent(&session_configuration, &session_history);
        drop(collab);
        self.register_sub_id(AgentId(0), turn_context.sub_id.clone())
            .await;
        Arc::new(turn_context)
    }

    pub(crate) async fn register_sub_id(&self, agent: AgentId, sub_id: String) {
        let mut collab = self.collaboration.lock().await;
        collab.register_sub_id(agent, sub_id);
    }

    pub(crate) async fn current_session_configuration(&self) -> SessionConfiguration {
        let state = self.state.lock().await;
        state.session_configuration.clone()
    }

    fn build_environment_update_item(
        &self,
        previous: Option<&Arc<TurnContext>>,
        next: &TurnContext,
    ) -> Option<ResponseItem> {
        let prev = previous?;

        let shell = self.user_shell();
        let prev_context = EnvironmentContext::from_turn_context(prev.as_ref(), shell.as_ref());
        let next_context = EnvironmentContext::from_turn_context(next, shell.as_ref());
        if prev_context.equals_except_shell(&next_context) {
            return None;
        }
        Some(ResponseItem::from(EnvironmentContext::diff(
            prev.as_ref(),
            next,
            shell.as_ref(),
        )))
    }

    /// Persist the event to rollout and send it to clients.
    pub(crate) async fn send_event(&self, turn_context: &TurnContext, msg: EventMsg) {
        let agent = turn_context.collaboration_agent();
        if !Self::should_emit_event_for_agent(agent, &msg) {
            return;
        }
        let legacy_source = msg.clone();
        let agent_idx = Some(turn_context.collaboration_agent().0);
        let event = Event {
            id: turn_context.sub_id.clone(),
            agent_idx,
            msg,
        };
        self.send_event_raw(event).await;

        let show_raw_agent_reasoning = self.show_raw_agent_reasoning();
        for legacy in legacy_source.as_legacy_events(show_raw_agent_reasoning) {
            let legacy_event = Event {
                id: turn_context.sub_id.clone(),
                agent_idx,
                msg: legacy,
            };
            self.send_event_raw(legacy_event).await;
        }
    }

    fn should_emit_event_for_agent(agent: AgentId, msg: &EventMsg) -> bool {
        if agent == AgentId(0) {
            return true;
        }
        !matches!(
            msg,
            EventMsg::AgentMessage(_)
                | EventMsg::AgentMessageDelta(_)
                | EventMsg::AgentMessageContentDelta(_)
                | EventMsg::AgentReasoning(_)
                | EventMsg::AgentReasoningDelta(_)
                | EventMsg::AgentReasoningRawContent(_)
                | EventMsg::AgentReasoningRawContentDelta(_)
                | EventMsg::AgentReasoningSectionBreak(_)
                | EventMsg::ReasoningContentDelta(_)
                | EventMsg::ReasoningRawContentDelta(_)
                | EventMsg::RawResponseItem(_)
                | EventMsg::UserMessage(_)
                | EventMsg::TurnDiff(_)
        )
    }

    pub(crate) async fn send_event_raw(&self, event: Event) {
        if let Some(agent_idx) = event.agent_idx
            && agent_idx != 0
            && !Self::should_emit_event_for_agent(AgentId(agent_idx), &event.msg)
        {
            return;
        }
        // Persist the event into rollout (recorder filters as needed)
        let rollout_items = vec![RolloutItem::EventMsg(event.msg.clone())];
        self.persist_rollout_items(&rollout_items).await;
        if let Err(e) = self.tx_event.send(event).await {
            error!("failed to send tool call event: {e}");
        }
    }

    pub(crate) async fn emit_turn_item_started(&self, turn_context: &TurnContext, item: &TurnItem) {
        self.send_event(
            turn_context,
            EventMsg::ItemStarted(ItemStartedEvent {
                thread_id: self.conversation_id,
                turn_id: turn_context.sub_id.clone(),
                item: item.clone(),
            }),
        )
        .await;
    }

    pub(crate) async fn emit_turn_item_completed(
        &self,
        turn_context: &TurnContext,
        item: TurnItem,
    ) {
        self.send_event(
            turn_context,
            EventMsg::ItemCompleted(ItemCompletedEvent {
                thread_id: self.conversation_id,
                turn_id: turn_context.sub_id.clone(),
                item,
            }),
        )
        .await;
    }

    /// Adds an execpolicy amendment to both the in-memory and on-disk policies so future
    /// commands can use the newly approved prefix.
    pub(crate) async fn persist_execpolicy_amendment(
        &self,
        amendment: &ExecPolicyAmendment,
    ) -> Result<(), ExecPolicyUpdateError> {
        let features = self.features.clone();
        let (codex_home, current_policy) = {
            let state = self.state.lock().await;
            (
                state
                    .session_configuration
                    .original_config_do_not_use
                    .codex_home
                    .clone(),
                state.session_configuration.exec_policy.clone(),
            )
        };

        if !features.enabled(Feature::ExecPolicy) {
            error!("attempted to append execpolicy rule while execpolicy feature is disabled");
            return Err(ExecPolicyUpdateError::FeatureDisabled);
        }

        crate::exec_policy::append_execpolicy_amendment_and_update(
            &codex_home,
            &current_policy,
            &amendment.command,
        )
        .await?;

        Ok(())
    }

    /// Emit an exec approval request event and await the user's decision.
    ///
    /// The request is keyed by `sub_id`/`call_id` so matching responses are delivered
    /// to the correct in-flight turn. If the task is aborted, this returns the
    /// default `ReviewDecision` (`Denied`).
    #[allow(clippy::too_many_arguments)]
    pub async fn request_command_approval(
        &self,
        turn_context: &TurnContext,
        call_id: String,
        command: Vec<String>,
        cwd: PathBuf,
        reason: Option<String>,
        proposed_execpolicy_amendment: Option<ExecPolicyAmendment>,
    ) -> ReviewDecision {
        let sub_id = turn_context.sub_id.clone();
        // Add the tx_approve callback to the map before sending the request.
        let (tx_approve, rx_approve) = oneshot::channel();
        let event_id = sub_id.clone();
        let prev_entry = {
            let mut active = self.active_turn.lock().await;
            match active.as_mut() {
                Some(at) => {
                    let mut ts = at.turn_state.lock().await;
                    ts.insert_pending_approval(sub_id, tx_approve)
                }
                None => None,
            }
        };
        if prev_entry.is_some() {
            warn!("Overwriting existing pending approval for sub_id: {event_id}");
        }

        let parsed_cmd = parse_command(&command);
        let event = EventMsg::ExecApprovalRequest(ExecApprovalRequestEvent {
            call_id,
            turn_id: turn_context.sub_id.clone(),
            command,
            cwd,
            reason,
            proposed_execpolicy_amendment,
            parsed_cmd,
        });
        self.send_event(turn_context, event).await;
        rx_approve.await.unwrap_or_default()
    }

    pub async fn request_patch_approval(
        &self,
        turn_context: &TurnContext,
        call_id: String,
        changes: HashMap<PathBuf, FileChange>,
        reason: Option<String>,
        grant_root: Option<PathBuf>,
    ) -> oneshot::Receiver<ReviewDecision> {
        let sub_id = turn_context.sub_id.clone();
        // Add the tx_approve callback to the map before sending the request.
        let (tx_approve, rx_approve) = oneshot::channel();
        let event_id = sub_id.clone();
        let prev_entry = {
            let mut active = self.active_turn.lock().await;
            match active.as_mut() {
                Some(at) => {
                    let mut ts = at.turn_state.lock().await;
                    ts.insert_pending_approval(sub_id, tx_approve)
                }
                None => None,
            }
        };
        if prev_entry.is_some() {
            warn!("Overwriting existing pending approval for sub_id: {event_id}");
        }

        let event = EventMsg::ApplyPatchApprovalRequest(ApplyPatchApprovalRequestEvent {
            call_id,
            turn_id: turn_context.sub_id.clone(),
            changes,
            reason,
            grant_root,
        });
        self.send_event(turn_context, event).await;
        rx_approve
    }

    pub async fn notify_approval(&self, sub_id: &str, decision: ReviewDecision) {
        let entry = {
            let mut active = self.active_turn.lock().await;
            match active.as_mut() {
                Some(at) => {
                    let mut ts = at.turn_state.lock().await;
                    ts.remove_pending_approval(sub_id)
                }
                None => None,
            }
        };
        match entry {
            Some(tx_approve) => {
                tx_approve.send(decision).ok();
            }
            None => {
                warn!("No pending approval found for sub_id: {sub_id}");
            }
        }
    }

    pub async fn resolve_elicitation(
        &self,
        server_name: String,
        id: RequestId,
        response: ElicitationResponse,
    ) -> anyhow::Result<()> {
        self.services
            .mcp_connection_manager
            .read()
            .await
            .resolve_elicitation(server_name, id, response)
            .await
    }

    /// Records input items: always append to conversation history and
    /// persist these response items to rollout.
    pub(crate) async fn record_conversation_items(
        &self,
        turn_context: &TurnContext,
        items: &[ResponseItem],
    ) {
        self.record_into_history(items, turn_context).await;
        self.persist_rollout_response_items(items).await;
        self.send_raw_response_items(turn_context, items).await;
    }

    fn reconstruct_history_from_rollout(
        &self,
        turn_context: &TurnContext,
        rollout_items: &[RolloutItem],
    ) -> Vec<ResponseItem> {
        let mut history = ContextManager::new();
        for item in rollout_items {
            match item {
                RolloutItem::ResponseItem(response_item) => {
                    history.record_items(
                        std::iter::once(response_item),
                        turn_context.truncation_policy,
                    );
                }
                RolloutItem::Compacted(compacted) => {
                    let snapshot = history.get_history();
                    // TODO(jif) clean
                    if let Some(replacement) = &compacted.replacement_history {
                        history.replace(replacement.clone());
                    } else {
                        let user_messages = collect_user_messages(&snapshot);
                        let rebuilt = compact::build_compacted_history(
                            self.build_initial_context(turn_context),
                            &user_messages,
                            &compacted.message,
                        );
                        history.replace(rebuilt);
                    }
                }
                _ => {}
            }
        }
        history.get_history()
    }

    /// Append ResponseItems to the in-memory conversation history only.
    pub(crate) async fn record_into_history(
        &self,
        items: &[ResponseItem],
        turn_context: &TurnContext,
    ) {
        let agent = turn_context.collaboration_agent();
        if agent == AgentId(0) {
            let (history, token_info, config) = {
                let mut state = self.state.lock().await;
                state.record_items(items.iter(), turn_context.truncation_policy);
                (
                    state.clone_history(),
                    state.token_info(),
                    state.session_configuration.clone(),
                )
            };

            let mut collab = self.collaboration.lock().await;
            collab.ensure_root_agent(&config, &history);
            if let Some(root) = collab.agent_mut(AgentId(0)) {
                root.history = history;
                root.history.set_token_info(token_info);
            }
        } else {
            let mut collab = self.collaboration.lock().await;
            if let Some(agent_state) = collab.agent_mut(agent) {
                agent_state
                    .history
                    .record_items(items.iter(), turn_context.truncation_policy);
            }
        }
    }

    pub(crate) async fn record_model_warning(&self, message: impl Into<String>, ctx: &TurnContext) {
        if !self.enabled(Feature::ModelWarnings) {
            return;
        }

        let item = ResponseItem::Message {
            id: None,
            role: "user".to_string(),
            content: vec![ContentItem::InputText {
                text: format!("Warning: {}", message.into()),
            }],
        };

        self.record_conversation_items(ctx, &[item]).await;
    }

    pub(crate) async fn replace_history(&self, items: Vec<ResponseItem>) {
        self.set_history_for_agent(AgentId(0), items, None).await;
    }

    async fn persist_rollout_response_items(&self, items: &[ResponseItem]) {
        let rollout_items: Vec<RolloutItem> = items
            .iter()
            .cloned()
            .map(RolloutItem::ResponseItem)
            .collect();
        self.persist_rollout_items(&rollout_items).await;
    }

    pub fn enabled(&self, feature: Feature) -> bool {
        self.features.enabled(feature)
    }

    pub(crate) fn features(&self) -> Features {
        self.features.clone()
    }

    async fn send_raw_response_items(&self, turn_context: &TurnContext, items: &[ResponseItem]) {
        for item in items {
            self.send_event(
                turn_context,
                EventMsg::RawResponseItem(RawResponseItemEvent { item: item.clone() }),
            )
            .await;
        }
    }

    pub(crate) fn build_initial_context(&self, turn_context: &TurnContext) -> Vec<ResponseItem> {
        let mut items = Vec::<ResponseItem>::with_capacity(3);
        let shell = self.user_shell();
        if let Some(developer_instructions) = turn_context.developer_instructions.as_deref() {
            items.push(DeveloperInstructions::new(developer_instructions.to_string()).into());
        }
        if let Some(user_instructions) = turn_context.user_instructions.as_deref() {
            items.push(
                UserInstructions {
                    text: user_instructions.to_string(),
                    directory: turn_context.cwd.to_string_lossy().into_owned(),
                }
                .into(),
            );
        }
        items.push(ResponseItem::from(EnvironmentContext::new(
            Some(turn_context.cwd.clone()),
            Some(turn_context.approval_policy),
            Some(turn_context.sandbox_policy.clone()),
            shell.as_ref().clone(),
        )));
        items
    }

    pub(crate) async fn persist_rollout_items(&self, items: &[RolloutItem]) {
        let recorder = {
            let guard = self.services.rollout.lock().await;
            guard.clone()
        };
        if let Some(rec) = recorder
            && let Err(e) = rec.record_items(items).await
        {
            error!("failed to record rollout items: {e:#}");
        }
    }

    pub(crate) async fn clone_history(&self) -> ContextManager {
        self.clone_history_for_agent(AgentId(0)).await
    }

    pub(crate) async fn clone_history_for_agent(&self, agent: AgentId) -> ContextManager {
        if agent == AgentId(0) {
            let state = self.state.lock().await;
            return state.clone_history();
        }
        let collab = self.collaboration.lock().await;
        collab
            .clone_agent_history(agent)
            .unwrap_or_else(ContextManager::new)
    }

    pub(crate) async fn set_history_for_agent(
        &self,
        agent: AgentId,
        items: Vec<ResponseItem>,
        token_info: Option<TokenUsageInfo>,
    ) {
        if agent == AgentId(0) {
            let mut state = self.state.lock().await;
            state.replace_history(items.clone());
            state.set_token_info(token_info.clone());
        }

        let mut collab = self.collaboration.lock().await;
        let _ = collab.set_agent_history(agent, items, token_info);
    }

    pub(crate) async fn update_token_usage_info(
        &self,
        turn_context: &TurnContext,
        token_usage: Option<&TokenUsage>,
    ) {
        let agent = turn_context.collaboration_agent();
        if agent == AgentId(0) {
            let token_info = {
                let mut state = self.state.lock().await;
                if let Some(token_usage) = token_usage {
                    state.update_token_info_from_usage(
                        token_usage,
                        turn_context.client.get_model_context_window(),
                    );
                }
                state.token_info()
            };
            {
                let mut collab = self.collaboration.lock().await;
                if let Some(root) = collab.agent_mut(AgentId(0)) {
                    root.history.set_token_info(token_info);
                }
            }
            self.send_token_count_event(turn_context).await;
        } else if let Some(token_usage) = token_usage {
            let mut collab = self.collaboration.lock().await;
            if let Some(agent_state) = collab.agent_mut(agent) {
                agent_state
                    .history
                    .update_token_info(token_usage, turn_context.client.get_model_context_window());
            }
        }
    }

    pub(crate) async fn recompute_token_usage(&self, turn_context: &TurnContext) {
        let agent = turn_context.collaboration_agent();
        let history = self.clone_history_for_agent(agent).await;
        let Some(estimated_total_tokens) = history.estimate_token_count(turn_context) else {
            return;
        };

        if agent == AgentId(0) {
            let token_info = {
                let mut state = self.state.lock().await;
                let mut info = state.token_info().unwrap_or(TokenUsageInfo {
                    total_token_usage: TokenUsage::default(),
                    last_token_usage: TokenUsage::default(),
                    model_context_window: None,
                });

                info.last_token_usage = TokenUsage {
                    input_tokens: 0,
                    cached_input_tokens: 0,
                    output_tokens: 0,
                    reasoning_output_tokens: 0,
                    total_tokens: estimated_total_tokens.max(0),
                };

                if info.model_context_window.is_none() {
                    info.model_context_window = turn_context.client.get_model_context_window();
                }

                state.set_token_info(Some(info.clone()));
                info
            };
            {
                let mut collab = self.collaboration.lock().await;
                if let Some(root) = collab.agent_mut(AgentId(0)) {
                    root.history.set_token_info(Some(token_info));
                }
            }
            self.send_token_count_event(turn_context).await;
        } else {
            let mut collab = self.collaboration.lock().await;
            if let Some(agent_state) = collab.agent_mut(agent) {
                let mut info = agent_state.history.token_info().unwrap_or(TokenUsageInfo {
                    total_token_usage: TokenUsage::default(),
                    last_token_usage: TokenUsage::default(),
                    model_context_window: None,
                });
                info.last_token_usage = TokenUsage {
                    input_tokens: 0,
                    cached_input_tokens: 0,
                    output_tokens: 0,
                    reasoning_output_tokens: 0,
                    total_tokens: estimated_total_tokens.max(0),
                };
                if info.model_context_window.is_none() {
                    info.model_context_window = turn_context.client.get_model_context_window();
                }
                agent_state.history.set_token_info(Some(info));
            }
        }
    }

    pub(crate) async fn update_rate_limits(
        &self,
        turn_context: &TurnContext,
        new_rate_limits: RateLimitSnapshot,
    ) {
        {
            let mut state = self.state.lock().await;
            state.set_rate_limits(new_rate_limits);
        }
        self.send_token_count_event(turn_context).await;
    }

    async fn send_token_count_event(&self, turn_context: &TurnContext) {
        let (info, rate_limits) = {
            let state = self.state.lock().await;
            state.token_info_and_rate_limits()
        };
        let event = EventMsg::TokenCount(TokenCountEvent { info, rate_limits });
        self.send_event(turn_context, event).await;
    }

    pub(crate) async fn set_total_tokens_full(&self, turn_context: &TurnContext) {
        let agent = turn_context.collaboration_agent();
        let context_window = turn_context.client.get_model_context_window();
        if let Some(context_window) = context_window {
            if agent == AgentId(0) {
                let token_info = {
                    let mut state = self.state.lock().await;
                    state.set_token_usage_full(context_window);
                    state.token_info()
                };
                {
                    let mut collab = self.collaboration.lock().await;
                    if let Some(root) = collab.agent_mut(AgentId(0)) {
                        root.history.set_token_info(token_info);
                    }
                }
                self.send_token_count_event(turn_context).await;
            } else {
                let mut collab = self.collaboration.lock().await;
                if let Some(agent_state) = collab.agent_mut(agent) {
                    agent_state.history.set_token_usage_full(context_window);
                }
            }
        }
    }

    pub(crate) async fn record_response_item_and_emit_turn_item(
        &self,
        turn_context: &TurnContext,
        response_item: ResponseItem,
    ) {
        // Add to conversation history and persist response item to rollout.
        self.record_conversation_items(turn_context, std::slice::from_ref(&response_item))
            .await;

        // Derive a turn item and emit lifecycle events if applicable.
        if let Some(item) = parse_turn_item(&response_item) {
            self.emit_turn_item_started(turn_context, &item).await;
            self.emit_turn_item_completed(turn_context, item).await;
        }
    }

    pub(crate) async fn notify_background_event(
        &self,
        turn_context: &TurnContext,
        message: impl Into<String>,
    ) {
        let event = EventMsg::BackgroundEvent(BackgroundEventEvent {
            message: message.into(),
        });
        self.send_event(turn_context, event).await;
    }

    pub(crate) async fn notify_stream_error(
        &self,
        turn_context: &TurnContext,
        message: impl Into<String>,
        codex_error: CodexErr,
    ) {
        let codex_error_info = CodexErrorInfo::ResponseStreamDisconnected {
            http_status_code: codex_error.http_status_code_value(),
        };
        let event = EventMsg::StreamError(StreamErrorEvent {
            message: message.into(),
            codex_error_info: Some(codex_error_info),
        });
        self.send_event(turn_context, event).await;
    }

    async fn maybe_start_ghost_snapshot(
        self: &Arc<Self>,
        turn_context: Arc<TurnContext>,
        cancellation_token: CancellationToken,
    ) {
        if !self.enabled(Feature::GhostCommit) {
            return;
        }
        let token = match turn_context.tool_call_gate.subscribe().await {
            Ok(token) => token,
            Err(err) => {
                warn!("failed to subscribe to ghost snapshot readiness: {err}");
                return;
            }
        };

        info!("spawning ghost snapshot task");
        let task = GhostSnapshotTask::new(token);
        Arc::new(task)
            .run(
                Arc::new(SessionTaskContext::new(self.clone())),
                turn_context.clone(),
                Vec::new(),
                cancellation_token,
            )
            .await;
    }

    /// Returns the input if there was no task running to inject into
    pub async fn inject_input(&self, input: Vec<UserInput>) -> Result<(), Vec<UserInput>> {
        let mut active = self.active_turn.lock().await;
        match active.as_mut() {
            Some(at) => {
                let mut ts = at.turn_state.lock().await;
                ts.push_pending_input(input.into());
                Ok(())
            }
            None => Err(input),
        }
    }

    pub async fn get_pending_input(&self) -> Vec<ResponseInputItem> {
        let mut active = self.active_turn.lock().await;
        match active.as_mut() {
            Some(at) => {
                let mut ts = at.turn_state.lock().await;
                ts.take_pending_input()
            }
            None => Vec::with_capacity(0),
        }
    }

    pub async fn list_resources(
        &self,
        server: &str,
        params: Option<ListResourcesRequestParams>,
    ) -> anyhow::Result<ListResourcesResult> {
        self.services
            .mcp_connection_manager
            .read()
            .await
            .list_resources(server, params)
            .await
    }

    pub async fn list_resource_templates(
        &self,
        server: &str,
        params: Option<ListResourceTemplatesRequestParams>,
    ) -> anyhow::Result<ListResourceTemplatesResult> {
        self.services
            .mcp_connection_manager
            .read()
            .await
            .list_resource_templates(server, params)
            .await
    }

    pub async fn read_resource(
        &self,
        server: &str,
        params: ReadResourceRequestParams,
    ) -> anyhow::Result<ReadResourceResult> {
        self.services
            .mcp_connection_manager
            .read()
            .await
            .read_resource(server, params)
            .await
    }

    pub async fn call_tool(
        &self,
        server: &str,
        tool: &str,
        arguments: Option<serde_json::Value>,
    ) -> anyhow::Result<CallToolResult> {
        self.services
            .mcp_connection_manager
            .read()
            .await
            .call_tool(server, tool, arguments)
            .await
    }

    pub(crate) async fn parse_mcp_tool_name(&self, tool_name: &str) -> Option<(String, String)> {
        self.services
            .mcp_connection_manager
            .read()
            .await
            .parse_tool_name(tool_name)
            .await
    }

    pub async fn interrupt_task(self: &Arc<Self>) {
        info!("interrupt received: abort current task, if any");
        let has_active_turn = { self.active_turn.lock().await.is_some() };
        if has_active_turn {
            self.abort_all_tasks(TurnAbortReason::Interrupted).await;
        } else {
            self.cancel_mcp_startup().await;
        }
    }

    pub(crate) fn notifier(&self) -> &UserNotifier {
        &self.services.notifier
    }

    pub(crate) fn user_shell(&self) -> Arc<shell::Shell> {
        Arc::clone(&self.services.user_shell)
    }

    fn show_raw_agent_reasoning(&self) -> bool {
        self.services.show_raw_agent_reasoning
    }

    async fn cancel_mcp_startup(&self) {
        self.services.mcp_startup_cancellation_token.cancel();
    }
}

async fn submission_loop(sess: Arc<Session>, config: Arc<Config>, rx_sub: Receiver<Submission>) {
    // Seed with context in case there is an OverrideTurnContext first.
    let mut previous_context: Option<Arc<TurnContext>> =
        Some(sess.new_turn(SessionSettingsUpdate::default()).await);

    // To break out of this loop, send Op::Shutdown.
    while let Ok(sub) = rx_sub.recv().await {
        debug!(?sub, "Submission");
        match sub.op.clone() {
            Op::Interrupt => {
                handlers::interrupt(&sess).await;
            }
            Op::OverrideTurnContext {
                cwd,
                approval_policy,
                sandbox_policy,
                model,
                effort,
                summary,
            } => {
                handlers::override_turn_context(
                    &sess,
                    SessionSettingsUpdate {
                        cwd,
                        approval_policy,
                        sandbox_policy,
                        model,
                        reasoning_effort: effort,
                        reasoning_summary: summary,
                        ..Default::default()
                    },
                )
                .await;
            }
            Op::UserInput { .. } | Op::UserTurn { .. } => {
                handlers::user_input_or_turn(&sess, sub.id.clone(), sub.op, &mut previous_context)
                    .await;
            }
            Op::ExecApproval { id, decision } => {
                handlers::exec_approval(&sess, id, decision).await;
            }
            Op::PatchApproval { id, decision } => {
                handlers::patch_approval(&sess, id, decision).await;
            }
            Op::AddToHistory { text } => {
                handlers::add_to_history(&sess, &config, text).await;
            }
            Op::GetHistoryEntryRequest { offset, log_id } => {
                handlers::get_history_entry_request(&sess, &config, sub.id.clone(), offset, log_id)
                    .await;
            }
            Op::ListMcpTools => {
                handlers::list_mcp_tools(&sess, &config, sub.id.clone()).await;
            }
            Op::ListCustomPrompts => {
                handlers::list_custom_prompts(&sess, sub.id.clone()).await;
            }
            Op::ListSkills { cwds } => {
                handlers::list_skills(&sess, sub.id.clone(), cwds).await;
            }
            Op::Undo => {
                handlers::undo(&sess, sub.id.clone()).await;
            }
            Op::Compact => {
                handlers::compact(&sess, sub.id.clone()).await;
            }
            Op::RunUserShellCommand { command } => {
                handlers::run_user_shell_command(
                    &sess,
                    sub.id.clone(),
                    command,
                    &mut previous_context,
                )
                .await;
            }
            Op::ResolveElicitation {
                server_name,
                request_id,
                decision,
            } => {
                handlers::resolve_elicitation(&sess, server_name, request_id, decision).await;
            }
            Op::Shutdown => {
                if handlers::shutdown(&sess, sub.id.clone()).await {
                    break;
                }
            }
            Op::Review { review_request } => {
                handlers::review(&sess, &config, sub.id.clone(), review_request).await;
            }
            _ => {} // Ignore unknown ops; enum is non_exhaustive to allow extensions.
        }
    }
    debug!("Agent loop exited");
}

/// Operation handlers
mod handlers {
    use crate::codex::Session;
    use crate::codex::SessionSettingsUpdate;
    use crate::codex::TurnContext;

    use crate::codex::spawn_review_thread;
    use crate::config::Config;
    use crate::features::Feature;
    use crate::mcp::auth::compute_auth_statuses;
    use crate::mcp::collect_mcp_snapshot_from_manager;
    use crate::review_prompts::resolve_review_request;
    use crate::tasks::CollaborationTask;
    use crate::tasks::CompactTask;
    use crate::tasks::UndoTask;
    use crate::tasks::UserShellCommandTask;
    use codex_protocol::custom_prompts::CustomPrompt;
    use codex_protocol::protocol::CodexErrorInfo;
    use codex_protocol::protocol::ErrorEvent;
    use codex_protocol::protocol::Event;
    use codex_protocol::protocol::EventMsg;
    use codex_protocol::protocol::ListCustomPromptsResponseEvent;
    use codex_protocol::protocol::ListSkillsResponseEvent;
    use codex_protocol::protocol::Op;
    use codex_protocol::protocol::ReviewDecision;
    use codex_protocol::protocol::ReviewRequest;
    use codex_protocol::protocol::SkillsListEntry;
    use codex_protocol::protocol::TurnAbortReason;
    use codex_protocol::protocol::WarningEvent;

    use codex_protocol::user_input::UserInput;
    use codex_rmcp_client::ElicitationAction;
    use codex_rmcp_client::ElicitationResponse;
    use mcp_types::RequestId;
    use std::path::PathBuf;
    use std::sync::Arc;
    use tracing::info;
    use tracing::warn;

    pub async fn interrupt(sess: &Arc<Session>) {
        sess.interrupt_task().await;
    }

    pub async fn override_turn_context(sess: &Session, updates: SessionSettingsUpdate) {
        sess.update_settings(updates).await;
    }

    pub async fn user_input_or_turn(
        sess: &Arc<Session>,
        sub_id: String,
        op: Op,
        previous_context: &mut Option<Arc<TurnContext>>,
    ) {
        let (items, updates) = match op {
            Op::UserTurn {
                cwd,
                approval_policy,
                sandbox_policy,
                model,
                effort,
                summary,
                final_output_json_schema,
                items,
            } => (
                items,
                SessionSettingsUpdate {
                    cwd: Some(cwd),
                    approval_policy: Some(approval_policy),
                    sandbox_policy: Some(sandbox_policy),
                    model: Some(model),
                    reasoning_effort: Some(effort),
                    reasoning_summary: Some(summary),
                    final_output_json_schema: Some(final_output_json_schema),
                },
            ),
            Op::UserInput { items } => (items, SessionSettingsUpdate::default()),
            _ => unreachable!(),
        };

        let current_context = sess.new_turn_with_sub_id(sub_id, updates).await;
        current_context
            .client
            .get_otel_manager()
            .user_prompt(&items);

        // Attempt to inject input into current task
        if let Err(items) = sess.inject_input(items).await {
            if let Some(env_item) =
                sess.build_environment_update_item(previous_context.as_ref(), &current_context)
            {
                sess.record_conversation_items(&current_context, std::slice::from_ref(&env_item))
                    .await;
            }

            sess.spawn_task(Arc::clone(&current_context), items, CollaborationTask)
                .await;
            *previous_context = Some(current_context);
        }
    }

    pub async fn run_user_shell_command(
        sess: &Arc<Session>,
        sub_id: String,
        command: String,
        previous_context: &mut Option<Arc<TurnContext>>,
    ) {
        let turn_context = sess
            .new_turn_with_sub_id(sub_id, SessionSettingsUpdate::default())
            .await;
        sess.spawn_task(
            Arc::clone(&turn_context),
            Vec::new(),
            UserShellCommandTask::new(command),
        )
        .await;
        *previous_context = Some(turn_context);
    }

    pub async fn resolve_elicitation(
        sess: &Arc<Session>,
        server_name: String,
        request_id: RequestId,
        decision: codex_protocol::approvals::ElicitationAction,
    ) {
        let action = match decision {
            codex_protocol::approvals::ElicitationAction::Accept => ElicitationAction::Accept,
            codex_protocol::approvals::ElicitationAction::Decline => ElicitationAction::Decline,
            codex_protocol::approvals::ElicitationAction::Cancel => ElicitationAction::Cancel,
        };
        let response = ElicitationResponse {
            action,
            content: None,
        };
        if let Err(err) = sess
            .resolve_elicitation(server_name, request_id, response)
            .await
        {
            warn!(
                error = %err,
                "failed to resolve elicitation request in session"
            );
        }
    }

    /// Propagate a user's exec approval decision to the session.
    /// Also optionally applies an execpolicy amendment.
    pub async fn exec_approval(sess: &Arc<Session>, id: String, decision: ReviewDecision) {
        if let ReviewDecision::ApprovedExecpolicyAmendment {
            proposed_execpolicy_amendment,
        } = &decision
            && let Err(err) = sess
                .persist_execpolicy_amendment(proposed_execpolicy_amendment)
                .await
        {
            let message = format!("Failed to apply execpolicy amendment: {err}");
            tracing::warn!("{message}");
            let warning = EventMsg::Warning(WarningEvent { message });
            sess.send_event_raw(Event {
                id: id.clone(),
                agent_idx: Some(0),
                msg: warning,
            })
            .await;
        }
        match decision {
            ReviewDecision::Abort => {
                sess.interrupt_task().await;
            }
            other => sess.notify_approval(&id, other).await,
        }
    }

    pub async fn patch_approval(sess: &Arc<Session>, id: String, decision: ReviewDecision) {
        match decision {
            ReviewDecision::Abort => {
                sess.interrupt_task().await;
            }
            other => sess.notify_approval(&id, other).await,
        }
    }

    pub async fn add_to_history(sess: &Arc<Session>, config: &Arc<Config>, text: String) {
        let id = sess.conversation_id;
        let config = Arc::clone(config);
        tokio::spawn(async move {
            if let Err(e) = crate::message_history::append_entry(&text, &id, &config).await {
                warn!("failed to append to message history: {e}");
            }
        });
    }

    pub async fn get_history_entry_request(
        sess: &Arc<Session>,
        config: &Arc<Config>,
        sub_id: String,
        offset: usize,
        log_id: u64,
    ) {
        let config = Arc::clone(config);
        let sess_clone = Arc::clone(sess);

        tokio::spawn(async move {
            // Run lookup in blocking thread because it does file IO + locking.
            let entry_opt = tokio::task::spawn_blocking(move || {
                crate::message_history::lookup(log_id, offset, &config)
            })
            .await
            .unwrap_or(None);

            let event = Event {
                id: sub_id,
                agent_idx: Some(0),
                msg: EventMsg::GetHistoryEntryResponse(
                    crate::protocol::GetHistoryEntryResponseEvent {
                        offset,
                        log_id,
                        entry: entry_opt.map(|e| codex_protocol::message_history::HistoryEntry {
                            conversation_id: e.session_id,
                            ts: e.ts,
                            text: e.text,
                        }),
                    },
                ),
            };

            sess_clone.send_event_raw(event).await;
        });
    }

    pub async fn list_mcp_tools(sess: &Session, config: &Arc<Config>, sub_id: String) {
        let mcp_connection_manager = sess.services.mcp_connection_manager.read().await;
        let snapshot = collect_mcp_snapshot_from_manager(
            &mcp_connection_manager,
            compute_auth_statuses(
                config.mcp_servers.iter(),
                config.mcp_oauth_credentials_store_mode,
            )
            .await,
        )
        .await;
        let event = Event {
            id: sub_id,
            agent_idx: Some(0),
            msg: EventMsg::McpListToolsResponse(snapshot),
        };
        sess.send_event_raw(event).await;
    }

    pub async fn list_custom_prompts(sess: &Session, sub_id: String) {
        let custom_prompts: Vec<CustomPrompt> =
            if let Some(dir) = crate::custom_prompts::default_prompts_dir() {
                crate::custom_prompts::discover_prompts_in(&dir).await
            } else {
                Vec::new()
            };

        let event = Event {
            id: sub_id,
            agent_idx: Some(0),
            msg: EventMsg::ListCustomPromptsResponse(ListCustomPromptsResponseEvent {
                custom_prompts,
            }),
        };
        sess.send_event_raw(event).await;
    }

    pub async fn list_skills(sess: &Session, sub_id: String, cwds: Vec<PathBuf>) {
        let cwds = if cwds.is_empty() {
            let state = sess.state.lock().await;
            vec![state.session_configuration.cwd.clone()]
        } else {
            cwds
        };
        let skills = if sess.enabled(Feature::Skills) {
            let skills_manager = &sess.services.skills_manager;
            cwds.into_iter()
                .map(|cwd| {
                    let outcome = skills_manager.skills_for_cwd(&cwd);
                    let errors = super::errors_to_info(&outcome.errors);
                    let skills = super::skills_to_info(&outcome.skills);
                    SkillsListEntry {
                        cwd,
                        skills,
                        errors,
                    }
                })
                .collect()
        } else {
            cwds.into_iter()
                .map(|cwd| SkillsListEntry {
                    cwd,
                    skills: Vec::new(),
                    errors: Vec::new(),
                })
                .collect()
        };
        let event = Event {
            id: sub_id,
            msg: EventMsg::ListSkillsResponse(ListSkillsResponseEvent { skills }),
        };
        sess.send_event_raw(event).await;
    }

    pub async fn undo(sess: &Arc<Session>, sub_id: String) {
        let turn_context = sess
            .new_turn_with_sub_id(sub_id, SessionSettingsUpdate::default())
            .await;
        sess.spawn_task(turn_context, Vec::new(), UndoTask::new())
            .await;
    }

    pub async fn compact(sess: &Arc<Session>, sub_id: String) {
        let turn_context = sess
            .new_turn_with_sub_id(sub_id, SessionSettingsUpdate::default())
            .await;

        sess.spawn_task(
            Arc::clone(&turn_context),
            vec![UserInput::Text {
                text: turn_context.compact_prompt().to_string(),
            }],
            CompactTask,
        )
        .await;
    }

    pub async fn shutdown(sess: &Arc<Session>, sub_id: String) -> bool {
        sess.abort_all_tasks(TurnAbortReason::Interrupted).await;
        sess.services
            .unified_exec_manager
            .terminate_all_sessions()
            .await;
        info!("Shutting down Codex instance");

        // Gracefully flush and shutdown rollout recorder on session end so tests
        // that inspect the rollout file do not race with the background writer.
        let recorder_opt = {
            let mut guard = sess.services.rollout.lock().await;
            guard.take()
        };
        if let Some(rec) = recorder_opt
            && let Err(e) = rec.shutdown().await
        {
            warn!("failed to shutdown rollout recorder: {e}");
            let event = Event {
                id: sub_id.clone(),
                agent_idx: Some(0),
                msg: EventMsg::Error(ErrorEvent {
                    message: "Failed to shutdown rollout recorder".to_string(),
                    codex_error_info: Some(CodexErrorInfo::Other),
                }),
            };
            sess.send_event_raw(event).await;
        }

        let event = Event {
            id: sub_id,
            agent_idx: Some(0),
            msg: EventMsg::ShutdownComplete,
        };
        sess.send_event_raw(event).await;
        true
    }

    pub async fn review(
        sess: &Arc<Session>,
        config: &Arc<Config>,
        sub_id: String,
        review_request: ReviewRequest,
    ) {
        let turn_context = sess
            .new_turn_with_sub_id(sub_id.clone(), SessionSettingsUpdate::default())
            .await;
        match resolve_review_request(review_request, config.cwd.as_path()) {
            Ok(resolved) => {
                spawn_review_thread(
                    Arc::clone(sess),
                    Arc::clone(config),
                    turn_context.clone(),
                    sub_id,
                    resolved,
                )
                .await;
            }
            Err(err) => {
                let event = Event {
                    id: sub_id,
                    agent_idx: Some(0),
                    msg: EventMsg::Error(ErrorEvent {
                        message: err.to_string(),
                        codex_error_info: Some(CodexErrorInfo::Other),
                    }),
                };
                sess.send_event(&turn_context, event.msg).await;
            }
        }
    }
}

/// Spawn a review thread using the given prompt.
async fn spawn_review_thread(
    sess: Arc<Session>,
    config: Arc<Config>,
    parent_turn_context: Arc<TurnContext>,
    sub_id: String,
    resolved: crate::review_prompts::ResolvedReviewRequest,
) {
    let model = config.review_model.clone();
    let review_model_family = sess
        .services
        .models_manager
        .construct_model_family(&model, &config)
        .await;
    // For reviews, disable web_search and view_image regardless of global settings.
    let mut review_features = sess.features.clone();
    review_features
        .disable(crate::features::Feature::WebSearchRequest)
        .disable(crate::features::Feature::ViewImageTool);
    let tools_config = ToolsConfig::new(&ToolsConfigParams {
        model_family: &review_model_family,
        features: &review_features,
    });

    let base_instructions = REVIEW_PROMPT.to_string();
    let review_prompt = resolved.prompt.clone();
    let provider = parent_turn_context.client.get_provider();
    let auth_manager = parent_turn_context.client.get_auth_manager();
    let model_family = review_model_family.clone();

    // Build per‑turn client with the requested model/family.
    let mut per_turn_config = (*config).clone();
    per_turn_config.model_reasoning_effort = Some(ReasoningEffortConfig::Low);
    per_turn_config.model_reasoning_summary = ReasoningSummaryConfig::Detailed;
    per_turn_config.features = review_features.clone();

    let otel_manager = parent_turn_context.client.get_otel_manager().with_model(
        config.review_model.as_str(),
        review_model_family.slug.as_str(),
    );

    let per_turn_config = Arc::new(per_turn_config);
    let client = ModelClient::new(
        per_turn_config.clone(),
        auth_manager,
        model_family.clone(),
        otel_manager,
        provider,
        per_turn_config.model_reasoning_effort,
        per_turn_config.model_reasoning_summary,
        sess.conversation_id,
        parent_turn_context.client.get_session_source(),
    );

    let review_turn_context = TurnContext {
        sub_id: sub_id.to_string(),
        client,
        tools_config,
        ghost_snapshot: parent_turn_context.ghost_snapshot.clone(),
        developer_instructions: None,
        user_instructions: None,
        base_instructions: Some(base_instructions.clone()),
        compact_prompt: parent_turn_context.compact_prompt.clone(),
        approval_policy: parent_turn_context.approval_policy,
        sandbox_policy: parent_turn_context.sandbox_policy.clone(),
        shell_environment_policy: parent_turn_context.shell_environment_policy.clone(),
        cwd: parent_turn_context.cwd.clone(),
        final_output_json_schema: None,
        codex_linux_sandbox_exe: parent_turn_context.codex_linux_sandbox_exe.clone(),
        tool_call_gate: Arc::new(ReadinessFlag::new()),
        exec_policy: parent_turn_context.exec_policy.clone(),
        truncation_policy: TruncationPolicy::new(&per_turn_config, model_family.truncation_policy),
        collaboration_agent: AgentId(0),
    };

    // Seed the child task with the review prompt as the initial user message.
    let input: Vec<UserInput> = vec![UserInput::Text {
        text: review_prompt,
    }];
    let tc = Arc::new(review_turn_context);
    sess.spawn_task(tc.clone(), input, ReviewTask::new()).await;

    // Announce entering review mode so UIs can switch modes.
    let review_request = ReviewRequest {
        target: resolved.target,
        user_facing_hint: Some(resolved.user_facing_hint),
    };
    sess.send_event(&tc, EventMsg::EnteredReviewMode(review_request))
        .await;
}

fn skills_to_info(skills: &[SkillMetadata]) -> Vec<ProtocolSkillMetadata> {
    skills
        .iter()
        .map(|skill| ProtocolSkillMetadata {
            name: skill.name.clone(),
            description: skill.description.clone(),
            path: skill.path.clone(),
            scope: skill.scope,
        })
        .collect()
}

fn errors_to_info(errors: &[SkillError]) -> Vec<SkillErrorInfo> {
    errors
        .iter()
        .map(|err| SkillErrorInfo {
            path: err.path.clone(),
            message: err.message.clone(),
        })
        .collect()
}

/// Takes a user message as input and runs a loop where, at each turn, the model
/// replies with either:
///
/// - requested function calls
/// - an assistant message
///
/// While it is possible for the model to return multiple of these items in a
/// single turn, in practice, we generally one item per turn:
///
/// - If the model requests a function call, we execute it and send the output
///   back to the model in the next turn.
/// - If the model sends only an assistant message, we record it in the
///   conversation history and consider the task complete.
///
pub(crate) async fn run_task(
    sess: Arc<Session>,
    turn_context: Arc<TurnContext>,
    input: Vec<UserInput>,
    cancellation_token: CancellationToken,
) -> Option<String> {
    if input.is_empty() {
        return None;
    }
    let event = EventMsg::TaskStarted(TaskStartedEvent {
        model_context_window: turn_context.client.get_model_context_window(),
    });
    sess.send_event(&turn_context, event).await;

    let skills_outcome = if sess.enabled(Feature::Skills) {
        Some(
            sess.services
                .skills_manager
                .skills_for_cwd(&turn_context.cwd),
        )
    } else {
        None
    };

    let SkillInjections {
        items: skill_items,
        warnings: skill_warnings,
    } = build_skill_injections(&input, skills_outcome.as_ref()).await;

    for message in skill_warnings {
        sess.send_event(&turn_context, EventMsg::Warning(WarningEvent { message }))
            .await;
    }

    let initial_input_for_turn: ResponseInputItem = ResponseInputItem::from(input);
    let response_item: ResponseItem = initial_input_for_turn.clone().into();
    sess.record_response_item_and_emit_turn_item(turn_context.as_ref(), response_item)
        .await;

    if !skill_items.is_empty() {
        sess.record_conversation_items(&turn_context, &skill_items)
            .await;
    }

    sess.maybe_start_ghost_snapshot(Arc::clone(&turn_context), cancellation_token.child_token())
        .await;
    let mut last_agent_message: Option<String> = None;
    // Although from the perspective of codex.rs, TurnDiffTracker has the lifecycle of a Task which contains
    // many turns, from the perspective of the user, it is a single turn.
    let turn_diff_tracker = Arc::new(tokio::sync::Mutex::new(TurnDiffTracker::new()));

    loop {
        // Note that pending_input would be something like a message the user
        // submitted through the UI while the model was running. Though the UI
        // may support this, the model might not.
        let pending_input = sess
            .get_pending_input()
            .await
            .into_iter()
            .map(ResponseItem::from)
            .collect::<Vec<ResponseItem>>();

        // Construct the input that we will send to the model.
        let turn_input: Vec<ResponseItem> = {
            sess.record_conversation_items(&turn_context, &pending_input)
                .await;
            sess.clone_history().await.get_history_for_prompt()
        };

        let turn_input_messages = turn_input
            .iter()
            .filter_map(|item| match parse_turn_item(item) {
                Some(TurnItem::UserMessage(user_message)) => Some(user_message),
                _ => None,
            })
            .map(|user_message| user_message.message())
            .collect::<Vec<String>>();
        match run_turn(
            Arc::clone(&sess),
            Arc::clone(&turn_context),
            Arc::clone(&turn_diff_tracker),
            turn_input,
            cancellation_token.child_token(),
        )
        .await
        {
            Ok(turn_output) => {
                let TurnRunResult {
                    needs_follow_up,
                    last_agent_message: turn_last_agent_message,
                } = turn_output;
                let limit = turn_context
                    .client
                    .get_model_family()
                    .auto_compact_token_limit()
                    .unwrap_or(i64::MAX);
                let total_usage_tokens = sess.get_total_token_usage().await;
                let token_limit_reached = total_usage_tokens >= limit;

                // as long as compaction works well in getting us way below the token limit, we shouldn't worry about being in an infinite loop.
                if token_limit_reached {
                    if should_use_remote_compact_task(
                        sess.as_ref(),
                        &turn_context.client.get_provider(),
                    ) {
                        run_inline_remote_auto_compact_task(sess.clone(), turn_context.clone())
                            .await;
                    } else {
                        run_inline_auto_compact_task(sess.clone(), turn_context.clone()).await;
                    }
                    continue;
                }

                if !needs_follow_up {
                    last_agent_message = turn_last_agent_message;
                    sess.notifier()
                        .notify(&UserNotification::AgentTurnComplete {
                            thread_id: sess.conversation_id.to_string(),
                            turn_id: turn_context.sub_id.clone(),
                            cwd: turn_context.cwd.display().to_string(),
                            input_messages: turn_input_messages,
                            last_assistant_message: last_agent_message.clone(),
                        });
                    break;
                }
                continue;
            }
            Err(CodexErr::TurnAborted) => {
                // Aborted turn is reported via a different event.
                break;
            }
            Err(CodexErr::InvalidImageRequest()) => {
                let mut state = sess.state.lock().await;
                error_or_panic(
                    "Invalid image detected, replacing it in the last turn to prevent poisoning",
                );
                state.history.replace_last_turn_images("Invalid image");
            }
            Err(e) => {
                info!("Turn error: {e:#}");
                let event = EventMsg::Error(e.to_error_event(None));
                sess.send_event(&turn_context, event).await;
                // let the user continue the conversation
                break;
            }
        }
    }

    last_agent_message
}

#[instrument(
    skip_all,
    fields(
        turn_id = %turn_context.sub_id,
        model = %turn_context.client.get_model(),
        cwd = %turn_context.cwd.display()
    )
)]
async fn run_turn(
    sess: Arc<Session>,
    turn_context: Arc<TurnContext>,
    turn_diff_tracker: SharedTurnDiffTracker,
    input: Vec<ResponseItem>,
    cancellation_token: CancellationToken,
) -> CodexResult<TurnRunResult> {
    let mcp_tools = sess
        .services
        .mcp_connection_manager
        .read()
        .await
        .list_all_tools()
        .or_cancel(&cancellation_token)
        .await?;
    let router = Arc::new(ToolRouter::from_config(
        &turn_context.tools_config,
        Some(
            mcp_tools
                .into_iter()
                .map(|(name, tool)| (name, tool.tool))
                .collect(),
        ),
    ));

    let model_supports_parallel = turn_context
        .client
        .get_model_family()
        .supports_parallel_tool_calls;

    let prompt = Prompt {
        input,
        tools: router.specs(),
        parallel_tool_calls: model_supports_parallel && sess.enabled(Feature::ParallelToolCalls),
        base_instructions_override: turn_context.base_instructions.clone(),
        output_schema: turn_context.final_output_json_schema.clone(),
    };

    let mut retries = 0;
    loop {
        match try_run_turn(
            Arc::clone(&router),
            Arc::clone(&sess),
            Arc::clone(&turn_context),
            Arc::clone(&turn_diff_tracker),
            &prompt,
            cancellation_token.child_token(),
        )
        .await
        {
            // todo(aibrahim): map special cases and ? on other errors
            Ok(output) => return Ok(output),
            Err(CodexErr::TurnAborted) => {
                return Err(CodexErr::TurnAborted);
            }
            Err(CodexErr::Interrupted) => return Err(CodexErr::Interrupted),
            Err(CodexErr::EnvVar(var)) => return Err(CodexErr::EnvVar(var)),
            Err(e @ CodexErr::Fatal(_)) => return Err(e),
            Err(e @ CodexErr::ContextWindowExceeded) => {
                sess.set_total_tokens_full(&turn_context).await;
                return Err(e);
            }
            Err(CodexErr::UsageLimitReached(e)) => {
                let rate_limits = e.rate_limits.clone();
                if let Some(rate_limits) = rate_limits {
                    sess.update_rate_limits(&turn_context, rate_limits).await;
                }
                return Err(CodexErr::UsageLimitReached(e));
            }
            Err(CodexErr::UsageNotIncluded) => return Err(CodexErr::UsageNotIncluded),
            Err(e @ CodexErr::QuotaExceeded) => return Err(e),
            Err(e @ CodexErr::InvalidImageRequest()) => return Err(e),
            Err(e @ CodexErr::InvalidRequest(_)) => return Err(e),
            Err(e @ CodexErr::RefreshTokenFailed(_)) => return Err(e),
            Err(e) => {
                // Use the configured provider-specific stream retry budget.
                let max_retries = turn_context.client.get_provider().stream_max_retries();
                if retries < max_retries {
                    retries += 1;
                    let delay = match e {
                        CodexErr::Stream(_, Some(delay)) => delay,
                        _ => backoff(retries),
                    };
                    warn!(
                        "stream disconnected - retrying turn ({retries}/{max_retries} in {delay:?})...",
                    );

                    // Surface retry information to any UI/front‑end so the
                    // user understands what is happening instead of staring
                    // at a seemingly frozen screen.
                    sess.notify_stream_error(
                        &turn_context,
                        format!("Reconnecting... {retries}/{max_retries}"),
                        e,
                    )
                    .await;

                    tokio::time::sleep(delay).await;
                } else {
                    return Err(e);
                }
            }
        }
    }
}

pub(crate) async fn run_collaboration_turn(
    sess: Arc<Session>,
    turn_context: Arc<TurnContext>,
    turn_diff_tracker: SharedTurnDiffTracker,
    input: Vec<ResponseItem>,
    cancellation_token: CancellationToken,
) -> CodexResult<(bool, Option<String>)> {
    let TurnRunResult {
        needs_follow_up,
        last_agent_message,
    } = run_turn(
        sess,
        turn_context,
        turn_diff_tracker,
        input,
        cancellation_token,
    )
    .await?;
    Ok((needs_follow_up, last_agent_message))
}

/// When the model is prompted, it returns a stream of events. Some of these
/// events map to a `ResponseItem`. A `ResponseItem` may need to be
/// "handled" such that it produces a `ResponseInputItem` that needs to be
/// sent back to the model on the next turn.
#[derive(Debug)]
struct TurnRunResult {
    needs_follow_up: bool,
    last_agent_message: Option<String>,
}

async fn drain_in_flight(
    in_flight: &mut FuturesOrdered<BoxFuture<'static, CodexResult<ResponseInputItem>>>,
    sess: Arc<Session>,
    turn_context: Arc<TurnContext>,
) -> CodexResult<()> {
    while let Some(res) = in_flight.next().await {
        match res {
            Ok(response_input) => {
                sess.record_conversation_items(&turn_context, &[response_input.into()])
                    .await;
            }
            Err(err) => {
                error_or_panic(format!("in-flight tool future failed during drain: {err}"));
            }
        }
    }
    Ok(())
}

#[allow(clippy::too_many_arguments)]
#[instrument(
    skip_all,
    fields(
        turn_id = %turn_context.sub_id,
        model = %turn_context.client.get_model()
    )
)]
async fn try_run_turn(
    router: Arc<ToolRouter>,
    sess: Arc<Session>,
    turn_context: Arc<TurnContext>,
    turn_diff_tracker: SharedTurnDiffTracker,
    prompt: &Prompt,
    cancellation_token: CancellationToken,
) -> CodexResult<TurnRunResult> {
    let rollout_item = RolloutItem::TurnContext(TurnContextItem {
        cwd: turn_context.cwd.clone(),
        approval_policy: turn_context.approval_policy,
        sandbox_policy: turn_context.sandbox_policy.clone(),
        model: turn_context.client.get_model(),
        effort: turn_context.client.get_reasoning_effort(),
        summary: turn_context.client.get_reasoning_summary(),
    });

    sess.persist_rollout_items(&[rollout_item]).await;
    let mut stream = turn_context
        .client
        .clone()
        .stream(prompt)
        .instrument(info_span!("stream_request"))
        .or_cancel(&cancellation_token)
        .await??;

    let tool_runtime = ToolCallRuntime::new(
        Arc::clone(&router),
        Arc::clone(&sess),
        Arc::clone(&turn_context),
        Arc::clone(&turn_diff_tracker),
    );
    let mut in_flight: FuturesOrdered<BoxFuture<'static, CodexResult<ResponseInputItem>>> =
        FuturesOrdered::new();
    let mut needs_follow_up = false;
    let mut last_agent_message: Option<String> = None;
    let mut active_item: Option<TurnItem> = None;
    let mut should_emit_turn_diff = false;
    let receiving_span = info_span!("receiving_stream");
    let outcome: CodexResult<TurnRunResult> = loop {
        let handle_responses = info_span!(
            parent: &receiving_span,
            "handle_responses",
            otel.name = field::Empty,
            tool_name = field::Empty,
            from = field::Empty,
        );

        let event = match stream
            .next()
            .instrument(info_span!(parent: &handle_responses, "receiving"))
            .or_cancel(&cancellation_token)
            .await
        {
            Ok(event) => event,
            Err(codex_async_utils::CancelErr::Cancelled) => break Err(CodexErr::TurnAborted),
        };

        let event = match event {
            Some(res) => res?,
            None => {
                break Err(CodexErr::Stream(
                    "stream closed before response.completed".into(),
                    None,
                ));
            }
        };

        sess.services
            .otel_manager
            .record_responses(&handle_responses, &event);

        match event {
            ResponseEvent::Created => {}
            ResponseEvent::OutputItemDone(item) => {
                let previously_active_item = active_item.take();
                let mut ctx = HandleOutputCtx {
                    sess: sess.clone(),
                    turn_context: turn_context.clone(),
                    tool_runtime: tool_runtime.clone(),
                    cancellation_token: cancellation_token.child_token(),
                };

                let output_result = handle_output_item_done(&mut ctx, item, previously_active_item)
                    .instrument(handle_responses)
                    .await?;
                if let Some(tool_future) = output_result.tool_future {
                    in_flight.push_back(tool_future);
                }
                if let Some(agent_message) = output_result.last_agent_message {
                    last_agent_message = Some(agent_message);
                }
                needs_follow_up |= output_result.needs_follow_up;
            }
            ResponseEvent::OutputItemAdded(item) => {
                if let Some(turn_item) = handle_non_tool_response_item(&item).await {
                    let tracked_item = turn_item.clone();
                    sess.emit_turn_item_started(&turn_context, &turn_item).await;

                    active_item = Some(tracked_item);
                }
            }
            ResponseEvent::RateLimits(snapshot) => {
                // Update internal state with latest rate limits, but defer sending until
                // token usage is available to avoid duplicate TokenCount events.
                sess.update_rate_limits(&turn_context, snapshot).await;
            }
            ResponseEvent::Completed {
                response_id: _,
                token_usage,
            } => {
                sess.update_token_usage_info(&turn_context, token_usage.as_ref())
                    .await;
                should_emit_turn_diff = true;

                break Ok(TurnRunResult {
                    needs_follow_up,
                    last_agent_message,
                });
            }
            ResponseEvent::OutputTextDelta(delta) => {
                // In review child threads, suppress assistant text deltas; the
                // UI will show a selection popup from the final ReviewOutput.
                if let Some(active) = active_item.as_ref() {
                    let event = AgentMessageContentDeltaEvent {
                        thread_id: sess.conversation_id.to_string(),
                        turn_id: turn_context.sub_id.clone(),
                        item_id: active.id(),
                        delta: delta.clone(),
                    };
                    sess.send_event(&turn_context, EventMsg::AgentMessageContentDelta(event))
                        .await;
                } else {
                    error_or_panic("OutputTextDelta without active item".to_string());
                }
            }
            ResponseEvent::ReasoningSummaryDelta {
                delta,
                summary_index,
            } => {
                if let Some(active) = active_item.as_ref() {
                    let event = ReasoningContentDeltaEvent {
                        thread_id: sess.conversation_id.to_string(),
                        turn_id: turn_context.sub_id.clone(),
                        item_id: active.id(),
                        delta,
                        summary_index,
                    };
                    sess.send_event(&turn_context, EventMsg::ReasoningContentDelta(event))
                        .await;
                } else {
                    error_or_panic("ReasoningSummaryDelta without active item".to_string());
                }
            }
            ResponseEvent::ReasoningSummaryPartAdded { summary_index } => {
                if let Some(active) = active_item.as_ref() {
                    let event =
                        EventMsg::AgentReasoningSectionBreak(AgentReasoningSectionBreakEvent {
                            item_id: active.id(),
                            summary_index,
                        });
                    sess.send_event(&turn_context, event).await;
                } else {
                    error_or_panic("ReasoningSummaryPartAdded without active item".to_string());
                }
            }
            ResponseEvent::ReasoningContentDelta {
                delta,
                content_index,
            } => {
                if let Some(active) = active_item.as_ref() {
                    let event = ReasoningRawContentDeltaEvent {
                        thread_id: sess.conversation_id.to_string(),
                        turn_id: turn_context.sub_id.clone(),
                        item_id: active.id(),
                        delta,
                        content_index,
                    };
                    sess.send_event(&turn_context, EventMsg::ReasoningRawContentDelta(event))
                        .await;
                } else {
                    error_or_panic("ReasoningRawContentDelta without active item".to_string());
                }
            }
        }
    };

    drain_in_flight(&mut in_flight, sess.clone(), turn_context.clone()).await?;

    if should_emit_turn_diff {
        let unified_diff = {
            let mut tracker = turn_diff_tracker.lock().await;
            tracker.get_unified_diff()
        };
        if let Ok(Some(unified_diff)) = unified_diff {
            let msg = EventMsg::TurnDiff(TurnDiffEvent { unified_diff });
            sess.clone().send_event(&turn_context, msg).await;
        }
    }

    outcome
}

pub(crate) fn get_last_assistant_message_from_turn(responses: &[ResponseItem]) -> Option<String> {
    responses.iter().rev().find_map(|item| {
        if let ResponseItem::Message { role, content, .. } = item {
            if role == "assistant" {
                content.iter().rev().find_map(|ci| {
                    if let ContentItem::OutputText { text } = ci {
                        Some(text.clone())
                    } else {
                        None
                    }
                })
            } else {
                None
            }
        } else {
            None
        }
    })
}

#[cfg(test)]
pub(crate) use tests::make_session_and_context;

#[cfg(test)]
pub(crate) use tests::make_session_and_context_with_rx;

#[cfg(test)]
mod tests {
    use super::*;
    use crate::CodexAuth;
    use crate::config::ConfigOverrides;
    use crate::config::ConfigToml;
    use crate::exec::ExecToolCallOutput;
    use crate::function_tool::FunctionCallError;
    use crate::shell::default_user_shell;
    use crate::tools::format_exec_output_str;
    use codex_protocol::models::FunctionCallOutputPayload;

    use crate::protocol::CompactedItem;
    use crate::protocol::CreditsSnapshot;
    use crate::protocol::InitialHistory;
    use crate::protocol::RateLimitSnapshot;
    use crate::protocol::RateLimitWindow;
    use crate::protocol::ResumedHistory;
    use crate::state::TaskKind;
    use crate::tasks::SessionTask;
    use crate::tasks::SessionTaskContext;
    use crate::tools::ToolRouter;
    use crate::tools::context::ToolInvocation;
    use crate::tools::context::ToolOutput;
    use crate::tools::context::ToolPayload;
    use crate::tools::handlers::ShellHandler;
    use crate::tools::handlers::UnifiedExecHandler;
    use crate::tools::registry::ToolHandler;
    use crate::turn_diff_tracker::TurnDiffTracker;
    use codex_app_server_protocol::AuthMode;
    use codex_protocol::models::ContentItem;
    use codex_protocol::models::ResponseItem;
    use std::time::Duration;
    use tokio::time::sleep;

    use mcp_types::ContentBlock;
    use mcp_types::TextContent;
    use pretty_assertions::assert_eq;
    use serde::Deserialize;
    use serde_json::json;
    use std::path::PathBuf;
    use std::sync::Arc;
    use std::time::Duration as StdDuration;

    #[test]
    fn reconstruct_history_matches_live_compactions() {
        let (session, turn_context) = make_session_and_context();
        let (rollout_items, expected) = sample_rollout(&session, &turn_context);

        let reconstructed = session.reconstruct_history_from_rollout(&turn_context, &rollout_items);

        assert_eq!(expected, reconstructed);
    }

    #[test]
    fn record_initial_history_reconstructs_resumed_transcript() {
        let (session, turn_context) = make_session_and_context();
        let (rollout_items, expected) = sample_rollout(&session, &turn_context);

        tokio_test::block_on(session.record_initial_history(InitialHistory::Resumed(
            ResumedHistory {
                conversation_id: ConversationId::default(),
                history: rollout_items,
                rollout_path: PathBuf::from("/tmp/resume.jsonl"),
            },
        )));

        let actual = tokio_test::block_on(async {
            session.state.lock().await.clone_history().get_history()
        });
        assert_eq!(expected, actual);
    }

    #[test]
    fn record_initial_history_reconstructs_forked_transcript() {
        let (session, turn_context) = make_session_and_context();
        let (rollout_items, expected) = sample_rollout(&session, &turn_context);

        tokio_test::block_on(session.record_initial_history(InitialHistory::Forked(rollout_items)));

        let actual = tokio_test::block_on(async {
            session.state.lock().await.clone_history().get_history()
        });
        assert_eq!(expected, actual);
    }

    #[test]
    fn set_rate_limits_retains_previous_credits() {
        let codex_home = tempfile::tempdir().expect("create temp dir");
        let config = Config::load_from_base_config_with_overrides(
            ConfigToml::default(),
            ConfigOverrides::default(),
            codex_home.path().to_path_buf(),
        )
        .expect("load default test config");
        let config = Arc::new(config);
        let model = ModelsManager::get_model_offline(config.model.as_deref());
        let session_configuration = SessionConfiguration {
            provider: config.model_provider.clone(),
            model,
            model_reasoning_effort: config.model_reasoning_effort,
            model_reasoning_summary: config.model_reasoning_summary,
            developer_instructions: config.developer_instructions.clone(),
            user_instructions: config.user_instructions.clone(),
            base_instructions: config.base_instructions.clone(),
            compact_prompt: config.compact_prompt.clone(),
            approval_policy: config.approval_policy,
            sandbox_policy: config.sandbox_policy.clone(),
            cwd: config.cwd.clone(),
            original_config_do_not_use: Arc::clone(&config),
            exec_policy: Arc::new(RwLock::new(ExecPolicy::empty())),
            session_source: SessionSource::Exec,
        };

        let mut state = SessionState::new(session_configuration);
        let initial = RateLimitSnapshot {
            primary: Some(RateLimitWindow {
                used_percent: 10.0,
                window_minutes: Some(15),
                resets_at: Some(1_700),
            }),
            secondary: None,
            credits: Some(CreditsSnapshot {
                has_credits: true,
                unlimited: false,
                balance: Some("10.00".to_string()),
            }),
            plan_type: Some(codex_protocol::account::PlanType::Plus),
        };
        state.set_rate_limits(initial.clone());

        let update = RateLimitSnapshot {
            primary: Some(RateLimitWindow {
                used_percent: 40.0,
                window_minutes: Some(30),
                resets_at: Some(1_800),
            }),
            secondary: Some(RateLimitWindow {
                used_percent: 5.0,
                window_minutes: Some(60),
                resets_at: Some(1_900),
            }),
            credits: None,
            plan_type: None,
        };
        state.set_rate_limits(update.clone());

        assert_eq!(
            state.latest_rate_limits,
            Some(RateLimitSnapshot {
                primary: update.primary.clone(),
                secondary: update.secondary,
                credits: initial.credits,
                plan_type: initial.plan_type,
            })
        );
    }

    #[test]
    fn set_rate_limits_updates_plan_type_when_present() {
        let codex_home = tempfile::tempdir().expect("create temp dir");
        let config = Config::load_from_base_config_with_overrides(
            ConfigToml::default(),
            ConfigOverrides::default(),
            codex_home.path().to_path_buf(),
        )
        .expect("load default test config");
        let config = Arc::new(config);
        let model = ModelsManager::get_model_offline(config.model.as_deref());
        let session_configuration = SessionConfiguration {
            provider: config.model_provider.clone(),
            model,
            model_reasoning_effort: config.model_reasoning_effort,
            model_reasoning_summary: config.model_reasoning_summary,
            developer_instructions: config.developer_instructions.clone(),
            user_instructions: config.user_instructions.clone(),
            base_instructions: config.base_instructions.clone(),
            compact_prompt: config.compact_prompt.clone(),
            approval_policy: config.approval_policy,
            sandbox_policy: config.sandbox_policy.clone(),
            cwd: config.cwd.clone(),
            original_config_do_not_use: Arc::clone(&config),
            exec_policy: Arc::new(RwLock::new(ExecPolicy::empty())),
            session_source: SessionSource::Exec,
        };

        let mut state = SessionState::new(session_configuration);
        let initial = RateLimitSnapshot {
            primary: Some(RateLimitWindow {
                used_percent: 15.0,
                window_minutes: Some(20),
                resets_at: Some(1_600),
            }),
            secondary: Some(RateLimitWindow {
                used_percent: 5.0,
                window_minutes: Some(45),
                resets_at: Some(1_650),
            }),
            credits: Some(CreditsSnapshot {
                has_credits: true,
                unlimited: false,
                balance: Some("15.00".to_string()),
            }),
            plan_type: Some(codex_protocol::account::PlanType::Plus),
        };
        state.set_rate_limits(initial.clone());

        let update = RateLimitSnapshot {
            primary: Some(RateLimitWindow {
                used_percent: 35.0,
                window_minutes: Some(25),
                resets_at: Some(1_700),
            }),
            secondary: None,
            credits: None,
            plan_type: Some(codex_protocol::account::PlanType::Pro),
        };
        state.set_rate_limits(update.clone());

        assert_eq!(
            state.latest_rate_limits,
            Some(RateLimitSnapshot {
                primary: update.primary,
                secondary: update.secondary,
                credits: initial.credits,
                plan_type: update.plan_type,
            })
        );
    }

    #[test]
    fn prefers_structured_content_when_present() {
        let ctr = CallToolResult {
            // Content present but should be ignored because structured_content is set.
            content: vec![text_block("ignored")],
            is_error: None,
            structured_content: Some(json!({
                "ok": true,
                "value": 42
            })),
        };

        let got = FunctionCallOutputPayload::from(&ctr);
        let expected = FunctionCallOutputPayload {
            content: serde_json::to_string(&json!({
                "ok": true,
                "value": 42
            }))
            .unwrap(),
            success: Some(true),
            ..Default::default()
        };

        assert_eq!(expected, got);
    }

    #[test]
    fn includes_timed_out_message() {
        let exec = ExecToolCallOutput {
            exit_code: 0,
            stdout: StreamOutput::new(String::new()),
            stderr: StreamOutput::new(String::new()),
            aggregated_output: StreamOutput::new("Command output".to_string()),
            duration: StdDuration::from_secs(1),
            timed_out: true,
        };
        let (_, turn_context) = make_session_and_context();

        let out = format_exec_output_str(&exec, turn_context.truncation_policy);

        assert_eq!(
            out,
            "command timed out after 1000 milliseconds\nCommand output"
        );
    }

    #[test]
    fn falls_back_to_content_when_structured_is_null() {
        let ctr = CallToolResult {
            content: vec![text_block("hello"), text_block("world")],
            is_error: None,
            structured_content: Some(serde_json::Value::Null),
        };

        let got = FunctionCallOutputPayload::from(&ctr);
        let expected = FunctionCallOutputPayload {
            content: serde_json::to_string(&vec![text_block("hello"), text_block("world")])
                .unwrap(),
            success: Some(true),
            ..Default::default()
        };

        assert_eq!(expected, got);
    }

    #[test]
    fn success_flag_reflects_is_error_true() {
        let ctr = CallToolResult {
            content: vec![text_block("unused")],
            is_error: Some(true),
            structured_content: Some(json!({ "message": "bad" })),
        };

        let got = FunctionCallOutputPayload::from(&ctr);
        let expected = FunctionCallOutputPayload {
            content: serde_json::to_string(&json!({ "message": "bad" })).unwrap(),
            success: Some(false),
            ..Default::default()
        };

        assert_eq!(expected, got);
    }

    #[test]
    fn success_flag_true_with_no_error_and_content_used() {
        let ctr = CallToolResult {
            content: vec![text_block("alpha")],
            is_error: Some(false),
            structured_content: None,
        };

        let got = FunctionCallOutputPayload::from(&ctr);
        let expected = FunctionCallOutputPayload {
            content: serde_json::to_string(&vec![text_block("alpha")]).unwrap(),
            success: Some(true),
            ..Default::default()
        };

        assert_eq!(expected, got);
    }

    fn text_block(s: &str) -> ContentBlock {
        ContentBlock::TextContent(TextContent {
            annotations: None,
            text: s.to_string(),
            r#type: "text".to_string(),
        })
    }

    fn otel_manager(
        conversation_id: ConversationId,
        config: &Config,
        model_family: &ModelFamily,
        session_source: SessionSource,
    ) -> OtelManager {
        OtelManager::new(
            conversation_id,
            ModelsManager::get_model_offline(config.model.as_deref()).as_str(),
            model_family.slug.as_str(),
            None,
            Some("test@test.com".to_string()),
            Some(AuthMode::ChatGPT),
            false,
            "test".to_string(),
            session_source,
        )
    }

    pub(crate) fn make_session_and_context() -> (Session, TurnContext) {
        let (tx_event, _rx_event) = async_channel::unbounded();
        let codex_home = tempfile::tempdir().expect("create temp dir");
        let config = Config::load_from_base_config_with_overrides(
            ConfigToml::default(),
            ConfigOverrides::default(),
            codex_home.path().to_path_buf(),
        )
        .expect("load default test config");
        let config = Arc::new(config);
        let conversation_id = ConversationId::default();
        let auth_manager =
            AuthManager::from_auth_for_testing(CodexAuth::from_api_key("Test API Key"));
        let models_manager = Arc::new(ModelsManager::new(auth_manager.clone()));
        let model = ModelsManager::get_model_offline(config.model.as_deref());
        let session_configuration = SessionConfiguration {
            provider: config.model_provider.clone(),
            model,
            model_reasoning_effort: config.model_reasoning_effort,
            model_reasoning_summary: config.model_reasoning_summary,
            developer_instructions: config.developer_instructions.clone(),
            user_instructions: config.user_instructions.clone(),
            base_instructions: config.base_instructions.clone(),
            compact_prompt: config.compact_prompt.clone(),
            approval_policy: config.approval_policy,
            sandbox_policy: config.sandbox_policy.clone(),
            cwd: config.cwd.clone(),
            original_config_do_not_use: Arc::clone(&config),
            exec_policy: Arc::new(RwLock::new(ExecPolicy::empty())),
            session_source: SessionSource::Exec,
        };
        let per_turn_config = Session::build_per_turn_config(&session_configuration);
        let model_family = ModelsManager::construct_model_family_offline(
            session_configuration.model.as_str(),
            &per_turn_config,
        );
        let otel_manager = otel_manager(
            conversation_id,
            config.as_ref(),
            &model_family,
            session_configuration.session_source.clone(),
        );

        let state = SessionState::new(session_configuration.clone());
<<<<<<< HEAD
        let collaboration = CollaborationState::new(CollaborationLimits::default());
=======
        let skills_manager = Arc::new(SkillsManager::new(config.codex_home.clone()));
>>>>>>> ae57e189

        let services = SessionServices {
            mcp_connection_manager: Arc::new(RwLock::new(McpConnectionManager::default())),
            mcp_startup_cancellation_token: CancellationToken::new(),
            unified_exec_manager: UnifiedExecSessionManager::default(),
            notifier: UserNotifier::new(None),
            rollout: Mutex::new(None),
            user_shell: Arc::new(default_user_shell()),
            show_raw_agent_reasoning: config.show_raw_agent_reasoning,
            auth_manager: auth_manager.clone(),
            otel_manager: otel_manager.clone(),
            models_manager,
            tool_approvals: Mutex::new(ApprovalStore::default()),
            skills_manager,
        };

        let turn_context = Session::make_turn_context(
            Some(Arc::clone(&auth_manager)),
            &otel_manager,
            session_configuration.provider.clone(),
            &session_configuration,
            per_turn_config,
            model_family,
            conversation_id,
            "turn_id".to_string(),
            AgentId(0),
        );

        let session = Session {
            conversation_id,
            tx_event,
            state: Mutex::new(state),
            features: config.features.clone(),
            active_turn: Mutex::new(None),
            services,
            collaboration: Mutex::new(collaboration),
            collaboration_supervisor: Mutex::new(None),
            next_internal_sub_id: AtomicU64::new(0),
        };

        (session, turn_context)
    }

    // Like make_session_and_context, but returns Arc<Session> and the event receiver
    // so tests can assert on emitted events.
    pub(crate) fn make_session_and_context_with_rx() -> (
        Arc<Session>,
        Arc<TurnContext>,
        async_channel::Receiver<Event>,
    ) {
        let (tx_event, rx_event) = async_channel::unbounded();
        let codex_home = tempfile::tempdir().expect("create temp dir");
        let config = Config::load_from_base_config_with_overrides(
            ConfigToml::default(),
            ConfigOverrides::default(),
            codex_home.path().to_path_buf(),
        )
        .expect("load default test config");
        let config = Arc::new(config);
        let conversation_id = ConversationId::default();
        let auth_manager =
            AuthManager::from_auth_for_testing(CodexAuth::from_api_key("Test API Key"));
        let models_manager = Arc::new(ModelsManager::new(auth_manager.clone()));
        let model = ModelsManager::get_model_offline(config.model.as_deref());
        let session_configuration = SessionConfiguration {
            provider: config.model_provider.clone(),
            model,
            model_reasoning_effort: config.model_reasoning_effort,
            model_reasoning_summary: config.model_reasoning_summary,
            developer_instructions: config.developer_instructions.clone(),
            user_instructions: config.user_instructions.clone(),
            base_instructions: config.base_instructions.clone(),
            compact_prompt: config.compact_prompt.clone(),
            approval_policy: config.approval_policy,
            sandbox_policy: config.sandbox_policy.clone(),
            cwd: config.cwd.clone(),
            original_config_do_not_use: Arc::clone(&config),
            exec_policy: Arc::new(RwLock::new(ExecPolicy::empty())),
            session_source: SessionSource::Exec,
        };
        let per_turn_config = Session::build_per_turn_config(&session_configuration);
        let model_family = ModelsManager::construct_model_family_offline(
            session_configuration.model.as_str(),
            &per_turn_config,
        );
        let otel_manager = otel_manager(
            conversation_id,
            config.as_ref(),
            &model_family,
            session_configuration.session_source.clone(),
        );

        let state = SessionState::new(session_configuration.clone());
<<<<<<< HEAD
        let collaboration = CollaborationState::new(CollaborationLimits::default());
=======
        let skills_manager = Arc::new(SkillsManager::new(config.codex_home.clone()));
>>>>>>> ae57e189

        let services = SessionServices {
            mcp_connection_manager: Arc::new(RwLock::new(McpConnectionManager::default())),
            mcp_startup_cancellation_token: CancellationToken::new(),
            unified_exec_manager: UnifiedExecSessionManager::default(),
            notifier: UserNotifier::new(None),
            rollout: Mutex::new(None),
            user_shell: Arc::new(default_user_shell()),
            show_raw_agent_reasoning: config.show_raw_agent_reasoning,
            auth_manager: Arc::clone(&auth_manager),
            otel_manager: otel_manager.clone(),
            models_manager,
            tool_approvals: Mutex::new(ApprovalStore::default()),
            skills_manager,
        };

        let turn_context = Arc::new(Session::make_turn_context(
            Some(Arc::clone(&auth_manager)),
            &otel_manager,
            session_configuration.provider.clone(),
            &session_configuration,
            per_turn_config,
            model_family,
            conversation_id,
            "turn_id".to_string(),
            AgentId(0),
        ));

        let session = Arc::new(Session {
            conversation_id,
            tx_event,
            state: Mutex::new(state),
            features: config.features.clone(),
            active_turn: Mutex::new(None),
            services,
            collaboration: Mutex::new(collaboration),
            collaboration_supervisor: Mutex::new(None),
            next_internal_sub_id: AtomicU64::new(0),
        });

        (session, turn_context, rx_event)
    }

    #[tokio::test]
    async fn record_model_warning_appends_user_message() {
        let (mut session, turn_context) = make_session_and_context();
        let mut features = Features::with_defaults();
        features.enable(Feature::ModelWarnings);
        session.features = features;

        session
            .record_model_warning("too many unified exec sessions", &turn_context)
            .await;

        let mut history = session.clone_history().await;
        let history_items = history.get_history();
        let last = history_items.last().expect("warning recorded");

        match last {
            ResponseItem::Message { role, content, .. } => {
                assert_eq!(role, "user");
                assert_eq!(
                    content,
                    &vec![ContentItem::InputText {
                        text: "Warning: too many unified exec sessions".to_string(),
                    }]
                );
            }
            other => panic!("expected user message, got {other:?}"),
        }
    }

    #[derive(Clone, Copy)]
    struct NeverEndingTask {
        kind: TaskKind,
        listen_to_cancellation_token: bool,
    }

    #[async_trait::async_trait]
    impl SessionTask for NeverEndingTask {
        fn kind(&self) -> TaskKind {
            self.kind
        }

        async fn run(
            self: Arc<Self>,
            _session: Arc<SessionTaskContext>,
            _ctx: Arc<TurnContext>,
            _input: Vec<UserInput>,
            cancellation_token: CancellationToken,
        ) -> Option<String> {
            if self.listen_to_cancellation_token {
                cancellation_token.cancelled().await;
                return None;
            }
            loop {
                sleep(Duration::from_secs(60)).await;
            }
        }
    }

    #[tokio::test(flavor = "multi_thread", worker_threads = 2)]
    #[test_log::test]
    async fn abort_regular_task_emits_turn_aborted_only() {
        let (sess, tc, rx) = make_session_and_context_with_rx();
        let input = vec![UserInput::Text {
            text: "hello".to_string(),
        }];
        sess.spawn_task(
            Arc::clone(&tc),
            input,
            NeverEndingTask {
                kind: TaskKind::Regular,
                listen_to_cancellation_token: false,
            },
        )
        .await;

        sess.abort_all_tasks(TurnAbortReason::Interrupted).await;

        let evt = tokio::time::timeout(std::time::Duration::from_secs(2), rx.recv())
            .await
            .expect("timeout waiting for event")
            .expect("event");
        match evt.msg {
            EventMsg::TurnAborted(e) => assert_eq!(TurnAbortReason::Interrupted, e.reason),
            other => panic!("unexpected event: {other:?}"),
        }
        assert!(rx.try_recv().is_err());
    }

    #[tokio::test]
    async fn abort_gracefuly_emits_turn_aborted_only() {
        let (sess, tc, rx) = make_session_and_context_with_rx();
        let input = vec![UserInput::Text {
            text: "hello".to_string(),
        }];
        sess.spawn_task(
            Arc::clone(&tc),
            input,
            NeverEndingTask {
                kind: TaskKind::Regular,
                listen_to_cancellation_token: true,
            },
        )
        .await;

        sess.abort_all_tasks(TurnAbortReason::Interrupted).await;

        let evt = rx.recv().await.expect("event");
        match evt.msg {
            EventMsg::TurnAborted(e) => assert_eq!(TurnAbortReason::Interrupted, e.reason),
            other => panic!("unexpected event: {other:?}"),
        }
        assert!(rx.try_recv().is_err());
    }

    #[tokio::test(flavor = "multi_thread", worker_threads = 2)]
    async fn abort_review_task_emits_exited_then_aborted_and_records_history() {
        let (sess, tc, rx) = make_session_and_context_with_rx();
        let input = vec![UserInput::Text {
            text: "start review".to_string(),
        }];
        sess.spawn_task(Arc::clone(&tc), input, ReviewTask::new())
            .await;

        sess.abort_all_tasks(TurnAbortReason::Interrupted).await;

        // Drain events until we observe ExitedReviewMode; earlier
        // RawResponseItem entries (e.g., environment context) may arrive first.
        loop {
            let evt = tokio::time::timeout(std::time::Duration::from_secs(1), rx.recv())
                .await
                .expect("timeout waiting for first event")
                .expect("first event");
            match evt.msg {
                EventMsg::ExitedReviewMode(ev) => {
                    assert!(ev.review_output.is_none());
                    break;
                }
                // Ignore any non-critical events before exit.
                _ => continue,
            }
        }
        loop {
            let evt = tokio::time::timeout(std::time::Duration::from_secs(2), rx.recv())
                .await
                .expect("timeout waiting for next event")
                .expect("event");
            match evt.msg {
                EventMsg::RawResponseItem(_) => continue,
                EventMsg::ItemStarted(_) | EventMsg::ItemCompleted(_) => continue,
                EventMsg::AgentMessage(_) => continue,
                EventMsg::TurnAborted(e) => {
                    assert_eq!(TurnAbortReason::Interrupted, e.reason);
                    break;
                }
                other => panic!("unexpected second event: {other:?}"),
            }
        }

        let history = sess.clone_history().await.get_history();
        let _ = history;
    }

    #[tokio::test]
    async fn fatal_tool_error_stops_turn_and_reports_error() {
        let (session, turn_context, _rx) = make_session_and_context_with_rx();
        let tools = {
            session
                .services
                .mcp_connection_manager
                .read()
                .await
                .list_all_tools()
                .await
        };
        let router = ToolRouter::from_config(
            &turn_context.tools_config,
            Some(
                tools
                    .into_iter()
                    .map(|(name, tool)| (name, tool.tool))
                    .collect(),
            ),
        );
        let item = ResponseItem::CustomToolCall {
            id: None,
            status: None,
            call_id: "call-1".to_string(),
            name: "shell".to_string(),
            input: "{}".to_string(),
        };

        let call = ToolRouter::build_tool_call(session.as_ref(), item.clone())
            .await
            .expect("build tool call")
            .expect("tool call present");
        let tracker = Arc::new(tokio::sync::Mutex::new(TurnDiffTracker::new()));
        let err = router
            .dispatch_tool_call(
                Arc::clone(&session),
                Arc::clone(&turn_context),
                tracker,
                call,
            )
            .await
            .expect_err("expected fatal error");

        match err {
            FunctionCallError::Fatal(message) => {
                assert_eq!(message, "tool shell invoked with incompatible payload");
            }
            other => panic!("expected FunctionCallError::Fatal, got {other:?}"),
        }
    }

    fn sample_rollout(
        session: &Session,
        turn_context: &TurnContext,
    ) -> (Vec<RolloutItem>, Vec<ResponseItem>) {
        let mut rollout_items = Vec::new();
        let mut live_history = ContextManager::new();

        let initial_context = session.build_initial_context(turn_context);
        for item in &initial_context {
            rollout_items.push(RolloutItem::ResponseItem(item.clone()));
        }
        live_history.record_items(initial_context.iter(), turn_context.truncation_policy);

        let user1 = ResponseItem::Message {
            id: None,
            role: "user".to_string(),
            content: vec![ContentItem::InputText {
                text: "first user".to_string(),
            }],
        };
        live_history.record_items(std::iter::once(&user1), turn_context.truncation_policy);
        rollout_items.push(RolloutItem::ResponseItem(user1.clone()));

        let assistant1 = ResponseItem::Message {
            id: None,
            role: "assistant".to_string(),
            content: vec![ContentItem::OutputText {
                text: "assistant reply one".to_string(),
            }],
        };
        live_history.record_items(std::iter::once(&assistant1), turn_context.truncation_policy);
        rollout_items.push(RolloutItem::ResponseItem(assistant1.clone()));

        let summary1 = "summary one";
        let snapshot1 = live_history.get_history();
        let user_messages1 = collect_user_messages(&snapshot1);
        let rebuilt1 = compact::build_compacted_history(
            session.build_initial_context(turn_context),
            &user_messages1,
            summary1,
        );
        live_history.replace(rebuilt1);
        rollout_items.push(RolloutItem::Compacted(CompactedItem {
            message: summary1.to_string(),
            replacement_history: None,
        }));

        let user2 = ResponseItem::Message {
            id: None,
            role: "user".to_string(),
            content: vec![ContentItem::InputText {
                text: "second user".to_string(),
            }],
        };
        live_history.record_items(std::iter::once(&user2), turn_context.truncation_policy);
        rollout_items.push(RolloutItem::ResponseItem(user2.clone()));

        let assistant2 = ResponseItem::Message {
            id: None,
            role: "assistant".to_string(),
            content: vec![ContentItem::OutputText {
                text: "assistant reply two".to_string(),
            }],
        };
        live_history.record_items(std::iter::once(&assistant2), turn_context.truncation_policy);
        rollout_items.push(RolloutItem::ResponseItem(assistant2.clone()));

        let summary2 = "summary two";
        let snapshot2 = live_history.get_history();
        let user_messages2 = collect_user_messages(&snapshot2);
        let rebuilt2 = compact::build_compacted_history(
            session.build_initial_context(turn_context),
            &user_messages2,
            summary2,
        );
        live_history.replace(rebuilt2);
        rollout_items.push(RolloutItem::Compacted(CompactedItem {
            message: summary2.to_string(),
            replacement_history: None,
        }));

        let user3 = ResponseItem::Message {
            id: None,
            role: "user".to_string(),
            content: vec![ContentItem::InputText {
                text: "third user".to_string(),
            }],
        };
        live_history.record_items(std::iter::once(&user3), turn_context.truncation_policy);
        rollout_items.push(RolloutItem::ResponseItem(user3.clone()));

        let assistant3 = ResponseItem::Message {
            id: None,
            role: "assistant".to_string(),
            content: vec![ContentItem::OutputText {
                text: "assistant reply three".to_string(),
            }],
        };
        live_history.record_items(std::iter::once(&assistant3), turn_context.truncation_policy);
        rollout_items.push(RolloutItem::ResponseItem(assistant3.clone()));

        (rollout_items, live_history.get_history())
    }

    #[tokio::test]
    async fn rejects_escalated_permissions_when_policy_not_on_request() {
        use crate::exec::ExecParams;
        use crate::protocol::AskForApproval;
        use crate::protocol::SandboxPolicy;
        use crate::sandboxing::SandboxPermissions;
        use crate::turn_diff_tracker::TurnDiffTracker;
        use std::collections::HashMap;

        let (session, mut turn_context_raw) = make_session_and_context();
        // Ensure policy is NOT OnRequest so the early rejection path triggers
        turn_context_raw.approval_policy = AskForApproval::OnFailure;
        let session = Arc::new(session);
        let mut turn_context = Arc::new(turn_context_raw);

        let timeout_ms = 1000;
        let sandbox_permissions = SandboxPermissions::RequireEscalated;
        let params = ExecParams {
            command: if cfg!(windows) {
                vec![
                    "cmd.exe".to_string(),
                    "/C".to_string(),
                    "echo hi".to_string(),
                ]
            } else {
                vec![
                    "/bin/sh".to_string(),
                    "-c".to_string(),
                    "echo hi".to_string(),
                ]
            },
            cwd: turn_context.cwd.clone(),
            expiration: timeout_ms.into(),
            env: HashMap::new(),
            sandbox_permissions,
            justification: Some("test".to_string()),
            arg0: None,
        };

        let params2 = ExecParams {
            sandbox_permissions: SandboxPermissions::UseDefault,
            command: params.command.clone(),
            cwd: params.cwd.clone(),
            expiration: timeout_ms.into(),
            env: HashMap::new(),
            justification: params.justification.clone(),
            arg0: None,
        };

        let turn_diff_tracker = Arc::new(tokio::sync::Mutex::new(TurnDiffTracker::new()));

        let tool_name = "shell";
        let call_id = "test-call".to_string();

        let handler = ShellHandler;
        let resp = handler
            .handle(ToolInvocation {
                session: Arc::clone(&session),
                turn: Arc::clone(&turn_context),
                tracker: Arc::clone(&turn_diff_tracker),
                call_id,
                tool_name: tool_name.to_string(),
                payload: ToolPayload::Function {
                    arguments: serde_json::json!({
                        "command": params.command.clone(),
                        "workdir": Some(turn_context.cwd.to_string_lossy().to_string()),
                        "timeout_ms": params.expiration.timeout_ms(),
                        "sandbox_permissions": params.sandbox_permissions,
                        "justification": params.justification.clone(),
                    })
                    .to_string(),
                },
            })
            .await;

        let Err(FunctionCallError::RespondToModel(output)) = resp else {
            panic!("expected error result");
        };

        let expected = format!(
            "approval policy is {policy:?}; reject command — you should not ask for escalated permissions if the approval policy is {policy:?}",
            policy = turn_context.approval_policy
        );

        pretty_assertions::assert_eq!(output, expected);

        // Now retry the same command WITHOUT escalated permissions; should succeed.
        // Force DangerFullAccess to avoid platform sandbox dependencies in tests.
        Arc::get_mut(&mut turn_context)
            .expect("unique turn context Arc")
            .sandbox_policy = SandboxPolicy::DangerFullAccess;

        let resp2 = handler
            .handle(ToolInvocation {
                session: Arc::clone(&session),
                turn: Arc::clone(&turn_context),
                tracker: Arc::clone(&turn_diff_tracker),
                call_id: "test-call-2".to_string(),
                tool_name: tool_name.to_string(),
                payload: ToolPayload::Function {
                    arguments: serde_json::json!({
                        "command": params2.command.clone(),
                        "workdir": Some(turn_context.cwd.to_string_lossy().to_string()),
                        "timeout_ms": params2.expiration.timeout_ms(),
                        "sandbox_permissions": params2.sandbox_permissions,
                        "justification": params2.justification.clone(),
                    })
                    .to_string(),
                },
            })
            .await;

        let output = match resp2.expect("expected Ok result") {
            ToolOutput::Function { content, .. } => content,
            _ => panic!("unexpected tool output"),
        };

        #[derive(Deserialize, PartialEq, Eq, Debug)]
        struct ResponseExecMetadata {
            exit_code: i32,
        }

        #[derive(Deserialize)]
        struct ResponseExecOutput {
            output: String,
            metadata: ResponseExecMetadata,
        }

        let exec_output: ResponseExecOutput =
            serde_json::from_str(&output).expect("valid exec output json");

        pretty_assertions::assert_eq!(exec_output.metadata, ResponseExecMetadata { exit_code: 0 });
        assert!(exec_output.output.contains("hi"));
    }
    #[tokio::test]
    async fn unified_exec_rejects_escalated_permissions_when_policy_not_on_request() {
        use crate::protocol::AskForApproval;
        use crate::sandboxing::SandboxPermissions;
        use crate::turn_diff_tracker::TurnDiffTracker;

        let (session, mut turn_context_raw) = make_session_and_context();
        turn_context_raw.approval_policy = AskForApproval::OnFailure;
        let session = Arc::new(session);
        let turn_context = Arc::new(turn_context_raw);
        let tracker = Arc::new(tokio::sync::Mutex::new(TurnDiffTracker::new()));

        let handler = UnifiedExecHandler;
        let resp = handler
            .handle(ToolInvocation {
                session: Arc::clone(&session),
                turn: Arc::clone(&turn_context),
                tracker: Arc::clone(&tracker),
                call_id: "exec-call".to_string(),
                tool_name: "exec_command".to_string(),
                payload: ToolPayload::Function {
                    arguments: serde_json::json!({
                        "cmd": "echo hi",
                        "sandbox_permissions": SandboxPermissions::RequireEscalated,
                        "justification": "need unsandboxed execution",
                    })
                    .to_string(),
                },
            })
            .await;

        let Err(FunctionCallError::RespondToModel(output)) = resp else {
            panic!("expected error result");
        };

        let expected = format!(
            "approval policy is {policy:?}; reject command — you cannot ask for escalated permissions if the approval policy is {policy:?}",
            policy = turn_context.approval_policy
        );

        pretty_assertions::assert_eq!(output, expected);
    }
}<|MERGE_RESOLUTION|>--- conflicted
+++ resolved
@@ -3401,11 +3401,8 @@
         );
 
         let state = SessionState::new(session_configuration.clone());
-<<<<<<< HEAD
+        let skills_manager = Arc::new(SkillsManager::new(config.codex_home.clone()));
         let collaboration = CollaborationState::new(CollaborationLimits::default());
-=======
-        let skills_manager = Arc::new(SkillsManager::new(config.codex_home.clone()));
->>>>>>> ae57e189
 
         let services = SessionServices {
             mcp_connection_manager: Arc::new(RwLock::new(McpConnectionManager::default())),
@@ -3499,11 +3496,8 @@
         );
 
         let state = SessionState::new(session_configuration.clone());
-<<<<<<< HEAD
+        let skills_manager = Arc::new(SkillsManager::new(config.codex_home.clone()));
         let collaboration = CollaborationState::new(CollaborationLimits::default());
-=======
-        let skills_manager = Arc::new(SkillsManager::new(config.codex_home.clone()));
->>>>>>> ae57e189
 
         let services = SessionServices {
             mcp_connection_manager: Arc::new(RwLock::new(McpConnectionManager::default())),

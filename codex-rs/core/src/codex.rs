use std::borrow::Cow;
use std::collections::HashMap;
use std::collections::HashSet;
use std::path::PathBuf;
use std::sync::Arc;
use std::sync::Mutex;
use std::sync::MutexGuard;
use std::sync::atomic::AtomicU64;
use std::time::Duration;

use crate::AuthManager;
use crate::event_mapping::map_response_item_to_event_messages;
use async_channel::Receiver;
use async_channel::Sender;
use codex_apply_patch::ApplyPatchAction;
use codex_apply_patch::MaybeApplyPatchVerified;
use codex_apply_patch::maybe_parse_apply_patch_verified;
use codex_protocol::mcp_protocol::ConversationId;
use codex_protocol::protocol::ConversationHistoryResponseEvent;
use codex_protocol::protocol::TaskStartedEvent;
use codex_protocol::protocol::TurnAbortReason;
use codex_protocol::protocol::TurnAbortedEvent;
use futures::prelude::*;
use mcp_types::CallToolResult;
use serde::Serialize;
use serde_json;
use tokio::sync::oneshot;
use tokio::task::AbortHandle;
use tracing::debug;
use tracing::error;
use tracing::info;
use tracing::trace;
use tracing::warn;

use crate::ModelProviderInfo;
use crate::apply_patch;
use crate::apply_patch::ApplyPatchExec;
use crate::apply_patch::CODEX_APPLY_PATCH_ARG1;
use crate::apply_patch::InternalApplyPatchInvocation;
use crate::apply_patch::convert_apply_patch_to_protocol;
use crate::client::ModelClient;
use crate::client_common::Prompt;
use crate::client_common::ResponseEvent;
use crate::config::Config;
use crate::config_types::ShellEnvironmentPolicy;
use crate::conversation_history::ConversationHistory;
use crate::conversation_manager::InitialHistory;
use crate::environment_context::EnvironmentContext;
use crate::error::CodexErr;
use crate::error::Result as CodexResult;
use crate::error::SandboxErr;
use crate::error::get_error_message_ui;
use crate::exec::ExecParams;
use crate::exec::ExecToolCallOutput;
use crate::exec::SandboxType;
use crate::exec::StdoutStream;
use crate::exec::StreamOutput;
use crate::exec::process_exec_tool_call;
use crate::exec_command::EXEC_COMMAND_TOOL_NAME;
use crate::exec_command::ExecCommandParams;
use crate::exec_command::ExecSessionManager;
use crate::exec_command::WRITE_STDIN_TOOL_NAME;
use crate::exec_command::WriteStdinParams;
use crate::exec_env::create_env;
use crate::mcp_connection_manager::McpConnectionManager;
use crate::mcp_tool_call::handle_mcp_tool_call;
use crate::model_family::find_family_for_model;
use crate::openai_model_info::get_model_info;
use crate::openai_tools::ApplyPatchToolArgs;
use crate::openai_tools::ToolsConfig;
use crate::openai_tools::ToolsConfigParams;
use crate::openai_tools::get_openai_tools;
use crate::parse_command::parse_command;
use crate::plan_tool::handle_update_plan;
use crate::project_doc::get_user_instructions;
use crate::protocol::AgentMessageDeltaEvent;
use crate::protocol::AgentMessageEvent;
use crate::protocol::AgentReasoningDeltaEvent;
use crate::protocol::AgentReasoningRawContentDeltaEvent;
use crate::protocol::AgentReasoningSectionBreakEvent;
use crate::protocol::ApplyPatchApprovalRequestEvent;
use crate::protocol::AskForApproval;
use crate::protocol::BackgroundEventEvent;
use crate::protocol::ErrorEvent;
use crate::protocol::Event;
use crate::protocol::EventMsg;
use crate::protocol::ExecApprovalRequestEvent;
use crate::protocol::ExecCommandBeginEvent;
use crate::protocol::ExecCommandEndEvent;
use crate::protocol::FileChange;
use crate::protocol::InputItem;
use crate::protocol::InputMessageKind;
use crate::protocol::ListCustomPromptsResponseEvent;
use crate::protocol::Op;
use crate::protocol::PatchApplyBeginEvent;
use crate::protocol::PatchApplyEndEvent;
use crate::protocol::ReviewDecision;
use crate::protocol::SandboxPolicy;
use crate::protocol::SessionConfiguredEvent;
use crate::protocol::StreamErrorEvent;
use crate::protocol::Submission;
use crate::protocol::TaskCompleteEvent;
use crate::protocol::TokenUsageInfo;
use crate::protocol::TurnDiffEvent;
use crate::protocol::WebSearchBeginEvent;
use crate::rollout::RolloutRecorder;
use crate::rollout::RolloutRecorderParams;
use crate::safety::SafetyCheck;
use crate::safety::assess_command_safety;
use crate::safety::assess_safety_for_untrusted_command;
use crate::shell;
use crate::turn_diff_tracker::TurnDiffTracker;
use crate::user_instructions::UserInstructions;
use crate::user_notification::UserNotification;
use crate::util::backoff;
use codex_protocol::config_types::ReasoningEffort as ReasoningEffortConfig;
use codex_protocol::config_types::ReasoningSummary as ReasoningSummaryConfig;
use codex_protocol::custom_prompts::CustomPrompt;
use codex_protocol::mcp_protocol::ConversationId;
use codex_protocol::models::ContentItem;
use codex_protocol::models::FunctionCallOutputPayload;
use codex_protocol::models::LocalShellAction;
use codex_protocol::models::ResponseInputItem;
use codex_protocol::models::ResponseItem;
use codex_protocol::models::ShellToolCallParams;

// A convenience extension trait for acquiring mutex locks where poisoning is
// unrecoverable and should abort the program. This avoids scattered `.unwrap()`
// calls on `lock()` while still surfacing a clear panic message when a lock is
// poisoned.
trait MutexExt<T> {
    fn lock_unchecked(&self) -> MutexGuard<'_, T>;
}

impl<T> MutexExt<T> for Mutex<T> {
    fn lock_unchecked(&self) -> MutexGuard<'_, T> {
        #[expect(clippy::expect_used)]
        self.lock().expect("poisoned lock")
    }
}

/// The high-level interface to the Codex system.
/// It operates as a queue pair where you send submissions and receive events.
pub struct Codex {
    next_id: AtomicU64,
    tx_sub: Sender<Submission>,
    rx_event: Receiver<Event>,
}

/// Wrapper returned by [`Codex::spawn`] containing the spawned [`Codex`],
/// the submission id for the initial `ConfigureSession` request and the
/// unique session id.
pub struct CodexSpawnOk {
    pub codex: Codex,
<<<<<<< HEAD
    pub session_id: ConversationId,
=======
    pub conversation_id: ConversationId,
>>>>>>> c8fab513
}

pub(crate) const INITIAL_SUBMIT_ID: &str = "";
pub(crate) const SUBMISSION_CHANNEL_CAPACITY: usize = 64;

// Model-formatting limits: clients get full streams; oonly content sent to the model is truncated.
pub(crate) const MODEL_FORMAT_MAX_BYTES: usize = 10 * 1024; // 10 KiB
pub(crate) const MODEL_FORMAT_MAX_LINES: usize = 256; // lines
pub(crate) const MODEL_FORMAT_HEAD_LINES: usize = MODEL_FORMAT_MAX_LINES / 2;
pub(crate) const MODEL_FORMAT_TAIL_LINES: usize = MODEL_FORMAT_MAX_LINES - MODEL_FORMAT_HEAD_LINES; // 128
pub(crate) const MODEL_FORMAT_HEAD_BYTES: usize = MODEL_FORMAT_MAX_BYTES / 2;

impl Codex {
    /// Spawn a new [`Codex`] and initialize the session.
    pub async fn spawn(
        config: Config,
        auth_manager: Arc<AuthManager>,
        conversation_id: Option<ConversationId>,
        conversation_history: InitialHistory,
        rollout_path: Option<PathBuf>,
    ) -> CodexResult<CodexSpawnOk> {
        let (tx_sub, rx_sub) = async_channel::bounded(SUBMISSION_CHANNEL_CAPACITY);
        let (tx_event, rx_event) = async_channel::unbounded();

        let user_instructions = get_user_instructions(&config).await;

        let config = Arc::new(config);

        let configure_session = ConfigureSession {
            provider: config.model_provider.clone(),
            model: config.model.clone(),
            model_reasoning_effort: config.model_reasoning_effort,
            model_reasoning_summary: config.model_reasoning_summary,
            user_instructions,
            base_instructions: config.base_instructions.clone(),
            approval_policy: config.approval_policy,
            sandbox_policy: config.sandbox_policy.clone(),
            notify: config.notify.clone(),
            cwd: config.cwd.clone(),
        };

        // Generate a unique ID for the lifetime of this Codex session.
        let (session, turn_context) = Session::new(
            configure_session,
            config.clone(),
            auth_manager.clone(),
            tx_event.clone(),
            conversation_id,
            conversation_history.clone(),
            rollout_path,
        )
        .await
        .map_err(|e| {
            error!("Failed to create session: {e:#}");
            CodexErr::InternalAgentDied
        })?;
        session
            .record_initial_history(&turn_context, conversation_history)
            .await;
        let conversation_id = session.conversation_id;

        // This task will run until Op::Shutdown is received.
        tokio::spawn(submission_loop(
            session.clone(),
            turn_context,
            config,
            rx_sub,
        ));
        let codex = Codex {
            next_id: AtomicU64::new(0),
            tx_sub,
            rx_event,
        };

        Ok(CodexSpawnOk {
            codex,
            conversation_id,
        })
    }

    /// Submit the `op` wrapped in a `Submission` with a unique ID.
    pub async fn submit(&self, op: Op) -> CodexResult<String> {
        let id = self
            .next_id
            .fetch_add(1, std::sync::atomic::Ordering::SeqCst)
            .to_string();
        let sub = Submission { id: id.clone(), op };
        self.submit_with_id(sub).await?;
        Ok(id)
    }

    /// Use sparingly: prefer `submit()` so Codex is responsible for generating
    /// unique IDs for each submission.
    pub async fn submit_with_id(&self, sub: Submission) -> CodexResult<()> {
        self.tx_sub
            .send(sub)
            .await
            .map_err(|_| CodexErr::InternalAgentDied)?;
        Ok(())
    }

    pub async fn next_event(&self) -> CodexResult<Event> {
        let event = self
            .rx_event
            .recv()
            .await
            .map_err(|_| CodexErr::InternalAgentDied)?;
        Ok(event)
    }
}

/// Mutable state of the agent
#[derive(Default)]
struct State {
    approved_commands: HashSet<Vec<String>>,
    current_task: Option<AgentTask>,
    pending_approvals: HashMap<String, oneshot::Sender<ReviewDecision>>,
    pending_input: Vec<ResponseInputItem>,
    history: ConversationHistory,
    token_info: Option<TokenUsageInfo>,
}

/// Context for an initialized model agent
///
/// A session has at most 1 running task at a time, and can be interrupted by user input.
pub(crate) struct Session {
<<<<<<< HEAD
    session_id: ConversationId,
=======
    conversation_id: ConversationId,
>>>>>>> c8fab513
    tx_event: Sender<Event>,

    /// Manager for external MCP servers/tools.
    mcp_connection_manager: McpConnectionManager,
    session_manager: ExecSessionManager,

    /// External notifier command (will be passed as args to exec()). When
    /// `None` this feature is disabled.
    notify: Option<Vec<String>>,

    /// Optional rollout recorder for persisting the conversation transcript so
    /// sessions can be replayed or inspected later.
    rollout: Mutex<Option<RolloutRecorder>>,
    state: Mutex<State>,
    codex_linux_sandbox_exe: Option<PathBuf>,
    user_shell: shell::Shell,
    show_raw_agent_reasoning: bool,
}

/// The context needed for a single turn of the conversation.
#[derive(Debug)]
pub(crate) struct TurnContext {
    pub(crate) client: ModelClient,
    /// The session's current working directory. All relative paths provided by
    /// the model as well as sandbox policies are resolved against this path
    /// instead of `std::env::current_dir()`.
    pub(crate) cwd: PathBuf,
    pub(crate) base_instructions: Option<String>,
    pub(crate) user_instructions: Option<String>,
    pub(crate) approval_policy: AskForApproval,
    pub(crate) sandbox_policy: SandboxPolicy,
    pub(crate) shell_environment_policy: ShellEnvironmentPolicy,
    pub(crate) tools_config: ToolsConfig,
}

impl TurnContext {
    fn resolve_path(&self, path: Option<String>) -> PathBuf {
        path.as_ref()
            .map(PathBuf::from)
            .map_or_else(|| self.cwd.clone(), |p| self.cwd.join(p))
    }
}

/// Configure the model session.
struct ConfigureSession {
    /// Provider identifier ("openai", "openrouter", ...).
    provider: ModelProviderInfo,

    /// If not specified, server will use its default model.
    model: String,

    model_reasoning_effort: ReasoningEffortConfig,
    model_reasoning_summary: ReasoningSummaryConfig,

    /// Model instructions that are appended to the base instructions.
    user_instructions: Option<String>,

    /// Base instructions override.
    base_instructions: Option<String>,

    /// When to escalate for approval for execution
    approval_policy: AskForApproval,
    /// How to sandbox commands executed in the system
    sandbox_policy: SandboxPolicy,

    /// Optional external notifier command tokens. Present only when the
    /// client wants the agent to spawn a program after each completed
    /// turn.
    notify: Option<Vec<String>>,

    /// Working directory that should be treated as the *root* of the
    /// session. All relative paths supplied by the model as well as the
    /// execution sandbox are resolved against this directory **instead**
    /// of the process-wide current working directory. CLI front-ends are
    /// expected to expand this to an absolute path before sending the
    /// `ConfigureSession` operation so that the business-logic layer can
    /// operate deterministically.
    cwd: PathBuf,
}

impl Session {
    async fn new(
        configure_session: ConfigureSession,
        config: Arc<Config>,
        auth_manager: Arc<AuthManager>,
        tx_event: Sender<Event>,
        session_id: Option<ConversationId>,
        initial_history: InitialHistory,
        rollout_path: Option<PathBuf>,
    ) -> anyhow::Result<(Arc<Self>, TurnContext)> {
<<<<<<< HEAD
        let session_id = session_id.unwrap_or_else(ConversationId::new);
=======
        let conversation_id = ConversationId::from(Uuid::new_v4());
>>>>>>> c8fab513
        let ConfigureSession {
            provider,
            model,
            model_reasoning_effort,
            model_reasoning_summary,
            user_instructions,
            base_instructions,
            approval_policy,
            sandbox_policy,
            notify,
            cwd,
        } = configure_session;
        debug!("Configuring session: model={model}; provider={provider:?}");
        if !cwd.is_absolute() {
            return Err(anyhow::anyhow!("cwd is not absolute: {cwd:?}"));
        }

        // Error messages to dispatch after SessionConfigured is sent.
        let mut post_session_configured_error_events = Vec::<Event>::new();

        // Kick off independent async setup tasks in parallel to reduce startup latency.
        //
        // - initialize RolloutRecorder with new or resumed session info
        // - spin up MCP connection manager
        // - perform default shell discovery
        // - load history metadata
<<<<<<< HEAD
        let rollout_params = match rollout_path {
            Some(path) => RolloutRecorderParams::resume(path),
            None => RolloutRecorderParams::new(session_id, user_instructions.clone()),
        };
        let rollout_fut = RolloutRecorder::new(&config, rollout_params);
=======
        let rollout_fut = RolloutRecorder::new(&config, conversation_id, user_instructions.clone());
>>>>>>> c8fab513

        let mcp_fut = McpConnectionManager::new(config.mcp_servers.clone());
        let default_shell_fut = shell::default_user_shell();
        let history_meta_fut = crate::message_history::history_metadata(&config);

        // Join all independent futures.
        let (rollout_recorder, mcp_res, default_shell, (history_log_id, history_entry_count)) =
            tokio::join!(rollout_fut, mcp_fut, default_shell_fut, history_meta_fut);

        let rollout_recorder = rollout_recorder.map_err(|e| {
            error!("failed to initialize rollout recorder: {e:#}");
            anyhow::anyhow!("failed to initialize rollout recorder: {e:#}")
        })?;
        // Create the mutable state for the Session.
        let state = State {
            history: ConversationHistory::new(),
            ..Default::default()
        };

        // Handle MCP manager result and record any startup failures.
        let (mcp_connection_manager, failed_clients) = match mcp_res {
            Ok((mgr, failures)) => (mgr, failures),
            Err(e) => {
                let message = format!("Failed to create MCP connection manager: {e:#}");
                error!("{message}");
                post_session_configured_error_events.push(Event {
                    id: INITIAL_SUBMIT_ID.to_owned(),
                    msg: EventMsg::Error(ErrorEvent { message }),
                });
                (McpConnectionManager::default(), Default::default())
            }
        };

        // Surface individual client start-up failures to the user.
        if !failed_clients.is_empty() {
            for (server_name, err) in failed_clients {
                let message = format!("MCP client for `{server_name}` failed to start: {err:#}");
                error!("{message}");
                post_session_configured_error_events.push(Event {
                    id: INITIAL_SUBMIT_ID.to_owned(),
                    msg: EventMsg::Error(ErrorEvent { message }),
                });
            }
        }

        // Now that the conversation id is final (may have been updated by resume),
        // construct the model client.
        let client = ModelClient::new(
            config.clone(),
            Some(auth_manager.clone()),
            provider.clone(),
            model_reasoning_effort,
            model_reasoning_summary,
            conversation_id,
        );
        let turn_context = TurnContext {
            client,
            tools_config: ToolsConfig::new(&ToolsConfigParams {
                model_family: &config.model_family,
                approval_policy,
                sandbox_policy: sandbox_policy.clone(),
                include_plan_tool: config.include_plan_tool,
                include_apply_patch_tool: config.include_apply_patch_tool,
                include_web_search_request: config.tools_web_search_request,
                use_streamable_shell_tool: config.use_experimental_streamable_shell_tool,
                include_view_image_tool: config.include_view_image_tool,
            }),
            user_instructions,
            base_instructions,
            approval_policy,
            sandbox_policy,
            shell_environment_policy: config.shell_environment_policy.clone(),
            cwd,
        };
        let sess = Arc::new(Session {
            conversation_id,
            tx_event: tx_event.clone(),
            mcp_connection_manager,
            session_manager: ExecSessionManager::default(),
            notify,
            state: Mutex::new(state),
            rollout: Mutex::new(Some(rollout_recorder)),
            codex_linux_sandbox_exe: config.codex_linux_sandbox_exe.clone(),
            user_shell: default_shell,
            show_raw_agent_reasoning: config.show_raw_agent_reasoning,
        });

        // Dispatch the SessionConfiguredEvent first and then report any errors.
        // If resuming, include converted initial messages in the payload so UIs can render them immediately.
        let initial_messages = match &initial_history {
            InitialHistory::New => None,
            InitialHistory::Resumed(items) => Some(sess.build_initial_messages(items)),
        };

        let events = std::iter::once(Event {
            id: INITIAL_SUBMIT_ID.to_owned(),
            msg: EventMsg::SessionConfigured(SessionConfiguredEvent {
                session_id: conversation_id,
                model,
                history_log_id,
                history_entry_count,
                initial_messages,
            }),
        })
        .chain(post_session_configured_error_events.into_iter());
        for event in events {
            if let Err(e) = tx_event.send(event).await {
                error!("failed to send event: {e:?}");
            }
        }

        Ok((sess, turn_context))
    }

    pub fn set_task(&self, task: AgentTask) {
        let mut state = self.state.lock_unchecked();
        if let Some(current_task) = state.current_task.take() {
            current_task.abort(TurnAbortReason::Replaced);
        }
        state.current_task = Some(task);
    }

    pub fn remove_task(&self, sub_id: &str) {
        let mut state = self.state.lock_unchecked();
        if let Some(task) = &state.current_task
            && task.sub_id == sub_id
        {
            state.current_task.take();
        }
    }

    async fn record_initial_history(
        &self,
        turn_context: &TurnContext,
        conversation_history: InitialHistory,
    ) {
        match conversation_history {
            InitialHistory::New => {
                self.record_initial_history_new(turn_context).await;
            }
            InitialHistory::Resumed(items) => {
                self.record_initial_history_resumed(items).await;
            }
        }
    }

    async fn record_initial_history_new(&self, turn_context: &TurnContext) {
        // record the initial user instructions and environment context,
        // regardless of whether we restored items.
        // TODO: Those items shouldn't be "user messages" IMO. Maybe developer messages.
        let mut conversation_items = Vec::<ResponseItem>::with_capacity(2);
        if let Some(user_instructions) = turn_context.user_instructions.as_deref() {
            conversation_items.push(UserInstructions::new(user_instructions.to_string()).into());
        }
        conversation_items.push(ResponseItem::from(EnvironmentContext::new(
            Some(turn_context.cwd.clone()),
            Some(turn_context.approval_policy),
            Some(turn_context.sandbox_policy.clone()),
            Some(self.user_shell.clone()),
        )));
        self.record_conversation_items(&conversation_items).await;
    }

    async fn record_initial_history_resumed(&self, items: Vec<ResponseItem>) {
        self.record_conversation_items(&items).await;
    }

    /// build the initial messages vector for SessionConfigured by converting
    /// ResponseItems into EventMsg.
    fn build_initial_messages(&self, items: &[ResponseItem]) -> Vec<EventMsg> {
        items
            .iter()
            .flat_map(|item| {
                map_response_item_to_event_messages(item, self.show_raw_agent_reasoning)
            })
            .filter(|event| {
                if let EventMsg::UserMessage(user_message) = event {
                    return matches!(user_message.kind, Some(InputMessageKind::Plain));
                }
                true
            })
            .collect()
    }

    /// Sends the given event to the client and swallows the send event, if
    /// any, logging it as an error.
    pub(crate) async fn send_event(&self, event: Event) {
        if let Err(e) = self.tx_event.send(event).await {
            error!("failed to send tool call event: {e}");
        }
    }

    pub async fn request_command_approval(
        &self,
        sub_id: String,
        call_id: String,
        command: Vec<String>,
        cwd: PathBuf,
        reason: Option<String>,
    ) -> oneshot::Receiver<ReviewDecision> {
        // Add the tx_approve callback to the map before sending the request.
        let (tx_approve, rx_approve) = oneshot::channel();
        let event_id = sub_id.clone();
        let prev_entry = {
            let mut state = self.state.lock_unchecked();
            state.pending_approvals.insert(sub_id, tx_approve)
        };
        if prev_entry.is_some() {
            warn!("Overwriting existing pending approval for sub_id: {event_id}");
        }

        let event = Event {
            id: event_id,
            msg: EventMsg::ExecApprovalRequest(ExecApprovalRequestEvent {
                call_id,
                command,
                cwd,
                reason,
            }),
        };
        let _ = self.tx_event.send(event).await;
        rx_approve
    }

    pub async fn request_patch_approval(
        &self,
        sub_id: String,
        call_id: String,
        action: &ApplyPatchAction,
        reason: Option<String>,
        grant_root: Option<PathBuf>,
    ) -> oneshot::Receiver<ReviewDecision> {
        // Add the tx_approve callback to the map before sending the request.
        let (tx_approve, rx_approve) = oneshot::channel();
        let event_id = sub_id.clone();
        let prev_entry = {
            let mut state = self.state.lock_unchecked();
            state.pending_approvals.insert(sub_id, tx_approve)
        };
        if prev_entry.is_some() {
            warn!("Overwriting existing pending approval for sub_id: {event_id}");
        }

        let event = Event {
            id: event_id,
            msg: EventMsg::ApplyPatchApprovalRequest(ApplyPatchApprovalRequestEvent {
                call_id,
                changes: convert_apply_patch_to_protocol(action),
                reason,
                grant_root,
            }),
        };
        let _ = self.tx_event.send(event).await;
        rx_approve
    }

    pub fn notify_approval(&self, sub_id: &str, decision: ReviewDecision) {
        let entry = {
            let mut state = self.state.lock_unchecked();
            state.pending_approvals.remove(sub_id)
        };
        match entry {
            Some(tx_approve) => {
                tx_approve.send(decision).ok();
            }
            None => {
                warn!("No pending approval found for sub_id: {sub_id}");
            }
        }
    }

    pub fn add_approved_command(&self, cmd: Vec<String>) {
        let mut state = self.state.lock_unchecked();
        state.approved_commands.insert(cmd);
    }

    /// Records items to both the rollout and the chat completions/ZDR
    /// transcript, if enabled.
    async fn record_conversation_items(&self, items: &[ResponseItem]) {
        debug!("Recording items for conversation: {items:?}");
        self.record_state_snapshot(items).await;

        self.state.lock_unchecked().history.record_items(items);
    }

    async fn record_state_snapshot(&self, items: &[ResponseItem]) {
        let snapshot = { crate::rollout::SessionStateSnapshot {} };

        let recorder = {
            let guard = self.rollout.lock_unchecked();
            guard.as_ref().cloned()
        };

        if let Some(rec) = recorder {
            if let Err(e) = rec.record_state(snapshot).await {
                error!("failed to record rollout state: {e:#}");
            }
            if let Err(e) = rec.record_items(items).await {
                error!("failed to record rollout items: {e:#}");
            }
        }
    }

    async fn on_exec_command_begin(
        &self,
        turn_diff_tracker: &mut TurnDiffTracker,
        exec_command_context: ExecCommandContext,
    ) {
        let ExecCommandContext {
            sub_id,
            call_id,
            command_for_display,
            cwd,
            apply_patch,
        } = exec_command_context;
        let msg = match apply_patch {
            Some(ApplyPatchCommandContext {
                user_explicitly_approved_this_action,
                changes,
            }) => {
                turn_diff_tracker.on_patch_begin(&changes);

                EventMsg::PatchApplyBegin(PatchApplyBeginEvent {
                    call_id,
                    auto_approved: !user_explicitly_approved_this_action,
                    changes,
                })
            }
            None => EventMsg::ExecCommandBegin(ExecCommandBeginEvent {
                call_id,
                command: command_for_display.clone(),
                cwd,
                parsed_cmd: parse_command(&command_for_display)
                    .into_iter()
                    .map(Into::into)
                    .collect(),
            }),
        };
        let event = Event {
            id: sub_id.to_string(),
            msg,
        };
        let _ = self.tx_event.send(event).await;
    }

    async fn on_exec_command_end(
        &self,
        turn_diff_tracker: &mut TurnDiffTracker,
        sub_id: &str,
        call_id: &str,
        output: &ExecToolCallOutput,
        is_apply_patch: bool,
    ) {
        let ExecToolCallOutput {
            stdout,
            stderr,
            aggregated_output,
            duration,
            exit_code,
        } = output;
        // Send full stdout/stderr to clients; do not truncate.
        let stdout = stdout.text.clone();
        let stderr = stderr.text.clone();
        let formatted_output = format_exec_output_str(output);
        let aggregated_output: String = aggregated_output.text.clone();

        let msg = if is_apply_patch {
            EventMsg::PatchApplyEnd(PatchApplyEndEvent {
                call_id: call_id.to_string(),
                stdout,
                stderr,
                success: *exit_code == 0,
            })
        } else {
            EventMsg::ExecCommandEnd(ExecCommandEndEvent {
                call_id: call_id.to_string(),
                stdout,
                stderr,
                aggregated_output,
                exit_code: *exit_code,
                duration: *duration,
                formatted_output,
            })
        };

        let event = Event {
            id: sub_id.to_string(),
            msg,
        };
        let _ = self.tx_event.send(event).await;

        // If this is an apply_patch, after we emit the end patch, emit a second event
        // with the full turn diff if there is one.
        if is_apply_patch {
            let unified_diff = turn_diff_tracker.get_unified_diff();
            if let Ok(Some(unified_diff)) = unified_diff {
                let msg = EventMsg::TurnDiff(TurnDiffEvent { unified_diff });
                let event = Event {
                    id: sub_id.into(),
                    msg,
                };
                let _ = self.tx_event.send(event).await;
            }
        }
    }
    /// Runs the exec tool call and emits events for the begin and end of the
    /// command even on error.
    ///
    /// Returns the output of the exec tool call.
    async fn run_exec_with_events<'a>(
        &self,
        turn_diff_tracker: &mut TurnDiffTracker,
        begin_ctx: ExecCommandContext,
        exec_args: ExecInvokeArgs<'a>,
    ) -> crate::error::Result<ExecToolCallOutput> {
        let is_apply_patch = begin_ctx.apply_patch.is_some();
        let sub_id = begin_ctx.sub_id.clone();
        let call_id = begin_ctx.call_id.clone();

        self.on_exec_command_begin(turn_diff_tracker, begin_ctx.clone())
            .await;

        let result = process_exec_tool_call(
            exec_args.params,
            exec_args.sandbox_type,
            exec_args.sandbox_policy,
            exec_args.codex_linux_sandbox_exe,
            exec_args.stdout_stream,
        )
        .await;

        let output_stderr;
        let borrowed: &ExecToolCallOutput = match &result {
            Ok(output) => output,
            Err(e) => {
                output_stderr = ExecToolCallOutput {
                    exit_code: -1,
                    stdout: StreamOutput::new(String::new()),
                    stderr: StreamOutput::new(get_error_message_ui(e)),
                    aggregated_output: StreamOutput::new(get_error_message_ui(e)),
                    duration: Duration::default(),
                };
                &output_stderr
            }
        };
        self.on_exec_command_end(
            turn_diff_tracker,
            &sub_id,
            &call_id,
            borrowed,
            is_apply_patch,
        )
        .await;

        result
    }

    /// Helper that emits a BackgroundEvent with the given message. This keeps
    /// the call‑sites terse so adding more diagnostics does not clutter the
    /// core agent logic.
    async fn notify_background_event(&self, sub_id: &str, message: impl Into<String>) {
        let event = Event {
            id: sub_id.to_string(),
            msg: EventMsg::BackgroundEvent(BackgroundEventEvent {
                message: message.into(),
            }),
        };
        let _ = self.tx_event.send(event).await;
    }

    async fn notify_stream_error(&self, sub_id: &str, message: impl Into<String>) {
        let event = Event {
            id: sub_id.to_string(),
            msg: EventMsg::StreamError(StreamErrorEvent {
                message: message.into(),
            }),
        };
        let _ = self.tx_event.send(event).await;
    }

    /// Build the full turn input by concatenating the current conversation
    /// history with additional items for this turn.
    pub fn turn_input_with_history(&self, extra: Vec<ResponseItem>) -> Vec<ResponseItem> {
        [self.state.lock_unchecked().history.contents(), extra].concat()
    }

    /// Returns the input if there was no task running to inject into
    pub fn inject_input(&self, input: Vec<InputItem>) -> Result<(), Vec<InputItem>> {
        let mut state = self.state.lock_unchecked();
        if state.current_task.is_some() {
            state.pending_input.push(input.into());
            Ok(())
        } else {
            Err(input)
        }
    }

    pub fn get_pending_input(&self) -> Vec<ResponseInputItem> {
        let mut state = self.state.lock_unchecked();
        if state.pending_input.is_empty() {
            Vec::with_capacity(0)
        } else {
            let mut ret = Vec::new();
            std::mem::swap(&mut ret, &mut state.pending_input);
            ret
        }
    }

    pub async fn call_tool(
        &self,
        server: &str,
        tool: &str,
        arguments: Option<serde_json::Value>,
        timeout: Option<Duration>,
    ) -> anyhow::Result<CallToolResult> {
        self.mcp_connection_manager
            .call_tool(server, tool, arguments, timeout)
            .await
    }

    fn interrupt_task(&self) {
        info!("interrupt received: abort current task, if any");
        let mut state = self.state.lock_unchecked();
        state.pending_approvals.clear();
        state.pending_input.clear();
        if let Some(task) = state.current_task.take() {
            task.abort(TurnAbortReason::Interrupted);
        }
    }

    /// Spawn the configured notifier (if any) with the given JSON payload as
    /// the last argument. Failures are logged but otherwise ignored so that
    /// notification issues do not interfere with the main workflow.
    fn maybe_notify(&self, notification: UserNotification) {
        let Some(notify_command) = &self.notify else {
            return;
        };

        if notify_command.is_empty() {
            return;
        }

        let Ok(json) = serde_json::to_string(&notification) else {
            error!("failed to serialise notification payload");
            return;
        };

        let mut command = std::process::Command::new(&notify_command[0]);
        if notify_command.len() > 1 {
            command.args(&notify_command[1..]);
        }
        command.arg(json);

        // Fire-and-forget – we do not wait for completion.
        if let Err(e) = command.spawn() {
            warn!("failed to spawn notifier '{}': {e}", notify_command[0]);
        }
    }
}

impl Drop for Session {
    fn drop(&mut self) {
        self.interrupt_task();
    }
}

#[derive(Clone, Debug)]
pub(crate) struct ExecCommandContext {
    pub(crate) sub_id: String,
    pub(crate) call_id: String,
    pub(crate) command_for_display: Vec<String>,
    pub(crate) cwd: PathBuf,
    pub(crate) apply_patch: Option<ApplyPatchCommandContext>,
}

#[derive(Clone, Debug)]
pub(crate) struct ApplyPatchCommandContext {
    pub(crate) user_explicitly_approved_this_action: bool,
    pub(crate) changes: HashMap<PathBuf, FileChange>,
}

/// A series of Turns in response to user input.
pub(crate) struct AgentTask {
    sess: Arc<Session>,
    sub_id: String,
    handle: AbortHandle,
}

impl AgentTask {
    fn spawn(
        sess: Arc<Session>,
        turn_context: Arc<TurnContext>,
        sub_id: String,
        input: Vec<InputItem>,
    ) -> Self {
        let handle = {
            let sess = sess.clone();
            let sub_id = sub_id.clone();
            let tc = Arc::clone(&turn_context);
            tokio::spawn(async move { run_task(sess, tc.as_ref(), sub_id, input).await })
                .abort_handle()
        };
        Self {
            sess,
            sub_id,
            handle,
        }
    }

    fn compact(
        sess: Arc<Session>,
        turn_context: Arc<TurnContext>,
        sub_id: String,
        input: Vec<InputItem>,
        compact_instructions: String,
    ) -> Self {
        let handle = {
            let sess = sess.clone();
            let sub_id = sub_id.clone();
            let tc = Arc::clone(&turn_context);
            tokio::spawn(async move {
                run_compact_task(sess, tc.as_ref(), sub_id, input, compact_instructions).await
            })
            .abort_handle()
        };
        Self {
            sess,
            sub_id,
            handle,
        }
    }

    fn abort(self, reason: TurnAbortReason) {
        // TOCTOU?
        if !self.handle.is_finished() {
            self.handle.abort();
            let event = Event {
                id: self.sub_id,
                msg: EventMsg::TurnAborted(TurnAbortedEvent { reason }),
            };
            let tx_event = self.sess.tx_event.clone();
            tokio::spawn(async move {
                tx_event.send(event).await.ok();
            });
        }
    }
}

async fn submission_loop(
    sess: Arc<Session>,
    turn_context: TurnContext,
    config: Arc<Config>,
    rx_sub: Receiver<Submission>,
) {
    // Wrap once to avoid cloning TurnContext for each task.
    let mut turn_context = Arc::new(turn_context);
    // To break out of this loop, send Op::Shutdown.
    while let Ok(sub) = rx_sub.recv().await {
        debug!(?sub, "Submission");
        match sub.op {
            Op::Interrupt => {
                sess.interrupt_task();
            }
            Op::OverrideTurnContext {
                cwd,
                approval_policy,
                sandbox_policy,
                model,
                effort,
                summary,
            } => {
                // Recalculate the persistent turn context with provided overrides.
                let prev = Arc::clone(&turn_context);
                let provider = prev.client.get_provider();

                // Effective model + family
                let (effective_model, effective_family) = if let Some(m) = model {
                    let fam =
                        find_family_for_model(&m).unwrap_or_else(|| config.model_family.clone());
                    (m, fam)
                } else {
                    (prev.client.get_model(), prev.client.get_model_family())
                };

                // Effective reasoning settings
                let effective_effort = effort.unwrap_or(prev.client.get_reasoning_effort());
                let effective_summary = summary.unwrap_or(prev.client.get_reasoning_summary());

                let auth_manager = prev.client.get_auth_manager();

                // Build updated config for the client
                let mut updated_config = (*config).clone();
                updated_config.model = effective_model.clone();
                updated_config.model_family = effective_family.clone();
                if let Some(model_info) = get_model_info(&effective_family) {
                    updated_config.model_context_window = Some(model_info.context_window);
                }

                let client = ModelClient::new(
                    Arc::new(updated_config),
                    auth_manager,
                    provider,
                    effective_effort,
                    effective_summary,
                    sess.conversation_id,
                );

                let new_approval_policy = approval_policy.unwrap_or(prev.approval_policy);
                let new_sandbox_policy = sandbox_policy
                    .clone()
                    .unwrap_or(prev.sandbox_policy.clone());
                let new_cwd = cwd.clone().unwrap_or_else(|| prev.cwd.clone());

                let tools_config = ToolsConfig::new(&ToolsConfigParams {
                    model_family: &effective_family,
                    approval_policy: new_approval_policy,
                    sandbox_policy: new_sandbox_policy.clone(),
                    include_plan_tool: config.include_plan_tool,
                    include_apply_patch_tool: config.include_apply_patch_tool,
                    include_web_search_request: config.tools_web_search_request,
                    use_streamable_shell_tool: config.use_experimental_streamable_shell_tool,
                    include_view_image_tool: config.include_view_image_tool,
                });

                let new_turn_context = TurnContext {
                    client,
                    tools_config,
                    user_instructions: prev.user_instructions.clone(),
                    base_instructions: prev.base_instructions.clone(),
                    approval_policy: new_approval_policy,
                    sandbox_policy: new_sandbox_policy.clone(),
                    shell_environment_policy: prev.shell_environment_policy.clone(),
                    cwd: new_cwd.clone(),
                };

                // Install the new persistent context for subsequent tasks/turns.
                turn_context = Arc::new(new_turn_context);
                if cwd.is_some() || approval_policy.is_some() || sandbox_policy.is_some() {
                    sess.record_conversation_items(&[ResponseItem::from(EnvironmentContext::new(
                        cwd,
                        approval_policy,
                        sandbox_policy,
                        // Shell is not configurable from turn to turn
                        None,
                    ))])
                    .await;
                }
            }
            Op::UserInput { items } => {
                // attempt to inject input into current task
                if let Err(items) = sess.inject_input(items) {
                    // no current task, spawn a new one
                    let task =
                        AgentTask::spawn(sess.clone(), Arc::clone(&turn_context), sub.id, items);
                    sess.set_task(task);
                }
            }
            Op::UserTurn {
                items,
                cwd,
                approval_policy,
                sandbox_policy,
                model,
                effort,
                summary,
            } => {
                // attempt to inject input into current task
                if let Err(items) = sess.inject_input(items) {
                    // Derive a fresh TurnContext for this turn using the provided overrides.
                    let provider = turn_context.client.get_provider();
                    let auth_manager = turn_context.client.get_auth_manager();

                    // Derive a model family for the requested model; fall back to the session's.
                    let model_family = find_family_for_model(&model)
                        .unwrap_or_else(|| config.model_family.clone());

                    // Create a per‑turn Config clone with the requested model/family.
                    let mut per_turn_config = (*config).clone();
                    per_turn_config.model = model.clone();
                    per_turn_config.model_family = model_family.clone();
                    if let Some(model_info) = get_model_info(&model_family) {
                        per_turn_config.model_context_window = Some(model_info.context_window);
                    }

                    // Build a new client with per‑turn reasoning settings.
                    // Reuse the same provider and session id; auth defaults to env/API key.
                    let client = ModelClient::new(
                        Arc::new(per_turn_config),
                        auth_manager,
                        provider,
                        effort,
                        summary,
                        sess.conversation_id,
                    );

                    let fresh_turn_context = TurnContext {
                        client,
                        tools_config: ToolsConfig::new(&ToolsConfigParams {
                            model_family: &model_family,
                            approval_policy,
                            sandbox_policy: sandbox_policy.clone(),
                            include_plan_tool: config.include_plan_tool,
                            include_apply_patch_tool: config.include_apply_patch_tool,
                            include_web_search_request: config.tools_web_search_request,
                            use_streamable_shell_tool: config
                                .use_experimental_streamable_shell_tool,
                            include_view_image_tool: config.include_view_image_tool,
                        }),
                        user_instructions: turn_context.user_instructions.clone(),
                        base_instructions: turn_context.base_instructions.clone(),
                        approval_policy,
                        sandbox_policy,
                        shell_environment_policy: turn_context.shell_environment_policy.clone(),
                        cwd,
                    };
                    // TODO: record the new environment context in the conversation history
                    // no current task, spawn a new one with the per‑turn context
                    let task =
                        AgentTask::spawn(sess.clone(), Arc::new(fresh_turn_context), sub.id, items);
                    sess.set_task(task);
                }
            }
            Op::ExecApproval { id, decision } => match decision {
                ReviewDecision::Abort => {
                    sess.interrupt_task();
                }
                other => sess.notify_approval(&id, other),
            },
            Op::PatchApproval { id, decision } => match decision {
                ReviewDecision::Abort => {
                    sess.interrupt_task();
                }
                other => sess.notify_approval(&id, other),
            },
            Op::AddToHistory { text } => {
                let id = sess.conversation_id;
                let config = config.clone();
                tokio::spawn(async move {
                    if let Err(e) = crate::message_history::append_entry(&text, &id, &config).await
                    {
                        warn!("failed to append to message history: {e}");
                    }
                });
            }

            Op::GetHistoryEntryRequest { offset, log_id } => {
                let config = config.clone();
                let tx_event = sess.tx_event.clone();
                let sub_id = sub.id.clone();

                tokio::spawn(async move {
                    // Run lookup in blocking thread because it does file IO + locking.
                    let entry_opt = tokio::task::spawn_blocking(move || {
                        crate::message_history::lookup(log_id, offset, &config)
                    })
                    .await
                    .unwrap_or(None);

                    let event = Event {
                        id: sub_id,
                        msg: EventMsg::GetHistoryEntryResponse(
                            crate::protocol::GetHistoryEntryResponseEvent {
                                offset,
                                log_id,
                                entry: entry_opt.map(|e| {
                                    codex_protocol::message_history::HistoryEntry {
                                        conversation_id: e.session_id,
                                        ts: e.ts,
                                        text: e.text,
                                    }
                                }),
                            },
                        ),
                    };

                    if let Err(e) = tx_event.send(event).await {
                        warn!("failed to send GetHistoryEntryResponse event: {e}");
                    }
                });
            }
            Op::ListMcpTools => {
                let tx_event = sess.tx_event.clone();
                let sub_id = sub.id.clone();

                // This is a cheap lookup from the connection manager's cache.
                let tools = sess.mcp_connection_manager.list_all_tools();
                let event = Event {
                    id: sub_id,
                    msg: EventMsg::McpListToolsResponse(
                        crate::protocol::McpListToolsResponseEvent { tools },
                    ),
                };
                if let Err(e) = tx_event.send(event).await {
                    warn!("failed to send McpListToolsResponse event: {e}");
                }
            }
            Op::ListCustomPrompts => {
                let tx_event = sess.tx_event.clone();
                let sub_id = sub.id.clone();

                let custom_prompts: Vec<CustomPrompt> =
                    if let Some(dir) = crate::custom_prompts::default_prompts_dir() {
                        crate::custom_prompts::discover_prompts_in(&dir).await
                    } else {
                        Vec::new()
                    };

                let event = Event {
                    id: sub_id,
                    msg: EventMsg::ListCustomPromptsResponse(ListCustomPromptsResponseEvent {
                        custom_prompts,
                    }),
                };
                if let Err(e) = tx_event.send(event).await {
                    warn!("failed to send ListCustomPromptsResponse event: {e}");
                }
            }
            Op::Compact => {
                // Create a summarization request as user input
                const SUMMARIZATION_PROMPT: &str = include_str!("prompt_for_compact_command.md");

                // Attempt to inject input into current task
                if let Err(items) = sess.inject_input(vec![InputItem::Text {
                    text: "Start Summarization".to_string(),
                }]) {
                    let task = AgentTask::compact(
                        sess.clone(),
                        Arc::clone(&turn_context),
                        sub.id,
                        items,
                        SUMMARIZATION_PROMPT.to_string(),
                    );
                    sess.set_task(task);
                }
            }
            Op::Shutdown => {
                info!("Shutting down Codex instance");

                // Gracefully flush and shutdown rollout recorder on session end so tests
                // that inspect the rollout file do not race with the background writer.
                let recorder_opt = sess.rollout.lock_unchecked().take();
                if let Some(rec) = recorder_opt
                    && let Err(e) = rec.shutdown().await
                {
                    warn!("failed to shutdown rollout recorder: {e}");
                    let event = Event {
                        id: sub.id.clone(),
                        msg: EventMsg::Error(ErrorEvent {
                            message: "Failed to shutdown rollout recorder".to_string(),
                        }),
                    };
                    if let Err(e) = sess.tx_event.send(event).await {
                        warn!("failed to send error message: {e:?}");
                    }
                }

                let event = Event {
                    id: sub.id.clone(),
                    msg: EventMsg::ShutdownComplete,
                };
                if let Err(e) = sess.tx_event.send(event).await {
                    warn!("failed to send Shutdown event: {e}");
                }
                break;
            }
            Op::GetHistory => {
                let tx_event = sess.tx_event.clone();
                let sub_id = sub.id.clone();

                let event = Event {
                    id: sub_id.clone(),
                    msg: EventMsg::ConversationHistory(ConversationHistoryResponseEvent {
                        conversation_id: sess.conversation_id,
                        entries: sess.state.lock_unchecked().history.contents(),
                    }),
                };
                if let Err(e) = tx_event.send(event).await {
                    warn!("failed to send ConversationHistory event: {e}");
                }
            }
            _ => {
                // Ignore unknown ops; enum is non_exhaustive to allow extensions.
            }
        }
    }
    debug!("Agent loop exited");
}

/// Takes a user message as input and runs a loop where, at each turn, the model
/// replies with either:
///
/// - requested function calls
/// - an assistant message
///
/// While it is possible for the model to return multiple of these items in a
/// single turn, in practice, we generally one item per turn:
///
/// - If the model requests a function call, we execute it and send the output
///   back to the model in the next turn.
/// - If the model sends only an assistant message, we record it in the
///   conversation history and consider the task complete.
async fn run_task(
    sess: Arc<Session>,
    turn_context: &TurnContext,
    sub_id: String,
    input: Vec<InputItem>,
) {
    if input.is_empty() {
        return;
    }
    let event = Event {
        id: sub_id.clone(),
        msg: EventMsg::TaskStarted(TaskStartedEvent {
            model_context_window: turn_context.client.get_model_context_window(),
        }),
    };
    if sess.tx_event.send(event).await.is_err() {
        return;
    }

    let initial_input_for_turn: ResponseInputItem = ResponseInputItem::from(input);
    sess.record_conversation_items(&[initial_input_for_turn.clone().into()])
        .await;

    let mut last_agent_message: Option<String> = None;
    // Although from the perspective of codex.rs, TurnDiffTracker has the lifecycle of a Task which contains
    // many turns, from the perspective of the user, it is a single turn.
    let mut turn_diff_tracker = TurnDiffTracker::new();

    loop {
        // Note that pending_input would be something like a message the user
        // submitted through the UI while the model was running. Though the UI
        // may support this, the model might not.
        let pending_input = sess
            .get_pending_input()
            .into_iter()
            .map(ResponseItem::from)
            .collect::<Vec<ResponseItem>>();
        sess.record_conversation_items(&pending_input).await;

        // Construct the input that we will send to the model. When using the
        // Chat completions API (or ZDR clients), the model needs the full
        // conversation history on each turn. The rollout file, however, should
        // only record the new items that originated in this turn so that it
        // represents an append-only log without duplicates.
        let turn_input: Vec<ResponseItem> = sess.turn_input_with_history(pending_input);

        let turn_input_messages: Vec<String> = turn_input
            .iter()
            .filter_map(|item| match item {
                ResponseItem::Message { content, .. } => Some(content),
                _ => None,
            })
            .flat_map(|content| {
                content.iter().filter_map(|item| match item {
                    ContentItem::OutputText { text } => Some(text.clone()),
                    _ => None,
                })
            })
            .collect();
        match run_turn(
            &sess,
            turn_context,
            &mut turn_diff_tracker,
            sub_id.clone(),
            turn_input,
        )
        .await
        {
            Ok(turn_output) => {
                let mut items_to_record_in_conversation_history = Vec::<ResponseItem>::new();
                let mut responses = Vec::<ResponseInputItem>::new();
                for processed_response_item in turn_output {
                    let ProcessedResponseItem { item, response } = processed_response_item;
                    match (&item, &response) {
                        (ResponseItem::Message { role, .. }, None) if role == "assistant" => {
                            // If the model returned a message, we need to record it.
                            items_to_record_in_conversation_history.push(item);
                        }
                        (
                            ResponseItem::LocalShellCall { .. },
                            Some(ResponseInputItem::FunctionCallOutput { call_id, output }),
                        ) => {
                            items_to_record_in_conversation_history.push(item);
                            items_to_record_in_conversation_history.push(
                                ResponseItem::FunctionCallOutput {
                                    call_id: call_id.clone(),
                                    output: output.clone(),
                                },
                            );
                        }
                        (
                            ResponseItem::FunctionCall { .. },
                            Some(ResponseInputItem::FunctionCallOutput { call_id, output }),
                        ) => {
                            items_to_record_in_conversation_history.push(item);
                            items_to_record_in_conversation_history.push(
                                ResponseItem::FunctionCallOutput {
                                    call_id: call_id.clone(),
                                    output: output.clone(),
                                },
                            );
                        }
                        (
                            ResponseItem::CustomToolCall { .. },
                            Some(ResponseInputItem::CustomToolCallOutput { call_id, output }),
                        ) => {
                            items_to_record_in_conversation_history.push(item);
                            items_to_record_in_conversation_history.push(
                                ResponseItem::CustomToolCallOutput {
                                    call_id: call_id.clone(),
                                    output: output.clone(),
                                },
                            );
                        }
                        (
                            ResponseItem::FunctionCall { .. },
                            Some(ResponseInputItem::McpToolCallOutput { call_id, result }),
                        ) => {
                            items_to_record_in_conversation_history.push(item);
                            let output = match result {
                                Ok(call_tool_result) => {
                                    convert_call_tool_result_to_function_call_output_payload(
                                        call_tool_result,
                                    )
                                }
                                Err(err) => FunctionCallOutputPayload {
                                    content: err.clone(),
                                    success: Some(false),
                                },
                            };
                            items_to_record_in_conversation_history.push(
                                ResponseItem::FunctionCallOutput {
                                    call_id: call_id.clone(),
                                    output,
                                },
                            );
                        }
                        (
                            ResponseItem::Reasoning {
                                id,
                                summary,
                                content,
                                encrypted_content,
                            },
                            None,
                        ) => {
                            items_to_record_in_conversation_history.push(ResponseItem::Reasoning {
                                id: id.clone(),
                                summary: summary.clone(),
                                content: content.clone(),
                                encrypted_content: encrypted_content.clone(),
                            });
                        }
                        _ => {
                            warn!("Unexpected response item: {item:?} with response: {response:?}");
                        }
                    };
                    if let Some(response) = response {
                        responses.push(response);
                    }
                }

                // Only attempt to take the lock if there is something to record.
                if !items_to_record_in_conversation_history.is_empty() {
                    sess.record_conversation_items(&items_to_record_in_conversation_history)
                        .await;
                }

                if responses.is_empty() {
                    debug!("Turn completed");
                    last_agent_message = get_last_assistant_message_from_turn(
                        &items_to_record_in_conversation_history,
                    );
                    sess.maybe_notify(UserNotification::AgentTurnComplete {
                        turn_id: sub_id.clone(),
                        input_messages: turn_input_messages,
                        last_assistant_message: last_agent_message.clone(),
                    });
                    break;
                }
            }
            Err(e) => {
                info!("Turn error: {e:#}");
                let event = Event {
                    id: sub_id.clone(),
                    msg: EventMsg::Error(ErrorEvent {
                        message: e.to_string(),
                    }),
                };
                sess.tx_event.send(event).await.ok();
                // let the user continue the conversation
                break;
            }
        }
    }
    sess.remove_task(&sub_id);
    let event = Event {
        id: sub_id,
        msg: EventMsg::TaskComplete(TaskCompleteEvent { last_agent_message }),
    };
    sess.tx_event.send(event).await.ok();
}

async fn run_turn(
    sess: &Session,
    turn_context: &TurnContext,
    turn_diff_tracker: &mut TurnDiffTracker,
    sub_id: String,
    input: Vec<ResponseItem>,
) -> CodexResult<Vec<ProcessedResponseItem>> {
    let tools = get_openai_tools(
        &turn_context.tools_config,
        Some(sess.mcp_connection_manager.list_all_tools()),
    );

    let prompt = Prompt {
        input,
        tools,
        base_instructions_override: turn_context.base_instructions.clone(),
    };

    let mut retries = 0;
    loop {
        match try_run_turn(sess, turn_context, turn_diff_tracker, &sub_id, &prompt).await {
            Ok(output) => return Ok(output),
            Err(CodexErr::Interrupted) => return Err(CodexErr::Interrupted),
            Err(CodexErr::EnvVar(var)) => return Err(CodexErr::EnvVar(var)),
            Err(e @ (CodexErr::UsageLimitReached(_) | CodexErr::UsageNotIncluded)) => {
                return Err(e);
            }
            Err(e) => {
                // Use the configured provider-specific stream retry budget.
                let max_retries = turn_context.client.get_provider().stream_max_retries();
                if retries < max_retries {
                    retries += 1;
                    let delay = match e {
                        CodexErr::Stream(_, Some(delay)) => delay,
                        _ => backoff(retries),
                    };
                    warn!(
                        "stream disconnected - retrying turn ({retries}/{max_retries} in {delay:?})...",
                    );

                    // Surface retry information to any UI/front‑end so the
                    // user understands what is happening instead of staring
                    // at a seemingly frozen screen.
                    sess.notify_stream_error(
                        &sub_id,
                        format!(
                            "stream error: {e}; retrying {retries}/{max_retries} in {delay:?}…"
                        ),
                    )
                    .await;

                    tokio::time::sleep(delay).await;
                } else {
                    return Err(e);
                }
            }
        }
    }
}

/// When the model is prompted, it returns a stream of events. Some of these
/// events map to a `ResponseItem`. A `ResponseItem` may need to be
/// "handled" such that it produces a `ResponseInputItem` that needs to be
/// sent back to the model on the next turn.
#[derive(Debug)]
struct ProcessedResponseItem {
    item: ResponseItem,
    response: Option<ResponseInputItem>,
}

async fn try_run_turn(
    sess: &Session,
    turn_context: &TurnContext,
    turn_diff_tracker: &mut TurnDiffTracker,
    sub_id: &str,
    prompt: &Prompt,
) -> CodexResult<Vec<ProcessedResponseItem>> {
    // call_ids that are part of this response.
    let completed_call_ids = prompt
        .input
        .iter()
        .filter_map(|ri| match ri {
            ResponseItem::FunctionCallOutput { call_id, .. } => Some(call_id),
            ResponseItem::LocalShellCall {
                call_id: Some(call_id),
                ..
            } => Some(call_id),
            ResponseItem::CustomToolCallOutput { call_id, .. } => Some(call_id),
            _ => None,
        })
        .collect::<Vec<_>>();

    // call_ids that were pending but are not part of this response.
    // This usually happens because the user interrupted the model before we responded to one of its tool calls
    // and then the user sent a follow-up message.
    let missing_calls = {
        prompt
            .input
            .iter()
            .filter_map(|ri| match ri {
                ResponseItem::FunctionCall { call_id, .. } => Some(call_id),
                ResponseItem::LocalShellCall {
                    call_id: Some(call_id),
                    ..
                } => Some(call_id),
                ResponseItem::CustomToolCall { call_id, .. } => Some(call_id),
                _ => None,
            })
            .filter_map(|call_id| {
                if completed_call_ids.contains(&call_id) {
                    None
                } else {
                    Some(call_id.clone())
                }
            })
            .map(|call_id| ResponseItem::CustomToolCallOutput {
                call_id: call_id.clone(),
                output: "aborted".to_string(),
            })
            .collect::<Vec<_>>()
    };
    let prompt: Cow<Prompt> = if missing_calls.is_empty() {
        Cow::Borrowed(prompt)
    } else {
        // Add the synthetic aborted missing calls to the beginning of the input to ensure all call ids have responses.
        let input = [missing_calls, prompt.input.clone()].concat();
        Cow::Owned(Prompt {
            input,
            ..prompt.clone()
        })
    };

    let mut stream = turn_context.client.clone().stream(&prompt).await?;

    let mut output = Vec::new();

    loop {
        // Poll the next item from the model stream. We must inspect *both* Ok and Err
        // cases so that transient stream failures (e.g., dropped SSE connection before
        // `response.completed`) bubble up and trigger the caller's retry logic.
        let event = stream.next().await;
        let Some(event) = event else {
            // Channel closed without yielding a final Completed event or explicit error.
            // Treat as a disconnected stream so the caller can retry.
            return Err(CodexErr::Stream(
                "stream closed before response.completed".into(),
                None,
            ));
        };

        let event = match event {
            Ok(ev) => ev,
            Err(e) => {
                // Propagate the underlying stream error to the caller (run_turn), which
                // will apply the configured `stream_max_retries` policy.
                return Err(e);
            }
        };

        match event {
            ResponseEvent::Created => {}
            ResponseEvent::OutputItemDone(item) => {
                let response = handle_response_item(
                    sess,
                    turn_context,
                    turn_diff_tracker,
                    sub_id,
                    item.clone(),
                )
                .await?;
                output.push(ProcessedResponseItem { item, response });
            }
            ResponseEvent::WebSearchCallBegin { call_id } => {
                let _ = sess
                    .tx_event
                    .send(Event {
                        id: sub_id.to_string(),
                        msg: EventMsg::WebSearchBegin(WebSearchBeginEvent { call_id }),
                    })
                    .await;
            }
            ResponseEvent::Completed {
                response_id: _,
                token_usage,
            } => {
                let info = {
                    let mut st = sess.state.lock_unchecked();
                    let info = TokenUsageInfo::new_or_append(
                        &st.token_info,
                        &token_usage,
                        turn_context.client.get_model_context_window(),
                    );
                    st.token_info = info.clone();
                    info
                };
                sess.tx_event
                    .send(Event {
                        id: sub_id.to_string(),
                        msg: EventMsg::TokenCount(crate::protocol::TokenCountEvent { info }),
                    })
                    .await
                    .ok();

                let unified_diff = turn_diff_tracker.get_unified_diff();
                if let Ok(Some(unified_diff)) = unified_diff {
                    let msg = EventMsg::TurnDiff(TurnDiffEvent { unified_diff });
                    let event = Event {
                        id: sub_id.to_string(),
                        msg,
                    };
                    let _ = sess.tx_event.send(event).await;
                }

                return Ok(output);
            }
            ResponseEvent::OutputTextDelta(delta) => {
                let event = Event {
                    id: sub_id.to_string(),
                    msg: EventMsg::AgentMessageDelta(AgentMessageDeltaEvent { delta }),
                };
                sess.tx_event.send(event).await.ok();
            }
            ResponseEvent::ReasoningSummaryDelta(delta) => {
                let event = Event {
                    id: sub_id.to_string(),
                    msg: EventMsg::AgentReasoningDelta(AgentReasoningDeltaEvent { delta }),
                };
                sess.tx_event.send(event).await.ok();
            }
            ResponseEvent::ReasoningSummaryPartAdded => {
                let event = Event {
                    id: sub_id.to_string(),
                    msg: EventMsg::AgentReasoningSectionBreak(AgentReasoningSectionBreakEvent {}),
                };
                sess.tx_event.send(event).await.ok();
            }
            ResponseEvent::ReasoningContentDelta(delta) => {
                if sess.show_raw_agent_reasoning {
                    let event = Event {
                        id: sub_id.to_string(),
                        msg: EventMsg::AgentReasoningRawContentDelta(
                            AgentReasoningRawContentDeltaEvent { delta },
                        ),
                    };
                    sess.tx_event.send(event).await.ok();
                }
            }
        }
    }
}

async fn run_compact_task(
    sess: Arc<Session>,
    turn_context: &TurnContext,
    sub_id: String,
    input: Vec<InputItem>,
    compact_instructions: String,
) {
    let model_context_window = turn_context.client.get_model_context_window();
    let start_event = Event {
        id: sub_id.clone(),
        msg: EventMsg::TaskStarted(TaskStartedEvent {
            model_context_window,
        }),
    };
    if sess.tx_event.send(start_event).await.is_err() {
        return;
    }

    let initial_input_for_turn: ResponseInputItem = ResponseInputItem::from(input);
    let turn_input: Vec<ResponseItem> =
        sess.turn_input_with_history(vec![initial_input_for_turn.clone().into()]);

    let prompt = Prompt {
        input: turn_input,
        tools: Vec::new(),
        base_instructions_override: Some(compact_instructions.clone()),
    };

    let max_retries = turn_context.client.get_provider().stream_max_retries();
    let mut retries = 0;

    loop {
        let attempt_result = drain_to_completed(&sess, turn_context, &sub_id, &prompt).await;

        match attempt_result {
            Ok(()) => break,
            Err(CodexErr::Interrupted) => return,
            Err(e) => {
                if retries < max_retries {
                    retries += 1;
                    let delay = backoff(retries);
                    sess.notify_stream_error(
                        &sub_id,
                        format!(
                            "stream error: {e}; retrying {retries}/{max_retries} in {delay:?}…"
                        ),
                    )
                    .await;
                    tokio::time::sleep(delay).await;
                    continue;
                } else {
                    let event = Event {
                        id: sub_id.clone(),
                        msg: EventMsg::Error(ErrorEvent {
                            message: e.to_string(),
                        }),
                    };
                    sess.send_event(event).await;
                    return;
                }
            }
        }
    }

    sess.remove_task(&sub_id);

    {
        let mut state = sess.state.lock_unchecked();
        state.history.keep_last_messages(1);
    }

    let event = Event {
        id: sub_id.clone(),
        msg: EventMsg::AgentMessage(AgentMessageEvent {
            message: "Compact task completed".to_string(),
        }),
    };
    sess.send_event(event).await;
    let event = Event {
        id: sub_id.clone(),
        msg: EventMsg::TaskComplete(TaskCompleteEvent {
            last_agent_message: None,
        }),
    };
    sess.send_event(event).await;
}

async fn handle_response_item(
    sess: &Session,
    turn_context: &TurnContext,
    turn_diff_tracker: &mut TurnDiffTracker,
    sub_id: &str,
    item: ResponseItem,
) -> CodexResult<Option<ResponseInputItem>> {
    debug!(?item, "Output item");
    let output = match item {
        ResponseItem::FunctionCall {
            name,
            arguments,
            call_id,
            ..
        } => {
            info!("FunctionCall: {name}({arguments})");
            Some(
                handle_function_call(
                    sess,
                    turn_context,
                    turn_diff_tracker,
                    sub_id.to_string(),
                    name,
                    arguments,
                    call_id,
                )
                .await,
            )
        }
        ResponseItem::LocalShellCall {
            id,
            call_id,
            status: _,
            action,
        } => {
            let LocalShellAction::Exec(action) = action;
            tracing::info!("LocalShellCall: {action:?}");
            let params = ShellToolCallParams {
                command: action.command,
                workdir: action.working_directory,
                timeout_ms: action.timeout_ms,
                with_escalated_permissions: None,
                justification: None,
            };
            let effective_call_id = match (call_id, id) {
                (Some(call_id), _) => call_id,
                (None, Some(id)) => id,
                (None, None) => {
                    error!("LocalShellCall without call_id or id");
                    return Ok(Some(ResponseInputItem::FunctionCallOutput {
                        call_id: "".to_string(),
                        output: FunctionCallOutputPayload {
                            content: "LocalShellCall without call_id or id".to_string(),
                            success: None,
                        },
                    }));
                }
            };

            let exec_params = to_exec_params(params, turn_context);
            Some(
                handle_container_exec_with_params(
                    exec_params,
                    sess,
                    turn_context,
                    turn_diff_tracker,
                    sub_id.to_string(),
                    effective_call_id,
                )
                .await,
            )
        }
        ResponseItem::CustomToolCall {
            id: _,
            call_id,
            name,
            input,
            status: _,
        } => Some(
            handle_custom_tool_call(
                sess,
                turn_context,
                turn_diff_tracker,
                sub_id.to_string(),
                name,
                input,
                call_id,
            )
            .await,
        ),
        ResponseItem::FunctionCallOutput { .. } => {
            debug!("unexpected FunctionCallOutput from stream");
            None
        }
        ResponseItem::CustomToolCallOutput { .. } => {
            debug!("unexpected CustomToolCallOutput from stream");
            None
        }
        ResponseItem::Message { .. }
        | ResponseItem::Reasoning { .. }
        | ResponseItem::WebSearchCall { .. } => {
            let msgs = map_response_item_to_event_messages(&item, sess.show_raw_agent_reasoning);
            for msg in msgs {
                let event = Event {
                    id: sub_id.to_string(),
                    msg,
                };
                sess.tx_event.send(event).await.ok();
            }
            None
        }
        ResponseItem::Other => None,
    };
    Ok(output)
}

async fn handle_function_call(
    sess: &Session,
    turn_context: &TurnContext,
    turn_diff_tracker: &mut TurnDiffTracker,
    sub_id: String,
    name: String,
    arguments: String,
    call_id: String,
) -> ResponseInputItem {
    match name.as_str() {
        "container.exec" | "shell" => {
            let params = match parse_container_exec_arguments(arguments, turn_context, &call_id) {
                Ok(params) => params,
                Err(output) => {
                    return *output;
                }
            };
            handle_container_exec_with_params(
                params,
                sess,
                turn_context,
                turn_diff_tracker,
                sub_id,
                call_id,
            )
            .await
        }
        "view_image" => {
            #[derive(serde::Deserialize)]
            struct SeeImageArgs {
                path: String,
            }
            let args = match serde_json::from_str::<SeeImageArgs>(&arguments) {
                Ok(a) => a,
                Err(e) => {
                    return ResponseInputItem::FunctionCallOutput {
                        call_id,
                        output: FunctionCallOutputPayload {
                            content: format!("failed to parse function arguments: {e}"),
                            success: Some(false),
                        },
                    };
                }
            };
            let abs = turn_context.resolve_path(Some(args.path));
            let output = match sess.inject_input(vec![InputItem::LocalImage { path: abs }]) {
                Ok(()) => FunctionCallOutputPayload {
                    content: "attached local image path".to_string(),
                    success: Some(true),
                },
                Err(_) => FunctionCallOutputPayload {
                    content: "unable to attach image (no active task)".to_string(),
                    success: Some(false),
                },
            };
            ResponseInputItem::FunctionCallOutput { call_id, output }
        }
        "apply_patch" => {
            let args = match serde_json::from_str::<ApplyPatchToolArgs>(&arguments) {
                Ok(a) => a,
                Err(e) => {
                    return ResponseInputItem::FunctionCallOutput {
                        call_id,
                        output: FunctionCallOutputPayload {
                            content: format!("failed to parse function arguments: {e}"),
                            success: None,
                        },
                    };
                }
            };
            let exec_params = ExecParams {
                command: vec!["apply_patch".to_string(), args.input.clone()],
                cwd: turn_context.cwd.clone(),
                timeout_ms: None,
                env: HashMap::new(),
                with_escalated_permissions: None,
                justification: None,
            };
            handle_container_exec_with_params(
                exec_params,
                sess,
                turn_context,
                turn_diff_tracker,
                sub_id,
                call_id,
            )
            .await
        }
        "update_plan" => handle_update_plan(sess, arguments, sub_id, call_id).await,
        EXEC_COMMAND_TOOL_NAME => {
            // TODO(mbolin): Sandbox check.
            let exec_params = match serde_json::from_str::<ExecCommandParams>(&arguments) {
                Ok(params) => params,
                Err(e) => {
                    return ResponseInputItem::FunctionCallOutput {
                        call_id,
                        output: FunctionCallOutputPayload {
                            content: format!("failed to parse function arguments: {e}"),
                            success: Some(false),
                        },
                    };
                }
            };
            let result = sess
                .session_manager
                .handle_exec_command_request(exec_params)
                .await;
            let function_call_output = crate::exec_command::result_into_payload(result);
            ResponseInputItem::FunctionCallOutput {
                call_id,
                output: function_call_output,
            }
        }
        WRITE_STDIN_TOOL_NAME => {
            let write_stdin_params = match serde_json::from_str::<WriteStdinParams>(&arguments) {
                Ok(params) => params,
                Err(e) => {
                    return ResponseInputItem::FunctionCallOutput {
                        call_id,
                        output: FunctionCallOutputPayload {
                            content: format!("failed to parse function arguments: {e}"),
                            success: Some(false),
                        },
                    };
                }
            };
            let result = sess
                .session_manager
                .handle_write_stdin_request(write_stdin_params)
                .await;
            let function_call_output: FunctionCallOutputPayload =
                crate::exec_command::result_into_payload(result);
            ResponseInputItem::FunctionCallOutput {
                call_id,
                output: function_call_output,
            }
        }
        _ => {
            match sess.mcp_connection_manager.parse_tool_name(&name) {
                Some((server, tool_name)) => {
                    // TODO(mbolin): Determine appropriate timeout for tool call.
                    let timeout = None;
                    handle_mcp_tool_call(
                        sess, &sub_id, call_id, server, tool_name, arguments, timeout,
                    )
                    .await
                }
                None => {
                    // Unknown function: reply with structured failure so the model can adapt.
                    ResponseInputItem::FunctionCallOutput {
                        call_id,
                        output: FunctionCallOutputPayload {
                            content: format!("unsupported call: {name}"),
                            success: None,
                        },
                    }
                }
            }
        }
    }
}

async fn handle_custom_tool_call(
    sess: &Session,
    turn_context: &TurnContext,
    turn_diff_tracker: &mut TurnDiffTracker,
    sub_id: String,
    name: String,
    input: String,
    call_id: String,
) -> ResponseInputItem {
    info!("CustomToolCall: {name} {input}");
    match name.as_str() {
        "apply_patch" => {
            let exec_params = ExecParams {
                command: vec!["apply_patch".to_string(), input.clone()],
                cwd: turn_context.cwd.clone(),
                timeout_ms: None,
                env: HashMap::new(),
                with_escalated_permissions: None,
                justification: None,
            };
            let resp = handle_container_exec_with_params(
                exec_params,
                sess,
                turn_context,
                turn_diff_tracker,
                sub_id,
                call_id,
            )
            .await;

            // Convert function-call style output into a custom tool call output
            match resp {
                ResponseInputItem::FunctionCallOutput { call_id, output } => {
                    ResponseInputItem::CustomToolCallOutput {
                        call_id,
                        output: output.content,
                    }
                }
                // Pass through if already a custom tool output or other variant
                other => other,
            }
        }
        _ => {
            debug!("unexpected CustomToolCall from stream");
            ResponseInputItem::CustomToolCallOutput {
                call_id,
                output: format!("unsupported custom tool call: {name}"),
            }
        }
    }
}

fn to_exec_params(params: ShellToolCallParams, turn_context: &TurnContext) -> ExecParams {
    ExecParams {
        command: params.command,
        cwd: turn_context.resolve_path(params.workdir.clone()),
        timeout_ms: params.timeout_ms,
        env: create_env(&turn_context.shell_environment_policy),
        with_escalated_permissions: params.with_escalated_permissions,
        justification: params.justification,
    }
}

fn parse_container_exec_arguments(
    arguments: String,
    turn_context: &TurnContext,
    call_id: &str,
) -> Result<ExecParams, Box<ResponseInputItem>> {
    // parse command
    match serde_json::from_str::<ShellToolCallParams>(&arguments) {
        Ok(shell_tool_call_params) => Ok(to_exec_params(shell_tool_call_params, turn_context)),
        Err(e) => {
            // allow model to re-sample
            let output = ResponseInputItem::FunctionCallOutput {
                call_id: call_id.to_string(),
                output: FunctionCallOutputPayload {
                    content: format!("failed to parse function arguments: {e}"),
                    success: None,
                },
            };
            Err(Box::new(output))
        }
    }
}

pub struct ExecInvokeArgs<'a> {
    pub params: ExecParams,
    pub sandbox_type: SandboxType,
    pub sandbox_policy: &'a SandboxPolicy,
    pub codex_linux_sandbox_exe: &'a Option<PathBuf>,
    pub stdout_stream: Option<StdoutStream>,
}

fn maybe_translate_shell_command(
    params: ExecParams,
    sess: &Session,
    turn_context: &TurnContext,
) -> ExecParams {
    let should_translate = matches!(sess.user_shell, crate::shell::Shell::PowerShell(_))
        || turn_context.shell_environment_policy.use_profile;

    if should_translate
        && let Some(command) = sess
            .user_shell
            .format_default_shell_invocation(params.command.clone())
    {
        return ExecParams { command, ..params };
    }
    params
}

async fn handle_container_exec_with_params(
    params: ExecParams,
    sess: &Session,
    turn_context: &TurnContext,
    turn_diff_tracker: &mut TurnDiffTracker,
    sub_id: String,
    call_id: String,
) -> ResponseInputItem {
    // check if this was a patch, and apply it if so
    let apply_patch_exec = match maybe_parse_apply_patch_verified(&params.command, &params.cwd) {
        MaybeApplyPatchVerified::Body(changes) => {
            match apply_patch::apply_patch(sess, turn_context, &sub_id, &call_id, changes).await {
                InternalApplyPatchInvocation::Output(item) => return item,
                InternalApplyPatchInvocation::DelegateToExec(apply_patch_exec) => {
                    Some(apply_patch_exec)
                }
            }
        }
        MaybeApplyPatchVerified::CorrectnessError(parse_error) => {
            // It looks like an invocation of `apply_patch`, but we
            // could not resolve it into a patch that would apply
            // cleanly. Return to model for resample.
            return ResponseInputItem::FunctionCallOutput {
                call_id,
                output: FunctionCallOutputPayload {
                    content: format!("error: {parse_error:#}"),
                    success: None,
                },
            };
        }
        MaybeApplyPatchVerified::ShellParseError(error) => {
            trace!("Failed to parse shell command, {error:?}");
            None
        }
        MaybeApplyPatchVerified::NotApplyPatch => None,
    };

    let (params, safety, command_for_display) = match &apply_patch_exec {
        Some(ApplyPatchExec {
            action: ApplyPatchAction { patch, cwd, .. },
            user_explicitly_approved_this_action,
        }) => {
            let path_to_codex = std::env::current_exe()
                .ok()
                .map(|p| p.to_string_lossy().to_string());
            let Some(path_to_codex) = path_to_codex else {
                return ResponseInputItem::FunctionCallOutput {
                    call_id,
                    output: FunctionCallOutputPayload {
                        content: "failed to determine path to codex executable".to_string(),
                        success: None,
                    },
                };
            };

            let params = ExecParams {
                command: vec![
                    path_to_codex,
                    CODEX_APPLY_PATCH_ARG1.to_string(),
                    patch.clone(),
                ],
                cwd: cwd.clone(),
                timeout_ms: params.timeout_ms,
                env: HashMap::new(),
                with_escalated_permissions: params.with_escalated_permissions,
                justification: params.justification.clone(),
            };
            let safety = if *user_explicitly_approved_this_action {
                SafetyCheck::AutoApprove {
                    sandbox_type: SandboxType::None,
                }
            } else {
                assess_safety_for_untrusted_command(
                    turn_context.approval_policy,
                    &turn_context.sandbox_policy,
                    params.with_escalated_permissions.unwrap_or(false),
                )
            };
            (
                params,
                safety,
                vec!["apply_patch".to_string(), patch.clone()],
            )
        }
        None => {
            let safety = {
                let state = sess.state.lock_unchecked();
                assess_command_safety(
                    &params.command,
                    turn_context.approval_policy,
                    &turn_context.sandbox_policy,
                    &state.approved_commands,
                    params.with_escalated_permissions.unwrap_or(false),
                )
            };
            let command_for_display = params.command.clone();
            (params, safety, command_for_display)
        }
    };

    let sandbox_type = match safety {
        SafetyCheck::AutoApprove { sandbox_type } => sandbox_type,
        SafetyCheck::AskUser => {
            let rx_approve = sess
                .request_command_approval(
                    sub_id.clone(),
                    call_id.clone(),
                    params.command.clone(),
                    params.cwd.clone(),
                    params.justification.clone(),
                )
                .await;
            match rx_approve.await.unwrap_or_default() {
                ReviewDecision::Approved => (),
                ReviewDecision::ApprovedForSession => {
                    sess.add_approved_command(params.command.clone());
                }
                ReviewDecision::Denied | ReviewDecision::Abort => {
                    return ResponseInputItem::FunctionCallOutput {
                        call_id,
                        output: FunctionCallOutputPayload {
                            content: "exec command rejected by user".to_string(),
                            success: None,
                        },
                    };
                }
            }
            // No sandboxing is applied because the user has given
            // explicit approval. Often, we end up in this case because
            // the command cannot be run in a sandbox, such as
            // installing a new dependency that requires network access.
            SandboxType::None
        }
        SafetyCheck::Reject { reason } => {
            return ResponseInputItem::FunctionCallOutput {
                call_id,
                output: FunctionCallOutputPayload {
                    content: format!("exec command rejected: {reason}"),
                    success: None,
                },
            };
        }
    };

    let exec_command_context = ExecCommandContext {
        sub_id: sub_id.clone(),
        call_id: call_id.clone(),
        command_for_display: command_for_display.clone(),
        cwd: params.cwd.clone(),
        apply_patch: apply_patch_exec.map(
            |ApplyPatchExec {
                 action,
                 user_explicitly_approved_this_action,
             }| ApplyPatchCommandContext {
                user_explicitly_approved_this_action,
                changes: convert_apply_patch_to_protocol(&action),
            },
        ),
    };

    let params = maybe_translate_shell_command(params, sess, turn_context);
    let output_result = sess
        .run_exec_with_events(
            turn_diff_tracker,
            exec_command_context.clone(),
            ExecInvokeArgs {
                params: params.clone(),
                sandbox_type,
                sandbox_policy: &turn_context.sandbox_policy,
                codex_linux_sandbox_exe: &sess.codex_linux_sandbox_exe,
                stdout_stream: if exec_command_context.apply_patch.is_some() {
                    None
                } else {
                    Some(StdoutStream {
                        sub_id: sub_id.clone(),
                        call_id: call_id.clone(),
                        tx_event: sess.tx_event.clone(),
                    })
                },
            },
        )
        .await;

    match output_result {
        Ok(output) => {
            let ExecToolCallOutput { exit_code, .. } = &output;

            let is_success = *exit_code == 0;
            let content = format_exec_output(&output);
            ResponseInputItem::FunctionCallOutput {
                call_id: call_id.clone(),
                output: FunctionCallOutputPayload {
                    content,
                    success: Some(is_success),
                },
            }
        }
        Err(CodexErr::Sandbox(error)) => {
            handle_sandbox_error(
                turn_diff_tracker,
                params,
                exec_command_context,
                error,
                sandbox_type,
                sess,
                turn_context,
            )
            .await
        }
        Err(e) => ResponseInputItem::FunctionCallOutput {
            call_id: call_id.clone(),
            output: FunctionCallOutputPayload {
                content: format!("execution error: {e}"),
                success: None,
            },
        },
    }
}

async fn handle_sandbox_error(
    turn_diff_tracker: &mut TurnDiffTracker,
    params: ExecParams,
    exec_command_context: ExecCommandContext,
    error: SandboxErr,
    sandbox_type: SandboxType,
    sess: &Session,
    turn_context: &TurnContext,
) -> ResponseInputItem {
    let call_id = exec_command_context.call_id.clone();
    let sub_id = exec_command_context.sub_id.clone();
    let cwd = exec_command_context.cwd.clone();

    // Early out if either the user never wants to be asked for approval, or
    // we're letting the model manage escalation requests. Otherwise, continue
    match turn_context.approval_policy {
        AskForApproval::Never | AskForApproval::OnRequest => {
            return ResponseInputItem::FunctionCallOutput {
                call_id,
                output: FunctionCallOutputPayload {
                    content: format!(
                        "failed in sandbox {sandbox_type:?} with execution error: {error}"
                    ),
                    success: Some(false),
                },
            };
        }
        AskForApproval::UnlessTrusted | AskForApproval::OnFailure => (),
    }

    // similarly, if the command timed out, we can simply return this failure to the model
    if matches!(error, SandboxErr::Timeout) {
        return ResponseInputItem::FunctionCallOutput {
            call_id,
            output: FunctionCallOutputPayload {
                content: format!(
                    "command timed out after {} milliseconds",
                    params.timeout_duration().as_millis()
                ),
                success: Some(false),
            },
        };
    }

    // Note that when `error` is `SandboxErr::Denied`, it could be a false
    // positive. That is, it may have exited with a non-zero exit code, not
    // because the sandbox denied it, but because that is its expected behavior,
    // i.e., a grep command that did not match anything. Ideally we would
    // include additional metadata on the command to indicate whether non-zero
    // exit codes merit a retry.

    // For now, we categorically ask the user to retry without sandbox and
    // emit the raw error as a background event.
    sess.notify_background_event(&sub_id, format!("Execution failed: {error}"))
        .await;

    let rx_approve = sess
        .request_command_approval(
            sub_id.clone(),
            call_id.clone(),
            params.command.clone(),
            cwd.clone(),
            Some("command failed; retry without sandbox?".to_string()),
        )
        .await;

    match rx_approve.await.unwrap_or_default() {
        ReviewDecision::Approved | ReviewDecision::ApprovedForSession => {
            // Persist this command as pre‑approved for the
            // remainder of the session so future
            // executions skip the sandbox directly.
            // TODO(ragona): Isn't this a bug? It always saves the command in an | fork?
            sess.add_approved_command(params.command.clone());
            // Inform UI we are retrying without sandbox.
            sess.notify_background_event(&sub_id, "retrying command without sandbox")
                .await;

            // This is an escalated retry; the policy will not be
            // examined and the sandbox has been set to `None`.
            let retry_output_result = sess
                .run_exec_with_events(
                    turn_diff_tracker,
                    exec_command_context.clone(),
                    ExecInvokeArgs {
                        params,
                        sandbox_type: SandboxType::None,
                        sandbox_policy: &turn_context.sandbox_policy,
                        codex_linux_sandbox_exe: &sess.codex_linux_sandbox_exe,
                        stdout_stream: if exec_command_context.apply_patch.is_some() {
                            None
                        } else {
                            Some(StdoutStream {
                                sub_id: sub_id.clone(),
                                call_id: call_id.clone(),
                                tx_event: sess.tx_event.clone(),
                            })
                        },
                    },
                )
                .await;

            match retry_output_result {
                Ok(retry_output) => {
                    let ExecToolCallOutput { exit_code, .. } = &retry_output;

                    let is_success = *exit_code == 0;
                    let content = format_exec_output(&retry_output);

                    ResponseInputItem::FunctionCallOutput {
                        call_id: call_id.clone(),
                        output: FunctionCallOutputPayload {
                            content,
                            success: Some(is_success),
                        },
                    }
                }
                Err(e) => ResponseInputItem::FunctionCallOutput {
                    call_id: call_id.clone(),
                    output: FunctionCallOutputPayload {
                        content: format!("retry failed: {e}"),
                        success: None,
                    },
                },
            }
        }
        ReviewDecision::Denied | ReviewDecision::Abort => {
            // Fall through to original failure handling.
            ResponseInputItem::FunctionCallOutput {
                call_id,
                output: FunctionCallOutputPayload {
                    content: "exec command rejected by user".to_string(),
                    success: None,
                },
            }
        }
    }
}

fn format_exec_output_str(exec_output: &ExecToolCallOutput) -> String {
    let ExecToolCallOutput {
        aggregated_output, ..
    } = exec_output;

    // Head+tail truncation for the model: show the beginning and end with an elision.
    // Clients still receive full streams; only this formatted summary is capped.

    let s = aggregated_output.text.as_str();
    let total_lines = s.lines().count();
    if s.len() <= MODEL_FORMAT_MAX_BYTES && total_lines <= MODEL_FORMAT_MAX_LINES {
        return s.to_string();
    }

    let lines: Vec<&str> = s.lines().collect();
    let head_take = MODEL_FORMAT_HEAD_LINES.min(lines.len());
    let tail_take = MODEL_FORMAT_TAIL_LINES.min(lines.len().saturating_sub(head_take));
    let omitted = lines.len().saturating_sub(head_take + tail_take);

    // Join head and tail blocks (lines() strips newlines; reinsert them)
    let head_block = lines
        .iter()
        .take(head_take)
        .cloned()
        .collect::<Vec<_>>()
        .join("\n");
    let tail_block = if tail_take > 0 {
        lines[lines.len() - tail_take..].join("\n")
    } else {
        String::new()
    };
    let marker = format!("\n[... omitted {omitted} of {total_lines} lines ...]\n\n");

    // Byte budgets for head/tail around the marker
    let mut head_budget = MODEL_FORMAT_HEAD_BYTES.min(MODEL_FORMAT_MAX_BYTES);
    let tail_budget = MODEL_FORMAT_MAX_BYTES.saturating_sub(head_budget + marker.len());
    if tail_budget == 0 && marker.len() >= MODEL_FORMAT_MAX_BYTES {
        // Degenerate case: marker alone exceeds budget; return a clipped marker
        return take_bytes_at_char_boundary(&marker, MODEL_FORMAT_MAX_BYTES).to_string();
    }
    if tail_budget == 0 {
        // Make room for the marker by shrinking head
        head_budget = MODEL_FORMAT_MAX_BYTES.saturating_sub(marker.len());
    }

    // Enforce line-count cap by trimming head/tail lines
    let head_lines_text = head_block;
    let tail_lines_text = tail_block;
    // Build final string respecting byte budgets
    let head_part = take_bytes_at_char_boundary(&head_lines_text, head_budget);
    let mut result = String::with_capacity(MODEL_FORMAT_MAX_BYTES.min(s.len()));
    result.push_str(head_part);
    result.push_str(&marker);

    let remaining = MODEL_FORMAT_MAX_BYTES.saturating_sub(result.len());
    let tail_budget_final = remaining;
    let tail_part = take_last_bytes_at_char_boundary(&tail_lines_text, tail_budget_final);
    result.push_str(tail_part);

    result
}

// Truncate a &str to a byte budget at a char boundary (prefix)
#[inline]
fn take_bytes_at_char_boundary(s: &str, maxb: usize) -> &str {
    if s.len() <= maxb {
        return s;
    }
    let mut last_ok = 0;
    for (i, ch) in s.char_indices() {
        let nb = i + ch.len_utf8();
        if nb > maxb {
            break;
        }
        last_ok = nb;
    }
    &s[..last_ok]
}

// Take a suffix of a &str within a byte budget at a char boundary
#[inline]
fn take_last_bytes_at_char_boundary(s: &str, maxb: usize) -> &str {
    if s.len() <= maxb {
        return s;
    }
    let mut start = s.len();
    let mut used = 0usize;
    for (i, ch) in s.char_indices().rev() {
        let nb = ch.len_utf8();
        if used + nb > maxb {
            break;
        }
        start = i;
        used += nb;
        if start == 0 {
            break;
        }
    }
    &s[start..]
}

/// Exec output is a pre-serialized JSON payload
fn format_exec_output(exec_output: &ExecToolCallOutput) -> String {
    let ExecToolCallOutput {
        exit_code,
        duration,
        ..
    } = exec_output;

    #[derive(Serialize)]
    struct ExecMetadata {
        exit_code: i32,
        duration_seconds: f32,
    }

    #[derive(Serialize)]
    struct ExecOutput<'a> {
        output: &'a str,
        metadata: ExecMetadata,
    }

    // round to 1 decimal place
    let duration_seconds = ((duration.as_secs_f32()) * 10.0).round() / 10.0;

    let formatted_output = format_exec_output_str(exec_output);

    let payload = ExecOutput {
        output: &formatted_output,
        metadata: ExecMetadata {
            exit_code: *exit_code,
            duration_seconds,
        },
    };

    #[expect(clippy::expect_used)]
    serde_json::to_string(&payload).expect("serialize ExecOutput")
}

fn get_last_assistant_message_from_turn(responses: &[ResponseItem]) -> Option<String> {
    responses.iter().rev().find_map(|item| {
        if let ResponseItem::Message { role, content, .. } = item {
            if role == "assistant" {
                content.iter().rev().find_map(|ci| {
                    if let ContentItem::OutputText { text } = ci {
                        Some(text.clone())
                    } else {
                        None
                    }
                })
            } else {
                None
            }
        } else {
            None
        }
    })
}

async fn drain_to_completed(
    sess: &Session,
    turn_context: &TurnContext,
    sub_id: &str,
    prompt: &Prompt,
) -> CodexResult<()> {
    let mut stream = turn_context.client.clone().stream(prompt).await?;
    loop {
        let maybe_event = stream.next().await;
        let Some(event) = maybe_event else {
            return Err(CodexErr::Stream(
                "stream closed before response.completed".into(),
                None,
            ));
        };
        match event {
            Ok(ResponseEvent::OutputItemDone(item)) => {
                // Record only to in-memory conversation history; avoid state snapshot.
                let mut state = sess.state.lock_unchecked();
                state.history.record_items(std::slice::from_ref(&item));
            }
            Ok(ResponseEvent::Completed {
                response_id: _,
                token_usage,
            }) => {
                let info = {
                    let mut st = sess.state.lock_unchecked();
                    let info = TokenUsageInfo::new_or_append(
                        &st.token_info,
                        &token_usage,
                        turn_context.client.get_model_context_window(),
                    );
                    st.token_info = info.clone();
                    info
                };

                sess.tx_event
                    .send(Event {
                        id: sub_id.to_string(),
                        msg: EventMsg::TokenCount(crate::protocol::TokenCountEvent { info }),
                    })
                    .await
                    .ok();

                return Ok(());
            }
            Ok(_) => continue,
            Err(e) => return Err(e),
        }
    }
}

fn convert_call_tool_result_to_function_call_output_payload(
    call_tool_result: &CallToolResult,
) -> FunctionCallOutputPayload {
    let CallToolResult {
        content,
        is_error,
        structured_content,
    } = call_tool_result;

    // In terms of what to send back to the model, we prefer structured_content,
    // if available, and fallback to content, otherwise.
    let mut is_success = is_error != &Some(true);
    let content = if let Some(structured_content) = structured_content
        && structured_content != &serde_json::Value::Null
        && let Ok(serialized_structured_content) = serde_json::to_string(&structured_content)
    {
        serialized_structured_content
    } else {
        match serde_json::to_string(&content) {
            Ok(serialized_content) => serialized_content,
            Err(err) => {
                // If we could not serialize either content or structured_content to
                // JSON, flag this as an error.
                is_success = false;
                err.to_string()
            }
        }
    };

    FunctionCallOutputPayload {
        content,
        success: Some(is_success),
    }
}

#[cfg(test)]
mod tests {
    use super::*;
    use mcp_types::ContentBlock;
    use mcp_types::TextContent;
    use pretty_assertions::assert_eq;
    use serde_json::json;
    use std::time::Duration as StdDuration;

    fn text_block(s: &str) -> ContentBlock {
        ContentBlock::TextContent(TextContent {
            annotations: None,
            text: s.to_string(),
            r#type: "text".to_string(),
        })
    }

    #[test]
    fn prefers_structured_content_when_present() {
        let ctr = CallToolResult {
            // Content present but should be ignored because structured_content is set.
            content: vec![text_block("ignored")],
            is_error: None,
            structured_content: Some(json!({
                "ok": true,
                "value": 42
            })),
        };

        let got = convert_call_tool_result_to_function_call_output_payload(&ctr);
        let expected = FunctionCallOutputPayload {
            content: serde_json::to_string(&json!({
                "ok": true,
                "value": 42
            }))
            .unwrap(),
            success: Some(true),
        };

        assert_eq!(expected, got);
    }

    #[test]
    fn model_truncation_head_tail_by_lines() {
        // Build 400 short lines so line-count limit, not byte budget, triggers truncation
        let lines: Vec<String> = (1..=400).map(|i| format!("line{i}")).collect();
        let full = lines.join("\n");

        let exec = ExecToolCallOutput {
            exit_code: 0,
            stdout: StreamOutput::new(String::new()),
            stderr: StreamOutput::new(String::new()),
            aggregated_output: StreamOutput::new(full.clone()),
            duration: StdDuration::from_secs(1),
        };

        let out = format_exec_output_str(&exec);

        // Expect elision marker with correct counts
        let omitted = 400 - MODEL_FORMAT_MAX_LINES; // 144
        let marker = format!("\n[... omitted {omitted} of 400 lines ...]\n\n");
        assert!(out.contains(&marker), "missing marker: {out}");

        // Validate head and tail
        let parts: Vec<&str> = out.split(&marker).collect();
        assert_eq!(parts.len(), 2, "expected one marker split");
        let head = parts[0];
        let tail = parts[1];

        let expected_head: String = (1..=MODEL_FORMAT_HEAD_LINES)
            .map(|i| format!("line{i}"))
            .collect::<Vec<_>>()
            .join("\n");
        assert!(head.starts_with(&expected_head), "head mismatch");

        let expected_tail: String = ((400 - MODEL_FORMAT_TAIL_LINES + 1)..=400)
            .map(|i| format!("line{i}"))
            .collect::<Vec<_>>()
            .join("\n");
        assert!(tail.ends_with(&expected_tail), "tail mismatch");
    }

    #[test]
    fn model_truncation_respects_byte_budget() {
        // Construct a large output (about 100kB) so byte budget dominates
        let big_line = "x".repeat(100);
        let full = std::iter::repeat_n(big_line.clone(), 1000)
            .collect::<Vec<_>>()
            .join("\n");

        let exec = ExecToolCallOutput {
            exit_code: 0,
            stdout: StreamOutput::new(String::new()),
            stderr: StreamOutput::new(String::new()),
            aggregated_output: StreamOutput::new(full.clone()),
            duration: StdDuration::from_secs(1),
        };

        let out = format_exec_output_str(&exec);
        assert!(out.len() <= MODEL_FORMAT_MAX_BYTES, "exceeds byte budget");
        assert!(out.contains("omitted"), "should contain elision marker");

        // Ensure head and tail are drawn from the original
        assert!(full.starts_with(out.chars().take(8).collect::<String>().as_str()));
        assert!(
            full.ends_with(
                out.chars()
                    .rev()
                    .take(8)
                    .collect::<String>()
                    .chars()
                    .rev()
                    .collect::<String>()
                    .as_str()
            )
        );
    }

    #[test]
    fn falls_back_to_content_when_structured_is_null() {
        let ctr = CallToolResult {
            content: vec![text_block("hello"), text_block("world")],
            is_error: None,
            structured_content: Some(serde_json::Value::Null),
        };

        let got = convert_call_tool_result_to_function_call_output_payload(&ctr);
        let expected = FunctionCallOutputPayload {
            content: serde_json::to_string(&vec![text_block("hello"), text_block("world")])
                .unwrap(),
            success: Some(true),
        };

        assert_eq!(expected, got);
    }

    #[test]
    fn success_flag_reflects_is_error_true() {
        let ctr = CallToolResult {
            content: vec![text_block("unused")],
            is_error: Some(true),
            structured_content: Some(json!({ "message": "bad" })),
        };

        let got = convert_call_tool_result_to_function_call_output_payload(&ctr);
        let expected = FunctionCallOutputPayload {
            content: serde_json::to_string(&json!({ "message": "bad" })).unwrap(),
            success: Some(false),
        };

        assert_eq!(expected, got);
    }

    #[test]
    fn success_flag_true_with_no_error_and_content_used() {
        let ctr = CallToolResult {
            content: vec![text_block("alpha")],
            is_error: Some(false),
            structured_content: None,
        };

        let got = convert_call_tool_result_to_function_call_output_payload(&ctr);
        let expected = FunctionCallOutputPayload {
            content: serde_json::to_string(&vec![text_block("alpha")]).unwrap(),
            success: Some(true),
        };

        assert_eq!(expected, got);
    }
}<|MERGE_RESOLUTION|>--- conflicted
+++ resolved
@@ -116,7 +116,6 @@
 use codex_protocol::config_types::ReasoningEffort as ReasoningEffortConfig;
 use codex_protocol::config_types::ReasoningSummary as ReasoningSummaryConfig;
 use codex_protocol::custom_prompts::CustomPrompt;
-use codex_protocol::mcp_protocol::ConversationId;
 use codex_protocol::models::ContentItem;
 use codex_protocol::models::FunctionCallOutputPayload;
 use codex_protocol::models::LocalShellAction;
@@ -152,11 +151,7 @@
 /// unique session id.
 pub struct CodexSpawnOk {
     pub codex: Codex,
-<<<<<<< HEAD
-    pub session_id: ConversationId,
-=======
     pub conversation_id: ConversationId,
->>>>>>> c8fab513
 }
 
 pub(crate) const INITIAL_SUBMIT_ID: &str = "";
@@ -283,11 +278,7 @@
 ///
 /// A session has at most 1 running task at a time, and can be interrupted by user input.
 pub(crate) struct Session {
-<<<<<<< HEAD
-    session_id: ConversationId,
-=======
     conversation_id: ConversationId,
->>>>>>> c8fab513
     tx_event: Sender<Event>,
 
     /// Manager for external MCP servers/tools.
@@ -374,15 +365,11 @@
         config: Arc<Config>,
         auth_manager: Arc<AuthManager>,
         tx_event: Sender<Event>,
-        session_id: Option<ConversationId>,
+        conversation_id: Option<ConversationId>,
         initial_history: InitialHistory,
         rollout_path: Option<PathBuf>,
     ) -> anyhow::Result<(Arc<Self>, TurnContext)> {
-<<<<<<< HEAD
-        let session_id = session_id.unwrap_or_else(ConversationId::new);
-=======
-        let conversation_id = ConversationId::from(Uuid::new_v4());
->>>>>>> c8fab513
+        let conversation_id = conversation_id.unwrap_or_else(ConversationId::new);
         let ConfigureSession {
             provider,
             model,
@@ -409,15 +396,11 @@
         // - spin up MCP connection manager
         // - perform default shell discovery
         // - load history metadata
-<<<<<<< HEAD
         let rollout_params = match rollout_path {
             Some(path) => RolloutRecorderParams::resume(path),
-            None => RolloutRecorderParams::new(session_id, user_instructions.clone()),
+            None => RolloutRecorderParams::new(conversation_id, user_instructions.clone()),
         };
         let rollout_fut = RolloutRecorder::new(&config, rollout_params);
-=======
-        let rollout_fut = RolloutRecorder::new(&config, conversation_id, user_instructions.clone());
->>>>>>> c8fab513
 
         let mcp_fut = McpConnectionManager::new(config.mcp_servers.clone());
         let default_shell_fut = shell::default_user_shell();
@@ -1284,7 +1267,7 @@
                                 log_id,
                                 entry: entry_opt.map(|e| {
                                     codex_protocol::message_history::HistoryEntry {
-                                        conversation_id: e.session_id,
+                                        conversation_id: e.conversation_id,
                                         ts: e.ts,
                                         text: e.text,
                                     }

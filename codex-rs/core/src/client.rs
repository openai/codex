--- conflicted
+++ resolved
@@ -34,11 +34,8 @@
 use crate::client_common::create_reasoning_param_for_request;
 use crate::client_common::create_text_param_for_request;
 use crate::config::Config;
-<<<<<<< HEAD
 use crate::default_client::create_client;
-=======
 use crate::config_types::ServiceTier;
->>>>>>> a0021e30
 use crate::error::CodexErr;
 use crate::error::Result;
 use crate::error::UsageLimitReachedError;
@@ -213,7 +210,6 @@
             }
         };
 
-<<<<<<< HEAD
         // Only include `text.verbosity` for GPT-5 family models
         let text = create_text_param_for_request(verbosity, &prompt.output_schema);
 
@@ -225,7 +221,7 @@
         //
         // For Azure, we send `store: true` and preserve reasoning item IDs.
         let azure_workaround = self.provider.is_azure_responses_endpoint();
-=======
+
         // Determine service_tier to include in the payload based on config and model support
         let service_tier = match self.config.model_service_tier {
             ServiceTier::Auto => None,
@@ -265,7 +261,6 @@
                 }
             }
         };
->>>>>>> a0021e30
 
         let payload = ResponsesApiRequest {
             model: &self.config.model,
@@ -278,12 +273,8 @@
             store: azure_workaround,
             stream: true,
             include,
-<<<<<<< HEAD
             prompt_cache_key: Some(self.conversation_id.to_string()),
-=======
-            prompt_cache_key: Some(self.session_id.to_string()),
             service_tier,
->>>>>>> a0021e30
             text,
         };
 

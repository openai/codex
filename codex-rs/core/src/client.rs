--- conflicted
+++ resolved
@@ -119,7 +119,6 @@
         let tools_json = create_tools_json_for_responses_api(prompt, &self.config.model)?;
         let reasoning = create_reasoning_param_for_request(&self.config, self.effort, self.summary);
 
-<<<<<<< HEAD
         // Make an API-safe copy of the input without the timestamp and token_usage fields; otherwise
         // the API will complain "Unknown parameter: 'input[0].timestamp'".
         let api_safe_input: Vec<ResponseItem> = prompt
@@ -127,6 +126,7 @@
             .iter()
             .map(|item| match item {
                 ResponseItem::Message { role, content, .. } => ResponseItem::Message {
+                    id: None,
                     role: role.clone(),
                     content: content.clone(),
                     token_usage: None,
@@ -135,7 +135,7 @@
                 other => other.clone(),
             })
             .collect();
-=======
+
         // Request encrypted COT if we are not storing responses,
         // otherwise reasoning items will be referenced by ID
         let include = if !prompt.store && reasoning.is_some() {
@@ -143,7 +143,6 @@
         } else {
             vec![]
         };
->>>>>>> c66c99c5
 
         let payload = ResponsesApiRequest {
             model: &self.config.model,

use std::io::BufRead;
use std::path::Path;
use std::sync::OnceLock;
use std::time::Duration;

use crate::AuthManager;
use bytes::Bytes;
use codex_protocol::mcp_protocol::AuthMode;
use eventsource_stream::Eventsource;
use futures::prelude::*;
use regex_lite::Regex;
use reqwest::StatusCode;
use serde::Deserialize;
use serde::Serialize;
use serde_json::Value;
use tokio::sync::mpsc;
use tokio::time::timeout;
use tokio_util::io::ReaderStream;
use tracing::debug;
use tracing::trace;
use tracing::warn;
use uuid::Uuid;

use crate::chat_completions::AggregateStreamExt;
use crate::chat_completions::stream_chat_completions;
use crate::client_common::Prompt;
use crate::client_common::ResponseEvent;
use crate::client_common::ResponseStream;
use crate::client_common::ResponsesApiRequest;
use crate::client_common::create_reasoning_param_for_request;
use crate::client_common::create_text_param_for_request;
use crate::config::Config;
use crate::error::CodexErr;
use crate::error::Result;
use crate::error::UsageLimitReachedError;
use crate::flags::CODEX_RS_SSE_FIXTURE;
use crate::model_family::ModelFamily;
use crate::model_provider_info::ModelProviderInfo;
use crate::model_provider_info::WireApi;
<<<<<<< HEAD
use crate::models::ResponseItem;
use crate::models::generate_timestamp;
=======
use crate::openai_model_info::get_model_info;
>>>>>>> a56eb481
use crate::openai_tools::create_tools_json_for_responses_api;
use crate::protocol::TokenUsage;
use crate::user_agent::get_codex_user_agent;
use crate::util::backoff;
use codex_protocol::config_types::ReasoningEffort as ReasoningEffortConfig;
use codex_protocol::config_types::ReasoningSummary as ReasoningSummaryConfig;
use codex_protocol::models::ResponseItem;
use std::sync::Arc;

#[derive(Debug, Deserialize)]
struct ErrorResponse {
    error: Error,
}

#[derive(Debug, Deserialize)]
struct Error {
    r#type: Option<String>,
    #[allow(dead_code)]
    code: Option<String>,
    message: Option<String>,

    // Optional fields available on "usage_limit_reached" and "usage_not_included" errors
    plan_type: Option<String>,
    resets_in_seconds: Option<u64>,
}

#[derive(Debug, Clone)]
pub struct ModelClient {
    config: Arc<Config>,
    auth_manager: Option<Arc<AuthManager>>,
    client: reqwest::Client,
    provider: ModelProviderInfo,
    session_id: Uuid,
    effort: ReasoningEffortConfig,
    summary: ReasoningSummaryConfig,
}

impl ModelClient {
    pub fn new(
        config: Arc<Config>,
        auth_manager: Option<Arc<AuthManager>>,
        provider: ModelProviderInfo,
        effort: ReasoningEffortConfig,
        summary: ReasoningSummaryConfig,
        session_id: Uuid,
    ) -> Self {
        Self {
            config,
            auth_manager,
            client: reqwest::Client::new(),
            provider,
            session_id,
            effort,
            summary,
        }
    }

    pub fn get_model_context_window(&self) -> Option<u64> {
        self.config
            .model_context_window
            .or_else(|| get_model_info(&self.config.model_family).map(|info| info.context_window))
    }

    /// Dispatches to either the Responses or Chat implementation depending on
    /// the provider config.  Public callers always invoke `stream()` – the
    /// specialised helpers are private to avoid accidental misuse.
    pub async fn stream(&self, prompt: &Prompt) -> Result<ResponseStream> {
        match self.provider.wire_api {
            WireApi::Responses => self.stream_responses(prompt).await,
            WireApi::Chat => {
                // Create the raw streaming connection first.
                let response_stream = stream_chat_completions(
                    prompt,
                    &self.config.model_family,
                    &self.client,
                    &self.provider,
                )
                .await?;

                // Wrap it with the aggregation adapter so callers see *only*
                // the final assistant message per turn (matching the
                // behaviour of the Responses API).
                let mut aggregated = if self.config.show_raw_agent_reasoning {
                    crate::chat_completions::AggregatedChatStream::streaming_mode(response_stream)
                } else {
                    response_stream.aggregate()
                };

                // Bridge the aggregated stream back into a standard
                // `ResponseStream` by forwarding events through a channel.
                let (tx, rx) = mpsc::channel::<Result<ResponseEvent>>(16);

                tokio::spawn(async move {
                    use futures::StreamExt;
                    while let Some(ev) = aggregated.next().await {
                        // Exit early if receiver hung up.
                        if tx.send(ev).await.is_err() {
                            break;
                        }
                    }
                });

                Ok(ResponseStream { rx_event: rx })
            }
        }
    }

    /// Implementation for the OpenAI *Responses* experimental API.
    async fn stream_responses(&self, prompt: &Prompt) -> Result<ResponseStream> {
        if let Some(path) = &*CODEX_RS_SSE_FIXTURE {
            // short circuit for tests
            warn!(path, "Streaming from fixture");
            return stream_from_fixture(path, self.provider.clone()).await;
        }

        let auth_manager = self.auth_manager.clone();

        let auth_mode = auth_manager
            .as_ref()
            .and_then(|m| m.auth())
            .as_ref()
            .map(|a| a.mode);

        let store = prompt.store && auth_mode != Some(AuthMode::ChatGPT);

        let full_instructions = prompt.get_full_instructions(&self.config.model_family);
        let tools_json = create_tools_json_for_responses_api(&prompt.tools)?;
        let reasoning = create_reasoning_param_for_request(
            &self.config.model_family,
            self.effort,
            self.summary,
        );

        // Request encrypted COT if we are not storing responses,
        // otherwise reasoning items will be referenced by ID
        let include: Vec<String> = if !store && reasoning.is_some() {
            vec!["reasoning.encrypted_content".to_string()]
        } else {
            vec![]
        };

        let input_with_instructions = prompt
            .get_formatted_input()
            .iter()
            .map(|item| match item {
                // Make an API-safe copy of the input without the timestamp and token_usage fields; otherwise
                // the API will complain "Unknown parameter: 'input[0].timestamp'".
                ResponseItem::FunctionCall {
                    id,
                    call_id,
                    name,
                    arguments,
                    ..
                } => ResponseItem::FunctionCall {
                    id: id.clone(),
                    call_id: call_id.clone(),
                    name: name.clone(),
                    arguments: arguments.clone(),
                    token_usage: None,
                    timestamp: None,
                },
                ResponseItem::Reasoning {
                    id,
                    summary,
                    content,
                    encrypted_content,
                    ..
                } => ResponseItem::Reasoning {
                    id: id.clone(),
                    summary: summary.clone(),
                    content: content.clone(),
                    encrypted_content: encrypted_content.clone(),
                    token_usage: None,
                    timestamp: None,
                },
                ResponseItem::Message { role, content, .. } => ResponseItem::Message {
                    id: None,
                    role: role.clone(),
                    content: content.clone(),
                    token_usage: None,
                    timestamp: None,
                },
                other => other.clone(),
            })
            .collect();

        // Only include `text.verbosity` for GPT-5 family models
        let text = if self.config.model_family.family == "gpt-5" {
            create_text_param_for_request(self.config.model_verbosity)
        } else {
            if self.config.model_verbosity.is_some() {
                warn!(
                    "model_verbosity is set but ignored for non-gpt-5 model family: {}",
                    self.config.model_family.family
                );
            }
            None
        };

        let payload = ResponsesApiRequest {
            model: &self.config.model,
            instructions: &full_instructions,
            input: &input_with_instructions,
            tools: &tools_json,
            tool_choice: "auto",
            parallel_tool_calls: false,
            reasoning,
            store,
            stream: true,
            include,
            prompt_cache_key: Some(self.session_id.to_string()),
            text,
        };

        let mut attempt = 0;
        let max_retries = self.provider.request_max_retries();

        loop {
            attempt += 1;

            // Always fetch the latest auth in case a prior attempt refreshed the token.
            let auth = auth_manager.as_ref().and_then(|m| m.auth());

            trace!(
                "POST to {}: {}",
                self.provider.get_full_url(&auth),
                serde_json::to_string(&payload)?
            );

            let mut req_builder = self
                .provider
                .create_request_builder(&self.client, &auth)
                .await?;

            req_builder = req_builder
                .header("OpenAI-Beta", "responses=experimental")
                .header("session_id", self.session_id.to_string())
                .header(reqwest::header::ACCEPT, "text/event-stream")
                .json(&payload);

            if let Some(auth) = auth.as_ref()
                && auth.mode == AuthMode::ChatGPT
                && let Some(account_id) = auth.get_account_id()
            {
                req_builder = req_builder.header("chatgpt-account-id", account_id);
            }

            let originator = &self.config.responses_originator_header;
            req_builder = req_builder.header("originator", originator);
            req_builder = req_builder.header("User-Agent", get_codex_user_agent(Some(originator)));

            let res = req_builder.send().await;
            if let Ok(resp) = &res {
                trace!(
                    "Response status: {}, request-id: {}",
                    resp.status(),
                    resp.headers()
                        .get("x-request-id")
                        .map(|v| v.to_str().unwrap_or_default())
                        .unwrap_or_default()
                );
            }

            match res {
                Ok(resp) if resp.status().is_success() => {
                    let (tx_event, rx_event) = mpsc::channel::<Result<ResponseEvent>>(1600);
                    // spawn task to process SSE
                    let stream = resp.bytes_stream().map_err(CodexErr::Reqwest);
                    tokio::spawn(process_sse(
                        stream,
                        tx_event,
                        self.provider.stream_idle_timeout(),
                    ));

                    return Ok(ResponseStream { rx_event });
                }
                Ok(res) => {
                    let status = res.status();

                    // Pull out Retry‑After header if present.
                    let retry_after_secs = res
                        .headers()
                        .get(reqwest::header::RETRY_AFTER)
                        .and_then(|v| v.to_str().ok())
                        .and_then(|s| s.parse::<u64>().ok());

                    if status == StatusCode::UNAUTHORIZED
                        && let Some(manager) = auth_manager.as_ref()
                        && manager.auth().is_some()
                    {
                        let _ = manager.refresh_token().await;
                    }

                    // The OpenAI Responses endpoint returns structured JSON bodies even for 4xx/5xx
                    // errors. When we bubble early with only the HTTP status the caller sees an opaque
                    // "unexpected status 400 Bad Request" which makes debugging nearly impossible.
                    // Instead, read (and include) the response text so higher layers and users see the
                    // exact error message (e.g. "Unknown parameter: 'input[0].metadata'"). The body is
                    // small and this branch only runs on error paths so the extra allocation is
                    // negligible.
                    if !(status == StatusCode::TOO_MANY_REQUESTS
                        || status == StatusCode::UNAUTHORIZED
                        || status.is_server_error())
                    {
                        // Surface the error body to callers. Use `unwrap_or_default` per Clippy.
                        let body = res.text().await.unwrap_or_default();
                        return Err(CodexErr::UnexpectedStatus(status, body));
                    }

                    if status == StatusCode::TOO_MANY_REQUESTS {
                        let body = res.json::<ErrorResponse>().await.ok();
                        if let Some(ErrorResponse { error }) = body {
                            if error.r#type.as_deref() == Some("usage_limit_reached") {
                                // Prefer the plan_type provided in the error message if present
                                // because it's more up to date than the one encoded in the auth
                                // token.
                                let plan_type = error
                                    .plan_type
                                    .or_else(|| auth.and_then(|a| a.get_plan_type()));
                                let resets_in_seconds = error.resets_in_seconds;
                                return Err(CodexErr::UsageLimitReached(UsageLimitReachedError {
                                    plan_type,
                                    resets_in_seconds,
                                }));
                            } else if error.r#type.as_deref() == Some("usage_not_included") {
                                return Err(CodexErr::UsageNotIncluded);
                            }
                        }
                    }

                    if attempt > max_retries {
                        if status == StatusCode::INTERNAL_SERVER_ERROR {
                            return Err(CodexErr::InternalServerError);
                        }

                        return Err(CodexErr::RetryLimit(status));
                    }

                    let delay = retry_after_secs
                        .map(|s| Duration::from_millis(s * 1_000))
                        .unwrap_or_else(|| backoff(attempt));
                    tokio::time::sleep(delay).await;
                }
                Err(e) => {
                    if attempt > max_retries {
                        return Err(e.into());
                    }
                    let delay = backoff(attempt);
                    tokio::time::sleep(delay).await;
                }
            }
        }
    }

    pub fn get_provider(&self) -> ModelProviderInfo {
        self.provider.clone()
    }

    /// Returns the currently configured model slug.
    pub fn get_model(&self) -> String {
        self.config.model.clone()
    }

    /// Returns the currently configured model family.
    pub fn get_model_family(&self) -> ModelFamily {
        self.config.model_family.clone()
    }

    /// Returns the current reasoning effort setting.
    pub fn get_reasoning_effort(&self) -> ReasoningEffortConfig {
        self.effort
    }

    /// Returns the current reasoning summary setting.
    pub fn get_reasoning_summary(&self) -> ReasoningSummaryConfig {
        self.summary
    }

    pub fn get_auth_manager(&self) -> Option<Arc<AuthManager>> {
        self.auth_manager.clone()
    }
}

#[derive(Debug, Deserialize, Serialize)]
struct SseEvent {
    #[serde(rename = "type")]
    kind: String,
    response: Option<Value>,
    item: Option<Value>,
    delta: Option<String>,
}

#[derive(Debug, Deserialize)]
struct ResponseCreated {}

#[derive(Debug, Deserialize)]
struct ResponseCompleted {
    id: String,
    usage: Option<ResponseCompletedUsage>,
}

#[derive(Debug, Deserialize)]
struct ResponseCompletedUsage {
    input_tokens: u64,
    input_tokens_details: Option<ResponseCompletedInputTokensDetails>,
    output_tokens: u64,
    output_tokens_details: Option<ResponseCompletedOutputTokensDetails>,
    total_tokens: u64,
}

impl From<ResponseCompletedUsage> for TokenUsage {
    fn from(val: ResponseCompletedUsage) -> Self {
        TokenUsage {
            input_tokens: val.input_tokens,
            cached_input_tokens: val.input_tokens_details.map(|d| d.cached_tokens),
            output_tokens: val.output_tokens,
            reasoning_output_tokens: val.output_tokens_details.map(|d| d.reasoning_tokens),
            total_tokens: val.total_tokens,
        }
    }
}

#[derive(Debug, Deserialize)]
struct ResponseCompletedInputTokensDetails {
    cached_tokens: u64,
}

#[derive(Debug, Deserialize)]
struct ResponseCompletedOutputTokensDetails {
    reasoning_tokens: u64,
}

async fn process_sse<S>(
    stream: S,
    tx_event: mpsc::Sender<Result<ResponseEvent>>,
    idle_timeout: Duration,
) where
    S: Stream<Item = Result<Bytes>> + Unpin,
{
    let mut stream = stream.eventsource();

    // If the stream stays completely silent for an extended period treat it as disconnected.
    // The response id returned from the "complete" message.
    let mut response_completed: Option<ResponseCompleted> = None;
    let mut response_error: Option<CodexErr> = None;

    loop {
        let sse = match timeout(idle_timeout, stream.next()).await {
            Ok(Some(Ok(sse))) => sse,
            Ok(Some(Err(e))) => {
                debug!("SSE Error: {e:#}");
                let event = CodexErr::Stream(e.to_string(), None);
                let _ = tx_event.send(Err(event)).await;
                return;
            }
            Ok(None) => {
                match response_completed {
                    Some(ResponseCompleted {
                        id: response_id,
                        usage,
                    }) => {
                        let event = ResponseEvent::Completed {
                            response_id,
                            token_usage: usage.map(Into::into),
                            timestamp: Some(generate_timestamp()),
                        };
                        let _ = tx_event.send(Ok(event)).await;
                    }
                    None => {
                        let _ = tx_event
                            .send(Err(response_error.unwrap_or(CodexErr::Stream(
                                "stream closed before response.completed".into(),
                                None,
                            ))))
                            .await;
                    }
                }
                return;
            }
            Err(_) => {
                let _ = tx_event
                    .send(Err(CodexErr::Stream(
                        "idle timeout waiting for SSE".into(),
                        None,
                    )))
                    .await;
                return;
            }
        };

        let raw = sse.data.clone();
        trace!("SSE event: {}", raw);

        let event: SseEvent = match serde_json::from_str(&sse.data) {
            Ok(event) => event,
            Err(e) => {
                debug!("Failed to parse SSE event: {e}, data: {}", &sse.data);
                continue;
            }
        };

        match event.kind.as_str() {
            // Individual output item finalised. Forward immediately so the
            // rest of the agent can stream assistant text/functions *live*
            // instead of waiting for the final `response.completed` envelope.
            //
            // IMPORTANT: We used to ignore these events and forward the
            // duplicated `output` array embedded in the `response.completed`
            // payload.  That produced two concrete issues:
            //   1. No real‑time streaming – the user only saw output after the
            //      entire turn had finished, which broke the "typing" UX and
            //      made long‑running turns look stalled.
            //   2. Duplicate `function_call_output` items – both the
            //      individual *and* the completed array were forwarded, which
            //      confused the backend and triggered 400
            //      "previous_response_not_found" errors because the duplicated
            //      IDs did not match the incremental turn chain.
            //
            // The fix is to forward the incremental events *as they come* and
            // drop the duplicated list inside `response.completed`.
            "response.output_item.done" => {
                let Some(item_val) = event.item else { continue };
                let Ok(item) = serde_json::from_value::<ResponseItem>(item_val) else {
                    debug!("failed to parse ResponseItem from output_item.done");
                    continue;
                };

                let event = ResponseEvent::OutputItemDone(item);
                if tx_event.send(Ok(event)).await.is_err() {
                    return;
                }
            }
            "response.output_text.delta" => {
                if let Some(delta) = event.delta {
                    let event = ResponseEvent::OutputTextDelta(delta);
                    if tx_event.send(Ok(event)).await.is_err() {
                        return;
                    }
                }
            }
            "response.reasoning_summary_text.delta" => {
                if let Some(delta) = event.delta {
                    let event = ResponseEvent::ReasoningSummaryDelta(delta);
                    if tx_event.send(Ok(event)).await.is_err() {
                        return;
                    }
                }
            }
            "response.reasoning_text.delta" => {
                if let Some(delta) = event.delta {
                    let event = ResponseEvent::ReasoningContentDelta(delta);
                    if tx_event.send(Ok(event)).await.is_err() {
                        return;
                    }
                }
            }
            "response.created" => {
                if event.response.is_some() {
                    let _ = tx_event.send(Ok(ResponseEvent::Created {})).await;
                }
            }
            "response.failed" => {
                if let Some(resp_val) = event.response {
                    response_error = Some(CodexErr::Stream(
                        "response.failed event received".to_string(),
                        None,
                    ));

                    let error = resp_val.get("error");

                    if let Some(error) = error {
                        match serde_json::from_value::<Error>(error.clone()) {
                            Ok(error) => {
                                let delay = try_parse_retry_after(&error);
                                let message = error.message.unwrap_or_default();
                                response_error = Some(CodexErr::Stream(message, delay));
                            }
                            Err(e) => {
                                debug!("failed to parse ErrorResponse: {e}");
                            }
                        }
                    }
                }
            }
            // Final response completed – includes array of output items & id
            "response.completed" => {
                if let Some(resp_val) = event.response {
                    match serde_json::from_value::<ResponseCompleted>(resp_val) {
                        Ok(r) => {
                            response_completed = Some(r);
                        }
                        Err(e) => {
                            debug!("failed to parse ResponseCompleted: {e}");
                            continue;
                        }
                    };
                };
            }
            "response.content_part.done"
            | "response.function_call_arguments.delta"
            | "response.custom_tool_call_input.delta"
            | "response.custom_tool_call_input.done" // also emitted as response.output_item.done
            | "response.in_progress"
            | "response.output_text.done" => {}
            "response.output_item.added" => {
                if let Some(item) = event.item.as_ref() {
                    // Detect web_search_call begin and forward a synthetic event upstream.
                    if let Some(ty) = item.get("type").and_then(|v| v.as_str())
                        && ty == "web_search_call"
                    {
                        let call_id = item
                            .get("id")
                            .and_then(|v| v.as_str())
                            .unwrap_or("")
                            .to_string();
                        let ev = ResponseEvent::WebSearchCallBegin { call_id };
                        if tx_event.send(Ok(ev)).await.is_err() {
                            return;
                        }
                    }
                }
            }
            "response.reasoning_summary_part.added" => {
                // Boundary between reasoning summary sections (e.g., titles).
                let event = ResponseEvent::ReasoningSummaryPartAdded;
                if tx_event.send(Ok(event)).await.is_err() {
                    return;
                }
            }
            "response.reasoning_summary_text.done" => {}
            _ => {}
        }
    }
}

/// used in tests to stream from a text SSE file
async fn stream_from_fixture(
    path: impl AsRef<Path>,
    provider: ModelProviderInfo,
) -> Result<ResponseStream> {
    let (tx_event, rx_event) = mpsc::channel::<Result<ResponseEvent>>(1600);
    let f = std::fs::File::open(path.as_ref())?;
    let lines = std::io::BufReader::new(f).lines();

    // insert \n\n after each line for proper SSE parsing
    let mut content = String::new();
    for line in lines {
        content.push_str(&line?);
        content.push_str("\n\n");
    }

    let rdr = std::io::Cursor::new(content);
    let stream = ReaderStream::new(rdr).map_err(CodexErr::Io);
    tokio::spawn(process_sse(
        stream,
        tx_event,
        provider.stream_idle_timeout(),
    ));
    Ok(ResponseStream { rx_event })
}

fn rate_limit_regex() -> &'static Regex {
    static RE: OnceLock<Regex> = OnceLock::new();

    #[expect(clippy::unwrap_used)]
    RE.get_or_init(|| Regex::new(r"Please try again in (\d+(?:\.\d+)?)(s|ms)").unwrap())
}

fn try_parse_retry_after(err: &Error) -> Option<Duration> {
    if err.code != Some("rate_limit_exceeded".to_string()) {
        return None;
    }

    // parse the Please try again in 1.898s format using regex
    let re = rate_limit_regex();
    if let Some(message) = &err.message
        && let Some(captures) = re.captures(message)
    {
        let seconds = captures.get(1);
        let unit = captures.get(2);

        if let (Some(value), Some(unit)) = (seconds, unit) {
            let value = value.as_str().parse::<f64>().ok()?;
            let unit = unit.as_str();

            if unit == "s" {
                return Some(Duration::from_secs_f64(value));
            } else if unit == "ms" {
                return Some(Duration::from_millis(value as u64));
            }
        }
    }
    None
}

#[cfg(test)]
mod tests {
    use super::*;
    use serde_json::json;
    use tokio::sync::mpsc;
    use tokio_test::io::Builder as IoBuilder;
    use tokio_util::io::ReaderStream;

    // ────────────────────────────
    // Helpers
    // ────────────────────────────

    /// Runs the SSE parser on pre-chunked byte slices and returns every event
    /// (including any final `Err` from a stream-closure check).
    async fn collect_events(
        chunks: &[&[u8]],
        provider: ModelProviderInfo,
    ) -> Vec<Result<ResponseEvent>> {
        let mut builder = IoBuilder::new();
        for chunk in chunks {
            builder.read(chunk);
        }

        let reader = builder.build();
        let stream = ReaderStream::new(reader).map_err(CodexErr::Io);
        let (tx, mut rx) = mpsc::channel::<Result<ResponseEvent>>(16);
        tokio::spawn(process_sse(stream, tx, provider.stream_idle_timeout()));

        let mut events = Vec::new();
        while let Some(ev) = rx.recv().await {
            events.push(ev);
        }
        events
    }

    /// Builds an in-memory SSE stream from JSON fixtures and returns only the
    /// successfully parsed events (panics on internal channel errors).
    async fn run_sse(
        events: Vec<serde_json::Value>,
        provider: ModelProviderInfo,
    ) -> Vec<ResponseEvent> {
        let mut body = String::new();
        for e in events {
            let kind = e
                .get("type")
                .and_then(|v| v.as_str())
                .expect("fixture event missing type");
            if e.as_object().map(|o| o.len() == 1).unwrap_or(false) {
                body.push_str(&format!("event: {kind}\n\n"));
            } else {
                body.push_str(&format!("event: {kind}\ndata: {e}\n\n"));
            }
        }

        let (tx, mut rx) = mpsc::channel::<Result<ResponseEvent>>(8);
        let stream = ReaderStream::new(std::io::Cursor::new(body)).map_err(CodexErr::Io);
        tokio::spawn(process_sse(stream, tx, provider.stream_idle_timeout()));

        let mut out = Vec::new();
        while let Some(ev) = rx.recv().await {
            out.push(ev.expect("channel closed"));
        }
        out
    }

    // ────────────────────────────
    // Tests from `implement-test-for-responses-api-sse-parser`
    // ────────────────────────────

    #[tokio::test]
    async fn parses_items_and_completed() {
        let item1 = json!({
            "type": "response.output_item.done",
            "item": {
                "type": "message",
                "role": "assistant",
                "content": [{"type": "output_text", "text": "Hello"}]
            }
        })
        .to_string();

        let item2 = json!({
            "type": "response.output_item.done",
            "item": {
                "type": "message",
                "role": "assistant",
                "content": [{"type": "output_text", "text": "World"}]
            }
        })
        .to_string();

        let completed = json!({
            "type": "response.completed",
            "response": { "id": "resp1" }
        })
        .to_string();

        let sse1 = format!("event: response.output_item.done\ndata: {item1}\n\n");
        let sse2 = format!("event: response.output_item.done\ndata: {item2}\n\n");
        let sse3 = format!("event: response.completed\ndata: {completed}\n\n");

        let provider = ModelProviderInfo {
            name: "test".to_string(),
            base_url: Some("https://test.com".to_string()),
            env_key: Some("TEST_API_KEY".to_string()),
            env_key_instructions: None,
            wire_api: WireApi::Responses,
            query_params: None,
            http_headers: None,
            env_http_headers: None,
            request_max_retries: Some(0),
            stream_max_retries: Some(0),
            stream_idle_timeout_ms: Some(1000),
            requires_openai_auth: false,
        };

        let events = collect_events(
            &[sse1.as_bytes(), sse2.as_bytes(), sse3.as_bytes()],
            provider,
        )
        .await;

        assert_eq!(events.len(), 3);

        matches!(
            &events[0],
            Ok(ResponseEvent::OutputItemDone(ResponseItem::Message { role, .. }))
                if role == "assistant"
        );

        matches!(
            &events[1],
            Ok(ResponseEvent::OutputItemDone(ResponseItem::Message { role, .. }))
                if role == "assistant"
        );

        match &events[2] {
            Ok(ResponseEvent::Completed {
                response_id,
                token_usage,
                timestamp,
            }) => {
                assert_eq!(response_id, "resp1");
                assert!(token_usage.is_none());
                assert!(timestamp.is_some());
            }
            other => panic!("unexpected third event: {other:?}"),
        }
    }

    #[tokio::test]
    async fn error_when_missing_completed() {
        let item1 = json!({
            "type": "response.output_item.done",
            "item": {
                "type": "message",
                "role": "assistant",
                "content": [{"type": "output_text", "text": "Hello"}]
            }
        })
        .to_string();

        let sse1 = format!("event: response.output_item.done\ndata: {item1}\n\n");
        let provider = ModelProviderInfo {
            name: "test".to_string(),
            base_url: Some("https://test.com".to_string()),
            env_key: Some("TEST_API_KEY".to_string()),
            env_key_instructions: None,
            wire_api: WireApi::Responses,
            query_params: None,
            http_headers: None,
            env_http_headers: None,
            request_max_retries: Some(0),
            stream_max_retries: Some(0),
            stream_idle_timeout_ms: Some(1000),
            requires_openai_auth: false,
        };

        let events = collect_events(&[sse1.as_bytes()], provider).await;

        assert_eq!(events.len(), 2);

        matches!(events[0], Ok(ResponseEvent::OutputItemDone(_)));

        match &events[1] {
            Err(CodexErr::Stream(msg, _)) => {
                assert_eq!(msg, "stream closed before response.completed")
            }
            other => panic!("unexpected second event: {other:?}"),
        }
    }

    #[tokio::test]
    async fn error_when_error_event() {
        let raw_error = r#"{"type":"response.failed","sequence_number":3,"response":{"id":"resp_689bcf18d7f08194bf3440ba62fe05d803fee0cdac429894","object":"response","created_at":1755041560,"status":"failed","background":false,"error":{"code":"rate_limit_exceeded","message":"Rate limit reached for gpt-5 in organization org-AAA on tokens per min (TPM): Limit 30000, Used 22999, Requested 12528. Please try again in 11.054s. Visit https://platform.openai.com/account/rate-limits to learn more."}, "usage":null,"user":null,"metadata":{}}}"#;

        let sse1 = format!("event: response.failed\ndata: {raw_error}\n\n");
        let provider = ModelProviderInfo {
            name: "test".to_string(),
            base_url: Some("https://test.com".to_string()),
            env_key: Some("TEST_API_KEY".to_string()),
            env_key_instructions: None,
            wire_api: WireApi::Responses,
            query_params: None,
            http_headers: None,
            env_http_headers: None,
            request_max_retries: Some(0),
            stream_max_retries: Some(0),
            stream_idle_timeout_ms: Some(1000),
            requires_openai_auth: false,
        };

        let events = collect_events(&[sse1.as_bytes()], provider).await;

        assert_eq!(events.len(), 1);

        match &events[0] {
            Err(CodexErr::Stream(msg, delay)) => {
                assert_eq!(
                    msg,
                    "Rate limit reached for gpt-5 in organization org-AAA on tokens per min (TPM): Limit 30000, Used 22999, Requested 12528. Please try again in 11.054s. Visit https://platform.openai.com/account/rate-limits to learn more."
                );
                assert_eq!(*delay, Some(Duration::from_secs_f64(11.054)));
            }
            other => panic!("unexpected second event: {other:?}"),
        }
    }

    // ────────────────────────────
    // Table-driven test from `main`
    // ────────────────────────────

    /// Verifies that the adapter produces the right `ResponseEvent` for a
    /// variety of incoming `type` values.
    #[tokio::test]
    async fn table_driven_event_kinds() {
        struct TestCase {
            name: &'static str,
            event: serde_json::Value,
            expect_first: fn(&ResponseEvent) -> bool,
            expected_len: usize,
        }

        fn is_created(ev: &ResponseEvent) -> bool {
            matches!(ev, ResponseEvent::Created)
        }
        fn is_output(ev: &ResponseEvent) -> bool {
            matches!(ev, ResponseEvent::OutputItemDone(_))
        }
        fn is_completed(ev: &ResponseEvent) -> bool {
            matches!(ev, ResponseEvent::Completed { .. })
        }

        let completed = json!({
            "type": "response.completed",
            "response": {
                "id": "c",
                "usage": {
                    "input_tokens": 0,
                    "input_tokens_details": null,
                    "output_tokens": 0,
                    "output_tokens_details": null,
                    "total_tokens": 0
                },
                "output": []
            }
        });

        let cases = vec![
            TestCase {
                name: "created",
                event: json!({"type": "response.created", "response": {}}),
                expect_first: is_created,
                expected_len: 2,
            },
            TestCase {
                name: "output_item.done",
                event: json!({
                    "type": "response.output_item.done",
                    "item": {
                        "type": "message",
                        "role": "assistant",
                        "content": [
                            {"type": "output_text", "text": "hi"}
                        ]
                    }
                }),
                expect_first: is_output,
                expected_len: 2,
            },
            TestCase {
                name: "unknown",
                event: json!({"type": "response.new_tool_event"}),
                expect_first: is_completed,
                expected_len: 1,
            },
        ];

        for case in cases {
            let mut evs = vec![case.event];
            evs.push(completed.clone());

            let provider = ModelProviderInfo {
                name: "test".to_string(),
                base_url: Some("https://test.com".to_string()),
                env_key: Some("TEST_API_KEY".to_string()),
                env_key_instructions: None,
                wire_api: WireApi::Responses,
                query_params: None,
                http_headers: None,
                env_http_headers: None,
                request_max_retries: Some(0),
                stream_max_retries: Some(0),
                stream_idle_timeout_ms: Some(1000),
                requires_openai_auth: false,
            };

            let out = run_sse(evs, provider).await;
            assert_eq!(out.len(), case.expected_len, "case {}", case.name);
            assert!(
                (case.expect_first)(&out[0]),
                "first event mismatch in case {}",
                case.name
            );
        }
    }

    #[test]
    fn test_try_parse_retry_after() {
        let err = Error {
            r#type: None,
            message: Some("Rate limit reached for gpt-5 in organization org- on tokens per min (TPM): Limit 1, Used 1, Requested 19304. Please try again in 28ms. Visit https://platform.openai.com/account/rate-limits to learn more.".to_string()),
            code: Some("rate_limit_exceeded".to_string()),
            plan_type: None,
            resets_in_seconds: None
        };

        let delay = try_parse_retry_after(&err);
        assert_eq!(delay, Some(Duration::from_millis(28)));
    }

    #[test]
    fn test_try_parse_retry_after_no_delay() {
        let err = Error {
            r#type: None,
            message: Some("Rate limit reached for gpt-5 in organization <ORG> on tokens per min (TPM): Limit 30000, Used 6899, Requested 24050. Please try again in 1.898s. Visit https://platform.openai.com/account/rate-limits to learn more.".to_string()),
            code: Some("rate_limit_exceeded".to_string()),
            plan_type: None,
            resets_in_seconds: None
        };
        let delay = try_parse_retry_after(&err);
        assert_eq!(delay, Some(Duration::from_secs_f64(1.898)));
    }

    #[test]
    fn test_api_safe_stripping_of_metadata_fields() {
        use crate::models::ContentItem;
        use crate::models::ReasoningItemContent;
        use crate::models::ResponseItem;
        use crate::protocol::TokenUsage;

        // Create sample token usage and timestamp
        let token_usage = Some(TokenUsage {
            input_tokens: 100,
            cached_input_tokens: None,
            output_tokens: 50,
            reasoning_output_tokens: None,
            total_tokens: 150,
        });
        let timestamp = Some("2023-01-01T00:00:00Z".to_string());

        // Test FunctionCall stripping
        let function_call = ResponseItem::FunctionCall {
            id: Some("func_1".to_string()),
            call_id: "call_123".to_string(),
            name: "test_function".to_string(),
            arguments: "{}".to_string(),
            token_usage: token_usage.clone(),
            timestamp: timestamp.clone(),
        };

        // Test Reasoning stripping
        let reasoning = ResponseItem::Reasoning {
            id: "reasoning_1".to_string(),
            summary: vec![],
            content: Some(vec![ReasoningItemContent::ReasoningText {
                text: "test reasoning".to_string(),
            }]),
            encrypted_content: None,
            token_usage: token_usage.clone(),
            timestamp: timestamp.clone(),
        };

        // Test Message stripping (existing behavior)
        let message = ResponseItem::Message {
            id: Some("msg_1".to_string()),
            role: "assistant".to_string(),
            content: vec![ContentItem::OutputText {
                text: "test message".to_string(),
            }],
            token_usage: token_usage.clone(),
            timestamp: timestamp.clone(),
        };

        let items = vec![function_call, reasoning, message];

        // Apply the same transformation that happens in the client code
        let api_safe_items: Vec<ResponseItem> = items
            .iter()
            .map(|item| match item {
                ResponseItem::FunctionCall {
                    id,
                    call_id,
                    name,
                    arguments,
                    ..
                } => ResponseItem::FunctionCall {
                    id: id.clone(),
                    call_id: call_id.clone(),
                    name: name.clone(),
                    arguments: arguments.clone(),
                    token_usage: None,
                    timestamp: None,
                },
                ResponseItem::Reasoning {
                    id,
                    summary,
                    content,
                    encrypted_content,
                    ..
                } => ResponseItem::Reasoning {
                    id: id.clone(),
                    summary: summary.clone(),
                    content: content.clone(),
                    encrypted_content: encrypted_content.clone(),
                    token_usage: None,
                    timestamp: None,
                },
                ResponseItem::Message { role, content, .. } => ResponseItem::Message {
                    id: None,
                    role: role.clone(),
                    content: content.clone(),
                    token_usage: None,
                    timestamp: None,
                },
                other => other.clone(),
            })
            .collect();

        // Verify all metadata fields are stripped
        for item in &api_safe_items {
            match item {
                ResponseItem::FunctionCall {
                    token_usage,
                    timestamp,
                    ..
                } => {
                    assert!(
                        token_usage.is_none(),
                        "FunctionCall token_usage should be None"
                    );
                    assert!(timestamp.is_none(), "FunctionCall timestamp should be None");
                }
                ResponseItem::Reasoning {
                    token_usage,
                    timestamp,
                    ..
                } => {
                    assert!(
                        token_usage.is_none(),
                        "Reasoning token_usage should be None"
                    );
                    assert!(timestamp.is_none(), "Reasoning timestamp should be None");
                }
                ResponseItem::Message {
                    token_usage,
                    timestamp,
                    ..
                } => {
                    assert!(token_usage.is_none(), "Message token_usage should be None");
                    assert!(timestamp.is_none(), "Message timestamp should be None");
                }
                _ => {}
            }
        }

        // Verify other fields are preserved
        match &api_safe_items[0] {
            ResponseItem::FunctionCall { name, call_id, .. } => {
                assert_eq!(name, "test_function");
                assert_eq!(call_id, "call_123");
            }
            _ => panic!("Expected FunctionCall"),
        }

        match &api_safe_items[1] {
            ResponseItem::Reasoning { id, .. } => {
                assert_eq!(id, "reasoning_1");
            }
            _ => panic!("Expected Reasoning"),
        }

        match &api_safe_items[2] {
            ResponseItem::Message { role, .. } => {
                assert_eq!(role, "assistant");
            }
            _ => panic!("Expected Message"),
        }
    }
}<|MERGE_RESOLUTION|>--- conflicted
+++ resolved
@@ -37,12 +37,7 @@
 use crate::model_family::ModelFamily;
 use crate::model_provider_info::ModelProviderInfo;
 use crate::model_provider_info::WireApi;
-<<<<<<< HEAD
-use crate::models::ResponseItem;
-use crate::models::generate_timestamp;
-=======
 use crate::openai_model_info::get_model_info;
->>>>>>> a56eb481
 use crate::openai_tools::create_tools_json_for_responses_api;
 use crate::protocol::TokenUsage;
 use crate::user_agent::get_codex_user_agent;
@@ -50,6 +45,7 @@
 use codex_protocol::config_types::ReasoningEffort as ReasoningEffortConfig;
 use codex_protocol::config_types::ReasoningSummary as ReasoningSummaryConfig;
 use codex_protocol::models::ResponseItem;
+use codex_protocol::models::generate_timestamp;
 use std::sync::Arc;
 
 #[derive(Debug, Deserialize)]
@@ -1094,10 +1090,10 @@
 
     #[test]
     fn test_api_safe_stripping_of_metadata_fields() {
-        use crate::models::ContentItem;
-        use crate::models::ReasoningItemContent;
-        use crate::models::ResponseItem;
         use crate::protocol::TokenUsage;
+        use codex_protocol::models::ContentItem;
+        use codex_protocol::models::ReasoningItemContent;
+        use codex_protocol::models::ResponseItem;
 
         // Create sample token usage and timestamp
         let token_usage = Some(TokenUsage {

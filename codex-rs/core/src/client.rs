use std::io::BufRead;
use std::path::Path;
use std::sync::OnceLock;
use std::time::Duration;

use crate::AuthManager;
use crate::auth::CodexAuth;
use crate::error::ConnectionFailedError;
use crate::error::ResponseStreamFailed;
use crate::error::RetryLimitReachedError;
use crate::error::UnexpectedResponseError;
use bytes::Bytes;
use codex_app_server_protocol::AuthMode;
use codex_protocol::ConversationId;
use eventsource_stream::Eventsource;
use futures::prelude::*;
use regex_lite::Regex;
use reqwest::StatusCode;
use reqwest::header::HeaderMap;
use serde::Deserialize;
use serde::Serialize;
use serde_json::Value;
use tokio::sync::mpsc;
use tokio::time::timeout;
use tokio_util::io::ReaderStream;
use tracing::debug;
use tracing::trace;
use tracing::warn;

use crate::chat_completions::AggregateStreamExt;
use crate::chat_completions::stream_chat_completions;
use crate::client_common::Prompt;
use crate::client_common::ResponseEvent;
use crate::client_common::ResponseStream;
use crate::client_common::ResponsesApiRequest;
use crate::client_common::create_reasoning_param_for_request;
use crate::client_common::create_text_param_for_request;
use crate::config::Config;
use crate::default_client::create_client;
use crate::error::CodexErr;
use crate::error::Result;
use crate::error::UsageLimitReachedError;
use crate::flags::CODEX_RS_SSE_FIXTURE;
use crate::model_family::ModelFamily;
use crate::model_provider_info::ModelProviderInfo;
use crate::model_provider_info::WireApi;
use crate::openai_model_info::get_model_info;
use crate::openai_tools::create_tools_json_for_responses_api;
use crate::protocol::RateLimitSnapshot;
use crate::protocol::RateLimitWindow;
use crate::protocol::TokenUsage;
use crate::state::TaskKind;
use crate::token_data::PlanType;
use crate::util::backoff;
use chrono::DateTime;
use chrono::Utc;
use codex_otel::otel_event_manager::OtelEventManager;
use codex_protocol::config_types::ReasoningEffort as ReasoningEffortConfig;
use codex_protocol::config_types::ReasoningSummary as ReasoningSummaryConfig;
use codex_protocol::models::ResponseItem;
use std::sync::Arc;

#[derive(Debug, Deserialize)]
struct ErrorResponse {
    error: Error,
}

#[derive(Debug, Deserialize)]
struct Error {
    r#type: Option<String>,
    code: Option<String>,
    message: Option<String>,

    // Optional fields available on "usage_limit_reached" and "usage_not_included" errors
    plan_type: Option<PlanType>,
<<<<<<< HEAD
    resets_in_seconds: Option<i64>,
=======
    resets_at: Option<String>,
>>>>>>> 73a1787e
}

#[derive(Debug, Clone)]
pub struct ModelClient {
    config: Arc<Config>,
    auth_manager: Option<Arc<AuthManager>>,
    otel_event_manager: OtelEventManager,
    client: reqwest::Client,
    provider: ModelProviderInfo,
    conversation_id: ConversationId,
    effort: Option<ReasoningEffortConfig>,
    summary: ReasoningSummaryConfig,
}

impl ModelClient {
    pub fn new(
        config: Arc<Config>,
        auth_manager: Option<Arc<AuthManager>>,
        otel_event_manager: OtelEventManager,
        provider: ModelProviderInfo,
        effort: Option<ReasoningEffortConfig>,
        summary: ReasoningSummaryConfig,
        conversation_id: ConversationId,
    ) -> Self {
        let client = create_client();

        Self {
            config,
            auth_manager,
            otel_event_manager,
            client,
            provider,
            conversation_id,
            effort,
            summary,
        }
    }

    pub fn get_model_context_window(&self) -> Option<i64> {
        let pct = self.config.model_family.effective_context_window_percent;
        self.config
            .model_context_window
            .or_else(|| get_model_info(&self.config.model_family).map(|info| info.context_window))
            .map(|w| w.saturating_mul(pct) / 100)
    }

    pub fn get_auto_compact_token_limit(&self) -> Option<i64> {
        self.config.model_auto_compact_token_limit.or_else(|| {
            get_model_info(&self.config.model_family).and_then(|info| info.auto_compact_token_limit)
        })
    }

    /// Dispatches to either the Responses or Chat implementation depending on
    /// the provider config.  Public callers always invoke `stream()` – the
    /// specialised helpers are private to avoid accidental misuse.
    pub async fn stream(&self, prompt: &Prompt) -> Result<ResponseStream> {
        self.stream_with_task_kind(prompt, TaskKind::Regular).await
    }

    pub(crate) async fn stream_with_task_kind(
        &self,
        prompt: &Prompt,
        task_kind: TaskKind,
    ) -> Result<ResponseStream> {
        match self.provider.wire_api {
            WireApi::Responses => self.stream_responses(prompt, task_kind).await,
            WireApi::Chat => {
                // Create the raw streaming connection first.
                let response_stream = stream_chat_completions(
                    prompt,
                    &self.config.model_family,
                    &self.client,
                    &self.provider,
                    &self.otel_event_manager,
                )
                .await?;

                // Wrap it with the aggregation adapter so callers see *only*
                // the final assistant message per turn (matching the
                // behaviour of the Responses API).
                let mut aggregated = if self.config.show_raw_agent_reasoning {
                    crate::chat_completions::AggregatedChatStream::streaming_mode(response_stream)
                } else {
                    response_stream.aggregate()
                };

                // Bridge the aggregated stream back into a standard
                // `ResponseStream` by forwarding events through a channel.
                let (tx, rx) = mpsc::channel::<Result<ResponseEvent>>(16);

                tokio::spawn(async move {
                    use futures::StreamExt;
                    while let Some(ev) = aggregated.next().await {
                        // Exit early if receiver hung up.
                        if tx.send(ev).await.is_err() {
                            break;
                        }
                    }
                });

                Ok(ResponseStream { rx_event: rx })
            }
        }
    }

    /// Implementation for the OpenAI *Responses* experimental API.
    async fn stream_responses(
        &self,
        prompt: &Prompt,
        task_kind: TaskKind,
    ) -> Result<ResponseStream> {
        if let Some(path) = &*CODEX_RS_SSE_FIXTURE {
            // short circuit for tests
            warn!(path, "Streaming from fixture");
            return stream_from_fixture(
                path,
                self.provider.clone(),
                self.otel_event_manager.clone(),
            )
            .await;
        }

        let auth_manager = self.auth_manager.clone();

        let full_instructions = prompt.get_full_instructions(&self.config.model_family);
        let tools_json = create_tools_json_for_responses_api(&prompt.tools)?;
        let reasoning = create_reasoning_param_for_request(
            &self.config.model_family,
            self.effort,
            self.summary,
        );

        let include: Vec<String> = if reasoning.is_some() {
            vec!["reasoning.encrypted_content".to_string()]
        } else {
            vec![]
        };

        let input_with_instructions = prompt.get_formatted_input();

        let verbosity = match &self.config.model_family.family {
            family if family == "gpt-5" => self.config.model_verbosity,
            _ => {
                if self.config.model_verbosity.is_some() {
                    warn!(
                        "model_verbosity is set but ignored for non-gpt-5 model family: {}",
                        self.config.model_family.family
                    );
                }

                None
            }
        };

        // Only include `text.verbosity` for GPT-5 family models
        let text = create_text_param_for_request(verbosity, &prompt.output_schema);

        // In general, we want to explicitly send `store: false` when using the Responses API,
        // but in practice, the Azure Responses API rejects `store: false`:
        //
        // - If store = false and id is sent an error is thrown that ID is not found
        // - If store = false and id is not sent an error is thrown that ID is required
        //
        // For Azure, we send `store: true` and preserve reasoning item IDs.
        let azure_workaround = self.provider.is_azure_responses_endpoint();

        let payload = ResponsesApiRequest {
            model: &self.config.model,
            instructions: &full_instructions,
            input: &input_with_instructions,
            tools: &tools_json,
            tool_choice: "auto",
            parallel_tool_calls: prompt.parallel_tool_calls,
            reasoning,
            store: azure_workaround,
            stream: true,
            include,
            prompt_cache_key: Some(self.conversation_id.to_string()),
            text,
        };

        let mut payload_json = serde_json::to_value(&payload)?;
        if azure_workaround {
            attach_item_ids(&mut payload_json, &input_with_instructions);
        }

        let max_attempts = self.provider.request_max_retries();
        for attempt in 0..=max_attempts {
            match self
                .attempt_stream_responses(attempt, &payload_json, &auth_manager, task_kind)
                .await
            {
                Ok(stream) => {
                    return Ok(stream);
                }
                Err(StreamAttemptError::Fatal(e)) => {
                    return Err(e);
                }
                Err(retryable_attempt_error) => {
                    if attempt == max_attempts {
                        return Err(retryable_attempt_error.into_error());
                    }

                    tokio::time::sleep(retryable_attempt_error.delay(attempt)).await;
                }
            }
        }

        unreachable!("stream_responses_attempt should always return");
    }

    /// Single attempt to start a streaming Responses API call.
    async fn attempt_stream_responses(
        &self,
        attempt: u64,
        payload_json: &Value,
        auth_manager: &Option<Arc<AuthManager>>,
        task_kind: TaskKind,
    ) -> std::result::Result<ResponseStream, StreamAttemptError> {
        // Always fetch the latest auth in case a prior attempt refreshed the token.
        let auth = auth_manager.as_ref().and_then(|m| m.auth());

        trace!(
            "POST to {}: {:?}",
            self.provider.get_full_url(&auth),
            serde_json::to_string(payload_json)
        );

        let mut req_builder = self
            .provider
            .create_request_builder(&self.client, &auth)
            .await
            .map_err(StreamAttemptError::Fatal)?;

        req_builder = req_builder
            .header("OpenAI-Beta", "responses=experimental")
            // Send session_id for compatibility.
            .header("conversation_id", self.conversation_id.to_string())
            .header("session_id", self.conversation_id.to_string())
            .header(reqwest::header::ACCEPT, "text/event-stream")
            .header("Codex-Task-Type", task_kind.header_value())
            .json(payload_json);

        if let Some(auth) = auth.as_ref()
            && auth.mode == AuthMode::ChatGPT
            && let Some(account_id) = auth.get_account_id()
        {
            req_builder = req_builder.header("chatgpt-account-id", account_id);
        }

        let res = self
            .otel_event_manager
            .log_request(attempt, || req_builder.send())
            .await;

        let mut request_id = None;
        if let Ok(resp) = &res {
            request_id = resp
                .headers()
                .get("cf-ray")
                .map(|v| v.to_str().unwrap_or_default().to_string());

            trace!(
                "Response status: {}, cf-ray: {:?}",
                resp.status(),
                request_id
            );
        }

        match res {
            Ok(resp) if resp.status().is_success() => {
                let (tx_event, rx_event) = mpsc::channel::<Result<ResponseEvent>>(1600);

                if let Some(snapshot) = parse_rate_limit_snapshot(resp.headers())
                    && tx_event
                        .send(Ok(ResponseEvent::RateLimits(snapshot)))
                        .await
                        .is_err()
                {
                    debug!("receiver dropped rate limit snapshot event");
                }

                // spawn task to process SSE
                let stream = resp.bytes_stream().map_err(move |e| {
                    CodexErr::ResponseStreamFailed(ResponseStreamFailed {
                        source: e,
                        request_id: request_id.clone(),
                    })
                });
                tokio::spawn(process_sse(
                    stream,
                    tx_event,
                    self.provider.stream_idle_timeout(),
                    self.otel_event_manager.clone(),
                ));

                Ok(ResponseStream { rx_event })
            }
            Ok(res) => {
                let status = res.status();

                // Pull out Retry‑After header if present.
                let retry_after_secs = res
                    .headers()
                    .get(reqwest::header::RETRY_AFTER)
                    .and_then(|v| v.to_str().ok())
                    .and_then(|s| s.parse::<u64>().ok());
                let retry_after = retry_after_secs.map(|s| Duration::from_millis(s * 1_000));

                if status == StatusCode::UNAUTHORIZED
                    && let Some(manager) = auth_manager.as_ref()
                    && manager.auth().is_some()
                {
                    let _ = manager.refresh_token().await;
                }

                // The OpenAI Responses endpoint returns structured JSON bodies even for 4xx/5xx
                // errors. When we bubble early with only the HTTP status the caller sees an opaque
                // "unexpected status 400 Bad Request" which makes debugging nearly impossible.
                // Instead, read (and include) the response text so higher layers and users see the
                // exact error message (e.g. "Unknown parameter: 'input[0].metadata'"). The body is
                // small and this branch only runs on error paths so the extra allocation is
                // negligible.
                if !(status == StatusCode::TOO_MANY_REQUESTS
                    || status == StatusCode::UNAUTHORIZED
                    || status.is_server_error())
                {
                    // Surface the error body to callers. Use `unwrap_or_default` per Clippy.
                    let body = res.text().await.unwrap_or_default();
                    return Err(StreamAttemptError::Fatal(CodexErr::UnexpectedStatus(
                        UnexpectedResponseError {
                            status,
                            body,
                            request_id: None,
                        },
                    )));
                }

                if status == StatusCode::TOO_MANY_REQUESTS {
                    let rate_limit_snapshot = parse_rate_limit_snapshot(res.headers());
                    let body = res.json::<ErrorResponse>().await.ok();
                    if let Some(ErrorResponse { error }) = body {
                        if error.r#type.as_deref() == Some("usage_limit_reached") {
                            // Prefer the plan_type provided in the error message if present
                            // because it's more up to date than the one encoded in the auth
                            // token.
                            let plan_type = error
                                .plan_type
                                .or_else(|| auth.as_ref().and_then(CodexAuth::get_plan_type));
                            let resets_at = error
                                .resets_at
                                .as_deref()
                                .and_then(|value| DateTime::parse_from_rfc3339(value).ok())
                                .map(|dt| dt.with_timezone(&Utc));
                            let codex_err = CodexErr::UsageLimitReached(UsageLimitReachedError {
                                plan_type,
                                resets_at,
                                rate_limits: rate_limit_snapshot,
                            });
                            return Err(StreamAttemptError::Fatal(codex_err));
                        } else if error.r#type.as_deref() == Some("usage_not_included") {
                            return Err(StreamAttemptError::Fatal(CodexErr::UsageNotIncluded));
                        }
                    }
                }

                Err(StreamAttemptError::RetryableHttpError {
                    status,
                    retry_after,
                    request_id,
                })
            }
            Err(e) => Err(StreamAttemptError::RetryableTransportError(
                CodexErr::ConnectionFailed(ConnectionFailedError { source: e }),
            )),
        }
    }

    pub fn get_provider(&self) -> ModelProviderInfo {
        self.provider.clone()
    }

    pub fn get_otel_event_manager(&self) -> OtelEventManager {
        self.otel_event_manager.clone()
    }

    /// Returns the currently configured model slug.
    pub fn get_model(&self) -> String {
        self.config.model.clone()
    }

    /// Returns the currently configured model family.
    pub fn get_model_family(&self) -> ModelFamily {
        self.config.model_family.clone()
    }

    /// Returns the current reasoning effort setting.
    pub fn get_reasoning_effort(&self) -> Option<ReasoningEffortConfig> {
        self.effort
    }

    /// Returns the current reasoning summary setting.
    pub fn get_reasoning_summary(&self) -> ReasoningSummaryConfig {
        self.summary
    }

    pub fn get_auth_manager(&self) -> Option<Arc<AuthManager>> {
        self.auth_manager.clone()
    }
}

enum StreamAttemptError {
    RetryableHttpError {
        status: StatusCode,
        retry_after: Option<Duration>,
        request_id: Option<String>,
    },
    RetryableTransportError(CodexErr),
    Fatal(CodexErr),
}

impl StreamAttemptError {
    /// attempt is 0-based.
    fn delay(&self, attempt: u64) -> Duration {
        // backoff() uses 1-based attempts.
        let backoff_attempt = attempt + 1;
        match self {
            Self::RetryableHttpError { retry_after, .. } => {
                retry_after.unwrap_or_else(|| backoff(backoff_attempt))
            }
            Self::RetryableTransportError { .. } => backoff(backoff_attempt),
            Self::Fatal(_) => {
                // Should not be called on Fatal errors.
                Duration::from_secs(0)
            }
        }
    }

    fn into_error(self) -> CodexErr {
        match self {
            Self::RetryableHttpError {
                status, request_id, ..
            } => {
                if status == StatusCode::INTERNAL_SERVER_ERROR {
                    CodexErr::InternalServerError
                } else {
                    CodexErr::RetryLimit(RetryLimitReachedError { status, request_id })
                }
            }
            Self::RetryableTransportError(error) => error,
            Self::Fatal(error) => error,
        }
    }
}

#[derive(Debug, Deserialize, Serialize)]
struct SseEvent {
    #[serde(rename = "type")]
    kind: String,
    response: Option<Value>,
    item: Option<Value>,
    delta: Option<String>,
}

#[derive(Debug, Deserialize)]
struct ResponseCompleted {
    id: String,
    usage: Option<ResponseCompletedUsage>,
}

#[derive(Debug, Deserialize)]
struct ResponseCompletedUsage {
    input_tokens: i64,
    input_tokens_details: Option<ResponseCompletedInputTokensDetails>,
    output_tokens: i64,
    output_tokens_details: Option<ResponseCompletedOutputTokensDetails>,
    total_tokens: i64,
}

impl From<ResponseCompletedUsage> for TokenUsage {
    fn from(val: ResponseCompletedUsage) -> Self {
        TokenUsage {
            input_tokens: val.input_tokens,
            cached_input_tokens: val
                .input_tokens_details
                .map(|d| d.cached_tokens)
                .unwrap_or(0),
            output_tokens: val.output_tokens,
            reasoning_output_tokens: val
                .output_tokens_details
                .map(|d| d.reasoning_tokens)
                .unwrap_or(0),
            total_tokens: val.total_tokens,
        }
    }
}

#[derive(Debug, Deserialize)]
struct ResponseCompletedInputTokensDetails {
    cached_tokens: i64,
}

#[derive(Debug, Deserialize)]
struct ResponseCompletedOutputTokensDetails {
    reasoning_tokens: i64,
}

fn attach_item_ids(payload_json: &mut Value, original_items: &[ResponseItem]) {
    let Some(input_value) = payload_json.get_mut("input") else {
        return;
    };
    let serde_json::Value::Array(items) = input_value else {
        return;
    };

    for (value, item) in items.iter_mut().zip(original_items.iter()) {
        if let ResponseItem::Reasoning { id, .. }
        | ResponseItem::Message { id: Some(id), .. }
        | ResponseItem::WebSearchCall { id: Some(id), .. }
        | ResponseItem::FunctionCall { id: Some(id), .. }
        | ResponseItem::LocalShellCall { id: Some(id), .. }
        | ResponseItem::CustomToolCall { id: Some(id), .. } = item
        {
            if id.is_empty() {
                continue;
            }

            if let Some(obj) = value.as_object_mut() {
                obj.insert("id".to_string(), Value::String(id.clone()));
            }
        }
    }
}

fn parse_rate_limit_snapshot(headers: &HeaderMap) -> Option<RateLimitSnapshot> {
    let primary = parse_rate_limit_window(
        headers,
        "x-codex-primary-used-percent",
        "x-codex-primary-window-minutes",
        "x-codex-primary-reset-at",
    );

    let secondary = parse_rate_limit_window(
        headers,
        "x-codex-secondary-used-percent",
        "x-codex-secondary-window-minutes",
        "x-codex-secondary-reset-at",
    );

    Some(RateLimitSnapshot { primary, secondary })
}

fn parse_rate_limit_window(
    headers: &HeaderMap,
    used_percent_header: &str,
    window_minutes_header: &str,
    resets_header: &str,
) -> Option<RateLimitWindow> {
    let used_percent: Option<f64> = parse_header_f64(headers, used_percent_header);

    used_percent.and_then(|used_percent| {
<<<<<<< HEAD
        let window_minutes = parse_header_i64(headers, window_minutes_header);
        let resets_in_seconds = parse_header_i64(headers, resets_header);
=======
        let window_minutes = parse_header_u64(headers, window_minutes_header);
        let resets_at = parse_header_str(headers, resets_header)
            .map(str::trim)
            .filter(|value| !value.is_empty())
            .map(std::string::ToString::to_string);
>>>>>>> 73a1787e

        let has_data = used_percent != 0.0
            || window_minutes.is_some_and(|minutes| minutes != 0)
            || resets_at.is_some();

        has_data.then_some(RateLimitWindow {
            used_percent,
            window_minutes,
            resets_at,
        })
    })
}

fn parse_header_f64(headers: &HeaderMap, name: &str) -> Option<f64> {
    parse_header_str(headers, name)?
        .parse::<f64>()
        .ok()
        .filter(|v| v.is_finite())
}

fn parse_header_i64(headers: &HeaderMap, name: &str) -> Option<i64> {
    parse_header_str(headers, name)?.parse::<i64>().ok()
}

fn parse_header_str<'a>(headers: &'a HeaderMap, name: &str) -> Option<&'a str> {
    headers.get(name)?.to_str().ok()
}

async fn process_sse<S>(
    stream: S,
    tx_event: mpsc::Sender<Result<ResponseEvent>>,
    idle_timeout: Duration,
    otel_event_manager: OtelEventManager,
) where
    S: Stream<Item = Result<Bytes>> + Unpin,
{
    let mut stream = stream.eventsource();

    // If the stream stays completely silent for an extended period treat it as disconnected.
    // The response id returned from the "complete" message.
    let mut response_completed: Option<ResponseCompleted> = None;
    let mut response_error: Option<CodexErr> = None;

    loop {
        let start = std::time::Instant::now();
        let response = timeout(idle_timeout, stream.next()).await;
        let duration = start.elapsed();
        otel_event_manager.log_sse_event(&response, duration);

        let sse = match response {
            Ok(Some(Ok(sse))) => sse,
            Ok(Some(Err(e))) => {
                debug!("SSE Error: {e:#}");
                let event = CodexErr::Stream(e.to_string(), None);
                let _ = tx_event.send(Err(event)).await;
                return;
            }
            Ok(None) => {
                match response_completed {
                    Some(ResponseCompleted {
                        id: response_id,
                        usage,
                    }) => {
                        if let Some(token_usage) = &usage {
                            otel_event_manager.sse_event_completed(
                                token_usage.input_tokens,
                                token_usage.output_tokens,
                                token_usage
                                    .input_tokens_details
                                    .as_ref()
                                    .map(|d| d.cached_tokens),
                                token_usage
                                    .output_tokens_details
                                    .as_ref()
                                    .map(|d| d.reasoning_tokens),
                                token_usage.total_tokens,
                            );
                        }
                        let event = ResponseEvent::Completed {
                            response_id,
                            token_usage: usage.map(Into::into),
                        };
                        let _ = tx_event.send(Ok(event)).await;
                    }
                    None => {
                        let error = response_error.unwrap_or(CodexErr::Stream(
                            "stream closed before response.completed".into(),
                            None,
                        ));
                        otel_event_manager.see_event_completed_failed(&error);

                        let _ = tx_event.send(Err(error)).await;
                    }
                }
                return;
            }
            Err(_) => {
                let _ = tx_event
                    .send(Err(CodexErr::Stream(
                        "idle timeout waiting for SSE".into(),
                        None,
                    )))
                    .await;
                return;
            }
        };

        let raw = sse.data.clone();
        trace!("SSE event: {}", raw);

        let event: SseEvent = match serde_json::from_str(&sse.data) {
            Ok(event) => event,
            Err(e) => {
                debug!("Failed to parse SSE event: {e}, data: {}", &sse.data);
                continue;
            }
        };

        match event.kind.as_str() {
            // Individual output item finalised. Forward immediately so the
            // rest of the agent can stream assistant text/functions *live*
            // instead of waiting for the final `response.completed` envelope.
            //
            // IMPORTANT: We used to ignore these events and forward the
            // duplicated `output` array embedded in the `response.completed`
            // payload.  That produced two concrete issues:
            //   1. No real‑time streaming – the user only saw output after the
            //      entire turn had finished, which broke the "typing" UX and
            //      made long‑running turns look stalled.
            //   2. Duplicate `function_call_output` items – both the
            //      individual *and* the completed array were forwarded, which
            //      confused the backend and triggered 400
            //      "previous_response_not_found" errors because the duplicated
            //      IDs did not match the incremental turn chain.
            //
            // The fix is to forward the incremental events *as they come* and
            // drop the duplicated list inside `response.completed`.
            "response.output_item.done" => {
                let Some(item_val) = event.item else { continue };
                let Ok(item) = serde_json::from_value::<ResponseItem>(item_val) else {
                    debug!("failed to parse ResponseItem from output_item.done");
                    continue;
                };

                let event = ResponseEvent::OutputItemDone(item);
                if tx_event.send(Ok(event)).await.is_err() {
                    return;
                }
            }
            "response.output_text.delta" => {
                if let Some(delta) = event.delta {
                    let event = ResponseEvent::OutputTextDelta(delta);
                    if tx_event.send(Ok(event)).await.is_err() {
                        return;
                    }
                }
            }
            "response.reasoning_summary_text.delta" => {
                if let Some(delta) = event.delta {
                    let event = ResponseEvent::ReasoningSummaryDelta(delta);
                    if tx_event.send(Ok(event)).await.is_err() {
                        return;
                    }
                }
            }
            "response.reasoning_text.delta" => {
                if let Some(delta) = event.delta {
                    let event = ResponseEvent::ReasoningContentDelta(delta);
                    if tx_event.send(Ok(event)).await.is_err() {
                        return;
                    }
                }
            }
            "response.created" => {
                if event.response.is_some() {
                    let _ = tx_event.send(Ok(ResponseEvent::Created {})).await;
                }
            }
            "response.failed" => {
                if let Some(resp_val) = event.response {
                    response_error = Some(CodexErr::Stream(
                        "response.failed event received".to_string(),
                        None,
                    ));

                    let error = resp_val.get("error");

                    if let Some(error) = error {
                        match serde_json::from_value::<Error>(error.clone()) {
                            Ok(error) => {
                                if is_context_window_error(&error) {
                                    response_error = Some(CodexErr::ContextWindowExceeded);
                                } else {
                                    let delay = try_parse_retry_after(&error);
                                    let message = error.message.clone().unwrap_or_default();
                                    response_error = Some(CodexErr::Stream(message, delay));
                                }
                            }
                            Err(e) => {
                                let error = format!("failed to parse ErrorResponse: {e}");
                                debug!(error);
                                response_error = Some(CodexErr::Stream(error, None))
                            }
                        }
                    }
                }
            }
            // Final response completed – includes array of output items & id
            "response.completed" => {
                if let Some(resp_val) = event.response {
                    match serde_json::from_value::<ResponseCompleted>(resp_val) {
                        Ok(r) => {
                            response_completed = Some(r);
                        }
                        Err(e) => {
                            let error = format!("failed to parse ResponseCompleted: {e}");
                            debug!(error);
                            response_error = Some(CodexErr::Stream(error, None));
                            continue;
                        }
                    };
                };
            }
            "response.content_part.done"
            | "response.function_call_arguments.delta"
            | "response.custom_tool_call_input.delta"
            | "response.custom_tool_call_input.done" // also emitted as response.output_item.done
            | "response.in_progress"
            | "response.output_text.done" => {}
            "response.output_item.added" => {
                if let Some(item) = event.item.as_ref() {
                    // Detect web_search_call begin and forward a synthetic event upstream.
                    if let Some(ty) = item.get("type").and_then(|v| v.as_str())
                        && ty == "web_search_call"
                    {
                        let call_id = item
                            .get("id")
                            .and_then(|v| v.as_str())
                            .unwrap_or("")
                            .to_string();
                        let ev = ResponseEvent::WebSearchCallBegin { call_id };
                        if tx_event.send(Ok(ev)).await.is_err() {
                            return;
                        }
                    }
                }
            }
            "response.reasoning_summary_part.added" => {
                // Boundary between reasoning summary sections (e.g., titles).
                let event = ResponseEvent::ReasoningSummaryPartAdded;
                if tx_event.send(Ok(event)).await.is_err() {
                    return;
                }
            }
            "response.reasoning_summary_text.done" => {}
            _ => {}
        }
    }
}

/// used in tests to stream from a text SSE file
async fn stream_from_fixture(
    path: impl AsRef<Path>,
    provider: ModelProviderInfo,
    otel_event_manager: OtelEventManager,
) -> Result<ResponseStream> {
    let (tx_event, rx_event) = mpsc::channel::<Result<ResponseEvent>>(1600);
    let f = std::fs::File::open(path.as_ref())?;
    let lines = std::io::BufReader::new(f).lines();

    // insert \n\n after each line for proper SSE parsing
    let mut content = String::new();
    for line in lines {
        content.push_str(&line?);
        content.push_str("\n\n");
    }

    let rdr = std::io::Cursor::new(content);
    let stream = ReaderStream::new(rdr).map_err(CodexErr::Io);
    tokio::spawn(process_sse(
        stream,
        tx_event,
        provider.stream_idle_timeout(),
        otel_event_manager,
    ));
    Ok(ResponseStream { rx_event })
}

fn rate_limit_regex() -> &'static Regex {
    static RE: OnceLock<Regex> = OnceLock::new();

    #[expect(clippy::unwrap_used)]
    RE.get_or_init(|| Regex::new(r"Please try again in (\d+(?:\.\d+)?)(s|ms)").unwrap())
}

fn try_parse_retry_after(err: &Error) -> Option<Duration> {
    if err.code != Some("rate_limit_exceeded".to_string()) {
        return None;
    }

    // parse the Please try again in 1.898s format using regex
    let re = rate_limit_regex();
    if let Some(message) = &err.message
        && let Some(captures) = re.captures(message)
    {
        let seconds = captures.get(1);
        let unit = captures.get(2);

        if let (Some(value), Some(unit)) = (seconds, unit) {
            let value = value.as_str().parse::<f64>().ok()?;
            let unit = unit.as_str();

            if unit == "s" {
                return Some(Duration::from_secs_f64(value));
            } else if unit == "ms" {
                return Some(Duration::from_millis(value as u64));
            }
        }
    }
    None
}

fn is_context_window_error(error: &Error) -> bool {
    error.code.as_deref() == Some("context_length_exceeded")
}

#[cfg(test)]
mod tests {
    use super::*;
    use assert_matches::assert_matches;
    use serde_json::json;
    use tokio::sync::mpsc;
    use tokio_test::io::Builder as IoBuilder;
    use tokio_util::io::ReaderStream;

    // ────────────────────────────
    // Helpers
    // ────────────────────────────

    /// Runs the SSE parser on pre-chunked byte slices and returns every event
    /// (including any final `Err` from a stream-closure check).
    async fn collect_events(
        chunks: &[&[u8]],
        provider: ModelProviderInfo,
        otel_event_manager: OtelEventManager,
    ) -> Vec<Result<ResponseEvent>> {
        let mut builder = IoBuilder::new();
        for chunk in chunks {
            builder.read(chunk);
        }

        let reader = builder.build();
        let stream = ReaderStream::new(reader).map_err(CodexErr::Io);
        let (tx, mut rx) = mpsc::channel::<Result<ResponseEvent>>(16);
        tokio::spawn(process_sse(
            stream,
            tx,
            provider.stream_idle_timeout(),
            otel_event_manager,
        ));

        let mut events = Vec::new();
        while let Some(ev) = rx.recv().await {
            events.push(ev);
        }
        events
    }

    /// Builds an in-memory SSE stream from JSON fixtures and returns only the
    /// successfully parsed events (panics on internal channel errors).
    async fn run_sse(
        events: Vec<serde_json::Value>,
        provider: ModelProviderInfo,
        otel_event_manager: OtelEventManager,
    ) -> Vec<ResponseEvent> {
        let mut body = String::new();
        for e in events {
            let kind = e
                .get("type")
                .and_then(|v| v.as_str())
                .expect("fixture event missing type");
            if e.as_object().map(|o| o.len() == 1).unwrap_or(false) {
                body.push_str(&format!("event: {kind}\n\n"));
            } else {
                body.push_str(&format!("event: {kind}\ndata: {e}\n\n"));
            }
        }

        let (tx, mut rx) = mpsc::channel::<Result<ResponseEvent>>(8);
        let stream = ReaderStream::new(std::io::Cursor::new(body)).map_err(CodexErr::Io);
        tokio::spawn(process_sse(
            stream,
            tx,
            provider.stream_idle_timeout(),
            otel_event_manager,
        ));

        let mut out = Vec::new();
        while let Some(ev) = rx.recv().await {
            out.push(ev.expect("channel closed"));
        }
        out
    }

    fn otel_event_manager() -> OtelEventManager {
        OtelEventManager::new(
            ConversationId::new(),
            "test",
            "test",
            None,
            Some("test@test.com".to_string()),
            Some(AuthMode::ChatGPT),
            false,
            "test".to_string(),
        )
    }

    // ────────────────────────────
    // Tests from `implement-test-for-responses-api-sse-parser`
    // ────────────────────────────

    #[tokio::test]
    async fn parses_items_and_completed() {
        let item1 = json!({
            "type": "response.output_item.done",
            "item": {
                "type": "message",
                "role": "assistant",
                "content": [{"type": "output_text", "text": "Hello"}]
            }
        })
        .to_string();

        let item2 = json!({
            "type": "response.output_item.done",
            "item": {
                "type": "message",
                "role": "assistant",
                "content": [{"type": "output_text", "text": "World"}]
            }
        })
        .to_string();

        let completed = json!({
            "type": "response.completed",
            "response": { "id": "resp1" }
        })
        .to_string();

        let sse1 = format!("event: response.output_item.done\ndata: {item1}\n\n");
        let sse2 = format!("event: response.output_item.done\ndata: {item2}\n\n");
        let sse3 = format!("event: response.completed\ndata: {completed}\n\n");

        let provider = ModelProviderInfo {
            name: "test".to_string(),
            base_url: Some("https://test.com".to_string()),
            env_key: Some("TEST_API_KEY".to_string()),
            env_key_instructions: None,
            wire_api: WireApi::Responses,
            query_params: None,
            http_headers: None,
            env_http_headers: None,
            request_max_retries: Some(0),
            stream_max_retries: Some(0),
            stream_idle_timeout_ms: Some(1000),
            requires_openai_auth: false,
        };

        let otel_event_manager = otel_event_manager();

        let events = collect_events(
            &[sse1.as_bytes(), sse2.as_bytes(), sse3.as_bytes()],
            provider,
            otel_event_manager,
        )
        .await;

        assert_eq!(events.len(), 3);

        matches!(
            &events[0],
            Ok(ResponseEvent::OutputItemDone(ResponseItem::Message { role, .. }))
                if role == "assistant"
        );

        matches!(
            &events[1],
            Ok(ResponseEvent::OutputItemDone(ResponseItem::Message { role, .. }))
                if role == "assistant"
        );

        match &events[2] {
            Ok(ResponseEvent::Completed {
                response_id,
                token_usage,
            }) => {
                assert_eq!(response_id, "resp1");
                assert!(token_usage.is_none());
            }
            other => panic!("unexpected third event: {other:?}"),
        }
    }

    #[tokio::test]
    async fn error_when_missing_completed() {
        let item1 = json!({
            "type": "response.output_item.done",
            "item": {
                "type": "message",
                "role": "assistant",
                "content": [{"type": "output_text", "text": "Hello"}]
            }
        })
        .to_string();

        let sse1 = format!("event: response.output_item.done\ndata: {item1}\n\n");
        let provider = ModelProviderInfo {
            name: "test".to_string(),
            base_url: Some("https://test.com".to_string()),
            env_key: Some("TEST_API_KEY".to_string()),
            env_key_instructions: None,
            wire_api: WireApi::Responses,
            query_params: None,
            http_headers: None,
            env_http_headers: None,
            request_max_retries: Some(0),
            stream_max_retries: Some(0),
            stream_idle_timeout_ms: Some(1000),
            requires_openai_auth: false,
        };

        let otel_event_manager = otel_event_manager();

        let events = collect_events(&[sse1.as_bytes()], provider, otel_event_manager).await;

        assert_eq!(events.len(), 2);

        matches!(events[0], Ok(ResponseEvent::OutputItemDone(_)));

        match &events[1] {
            Err(CodexErr::Stream(msg, _)) => {
                assert_eq!(msg, "stream closed before response.completed")
            }
            other => panic!("unexpected second event: {other:?}"),
        }
    }

    #[tokio::test]
    async fn error_when_error_event() {
        let raw_error = r#"{"type":"response.failed","sequence_number":3,"response":{"id":"resp_689bcf18d7f08194bf3440ba62fe05d803fee0cdac429894","object":"response","created_at":1755041560,"status":"failed","background":false,"error":{"code":"rate_limit_exceeded","message":"Rate limit reached for gpt-5 in organization org-AAA on tokens per min (TPM): Limit 30000, Used 22999, Requested 12528. Please try again in 11.054s. Visit https://platform.openai.com/account/rate-limits to learn more."}, "usage":null,"user":null,"metadata":{}}}"#;

        let sse1 = format!("event: response.failed\ndata: {raw_error}\n\n");
        let provider = ModelProviderInfo {
            name: "test".to_string(),
            base_url: Some("https://test.com".to_string()),
            env_key: Some("TEST_API_KEY".to_string()),
            env_key_instructions: None,
            wire_api: WireApi::Responses,
            query_params: None,
            http_headers: None,
            env_http_headers: None,
            request_max_retries: Some(0),
            stream_max_retries: Some(0),
            stream_idle_timeout_ms: Some(1000),
            requires_openai_auth: false,
        };

        let otel_event_manager = otel_event_manager();

        let events = collect_events(&[sse1.as_bytes()], provider, otel_event_manager).await;

        assert_eq!(events.len(), 1);

        match &events[0] {
            Err(CodexErr::Stream(msg, delay)) => {
                assert_eq!(
                    msg,
                    "Rate limit reached for gpt-5 in organization org-AAA on tokens per min (TPM): Limit 30000, Used 22999, Requested 12528. Please try again in 11.054s. Visit https://platform.openai.com/account/rate-limits to learn more."
                );
                assert_eq!(*delay, Some(Duration::from_secs_f64(11.054)));
            }
            other => panic!("unexpected second event: {other:?}"),
        }
    }

    #[tokio::test]
    async fn context_window_error_is_fatal() {
        let raw_error = r#"{"type":"response.failed","sequence_number":3,"response":{"id":"resp_5c66275b97b9baef1ed95550adb3b7ec13b17aafd1d2f11b","object":"response","created_at":1759510079,"status":"failed","background":false,"error":{"code":"context_length_exceeded","message":"Your input exceeds the context window of this model. Please adjust your input and try again."},"usage":null,"user":null,"metadata":{}}}"#;

        let sse1 = format!("event: response.failed\ndata: {raw_error}\n\n");
        let provider = ModelProviderInfo {
            name: "test".to_string(),
            base_url: Some("https://test.com".to_string()),
            env_key: Some("TEST_API_KEY".to_string()),
            env_key_instructions: None,
            wire_api: WireApi::Responses,
            query_params: None,
            http_headers: None,
            env_http_headers: None,
            request_max_retries: Some(0),
            stream_max_retries: Some(0),
            stream_idle_timeout_ms: Some(1000),
            requires_openai_auth: false,
        };

        let otel_event_manager = otel_event_manager();

        let events = collect_events(&[sse1.as_bytes()], provider, otel_event_manager).await;

        assert_eq!(events.len(), 1);

        match &events[0] {
            Err(err @ CodexErr::ContextWindowExceeded) => {
                assert_eq!(err.to_string(), CodexErr::ContextWindowExceeded.to_string());
            }
            other => panic!("unexpected context window event: {other:?}"),
        }
    }

    #[tokio::test]
    async fn context_window_error_with_newline_is_fatal() {
        let raw_error = r#"{"type":"response.failed","sequence_number":4,"response":{"id":"resp_fatal_newline","object":"response","created_at":1759510080,"status":"failed","background":false,"error":{"code":"context_length_exceeded","message":"Your input exceeds the context window of this model. Please adjust your input and try\nagain."},"usage":null,"user":null,"metadata":{}}}"#;

        let sse1 = format!("event: response.failed\ndata: {raw_error}\n\n");
        let provider = ModelProviderInfo {
            name: "test".to_string(),
            base_url: Some("https://test.com".to_string()),
            env_key: Some("TEST_API_KEY".to_string()),
            env_key_instructions: None,
            wire_api: WireApi::Responses,
            query_params: None,
            http_headers: None,
            env_http_headers: None,
            request_max_retries: Some(0),
            stream_max_retries: Some(0),
            stream_idle_timeout_ms: Some(1000),
            requires_openai_auth: false,
        };

        let otel_event_manager = otel_event_manager();

        let events = collect_events(&[sse1.as_bytes()], provider, otel_event_manager).await;

        assert_eq!(events.len(), 1);

        match &events[0] {
            Err(err @ CodexErr::ContextWindowExceeded) => {
                assert_eq!(err.to_string(), CodexErr::ContextWindowExceeded.to_string());
            }
            other => panic!("unexpected context window event: {other:?}"),
        }
    }

    // ────────────────────────────
    // Table-driven test from `main`
    // ────────────────────────────

    /// Verifies that the adapter produces the right `ResponseEvent` for a
    /// variety of incoming `type` values.
    #[tokio::test]
    async fn table_driven_event_kinds() {
        struct TestCase {
            name: &'static str,
            event: serde_json::Value,
            expect_first: fn(&ResponseEvent) -> bool,
            expected_len: usize,
        }

        fn is_created(ev: &ResponseEvent) -> bool {
            matches!(ev, ResponseEvent::Created)
        }
        fn is_output(ev: &ResponseEvent) -> bool {
            matches!(ev, ResponseEvent::OutputItemDone(_))
        }
        fn is_completed(ev: &ResponseEvent) -> bool {
            matches!(ev, ResponseEvent::Completed { .. })
        }

        let completed = json!({
            "type": "response.completed",
            "response": {
                "id": "c",
                "usage": {
                    "input_tokens": 0,
                    "input_tokens_details": null,
                    "output_tokens": 0,
                    "output_tokens_details": null,
                    "total_tokens": 0
                },
                "output": []
            }
        });

        let cases = vec![
            TestCase {
                name: "created",
                event: json!({"type": "response.created", "response": {}}),
                expect_first: is_created,
                expected_len: 2,
            },
            TestCase {
                name: "output_item.done",
                event: json!({
                    "type": "response.output_item.done",
                    "item": {
                        "type": "message",
                        "role": "assistant",
                        "content": [
                            {"type": "output_text", "text": "hi"}
                        ]
                    }
                }),
                expect_first: is_output,
                expected_len: 2,
            },
            TestCase {
                name: "unknown",
                event: json!({"type": "response.new_tool_event"}),
                expect_first: is_completed,
                expected_len: 1,
            },
        ];

        for case in cases {
            let mut evs = vec![case.event];
            evs.push(completed.clone());

            let provider = ModelProviderInfo {
                name: "test".to_string(),
                base_url: Some("https://test.com".to_string()),
                env_key: Some("TEST_API_KEY".to_string()),
                env_key_instructions: None,
                wire_api: WireApi::Responses,
                query_params: None,
                http_headers: None,
                env_http_headers: None,
                request_max_retries: Some(0),
                stream_max_retries: Some(0),
                stream_idle_timeout_ms: Some(1000),
                requires_openai_auth: false,
            };

            let otel_event_manager = otel_event_manager();

            let out = run_sse(evs, provider, otel_event_manager).await;
            assert_eq!(out.len(), case.expected_len, "case {}", case.name);
            assert!(
                (case.expect_first)(&out[0]),
                "first event mismatch in case {}",
                case.name
            );
        }
    }

    #[test]
    fn test_try_parse_retry_after() {
        let err = Error {
            r#type: None,
            message: Some("Rate limit reached for gpt-5 in organization org- on tokens per min (TPM): Limit 1, Used 1, Requested 19304. Please try again in 28ms. Visit https://platform.openai.com/account/rate-limits to learn more.".to_string()),
            code: Some("rate_limit_exceeded".to_string()),
            plan_type: None,
            resets_at: None
        };

        let delay = try_parse_retry_after(&err);
        assert_eq!(delay, Some(Duration::from_millis(28)));
    }

    #[test]
    fn test_try_parse_retry_after_no_delay() {
        let err = Error {
            r#type: None,
            message: Some("Rate limit reached for gpt-5 in organization <ORG> on tokens per min (TPM): Limit 30000, Used 6899, Requested 24050. Please try again in 1.898s. Visit https://platform.openai.com/account/rate-limits to learn more.".to_string()),
            code: Some("rate_limit_exceeded".to_string()),
            plan_type: None,
            resets_at: None
        };
        let delay = try_parse_retry_after(&err);
        assert_eq!(delay, Some(Duration::from_secs_f64(1.898)));
    }

    #[test]
    fn error_response_deserializes_schema_known_plan_type_and_serializes_back() {
        use crate::token_data::KnownPlan;
        use crate::token_data::PlanType;

        let json = r#"{"error":{"type":"usage_limit_reached","plan_type":"pro","resets_at":"2024-01-01T00:00:00Z"}}"#;
        let resp: ErrorResponse = serde_json::from_str(json).expect("should deserialize schema");

        assert_matches!(resp.error.plan_type, Some(PlanType::Known(KnownPlan::Pro)));

        let plan_json = serde_json::to_string(&resp.error.plan_type).expect("serialize plan_type");
        assert_eq!(plan_json, "\"pro\"");
    }

    #[test]
    fn error_response_deserializes_schema_unknown_plan_type_and_serializes_back() {
        use crate::token_data::PlanType;

        let json = r#"{"error":{"type":"usage_limit_reached","plan_type":"vip","resets_at":"2024-01-01T00:01:00Z"}}"#;
        let resp: ErrorResponse = serde_json::from_str(json).expect("should deserialize schema");

        assert_matches!(resp.error.plan_type, Some(PlanType::Unknown(ref s)) if s == "vip");

        let plan_json = serde_json::to_string(&resp.error.plan_type).expect("serialize plan_type");
        assert_eq!(plan_json, "\"vip\"");
    }
}<|MERGE_RESOLUTION|>--- conflicted
+++ resolved
@@ -73,11 +73,7 @@
 
     // Optional fields available on "usage_limit_reached" and "usage_not_included" errors
     plan_type: Option<PlanType>,
-<<<<<<< HEAD
-    resets_in_seconds: Option<i64>,
-=======
     resets_at: Option<String>,
->>>>>>> 73a1787e
 }
 
 #[derive(Debug, Clone)]
@@ -639,16 +635,11 @@
     let used_percent: Option<f64> = parse_header_f64(headers, used_percent_header);
 
     used_percent.and_then(|used_percent| {
-<<<<<<< HEAD
-        let window_minutes = parse_header_i64(headers, window_minutes_header);
-        let resets_in_seconds = parse_header_i64(headers, resets_header);
-=======
         let window_minutes = parse_header_u64(headers, window_minutes_header);
         let resets_at = parse_header_str(headers, resets_header)
             .map(str::trim)
             .filter(|value| !value.is_empty())
             .map(std::string::ToString::to_string);
->>>>>>> 73a1787e
 
         let has_data = used_percent != 0.0
             || window_minutes.is_some_and(|minutes| minutes != 0)

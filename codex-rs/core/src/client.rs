--- conflicted
+++ resolved
@@ -424,12 +424,8 @@
     // If the stream stays completely silent for an extended period treat it as disconnected.
     // The response id returned from the "complete" message.
     let mut response_completed: Option<ResponseCompleted> = None;
-<<<<<<< HEAD
     // Track the current item_id to include with delta events
     let mut current_item_id: Option<String> = None;
-=======
-    let mut response_error: Option<CodexErr> = None;
->>>>>>> f968a132
 
     loop {
         let sse = match timeout(idle_timeout, stream.next()).await {

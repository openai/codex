--- conflicted
+++ resolved
@@ -170,13 +170,8 @@
         command,
         cwd,
         env,
-<<<<<<< HEAD
-        timeout_ms,
+        expiration,
         sandboxed,
-=======
-        expiration,
-        sandbox,
->>>>>>> aa4e0d82
         with_escalated_permissions,
         justification,
         arg0,

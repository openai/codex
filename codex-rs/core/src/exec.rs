#[cfg(unix)]
use std::os::unix::process::ExitStatusExt;

use std::collections::HashMap;
use std::io;
use std::path::Path;
use std::path::PathBuf;
use std::process::ExitStatus;
use std::time::Duration;
use std::time::Instant;

use async_channel::Sender;
use tokio::io::AsyncRead;
use tokio::io::AsyncReadExt;
use tokio::io::AsyncWriteExt;
use tokio::io::BufReader;
use tokio::process::Child;

use crate::error::CodexErr;
use crate::error::Result;
use crate::error::SandboxErr;
use crate::protocol::Event;
use crate::protocol::EventMsg;
use crate::protocol::ExecCommandOutputDeltaEvent;
use crate::protocol::ExecOutputStream;
use crate::protocol::SandboxPolicy;
use crate::sandboxing::CommandSpec;
use crate::sandboxing::ExecEnv;
use crate::sandboxing::SandboxManager;
use crate::spawn::StdioPolicy;
use crate::spawn::spawn_child_async;

const DEFAULT_TIMEOUT_MS: u64 = 10_000;

// Hardcode these since it does not seem worth including the libc crate just
// for these.
const SIGKILL_CODE: i32 = 9;
const TIMEOUT_CODE: i32 = 64;
const EXIT_CODE_SIGNAL_BASE: i32 = 128; // conventional shell: 128 + signal
const EXEC_TIMEOUT_EXIT_CODE: i32 = 124; // conventional timeout exit code

// I/O buffer sizing
const READ_CHUNK_SIZE: usize = 8192; // bytes per read
const AGGREGATE_BUFFER_INITIAL_CAPACITY: usize = 8 * 1024; // 8 KiB

/// Limit the number of ExecCommandOutputDelta events emitted per exec call.
/// Aggregation still collects full output; only the live event stream is capped.
pub(crate) const MAX_EXEC_OUTPUT_DELTAS_PER_CALL: usize = 10_000;

#[derive(Clone, Debug)]
pub struct ExecParams {
    pub command: Vec<String>,
    pub cwd: PathBuf,
    pub timeout_ms: Option<u64>,
    pub env: HashMap<String, String>,
    pub with_escalated_permissions: Option<bool>,
    pub justification: Option<String>,
<<<<<<< HEAD
=======
    pub arg0: Option<String>,
>>>>>>> 80f6f891
    pub disable_timeout: bool,
    pub passthrough_stdio: bool,
}

impl ExecParams {
    pub fn timeout_duration(&self) -> Option<Duration> {
        if self.disable_timeout {
            None
        } else {
            Some(Duration::from_millis(
                self.timeout_ms.unwrap_or(DEFAULT_TIMEOUT_MS),
            ))
        }
    }
}

#[derive(Clone, Copy, Debug, PartialEq)]
pub enum SandboxType {
    None,

    /// Only available on macOS.
    MacosSeatbelt,

    /// Only available on Linux.
    LinuxSeccomp,
}

#[derive(Clone)]
pub struct StdoutStream {
    pub sub_id: String,
    pub call_id: String,
    pub tx_event: Sender<Event>,
}

pub async fn process_exec_tool_call(
    params: ExecParams,
    sandbox_type: SandboxType,
    sandbox_policy: &SandboxPolicy,
    sandbox_cwd: &Path,
    codex_linux_sandbox_exe: &Option<PathBuf>,
    stdout_stream: Option<StdoutStream>,
) -> Result<ExecToolCallOutput> {
    let ExecParams {
        command,
        cwd,
        timeout_ms,
        env,
        with_escalated_permissions,
        justification,
        arg0: _,
        disable_timeout,
        passthrough_stdio,
    } = params;

<<<<<<< HEAD
    let timeout_duration = params.timeout_duration();
    let passthrough_stdio = params.passthrough_stdio;

    let raw_output_result: std::result::Result<RawExecToolCallOutput, CodexErr> = match sandbox_type
    {
        SandboxType::None => {
            exec(
                params,
                sandbox_policy,
                passthrough_stdio,
                stdout_stream.clone(),
            )
            .await
        }
        SandboxType::MacosSeatbelt => {
            let ExecParams {
                command,
                cwd: command_cwd,
                env,
                ..
            } = params;
            let child = spawn_command_under_seatbelt(
                command,
                command_cwd,
                sandbox_policy,
                sandbox_cwd,
                StdioPolicy::RedirectForShellTool,
                env,
            )
            .await?;
            consume_truncated_output(
                child,
                timeout_duration,
                stdout_stream.clone(),
                passthrough_stdio,
            )
            .await
        }
        SandboxType::LinuxSeccomp => {
            let ExecParams {
                command,
                cwd: command_cwd,
                env,
                ..
            } = params;

            let codex_linux_sandbox_exe = codex_linux_sandbox_exe
                .as_ref()
                .ok_or(CodexErr::LandlockSandboxExecutableNotProvided)?;
            let child = spawn_command_under_linux_sandbox(
                codex_linux_sandbox_exe,
                command,
                command_cwd,
                sandbox_policy,
                sandbox_cwd,
                StdioPolicy::RedirectForShellTool,
                env,
            )
            .await?;

            consume_truncated_output(child, timeout_duration, stdout_stream, passthrough_stdio)
                .await
        }
=======
    let (program, args) = command.split_first().ok_or_else(|| {
        CodexErr::Io(io::Error::new(
            io::ErrorKind::InvalidInput,
            "command args are empty",
        ))
    })?;

    let spec = CommandSpec {
        program: program.clone(),
        args: args.to_vec(),
        cwd,
        env,
        timeout_ms,
        with_escalated_permissions,
        justification,
        disable_timeout,
        passthrough_stdio,
>>>>>>> 80f6f891
    };

    let manager = SandboxManager::new();
    let exec_env = manager
        .transform(
            &spec,
            sandbox_policy,
            sandbox_type,
            sandbox_cwd,
            codex_linux_sandbox_exe.as_ref(),
        )
        .map_err(CodexErr::from)?;

    // Route through the sandboxing module for a single, unified execution path.
    crate::sandboxing::execute_env(&exec_env, sandbox_policy, stdout_stream).await
}

pub(crate) async fn execute_exec_env(
    env: ExecEnv,
    sandbox_policy: &SandboxPolicy,
    stdout_stream: Option<StdoutStream>,
) -> Result<ExecToolCallOutput> {
    let ExecEnv {
        command,
        cwd,
        env,
        timeout_ms,
        sandbox,
        with_escalated_permissions,
        justification,
        arg0,
        disable_timeout,
        passthrough_stdio,
    } = env;

    let params = ExecParams {
        command,
        cwd,
        timeout_ms,
        env,
        with_escalated_permissions,
        justification,
        arg0,
        disable_timeout,
        passthrough_stdio,
    };

    let start = Instant::now();
    let raw_output_result = exec(params, sandbox_policy, stdout_stream).await;
    let duration = start.elapsed();
    finalize_exec_result(raw_output_result, sandbox, duration)
}

fn finalize_exec_result(
    raw_output_result: std::result::Result<RawExecToolCallOutput, CodexErr>,
    sandbox_type: SandboxType,
    duration: Duration,
) -> Result<ExecToolCallOutput> {
    match raw_output_result {
        Ok(raw_output) => {
            #[allow(unused_mut)]
            let mut timed_out = raw_output.timed_out;

            #[cfg(target_family = "unix")]
            {
                if let Some(signal) = raw_output.exit_status.signal() {
                    if signal == TIMEOUT_CODE {
                        timed_out = true;
                    } else {
                        return Err(CodexErr::Sandbox(SandboxErr::Signal(signal)));
                    }
                }
            }

            let mut exit_code = raw_output.exit_status.code().unwrap_or(-1);
            if timed_out {
                exit_code = EXEC_TIMEOUT_EXIT_CODE;
            }

            let stdout = raw_output.stdout.from_utf8_lossy();
            let stderr = raw_output.stderr.from_utf8_lossy();
            let aggregated_output = raw_output.aggregated_output.from_utf8_lossy();
            let exec_output = ExecToolCallOutput {
                exit_code,
                stdout,
                stderr,
                aggregated_output,
                duration,
                timed_out,
            };

            if timed_out {
                return Err(CodexErr::Sandbox(SandboxErr::Timeout {
                    output: Box::new(exec_output),
                }));
            }

            if is_likely_sandbox_denied(sandbox_type, &exec_output) {
                return Err(CodexErr::Sandbox(SandboxErr::Denied {
                    output: Box::new(exec_output),
                }));
            }

            Ok(exec_output)
        }
        Err(err) => {
            tracing::error!("exec error: {err}");
            Err(err)
        }
    }
}

pub(crate) mod errors {
    use super::CodexErr;
    use crate::sandboxing::SandboxTransformError;

    impl From<SandboxTransformError> for CodexErr {
        fn from(err: SandboxTransformError) -> Self {
            match err {
                SandboxTransformError::MissingLinuxSandboxExecutable => {
                    CodexErr::LandlockSandboxExecutableNotProvided
                }
            }
        }
    }
}

/// We don't have a fully deterministic way to tell if our command failed
/// because of the sandbox - a command in the user's zshrc file might hit an
/// error, but the command itself might fail or succeed for other reasons.
/// For now, we conservatively check for well known command failure exit codes and
/// also look for common sandbox denial keywords in the command output.
pub(crate) fn is_likely_sandbox_denied(
    sandbox_type: SandboxType,
    exec_output: &ExecToolCallOutput,
) -> bool {
    if sandbox_type == SandboxType::None || exec_output.exit_code == 0 {
        return false;
    }

    // Quick rejects: well-known non-sandbox shell exit codes
    // 2: misuse of shell builtins
    // 126: permission denied
    // 127: command not found
    const SANDBOX_DENIED_KEYWORDS: [&str; 7] = [
        "operation not permitted",
        "permission denied",
        "read-only file system",
        "seccomp",
        "sandbox",
        "landlock",
        "failed to write file",
    ];

    let has_sandbox_keyword = [
        &exec_output.stderr.text,
        &exec_output.stdout.text,
        &exec_output.aggregated_output.text,
    ]
    .into_iter()
    .any(|section| {
        let lower = section.to_lowercase();
        SANDBOX_DENIED_KEYWORDS
            .iter()
            .any(|needle| lower.contains(needle))
    });

    if has_sandbox_keyword {
        return true;
    }

    const QUICK_REJECT_EXIT_CODES: [i32; 3] = [2, 126, 127];
    if QUICK_REJECT_EXIT_CODES.contains(&exec_output.exit_code) {
        return false;
    }

    #[cfg(unix)]
    {
        const SIGSYS_CODE: i32 = libc::SIGSYS;
        if sandbox_type == SandboxType::LinuxSeccomp
            && exec_output.exit_code == EXIT_CODE_SIGNAL_BASE + SIGSYS_CODE
        {
            return true;
        }
    }

    false
}

#[derive(Debug, Clone)]
pub struct StreamOutput<T: Clone> {
    pub text: T,
    pub truncated_after_lines: Option<u32>,
}

#[derive(Debug)]
struct RawExecToolCallOutput {
    pub exit_status: ExitStatus,
    pub stdout: StreamOutput<Vec<u8>>,
    pub stderr: StreamOutput<Vec<u8>>,
    pub aggregated_output: StreamOutput<Vec<u8>>,
    pub timed_out: bool,
}

impl StreamOutput<String> {
    pub fn new(text: String) -> Self {
        Self {
            text,
            truncated_after_lines: None,
        }
    }
}

impl StreamOutput<Vec<u8>> {
    pub fn from_utf8_lossy(&self) -> StreamOutput<String> {
        StreamOutput {
            text: String::from_utf8_lossy(&self.text).to_string(),
            truncated_after_lines: self.truncated_after_lines,
        }
    }
}

#[inline]
fn append_all(dst: &mut Vec<u8>, src: &[u8]) {
    dst.extend_from_slice(src);
}

#[derive(Clone, Debug)]
pub struct ExecToolCallOutput {
    pub exit_code: i32,
    pub stdout: StreamOutput<String>,
    pub stderr: StreamOutput<String>,
    pub aggregated_output: StreamOutput<String>,
    pub duration: Duration,
    pub timed_out: bool,
}

async fn exec(
    params: ExecParams,
    sandbox_policy: &SandboxPolicy,
    passthrough_stdio: bool,
    stdout_stream: Option<StdoutStream>,
) -> Result<RawExecToolCallOutput> {
    let timeout = params.timeout_duration();
    let passthrough_stdio = params.passthrough_stdio;
    let ExecParams {
        command,
        cwd,
        env,
        arg0,
        ..
    } = params;

    let (program, args) = command.split_first().ok_or_else(|| {
        CodexErr::Io(io::Error::new(
            io::ErrorKind::InvalidInput,
            "command args are empty",
        ))
    })?;
    let arg0_ref = arg0.as_deref();
    let stdio_policy = if passthrough_stdio {
        StdioPolicy::Inherit
    } else {
        StdioPolicy::RedirectForShellTool
    };
    let child = spawn_child_async(
        PathBuf::from(program),
        args.into(),
        arg0_ref,
        cwd,
        sandbox_policy,
<<<<<<< HEAD
        if passthrough_stdio {
            StdioPolicy::Inherit
        } else {
            StdioPolicy::RedirectForShellTool
        },
=======
        stdio_policy,
>>>>>>> 80f6f891
        env,
    )
    .await?;
    if passthrough_stdio {
        consume_passthrough_output(child, timeout).await
    } else {
        consume_truncated_output(child, timeout, stdout_stream, false).await
    }
}

/// Consumes the output of a child process, truncating it so it is suitable for
/// use as the output of a `shell` tool call. Also enforces specified timeout.
async fn consume_truncated_output(
    mut child: Child,
    timeout: Option<Duration>,
    stdout_stream: Option<StdoutStream>,
    passthrough_stdio: bool,
) -> Result<RawExecToolCallOutput> {
    // Both stdout and stderr were configured with `Stdio::piped()`
    // above, therefore `take()` should normally return `Some`.  If it doesn't
    // we treat it as an exceptional I/O error

    let stdout_reader = child.stdout.take().ok_or_else(|| {
        CodexErr::Io(io::Error::other(
            "stdout pipe was unexpectedly not available",
        ))
    })?;
    let stderr_reader = child.stderr.take().ok_or_else(|| {
        CodexErr::Io(io::Error::other(
            "stderr pipe was unexpectedly not available",
        ))
    })?;

    let (agg_tx, agg_rx) = async_channel::unbounded::<Vec<u8>>();

    let stdout_handle = tokio::spawn(read_capped(
        BufReader::new(stdout_reader),
        stdout_stream.clone(),
        false,
        passthrough_stdio,
        Some(agg_tx.clone()),
    ));
    let stderr_handle = tokio::spawn(read_capped(
        BufReader::new(stderr_reader),
        stdout_stream.clone(),
        true,
        passthrough_stdio,
        Some(agg_tx.clone()),
    ));

    let ctrl_c = tokio::signal::ctrl_c();
    tokio::pin!(ctrl_c);

    let (exit_status, timed_out) = match timeout {
        Some(timeout) => {
            tokio::select! {
                result = tokio::time::timeout(timeout, child.wait()) => {
                    match result {
                        Ok(status_result) => {
                            let exit_status = status_result?;
                            (exit_status, false)
                        }
                        Err(_) => {
                            child.start_kill()?;
                            (synthetic_exit_status(EXIT_CODE_SIGNAL_BASE + TIMEOUT_CODE), true)
                        }
                    }
                }
                _ = &mut ctrl_c => {
                    child.start_kill()?;
                    (synthetic_exit_status(EXIT_CODE_SIGNAL_BASE + SIGKILL_CODE), false)
                }
            }
        }
        None => {
            tokio::select! {
                result = child.wait() => {
                    let exit_status = result?;
                    (exit_status, false)
                }
                _ = &mut ctrl_c => {
                    child.start_kill()?;
                    (synthetic_exit_status(EXIT_CODE_SIGNAL_BASE + SIGKILL_CODE), false)
                }
            }
        }
    };

    let stdout = stdout_handle.await??;
    let stderr = stderr_handle.await??;

    drop(agg_tx);

    let mut combined_buf = Vec::with_capacity(AGGREGATE_BUFFER_INITIAL_CAPACITY);
    while let Ok(chunk) = agg_rx.recv().await {
        append_all(&mut combined_buf, &chunk);
    }
    let aggregated_output = StreamOutput {
        text: combined_buf,
        truncated_after_lines: None,
    };

    Ok(RawExecToolCallOutput {
        exit_status,
        stdout,
        stderr,
        aggregated_output,
        timed_out,
    })
}

async fn consume_passthrough_output(
    mut child: Child,
    timeout: Option<Duration>,
) -> Result<RawExecToolCallOutput> {
    let ctrl_c = tokio::signal::ctrl_c();
    tokio::pin!(ctrl_c);

    let (exit_status, timed_out) = match timeout {
        Some(timeout) => {
            tokio::select! {
                result = tokio::time::timeout(timeout, child.wait()) => {
                    match result {
                        Ok(status_result) => {
                            let exit_status = status_result?;
                            (exit_status, false)
                        }
                        Err(_) => {
                            child.start_kill()?;
                            (synthetic_exit_status(EXIT_CODE_SIGNAL_BASE + TIMEOUT_CODE), true)
                        }
                    }
                }
                _ = &mut ctrl_c => {
                    child.start_kill()?;
                    (synthetic_exit_status(EXIT_CODE_SIGNAL_BASE + SIGKILL_CODE), false)
                }
            }
        }
        None => {
            tokio::select! {
                result = child.wait() => {
                    let exit_status = result?;
                    (exit_status, false)
                }
                _ = &mut ctrl_c => {
                    child.start_kill()?;
                    (synthetic_exit_status(EXIT_CODE_SIGNAL_BASE + SIGKILL_CODE), false)
                }
            }
        }
    };

    Ok(RawExecToolCallOutput {
        exit_status,
        stdout: StreamOutput {
            text: Vec::new(),
            truncated_after_lines: None,
        },
        stderr: StreamOutput {
            text: Vec::new(),
            truncated_after_lines: None,
        },
        aggregated_output: StreamOutput {
            text: Vec::new(),
            truncated_after_lines: None,
        },
        timed_out,
    })
}

async fn read_capped<R: AsyncRead + Unpin + Send + 'static>(
    mut reader: R,
    stream: Option<StdoutStream>,
    is_stderr: bool,
    passthrough_stdio: bool,
    aggregate_tx: Option<Sender<Vec<u8>>>,
) -> io::Result<StreamOutput<Vec<u8>>> {
    let mut buf = Vec::with_capacity(AGGREGATE_BUFFER_INITIAL_CAPACITY);
    let mut tmp = [0u8; READ_CHUNK_SIZE];
    let mut emitted_deltas: usize = 0;

    // No caps: append all bytes

    loop {
        let n = reader.read(&mut tmp).await?;
        if n == 0 {
            break;
        }

        if let Some(stream) = &stream
            && (passthrough_stdio || emitted_deltas < MAX_EXEC_OUTPUT_DELTAS_PER_CALL)
        {
            let chunk = tmp[..n].to_vec();
            let msg = EventMsg::ExecCommandOutputDelta(ExecCommandOutputDeltaEvent {
                call_id: stream.call_id.clone(),
                stream: if is_stderr {
                    ExecOutputStream::Stderr
                } else {
                    ExecOutputStream::Stdout
                },
                chunk,
            });
            let event = Event {
                id: stream.sub_id.clone(),
                msg,
            };
            #[allow(clippy::let_unit_value)]
            let _ = stream.tx_event.send(event).await;
            if !passthrough_stdio {
                emitted_deltas += 1;
            }
        }

        if let Some(tx) = &aggregate_tx {
            let _ = tx.send(tmp[..n].to_vec()).await;
        }

        append_all(&mut buf, &tmp[..n]);
<<<<<<< HEAD

=======
>>>>>>> 80f6f891
        if passthrough_stdio {
            if is_stderr {
                let mut stderr = tokio::io::stderr();
                stderr.write_all(&tmp[..n]).await?;
                stderr.flush().await?;
            } else {
                let mut stdout = tokio::io::stdout();
                stdout.write_all(&tmp[..n]).await?;
                stdout.flush().await?;
            }
        }
        // Continue reading to EOF to avoid back-pressure
    }

    Ok(StreamOutput {
        text: buf,
        truncated_after_lines: None,
    })
}

#[cfg(unix)]
fn synthetic_exit_status(code: i32) -> ExitStatus {
    use std::os::unix::process::ExitStatusExt;
    std::process::ExitStatus::from_raw(code)
}

#[cfg(windows)]
fn synthetic_exit_status(code: i32) -> ExitStatus {
    use std::os::windows::process::ExitStatusExt;
    #[expect(clippy::unwrap_used)]
    std::process::ExitStatus::from_raw(code.try_into().unwrap())
}

#[cfg(test)]
mod tests {
    use super::*;
    use std::time::Duration;

    fn make_exec_output(
        exit_code: i32,
        stdout: &str,
        stderr: &str,
        aggregated: &str,
    ) -> ExecToolCallOutput {
        ExecToolCallOutput {
            exit_code,
            stdout: StreamOutput::new(stdout.to_string()),
            stderr: StreamOutput::new(stderr.to_string()),
            aggregated_output: StreamOutput::new(aggregated.to_string()),
            duration: Duration::from_millis(1),
            timed_out: false,
        }
    }

    #[test]
    fn sandbox_detection_requires_keywords() {
        let output = make_exec_output(1, "", "", "");
        assert!(!is_likely_sandbox_denied(
            SandboxType::LinuxSeccomp,
            &output
        ));
    }

    #[test]
    fn sandbox_detection_identifies_keyword_in_stderr() {
        let output = make_exec_output(1, "", "Operation not permitted", "");
        assert!(is_likely_sandbox_denied(SandboxType::LinuxSeccomp, &output));
    }

    #[test]
    fn sandbox_detection_respects_quick_reject_exit_codes() {
        let output = make_exec_output(127, "", "command not found", "");
        assert!(!is_likely_sandbox_denied(
            SandboxType::LinuxSeccomp,
            &output
        ));
    }

    #[test]
    fn sandbox_detection_ignores_non_sandbox_mode() {
        let output = make_exec_output(1, "", "Operation not permitted", "");
        assert!(!is_likely_sandbox_denied(SandboxType::None, &output));
    }

    #[test]
    fn sandbox_detection_uses_aggregated_output() {
        let output = make_exec_output(
            101,
            "",
            "",
            "cargo failed: Read-only file system when writing target",
        );
        assert!(is_likely_sandbox_denied(
            SandboxType::MacosSeatbelt,
            &output
        ));
    }

    #[cfg(unix)]
    #[test]
    fn sandbox_detection_flags_sigsys_exit_code() {
        let exit_code = EXIT_CODE_SIGNAL_BASE + libc::SIGSYS;
        let output = make_exec_output(exit_code, "", "", "");
        assert!(is_likely_sandbox_denied(SandboxType::LinuxSeccomp, &output));
    }
}<|MERGE_RESOLUTION|>--- conflicted
+++ resolved
@@ -55,10 +55,7 @@
     pub env: HashMap<String, String>,
     pub with_escalated_permissions: Option<bool>,
     pub justification: Option<String>,
-<<<<<<< HEAD
-=======
     pub arg0: Option<String>,
->>>>>>> 80f6f891
     pub disable_timeout: bool,
     pub passthrough_stdio: bool,
 }
@@ -113,71 +110,6 @@
         passthrough_stdio,
     } = params;
 
-<<<<<<< HEAD
-    let timeout_duration = params.timeout_duration();
-    let passthrough_stdio = params.passthrough_stdio;
-
-    let raw_output_result: std::result::Result<RawExecToolCallOutput, CodexErr> = match sandbox_type
-    {
-        SandboxType::None => {
-            exec(
-                params,
-                sandbox_policy,
-                passthrough_stdio,
-                stdout_stream.clone(),
-            )
-            .await
-        }
-        SandboxType::MacosSeatbelt => {
-            let ExecParams {
-                command,
-                cwd: command_cwd,
-                env,
-                ..
-            } = params;
-            let child = spawn_command_under_seatbelt(
-                command,
-                command_cwd,
-                sandbox_policy,
-                sandbox_cwd,
-                StdioPolicy::RedirectForShellTool,
-                env,
-            )
-            .await?;
-            consume_truncated_output(
-                child,
-                timeout_duration,
-                stdout_stream.clone(),
-                passthrough_stdio,
-            )
-            .await
-        }
-        SandboxType::LinuxSeccomp => {
-            let ExecParams {
-                command,
-                cwd: command_cwd,
-                env,
-                ..
-            } = params;
-
-            let codex_linux_sandbox_exe = codex_linux_sandbox_exe
-                .as_ref()
-                .ok_or(CodexErr::LandlockSandboxExecutableNotProvided)?;
-            let child = spawn_command_under_linux_sandbox(
-                codex_linux_sandbox_exe,
-                command,
-                command_cwd,
-                sandbox_policy,
-                sandbox_cwd,
-                StdioPolicy::RedirectForShellTool,
-                env,
-            )
-            .await?;
-
-            consume_truncated_output(child, timeout_duration, stdout_stream, passthrough_stdio)
-                .await
-        }
-=======
     let (program, args) = command.split_first().ok_or_else(|| {
         CodexErr::Io(io::Error::new(
             io::ErrorKind::InvalidInput,
@@ -195,7 +127,6 @@
         justification,
         disable_timeout,
         passthrough_stdio,
->>>>>>> 80f6f891
     };
 
     let manager = SandboxManager::new();
@@ -436,7 +367,6 @@
 async fn exec(
     params: ExecParams,
     sandbox_policy: &SandboxPolicy,
-    passthrough_stdio: bool,
     stdout_stream: Option<StdoutStream>,
 ) -> Result<RawExecToolCallOutput> {
     let timeout = params.timeout_duration();
@@ -467,15 +397,7 @@
         arg0_ref,
         cwd,
         sandbox_policy,
-<<<<<<< HEAD
-        if passthrough_stdio {
-            StdioPolicy::Inherit
-        } else {
-            StdioPolicy::RedirectForShellTool
-        },
-=======
         stdio_policy,
->>>>>>> 80f6f891
         env,
     )
     .await?;
@@ -695,10 +617,6 @@
         }
 
         append_all(&mut buf, &tmp[..n]);
-<<<<<<< HEAD
-
-=======
->>>>>>> 80f6f891
         if passthrough_stdio {
             if is_stderr {
                 let mut stderr = tokio::io::stderr();

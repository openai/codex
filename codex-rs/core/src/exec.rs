#[cfg(unix)]
use std::os::unix::process::ExitStatusExt;

use std::collections::HashMap;
use std::io;
use std::path::Path;
use std::path::PathBuf;
use std::process::ExitStatus;
use std::time::Duration;
use std::time::Instant;

use async_channel::Sender;
use tokio::io::AsyncRead;
use tokio::io::AsyncReadExt;
use tokio::io::BufReader;
use tokio::process::Child;
use tokio_util::sync::CancellationToken;

use crate::error::CodexErr;
use crate::error::Result;
use crate::error::SandboxErr;
use crate::get_platform_sandbox;
use crate::protocol::Event;
use crate::protocol::EventMsg;
use crate::protocol::ExecCommandOutputDeltaEvent;
use crate::protocol::ExecOutputStream;
use crate::protocol::SandboxPolicy;
use crate::sandboxing::CommandSpec;
use crate::sandboxing::ExecEnv;
use crate::sandboxing::SandboxManager;
use crate::spawn::StdioPolicy;
use crate::spawn::spawn_child_async;
use crate::text_encoding::bytes_to_string_smart;

pub const DEFAULT_EXEC_COMMAND_TIMEOUT_MS: u64 = 10_000;

// Hardcode these since it does not seem worth including the libc crate just
// for these.
const SIGKILL_CODE: i32 = 9;
const TIMEOUT_CODE: i32 = 64;
const EXIT_CODE_SIGNAL_BASE: i32 = 128; // conventional shell: 128 + signal
const EXEC_TIMEOUT_EXIT_CODE: i32 = 124; // conventional timeout exit code

// I/O buffer sizing
const READ_CHUNK_SIZE: usize = 8192; // bytes per read
const AGGREGATE_BUFFER_INITIAL_CAPACITY: usize = 8 * 1024; // 8 KiB

/// Limit the number of ExecCommandOutputDelta events emitted per exec call.
/// Aggregation still collects full output; only the live event stream is capped.
pub(crate) const MAX_EXEC_OUTPUT_DELTAS_PER_CALL: usize = 10_000;

#[derive(Debug)]
pub struct ExecParams {
    pub command: Vec<String>,
    pub cwd: PathBuf,
    pub expiration: ExecExpiration,
    pub env: HashMap<String, String>,
    pub with_escalated_permissions: Option<bool>,
    pub justification: Option<String>,
    pub arg0: Option<String>,
}

/// Mechanism to terminate an exec invocation before it finishes naturally.
#[derive(Debug)]
pub enum ExecExpiration {
    Timeout(Duration),
    DefaultTimeout,
    Cancellation(CancellationToken),
}

impl From<Option<u64>> for ExecExpiration {
    fn from(timeout_ms: Option<u64>) -> Self {
        timeout_ms.map_or(ExecExpiration::DefaultTimeout, |timeout_ms| {
            ExecExpiration::Timeout(Duration::from_millis(timeout_ms))
        })
    }
}

impl From<u64> for ExecExpiration {
    fn from(timeout_ms: u64) -> Self {
        ExecExpiration::Timeout(Duration::from_millis(timeout_ms))
    }
}

impl ExecExpiration {
    async fn wait(self) {
        match self {
            ExecExpiration::Timeout(duration) => tokio::time::sleep(duration).await,
            ExecExpiration::DefaultTimeout => {
                tokio::time::sleep(Duration::from_millis(DEFAULT_EXEC_COMMAND_TIMEOUT_MS)).await
            }
            ExecExpiration::Cancellation(cancel) => {
                cancel.cancelled().await;
            }
        }
    }

    /// If ExecExpiration is a timeout, returns the timeout in milliseconds.
    pub(crate) fn timeout_ms(&self) -> Option<u64> {
        match self {
            ExecExpiration::Timeout(duration) => Some(duration.as_millis() as u64),
            ExecExpiration::DefaultTimeout => Some(DEFAULT_EXEC_COMMAND_TIMEOUT_MS),
            ExecExpiration::Cancellation(_) => None,
        }
    }
}

#[derive(Clone)]
pub struct StdoutStream {
    pub sub_id: String,
    pub call_id: String,
    pub tx_event: Sender<Event>,
}

pub async fn process_exec_tool_call(
    params: ExecParams,
<<<<<<< HEAD
    sandboxed: bool,
=======
>>>>>>> 21ad1c1c
    sandbox_policy: &SandboxPolicy,
    sandbox_cwd: &Path,
    codex_linux_sandbox_exe: &Option<PathBuf>,
    stdout_stream: Option<StdoutStream>,
) -> Result<ExecToolCallOutput> {
    let sandbox_type = match &sandbox_policy {
        SandboxPolicy::DangerFullAccess => SandboxType::None,
        _ => get_platform_sandbox().unwrap_or(SandboxType::None),
    };
    tracing::debug!("Sandbox type: {sandbox_type:?}");

    let ExecParams {
        command,
        cwd,
        expiration,
        env,
        with_escalated_permissions,
        justification,
        arg0: _,
    } = params;

    let (program, args) = command.split_first().ok_or_else(|| {
        CodexErr::Io(io::Error::new(
            io::ErrorKind::InvalidInput,
            "command args are empty",
        ))
    })?;

    let spec = CommandSpec {
        program: program.clone(),
        args: args.to_vec(),
        cwd,
        env,
        expiration,
        with_escalated_permissions,
        justification,
    };

    let manager = SandboxManager::new();
    let exec_env = manager
        .transform(
            spec,
            sandbox_policy,
            sandboxed,
            sandbox_cwd,
            codex_linux_sandbox_exe.as_ref(),
        )
        .map_err(CodexErr::from)?;

    // Route through the sandboxing module for a single, unified execution path.
    crate::sandboxing::execute_env(exec_env, sandbox_policy, stdout_stream).await
}

pub(crate) async fn execute_exec_env(
    env: ExecEnv,
    sandbox_policy: &SandboxPolicy,
    stdout_stream: Option<StdoutStream>,
) -> Result<ExecToolCallOutput> {
    let ExecEnv {
        command,
        cwd,
        env,
        expiration,
        sandboxed,
        with_escalated_permissions,
        justification,
        arg0,
    } = env;

    let params = ExecParams {
        command,
        cwd,
        expiration,
        env,
        with_escalated_permissions,
        justification,
        arg0,
    };

    let start = Instant::now();
    let raw_output_result = exec(params, sandboxed, sandbox_policy, stdout_stream).await;
    let duration = start.elapsed();
    finalize_exec_result(raw_output_result, sandboxed, duration)
}

#[cfg(target_os = "windows")]
async fn exec_windows_sandbox(
    params: ExecParams,
    sandbox_policy: &SandboxPolicy,
) -> Result<RawExecToolCallOutput> {
    use crate::config::find_codex_home;
    use codex_windows_sandbox::run_windows_sandbox_capture;

    let ExecParams {
        command,
        cwd,
        env,
        expiration,
        ..
    } = params;
    // TODO(iceweasel-oai): run_windows_sandbox_capture should support all
    // variants of ExecExpiration, not just timeout.
    let timeout_ms = expiration.timeout_ms();

    let policy_str = serde_json::to_string(sandbox_policy).map_err(|err| {
        CodexErr::Io(io::Error::other(format!(
            "failed to serialize Windows sandbox policy: {err}"
        )))
    })?;
    let sandbox_cwd = cwd.clone();
    let codex_home = find_codex_home().map_err(|err| {
        CodexErr::Io(io::Error::other(format!(
            "windows sandbox: failed to resolve codex_home: {err}"
        )))
    })?;
    let spawn_res = tokio::task::spawn_blocking(move || {
        run_windows_sandbox_capture(
            policy_str.as_str(),
            &sandbox_cwd,
            codex_home.as_ref(),
            command,
            &cwd,
            env,
            timeout_ms,
        )
    })
    .await;

    let capture = match spawn_res {
        Ok(Ok(v)) => v,
        Ok(Err(err)) => {
            return Err(CodexErr::Io(io::Error::other(format!(
                "windows sandbox: {err}"
            ))));
        }
        Err(join_err) => {
            return Err(CodexErr::Io(io::Error::other(format!(
                "windows sandbox join error: {join_err}"
            ))));
        }
    };

    let exit_status = synthetic_exit_status(capture.exit_code);
    let stdout = StreamOutput {
        text: capture.stdout,
        truncated_after_lines: None,
    };
    let stderr = StreamOutput {
        text: capture.stderr,
        truncated_after_lines: None,
    };
    // Best-effort aggregate: stdout then stderr
    let mut aggregated = Vec::with_capacity(stdout.text.len() + stderr.text.len());
    append_all(&mut aggregated, &stdout.text);
    append_all(&mut aggregated, &stderr.text);
    let aggregated_output = StreamOutput {
        text: aggregated,
        truncated_after_lines: None,
    };

    Ok(RawExecToolCallOutput {
        exit_status,
        stdout,
        stderr,
        aggregated_output,
        timed_out: capture.timed_out,
    })
}

fn finalize_exec_result(
    raw_output_result: std::result::Result<RawExecToolCallOutput, CodexErr>,
    sandboxed: bool,
    duration: Duration,
) -> Result<ExecToolCallOutput> {
    match raw_output_result {
        Ok(raw_output) => {
            #[allow(unused_mut)]
            let mut timed_out = raw_output.timed_out;

            #[cfg(target_family = "unix")]
            {
                if let Some(signal) = raw_output.exit_status.signal() {
                    if signal == TIMEOUT_CODE {
                        timed_out = true;
                    } else {
                        return Err(CodexErr::Sandbox(SandboxErr::Signal(signal)));
                    }
                }
            }

            let mut exit_code = raw_output.exit_status.code().unwrap_or(-1);
            if timed_out {
                exit_code = EXEC_TIMEOUT_EXIT_CODE;
            }

            let stdout = raw_output.stdout.from_utf8_lossy();
            let stderr = raw_output.stderr.from_utf8_lossy();
            let aggregated_output = raw_output.aggregated_output.from_utf8_lossy();
            let exec_output = ExecToolCallOutput {
                exit_code,
                stdout,
                stderr,
                aggregated_output,
                duration,
                timed_out,
            };

            if timed_out {
                return Err(CodexErr::Sandbox(SandboxErr::Timeout {
                    output: Box::new(exec_output),
                }));
            }

            if sandboxed && is_likely_sandbox_denied(&exec_output) {
                return Err(CodexErr::Sandbox(SandboxErr::Denied {
                    output: Box::new(exec_output),
                }));
            }

            Ok(exec_output)
        }
        Err(err) => {
            tracing::error!("exec error: {err}");
            Err(err)
        }
    }
}

pub(crate) mod errors {
    use super::CodexErr;
    use crate::sandboxing::SandboxTransformError;

    impl From<SandboxTransformError> for CodexErr {
        fn from(err: SandboxTransformError) -> Self {
            match err {
                SandboxTransformError::MissingLinuxSandboxExecutable => {
                    CodexErr::LandlockSandboxExecutableNotProvided
                }
            }
        }
    }
}

/// We don't have a fully deterministic way to tell if our command failed
/// because of the sandbox - a command in the user's zshrc file might hit an
/// error, but the command itself might fail or succeed for other reasons.
/// For now, we conservatively check for well known command failure exit codes and
/// also look for common sandbox denial keywords in the command output.
pub(crate) fn is_likely_sandbox_denied(exec_output: &ExecToolCallOutput) -> bool {
    if exec_output.exit_code == 0 {
        return false;
    }

    // Quick rejects: well-known non-sandbox shell exit codes
    // 2: misuse of shell builtins
    // 126: permission denied
    // 127: command not found
    const SANDBOX_DENIED_KEYWORDS: [&str; 7] = [
        "operation not permitted",
        "permission denied",
        "read-only file system",
        "seccomp",
        "sandbox",
        "landlock",
        "failed to write file",
    ];

    let has_sandbox_keyword = [
        &exec_output.stderr.text,
        &exec_output.stdout.text,
        &exec_output.aggregated_output.text,
    ]
    .into_iter()
    .any(|section| {
        let lower = section.to_lowercase();
        SANDBOX_DENIED_KEYWORDS
            .iter()
            .any(|needle| lower.contains(needle))
    });

    if has_sandbox_keyword {
        return true;
    }

    const QUICK_REJECT_EXIT_CODES: [i32; 3] = [2, 126, 127];
    if QUICK_REJECT_EXIT_CODES.contains(&exec_output.exit_code) {
        return false;
    }

    #[cfg(target_os = "linux")]
    {
        const SIGSYS_CODE: i32 = libc::SIGSYS;
        if exec_output.exit_code == EXIT_CODE_SIGNAL_BASE + SIGSYS_CODE {
            return true;
        }
    }

    false
}

#[derive(Debug, Clone)]
pub struct StreamOutput<T: Clone> {
    pub text: T,
    pub truncated_after_lines: Option<u32>,
}

#[derive(Debug)]
struct RawExecToolCallOutput {
    pub exit_status: ExitStatus,
    pub stdout: StreamOutput<Vec<u8>>,
    pub stderr: StreamOutput<Vec<u8>>,
    pub aggregated_output: StreamOutput<Vec<u8>>,
    pub timed_out: bool,
}

impl StreamOutput<String> {
    pub fn new(text: String) -> Self {
        Self {
            text,
            truncated_after_lines: None,
        }
    }
}

impl StreamOutput<Vec<u8>> {
    pub fn from_utf8_lossy(&self) -> StreamOutput<String> {
        StreamOutput {
            text: bytes_to_string_smart(&self.text),
            truncated_after_lines: self.truncated_after_lines,
        }
    }
}

#[inline]
fn append_all(dst: &mut Vec<u8>, src: &[u8]) {
    dst.extend_from_slice(src);
}

#[derive(Clone, Debug)]
pub struct ExecToolCallOutput {
    pub exit_code: i32,
    pub stdout: StreamOutput<String>,
    pub stderr: StreamOutput<String>,
    pub aggregated_output: StreamOutput<String>,
    pub duration: Duration,
    pub timed_out: bool,
}

#[cfg_attr(not(target_os = "windows"), allow(unused_variables))]
async fn exec(
    params: ExecParams,
    sandboxed: bool,
    sandbox_policy: &SandboxPolicy,
    stdout_stream: Option<StdoutStream>,
) -> Result<RawExecToolCallOutput> {
    #[cfg(target_os = "windows")]
    if sandboxed && !matches!(sandbox_policy, SandboxPolicy::DangerFullAccess) {
        return exec_windows_sandbox(params, sandbox_policy).await;
    }
    let ExecParams {
        command,
        cwd,
        env,
        arg0,
        expiration,
        ..
    } = params;

    let (program, args) = command.split_first().ok_or_else(|| {
        CodexErr::Io(io::Error::new(
            io::ErrorKind::InvalidInput,
            "command args are empty",
        ))
    })?;
    let arg0_ref = arg0.as_deref();
    let child = spawn_child_async(
        PathBuf::from(program),
        args.into(),
        arg0_ref,
        cwd,
        sandbox_policy,
        StdioPolicy::RedirectForShellTool,
        env,
    )
    .await?;
    consume_truncated_output(child, expiration, stdout_stream).await
}

/// Consumes the output of a child process, truncating it so it is suitable for
/// use as the output of a `shell` tool call. Also enforces specified timeout.
async fn consume_truncated_output(
    mut child: Child,
    expiration: ExecExpiration,
    stdout_stream: Option<StdoutStream>,
) -> Result<RawExecToolCallOutput> {
    // Both stdout and stderr were configured with `Stdio::piped()`
    // above, therefore `take()` should normally return `Some`.  If it doesn't
    // we treat it as an exceptional I/O error

    let stdout_reader = child.stdout.take().ok_or_else(|| {
        CodexErr::Io(io::Error::other(
            "stdout pipe was unexpectedly not available",
        ))
    })?;
    let stderr_reader = child.stderr.take().ok_or_else(|| {
        CodexErr::Io(io::Error::other(
            "stderr pipe was unexpectedly not available",
        ))
    })?;

    let (agg_tx, agg_rx) = async_channel::unbounded::<Vec<u8>>();

    let stdout_handle = tokio::spawn(read_capped(
        BufReader::new(stdout_reader),
        stdout_stream.clone(),
        false,
        Some(agg_tx.clone()),
    ));
    let stderr_handle = tokio::spawn(read_capped(
        BufReader::new(stderr_reader),
        stdout_stream.clone(),
        true,
        Some(agg_tx.clone()),
    ));

    let (exit_status, timed_out) = tokio::select! {
        status_result = child.wait() => {
            let exit_status = status_result?;
            (exit_status, false)
        }
        _ = expiration.wait() => {
            kill_child_process_group(&mut child)?;
            child.start_kill()?;
            (synthetic_exit_status(EXIT_CODE_SIGNAL_BASE + TIMEOUT_CODE), true)
        }
        _ = tokio::signal::ctrl_c() => {
            kill_child_process_group(&mut child)?;
            child.start_kill()?;
            (synthetic_exit_status(EXIT_CODE_SIGNAL_BASE + SIGKILL_CODE), false)
        }
    };

    // Wait for the stdout/stderr collection tasks but guard against them
    // hanging forever. In the normal case, both pipes are closed once the child
    // terminates so the tasks exit quickly. However, if the child process
    // spawned grandchildren that inherited its stdout/stderr file descriptors
    // those pipes may stay open after we `kill` the direct child on timeout.
    // That would cause the `read_capped` tasks to block on `read()`
    // indefinitely, effectively hanging the whole agent.

    const IO_DRAIN_TIMEOUT_MS: u64 = 2_000; // 2 s should be plenty for local pipes

    // We need mutable bindings so we can `abort()` them on timeout.
    use tokio::task::JoinHandle;

    async fn await_with_timeout(
        handle: &mut JoinHandle<std::io::Result<StreamOutput<Vec<u8>>>>,
        timeout: Duration,
    ) -> std::io::Result<StreamOutput<Vec<u8>>> {
        match tokio::time::timeout(timeout, &mut *handle).await {
            Ok(join_res) => match join_res {
                Ok(io_res) => io_res,
                Err(join_err) => Err(std::io::Error::other(join_err)),
            },
            Err(_elapsed) => {
                // Timeout: abort the task to avoid hanging on open pipes.
                handle.abort();
                Ok(StreamOutput {
                    text: Vec::new(),
                    truncated_after_lines: None,
                })
            }
        }
    }

    let mut stdout_handle = stdout_handle;
    let mut stderr_handle = stderr_handle;

    let stdout = await_with_timeout(
        &mut stdout_handle,
        Duration::from_millis(IO_DRAIN_TIMEOUT_MS),
    )
    .await?;
    let stderr = await_with_timeout(
        &mut stderr_handle,
        Duration::from_millis(IO_DRAIN_TIMEOUT_MS),
    )
    .await?;

    drop(agg_tx);

    let mut combined_buf = Vec::with_capacity(AGGREGATE_BUFFER_INITIAL_CAPACITY);
    while let Ok(chunk) = agg_rx.recv().await {
        append_all(&mut combined_buf, &chunk);
    }
    let aggregated_output = StreamOutput {
        text: combined_buf,
        truncated_after_lines: None,
    };

    Ok(RawExecToolCallOutput {
        exit_status,
        stdout,
        stderr,
        aggregated_output,
        timed_out,
    })
}

async fn read_capped<R: AsyncRead + Unpin + Send + 'static>(
    mut reader: R,
    stream: Option<StdoutStream>,
    is_stderr: bool,
    aggregate_tx: Option<Sender<Vec<u8>>>,
) -> io::Result<StreamOutput<Vec<u8>>> {
    let mut buf = Vec::with_capacity(AGGREGATE_BUFFER_INITIAL_CAPACITY);
    let mut tmp = [0u8; READ_CHUNK_SIZE];
    let mut emitted_deltas: usize = 0;

    // No caps: append all bytes

    loop {
        let n = reader.read(&mut tmp).await?;
        if n == 0 {
            break;
        }

        if let Some(stream) = &stream
            && emitted_deltas < MAX_EXEC_OUTPUT_DELTAS_PER_CALL
        {
            let chunk = tmp[..n].to_vec();
            let msg = EventMsg::ExecCommandOutputDelta(ExecCommandOutputDeltaEvent {
                call_id: stream.call_id.clone(),
                stream: if is_stderr {
                    ExecOutputStream::Stderr
                } else {
                    ExecOutputStream::Stdout
                },
                chunk,
            });
            let event = Event {
                id: stream.sub_id.clone(),
                msg,
            };
            #[allow(clippy::let_unit_value)]
            let _ = stream.tx_event.send(event).await;
            emitted_deltas += 1;
        }

        if let Some(tx) = &aggregate_tx {
            let _ = tx.send(tmp[..n].to_vec()).await;
        }

        append_all(&mut buf, &tmp[..n]);
        // Continue reading to EOF to avoid back-pressure
    }

    Ok(StreamOutput {
        text: buf,
        truncated_after_lines: None,
    })
}

#[cfg(unix)]
fn synthetic_exit_status(code: i32) -> ExitStatus {
    use std::os::unix::process::ExitStatusExt;
    std::process::ExitStatus::from_raw(code)
}

#[cfg(windows)]
fn synthetic_exit_status(code: i32) -> ExitStatus {
    use std::os::windows::process::ExitStatusExt;
    // On Windows the raw status is a u32. Use a direct cast to avoid
    // panicking on negative i32 values produced by prior narrowing casts.
    std::process::ExitStatus::from_raw(code as u32)
}

#[cfg(unix)]
fn kill_child_process_group(child: &mut Child) -> io::Result<()> {
    use std::io::ErrorKind;

    if let Some(pid) = child.id() {
        let pid = pid as libc::pid_t;
        let pgid = unsafe { libc::getpgid(pid) };
        if pgid == -1 {
            let err = std::io::Error::last_os_error();
            if err.kind() != ErrorKind::NotFound {
                return Err(err);
            }
            return Ok(());
        }

        let result = unsafe { libc::killpg(pgid, libc::SIGKILL) };
        if result == -1 {
            let err = std::io::Error::last_os_error();
            if err.kind() != ErrorKind::NotFound {
                return Err(err);
            }
        }
    }

    Ok(())
}

#[cfg(not(unix))]
fn kill_child_process_group(_: &mut Child) -> io::Result<()> {
    Ok(())
}

#[cfg(test)]
mod tests {
    use super::*;
    use std::time::Duration;

    fn make_exec_output(
        exit_code: i32,
        stdout: &str,
        stderr: &str,
        aggregated: &str,
    ) -> ExecToolCallOutput {
        ExecToolCallOutput {
            exit_code,
            stdout: StreamOutput::new(stdout.to_string()),
            stderr: StreamOutput::new(stderr.to_string()),
            aggregated_output: StreamOutput::new(aggregated.to_string()),
            duration: Duration::from_millis(1),
            timed_out: false,
        }
    }

    #[test]
    fn sandbox_detection_requires_keywords() {
        let output = make_exec_output(1, "", "", "");
        assert!(!is_likely_sandbox_denied(&output));
    }

    #[test]
    fn sandbox_detection_identifies_keyword_in_stderr() {
        let output = make_exec_output(1, "", "Operation not permitted", "");
        assert!(is_likely_sandbox_denied(&output));
    }

    #[test]
    fn sandbox_detection_respects_quick_reject_exit_codes() {
        let output = make_exec_output(127, "", "command not found", "");
        assert!(!is_likely_sandbox_denied(&output));
    }

    #[test]
    fn sandbox_detection_uses_aggregated_output() {
        let output = make_exec_output(
            101,
            "",
            "",
            "cargo failed: Read-only file system when writing target",
        );
        assert!(is_likely_sandbox_denied(&output));
    }

    #[cfg(target_os = "linux")]
    #[test]
    fn sandbox_detection_flags_sigsys_exit_code() {
        let exit_code = EXIT_CODE_SIGNAL_BASE + libc::SIGSYS;
        let output = make_exec_output(exit_code, "", "", "");
        assert!(is_likely_sandbox_denied(&output));
    }

    #[cfg(unix)]
    #[tokio::test]
    async fn kill_child_process_group_kills_grandchildren_on_timeout() -> Result<()> {
        // On Linux/macOS, /bin/bash is typically present; on FreeBSD/OpenBSD,
        // prefer /bin/sh to avoid NotFound errors.
        #[cfg(any(target_os = "freebsd", target_os = "openbsd"))]
        let command = vec![
            "/bin/sh".to_string(),
            "-c".to_string(),
            "sleep 60 & echo $!; sleep 60".to_string(),
        ];
        #[cfg(all(unix, not(any(target_os = "freebsd", target_os = "openbsd"))))]
        let command = vec![
            "/bin/bash".to_string(),
            "-c".to_string(),
            "sleep 60 & echo $!; sleep 60".to_string(),
        ];
        let env: HashMap<String, String> = std::env::vars().collect();
        let params = ExecParams {
            command,
            cwd: std::env::current_dir()?,
            expiration: 500.into(),
            env,
            with_escalated_permissions: None,
            justification: None,
            arg0: None,
        };

        let output = exec(params, false, &SandboxPolicy::ReadOnly, None).await?;
        assert!(output.timed_out);

        let stdout = output.stdout.from_utf8_lossy().text;
        let pid_line = stdout.lines().next().unwrap_or("").trim();
        let pid: i32 = pid_line.parse().map_err(|error| {
            io::Error::new(
                io::ErrorKind::InvalidData,
                format!("Failed to parse pid from stdout '{pid_line}': {error}"),
            )
        })?;

        let mut killed = false;
        for _ in 0..20 {
            // Use kill(pid, 0) to check if the process is alive.
            if unsafe { libc::kill(pid, 0) } == -1
                && let Some(libc::ESRCH) = std::io::Error::last_os_error().raw_os_error()
            {
                killed = true;
                break;
            }
            tokio::time::sleep(Duration::from_millis(100)).await;
        }

        assert!(killed, "grandchild process with pid {pid} is still alive");
        Ok(())
    }

    #[tokio::test]
    async fn process_exec_tool_call_respects_cancellation_token() -> Result<()> {
        let command = long_running_command();
        let cwd = std::env::current_dir()?;
        let env: HashMap<String, String> = std::env::vars().collect();
        let cancel_token = CancellationToken::new();
        let cancel_tx = cancel_token.clone();
        let params = ExecParams {
            command,
            cwd: cwd.clone(),
            expiration: ExecExpiration::Cancellation(cancel_token),
            env,
            with_escalated_permissions: None,
            justification: None,
            arg0: None,
        };
        tokio::spawn(async move {
            tokio::time::sleep(Duration::from_millis(1_000)).await;
            cancel_tx.cancel();
        });
        let result = process_exec_tool_call(
            params,
<<<<<<< HEAD
            false,
=======
>>>>>>> 21ad1c1c
            &SandboxPolicy::DangerFullAccess,
            cwd.as_path(),
            &None,
            None,
        )
        .await;
        let output = match result {
            Err(CodexErr::Sandbox(SandboxErr::Timeout { output })) => output,
            other => panic!("expected timeout error, got {other:?}"),
        };
        assert!(output.timed_out);
        assert_eq!(output.exit_code, EXEC_TIMEOUT_EXIT_CODE);
        Ok(())
    }

    #[cfg(unix)]
    fn long_running_command() -> Vec<String> {
        vec![
            "/bin/sh".to_string(),
            "-c".to_string(),
            "sleep 30".to_string(),
        ]
    }

    #[cfg(windows)]
    fn long_running_command() -> Vec<String> {
        vec![
            "powershell.exe".to_string(),
            "-NonInteractive".to_string(),
            "-NoLogo".to_string(),
            "-Command".to_string(),
            "Start-Sleep -Seconds 30".to_string(),
        ]
    }
}<|MERGE_RESOLUTION|>--- conflicted
+++ resolved
@@ -19,7 +19,7 @@
 use crate::error::CodexErr;
 use crate::error::Result;
 use crate::error::SandboxErr;
-use crate::get_platform_sandbox;
+use crate::get_platform_has_sandbox;
 use crate::protocol::Event;
 use crate::protocol::EventMsg;
 use crate::protocol::ExecCommandOutputDeltaEvent;
@@ -114,20 +114,13 @@
 
 pub async fn process_exec_tool_call(
     params: ExecParams,
-<<<<<<< HEAD
-    sandboxed: bool,
-=======
->>>>>>> 21ad1c1c
     sandbox_policy: &SandboxPolicy,
     sandbox_cwd: &Path,
     codex_linux_sandbox_exe: &Option<PathBuf>,
     stdout_stream: Option<StdoutStream>,
 ) -> Result<ExecToolCallOutput> {
-    let sandbox_type = match &sandbox_policy {
-        SandboxPolicy::DangerFullAccess => SandboxType::None,
-        _ => get_platform_sandbox().unwrap_or(SandboxType::None),
-    };
-    tracing::debug!("Sandbox type: {sandbox_type:?}");
+    let sandboxed =
+        !matches!(sandbox_policy, SandboxPolicy::DangerFullAccess) && get_platform_has_sandbox();
 
     let ExecParams {
         command,
@@ -863,10 +856,6 @@
         });
         let result = process_exec_tool_call(
             params,
-<<<<<<< HEAD
-            false,
-=======
->>>>>>> 21ad1c1c
             &SandboxPolicy::DangerFullAccess,
             cwd.as_path(),
             &None,

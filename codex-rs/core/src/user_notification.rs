use std::borrow::Cow;
use std::process::Stdio;

use serde::Serialize;
use tracing::error;
use tracing::warn;

use crate::config::ALARM_NOTIFY_SENTINEL_ARG;

#[derive(Debug, Default)]
pub(crate) struct UserNotifier {
    notify_command: Option<Vec<String>>,
}

impl UserNotifier {
    pub(crate) fn notify(&self, notification: &UserNotification) {
        if let Some(notify_command) = &self.notify_command
            && !notify_command.is_empty()
        {
            self.invoke_notify(notify_command, notification)
        }
    }

    fn invoke_notify(&self, notify_command: &[String], notification: &UserNotification) {
        let Ok(json) = serde_json::to_string(&notification) else {
            error!("failed to serialise notification payload");
            return;
        };

        let (request, response, session_id) = extract_request_response(notification);

        if let Some(mut command) = build_command(notify_command, &request, &response, &session_id) {
            apply_alarm_environment(&request, &response, &session_id, &mut command);
            command.arg(json);

            // Fire-and-forget – we do not wait for completion.
            if let Err(e) = command.spawn() {
                warn!("failed to spawn notifier '{}': {e}", notify_command[0]);
            }
        }
    }

    pub(crate) fn new(notify: Option<Vec<String>>) -> Self {
        Self {
            notify_command: notify,
        }
    }
}

fn build_command(
    notify_command: &[String],
    request: &str,
    response: &str,
    session_id: &str,
) -> Option<std::process::Command> {
    let first = notify_command.first()?;
    let mut command = std::process::Command::new(replace_placeholders(
        first,
        request,
        response,
        session_id,
        PlaceholderMode::Direct,
    ));
    // Prevent alarm scripts from writing to the Codex TUI stdout/stderr streams.
    command.stdin(Stdio::null());
    command.stdout(Stdio::null());
    command.stderr(Stdio::null());

    let uses_shell_script = is_shell_script_command(notify_command);

    for (index, arg) in notify_command.iter().enumerate().skip(1) {
        if arg == ALARM_NOTIFY_SENTINEL_ARG {
            continue;
        }

        let mode = if uses_shell_script && index == 2 {
            PlaceholderMode::Env
        } else {
            PlaceholderMode::Direct
        };

        command.arg(replace_placeholders(
            arg, request, response, session_id, mode,
        ));
    }
    Some(command)
}

const ALARM_PLACEHOLDER_MAX_LEN: usize = 512;

fn truncated(text: &str) -> String {
    if text.len() > ALARM_PLACEHOLDER_MAX_LEN {
        let mut boundary = ALARM_PLACEHOLDER_MAX_LEN;
        while !text.is_char_boundary(boundary) {
            boundary -= 1;
        }
        let mut truncated = text[..boundary].to_string();
        truncated.push('…');
        truncated
    } else {
        text.to_string()
    }
}

fn extract_request_response(notification: &UserNotification) -> (String, String, String) {
    match notification {
        UserNotification::AgentTurnComplete {
            input_messages,
            last_assistant_message,
            session_id,
            ..
        } => {
            let request = sanitize_text(
                input_messages
                    .last()
                    .map(String::as_str)
                    .unwrap_or_default(),
            );
            let response = sanitize_text(last_assistant_message.as_deref().unwrap_or_default());
            (request, response, session_id.clone())
        }
    }
}

fn apply_alarm_environment(
    request: &str,
    response: &str,
    session_id: &str,
    command: &mut std::process::Command,
) {
    command.env("request", request);
    command.env("CODEX_ALARM_LAST_REQUEST", request);
    command.env("response", response);
    command.env("CODEX_ALARM_LAST_RESPONSE", response);
    command.env("session_id", session_id);
    command.env("CODEX_ALARM_SESSION_ID", session_id);
}

fn replace_placeholders(
    input: &str,
    request: &str,
    response: &str,
    session_id: &str,
    mode: PlaceholderMode,
) -> String {
    let mut result = String::with_capacity(input.len());
    let mut remainder = input;

    while let Some(dollar_pos) = remainder.find('$') {
        result.push_str(&remainder[..dollar_pos]);
        remainder = &remainder[dollar_pos + 1..];

        if remainder.is_empty() {
            result.push('$');
            break;
        }

        if remainder.starts_with('{') {
            if let Some(close_brace) = remainder[1..].find('}') {
                let name = &remainder[1..close_brace + 1];
                let placeholder = &remainder[..close_brace + 2];
                remainder = &remainder[close_brace + 2..];

                if let Some(value) = placeholder_value(name, request, response, session_id, mode) {
                    result.push_str(value.as_ref());
                } else {
                    result.push('$');
                    result.push_str(placeholder);
                }
                continue;
            }

            result.push('$');
            result.push_str(remainder);
            break;
        }

        let mut name_len = 0;
        for ch in remainder.chars() {
            if ch.is_ascii_alphanumeric() || ch == '_' {
                name_len += ch.len_utf8();
            } else {
                break;
            }
        }

        if name_len == 0 {
            result.push('$');
            continue;
        }

        let name = &remainder[..name_len];
        remainder = &remainder[name_len..];
        if let Some(value) = placeholder_value(name, request, response, session_id, mode) {
            result.push_str(value.as_ref());
        } else {
            result.push('$');
            result.push_str(name);
        }
    }

    result.push_str(remainder);
    result
}

fn placeholder_value<'a>(
    name: &str,
    request: &'a str,
    response: &'a str,
    session_id: &'a str,
    mode: PlaceholderMode,
) -> Option<Cow<'a, str>> {
    match name {
        "request" => Some(mode.request_value(request)),
        "response" => Some(mode.response_value(response)),
        "session_id" => Some(mode.session_id_value(session_id)),
        "" => None,
        other => Some(mode.env_value(other)),
    }
}

fn sanitize_text(text: &str) -> String {
    let mut cleaned = String::with_capacity(text.len());
    let mut last_was_space = false;

    for ch in text.chars() {
        if matches!(ch, '\r' | '\n' | '\t') {
            if !last_was_space {
                cleaned.push(' ');
                last_was_space = true;
            }
        } else if ch.is_whitespace() && !last_was_space {
            cleaned.push(' ');
            last_was_space = true;
        } else if ch.is_whitespace() {
            continue;
        } else {
            cleaned.push(ch);
            last_was_space = false;
        }
    }

    let trimmed = cleaned.trim();
    truncated(trimmed)
}

#[derive(Clone, Copy)]
enum PlaceholderMode {
    Direct,
    Env,
}

impl PlaceholderMode {
    fn request_value<'a>(self, request: &'a str) -> Cow<'a, str> {
        match self {
            Self::Direct => Cow::Borrowed(request),
            Self::Env => Cow::Borrowed("${CODEX_ALARM_LAST_REQUEST}"),
        }
    }

    fn response_value<'a>(self, response: &'a str) -> Cow<'a, str> {
        match self {
            Self::Direct => Cow::Borrowed(response),
            Self::Env => Cow::Borrowed("${CODEX_ALARM_LAST_RESPONSE}"),
        }
    }

    fn session_id_value<'a>(self, session_id: &'a str) -> Cow<'a, str> {
        match self {
            Self::Direct => Cow::Borrowed(session_id),
            Self::Env => Cow::Borrowed("${CODEX_ALARM_SESSION_ID}"),
        }
    }

    fn env_value<'a>(self, name: &str) -> Cow<'a, str> {
        match self {
            Self::Direct => {
                let value = std::env::var_os(name)
                    .map(|raw| raw.to_string_lossy().into_owned())
                    .unwrap_or_default();
                Cow::Owned(value)
            }
            Self::Env => Cow::Owned(format!("${{{name}}}")),
        }
    }
}

fn is_shell_script_command(notify_command: &[String]) -> bool {
    let Some(program) = notify_command.first() else {
        return false;
    };
    let Some(flag) = notify_command.get(1) else {
        return false;
    };

    matches!(program.as_str(), "sh" | "/bin/sh" | "bash" | "/bin/bash")
        && matches!(flag.as_str(), "-c" | "-lc")
        && notify_command.get(2).is_some()
}

/// User can configure a program that will receive notifications. Each
/// notification is serialized as JSON and passed as an argument to the
/// program.
#[derive(Debug, Clone, PartialEq, Serialize)]
#[serde(tag = "type", rename_all = "kebab-case")]
pub(crate) enum UserNotification {
    #[serde(rename_all = "kebab-case")]
    AgentTurnComplete {
        thread_id: String,
        turn_id: String,
        session_id: String,

        /// Messages that the user sent to the agent to initiate the turn.
        input_messages: Vec<String>,

        /// The last message sent by the assistant in the turn.
        last_assistant_message: Option<String>,
    },
}

#[cfg(test)]
mod tests {
    use super::*;
    use anyhow::Result;

    #[test]
    fn test_user_notification() -> Result<()> {
        let notification = UserNotification::AgentTurnComplete {
            thread_id: "b5f6c1c2-1111-2222-3333-444455556666".to_string(),
            turn_id: "12345".to_string(),
            session_id: "session-1".to_string(),
            input_messages: vec!["Rename `foo` to `bar` and update the callsites.".to_string()],
            last_assistant_message: Some(
                "Rename complete and verified `cargo build` succeeds.".to_string(),
            ),
        };
        let serialized = serde_json::to_string(&notification)?;
        assert_eq!(
            serialized,
<<<<<<< HEAD
            r#"{"type":"agent-turn-complete","turn-id":"12345","session-id":"session-1","input-messages":["Rename `foo` to `bar` and update the callsites."],"last-assistant-message":"Rename complete and verified `cargo build` succeeds."}"#
=======
            r#"{"type":"agent-turn-complete","thread-id":"b5f6c1c2-1111-2222-3333-444455556666","turn-id":"12345","input-messages":["Rename `foo` to `bar` and update the callsites."],"last-assistant-message":"Rename complete and verified `cargo build` succeeds."}"#
>>>>>>> 0139f678
        );
        Ok(())
    }

    #[test]
    fn test_replace_placeholders_direct_mode_expands_values() {
        let actual = replace_placeholders(
            "notify $request -> $response ($session_id)",
            "req",
            "resp",
            "session",
            PlaceholderMode::Direct,
        );
        assert_eq!(actual, "notify req -> resp (session)");
    }

    #[test]
    fn test_replace_placeholders_env_mode_uses_env_vars() {
        let actual = replace_placeholders(
            "notify $request -> $response ($session_id)",
            "req",
            "resp",
            "session",
            PlaceholderMode::Env,
        );
        assert_eq!(
            actual,
            "notify ${CODEX_ALARM_LAST_REQUEST} -> ${CODEX_ALARM_LAST_RESPONSE} (${CODEX_ALARM_SESSION_ID})"
        );
    }

    #[test]
    fn test_replace_placeholders_direct_mode_expands_environment_variables() {
        const KEY: &str = "CODEX_TEST_ALARM_ENV";
        // SAFETY: tests run single-threaded here and use a unique environment variable key.
        unsafe {
            std::env::set_var(KEY, "value");
        }
        let actual = replace_placeholders(
            "hello $CODEX_TEST_ALARM_ENV and ${CODEX_TEST_ALARM_ENV}",
            "req",
            "resp",
            "session",
            PlaceholderMode::Direct,
        );
        // SAFETY: same rationale as above when cleaning up the environment variable.
        unsafe {
            std::env::remove_var(KEY);
        }
        assert_eq!(actual, "hello value and value");
    }

    #[test]
    fn test_replace_placeholders_env_mode_keeps_environment_references() {
        let actual = replace_placeholders(
            "user is $USER and ${USER}",
            "req",
            "resp",
            "session",
            PlaceholderMode::Env,
        );
        assert_eq!(actual, "user is ${USER} and ${USER}");
    }
}<|MERGE_RESOLUTION|>--- conflicted
+++ resolved
@@ -337,11 +337,7 @@
         let serialized = serde_json::to_string(&notification)?;
         assert_eq!(
             serialized,
-<<<<<<< HEAD
-            r#"{"type":"agent-turn-complete","turn-id":"12345","session-id":"session-1","input-messages":["Rename `foo` to `bar` and update the callsites."],"last-assistant-message":"Rename complete and verified `cargo build` succeeds."}"#
-=======
-            r#"{"type":"agent-turn-complete","thread-id":"b5f6c1c2-1111-2222-3333-444455556666","turn-id":"12345","input-messages":["Rename `foo` to `bar` and update the callsites."],"last-assistant-message":"Rename complete and verified `cargo build` succeeds."}"#
->>>>>>> 0139f678
+            r#"{"type":"agent-turn-complete","thread-id":"b5f6c1c2-1111-2222-3333-444455556666","turn-id":"12345","session-id":"session-1","input-messages":["Rename `foo` to `bar` and update the callsites."],"last-assistant-message":"Rename complete and verified `cargo build` succeeds."}"#
         );
         Ok(())
     }

--- conflicted
+++ resolved
@@ -92,18 +92,12 @@
 impl From<ResponseInputItem> for ResponseItem {
     fn from(item: ResponseInputItem) -> Self {
         match item {
-<<<<<<< HEAD
             ResponseInputItem::Message { role, content, timestamp } => Self::Message {
+                id: None,
                 role,
                 content,
                 token_usage: None,
                 timestamp,
-=======
-            ResponseInputItem::Message { role, content } => Self::Message {
-                role,
-                content,
-                id: None,
->>>>>>> c66c99c5
             },
             ResponseInputItem::FunctionCallOutput { call_id, output } => {
                 Self::FunctionCallOutput { call_id, output }

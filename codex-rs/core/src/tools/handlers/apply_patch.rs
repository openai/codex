--- conflicted
+++ resolved
@@ -69,18 +69,6 @@
             }
         };
 
-<<<<<<< HEAD
-        let exec_params = ExecParams {
-            command: vec!["apply_patch".to_string(), patch_input.clone()],
-            cwd: turn.cwd.clone(),
-            timeout_ms: None,
-            env: HashMap::new(),
-            with_escalated_permissions: None,
-            justification: None,
-            disable_timeout: turn.disable_command_timeouts,
-            passthrough_stdio: turn.passthrough_shell_stdio,
-        };
-=======
         // Re-parse and verify the patch so we can compute changes and approval.
         // Avoid building temporary ExecParams/command vectors; derive directly from inputs.
         let cwd = turn.cwd.clone();
@@ -109,7 +97,6 @@
                             Some(&tracker),
                         );
                         emitter.begin(event_ctx).await;
->>>>>>> 80f6f891
 
                         let req = ApplyPatchRequest {
                             patch: apply.action.patch.clone(),

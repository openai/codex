use std::time::Duration;

use async_trait::async_trait;
use serde::Deserialize;
use serde::Serialize;

use crate::function_tool::FunctionCallError;
use crate::tools::context::ToolInvocation;
use crate::tools::context::ToolOutput;
use crate::tools::context::ToolPayload;
use crate::tools::registry::ToolHandler;
use crate::tools::registry::ToolKind;
use crate::unified_exec::ExecCommandRequest;
use crate::unified_exec::UnifiedExecContext;
use crate::unified_exec::UnifiedExecResponse;
use crate::unified_exec::UnifiedExecSessionManager;
use crate::unified_exec::WriteStdinRequest;

pub struct UnifiedExecHandler;

#[derive(Debug, Deserialize)]
struct ExecCommandArgs {
    cmd: String,
    #[serde(default = "default_shell")]
    shell: String,
    #[serde(default = "default_login")]
    login: bool,
    #[serde(default)]
    yield_time_ms: Option<u64>,
    #[serde(default)]
    max_output_tokens: Option<usize>,
}

#[derive(Debug, Deserialize)]
struct WriteStdinArgs {
    session_id: i32,
    #[serde(default)]
    chars: String,
    #[serde(default)]
    yield_time_ms: Option<u64>,
    #[serde(default)]
    max_output_tokens: Option<usize>,
}

fn default_shell() -> String {
    "/bin/bash".to_string()
}

fn default_login() -> bool {
    true
}

#[async_trait]
impl ToolHandler for UnifiedExecHandler {
    fn kind(&self) -> ToolKind {
        ToolKind::Function
    }

    fn matches_kind(&self, payload: &ToolPayload) -> bool {
        matches!(
            payload,
            ToolPayload::Function { .. } | ToolPayload::UnifiedExec { .. }
        )
    }

    async fn handle(&self, invocation: ToolInvocation) -> Result<ToolOutput, FunctionCallError> {
        let ToolInvocation {
            session,
            turn,
            call_id,
            tool_name,
            payload,
            ..
        } = invocation;

        let arguments = match payload {
            ToolPayload::Function { arguments } => arguments,
            ToolPayload::UnifiedExec { arguments } => arguments,
            _ => {
                return Err(FunctionCallError::RespondToModel(
                    "unified_exec handler received unsupported payload".to_string(),
                ));
            }
        };

        let manager: &UnifiedExecSessionManager = &session.services.unified_exec_manager;
        let context = UnifiedExecContext {
            session: &session,
            turn: turn.as_ref(),
            sub_id: &sub_id,
            call_id: &call_id,
        };

        let response = match tool_name.as_str() {
            "exec_command" => {
                let args: ExecCommandArgs = serde_json::from_str(&arguments).map_err(|err| {
                    FunctionCallError::RespondToModel(format!(
                        "failed to parse exec_command arguments: {err:?}"
                    ))
                })?;
                manager
                    .exec_command(
                        ExecCommandRequest {
                            command: &args.cmd,
                            shell: &args.shell,
                            login: args.login,
                            yield_time_ms: args.yield_time_ms,
                            max_output_tokens: args.max_output_tokens,
                        },
                        &context,
                    )
                    .await
                    .map_err(|err| {
                        FunctionCallError::RespondToModel(format!("exec_command failed: {err:?}"))
                    })?
            }
            "write_stdin" => {
                let args: WriteStdinArgs = serde_json::from_str(&arguments).map_err(|err| {
                    FunctionCallError::RespondToModel(format!(
                        "failed to parse write_stdin arguments: {err:?}"
                    ))
                })?;
                manager
                    .write_stdin(WriteStdinRequest {
                        session_id: args.session_id,
                        input: &args.chars,
                        yield_time_ms: args.yield_time_ms,
                        max_output_tokens: args.max_output_tokens,
                    })
                    .await
                    .map_err(|err| {
                        FunctionCallError::RespondToModel(format!("write_stdin failed: {err:?}"))
                    })?
            }
            other => {
                return Err(FunctionCallError::RespondToModel(format!(
                    "unsupported unified exec function {other}"
                )));
            }
        };

<<<<<<< HEAD
        let content = serialize_response(&response).map_err(|err| {
=======
        let value = session
            .services
            .unified_exec_manager
            .handle_request(
                request,
                crate::unified_exec::UnifiedExecContext {
                    session: &session,
                    turn: turn.as_ref(),
                    call_id: &call_id,
                    session_id: parsed_session_id,
                },
            )
            .await
            .map_err(|err| {
                FunctionCallError::RespondToModel(format!("unified exec failed: {err:?}"))
            })?;

        #[derive(serde::Serialize)]
        struct SerializedUnifiedExecResult {
            session_id: Option<String>,
            output: String,
        }

        let content = serde_json::to_string(&SerializedUnifiedExecResult {
            session_id: value.session_id.map(|id| id.to_string()),
            output: value.output,
        })
        .map_err(|err| {
>>>>>>> 789e65b9
            FunctionCallError::RespondToModel(format!(
                "failed to serialize unified exec output: {err:?}"
            ))
        })?;

        Ok(ToolOutput::Function {
            content,
            success: Some(true),
        })
    }
}

#[derive(Serialize)]
struct SerializedUnifiedExecResponse<'a> {
    chunk_id: &'a str,
    wall_time_seconds: f64,
    output: &'a str,
    #[serde(skip_serializing_if = "Option::is_none")]
    session_id: Option<i32>,
    #[serde(skip_serializing_if = "Option::is_none")]
    exit_code: Option<i32>,
    #[serde(skip_serializing_if = "Option::is_none")]
    original_token_count: Option<usize>,
}

fn serialize_response(response: &UnifiedExecResponse) -> Result<String, serde_json::Error> {
    let payload = SerializedUnifiedExecResponse {
        chunk_id: &response.chunk_id,
        wall_time_seconds: duration_to_seconds(response.wall_time),
        output: &response.output,
        session_id: response.session_id,
        exit_code: response.exit_code,
        original_token_count: response.original_token_count,
    };

    serde_json::to_string(&payload)
}

fn duration_to_seconds(duration: Duration) -> f64 {
    duration.as_secs_f64()
}<|MERGE_RESOLUTION|>--- conflicted
+++ resolved
@@ -139,38 +139,7 @@
             }
         };
 
-<<<<<<< HEAD
         let content = serialize_response(&response).map_err(|err| {
-=======
-        let value = session
-            .services
-            .unified_exec_manager
-            .handle_request(
-                request,
-                crate::unified_exec::UnifiedExecContext {
-                    session: &session,
-                    turn: turn.as_ref(),
-                    call_id: &call_id,
-                    session_id: parsed_session_id,
-                },
-            )
-            .await
-            .map_err(|err| {
-                FunctionCallError::RespondToModel(format!("unified exec failed: {err:?}"))
-            })?;
-
-        #[derive(serde::Serialize)]
-        struct SerializedUnifiedExecResult {
-            session_id: Option<String>,
-            output: String,
-        }
-
-        let content = serde_json::to_string(&SerializedUnifiedExecResult {
-            session_id: value.session_id.map(|id| id.to_string()),
-            output: value.output,
-        })
-        .map_err(|err| {
->>>>>>> 789e65b9
             FunctionCallError::RespondToModel(format!(
                 "failed to serialize unified exec output: {err:?}"
             ))

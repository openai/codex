use std::time::Duration;

use async_trait::async_trait;
use serde::Deserialize;
use serde::Serialize;

use crate::function_tool::FunctionCallError;
use crate::protocol::EventMsg;
use crate::protocol::ExecCommandOutputDeltaEvent;
use crate::protocol::ExecOutputStream;
use crate::tools::context::ToolInvocation;
use crate::tools::context::ToolOutput;
use crate::tools::context::ToolPayload;
use crate::tools::events::ToolEmitter;
use crate::tools::events::ToolEventCtx;
use crate::tools::events::ToolEventStage;
use crate::tools::registry::ToolHandler;
use crate::tools::registry::ToolKind;
use crate::unified_exec::ExecCommandRequest;
use crate::unified_exec::UnifiedExecContext;
use crate::unified_exec::UnifiedExecResponse;
use crate::unified_exec::UnifiedExecSessionManager;
use crate::unified_exec::WriteStdinRequest;

pub struct UnifiedExecHandler;

#[derive(Debug, Deserialize)]
struct ExecCommandArgs {
    cmd: String,
    #[serde(default = "default_shell")]
    shell: String,
    #[serde(default = "default_login")]
    login: bool,
    #[serde(default)]
    yield_time_ms: Option<u64>,
    #[serde(default)]
    max_output_tokens: Option<usize>,
}

#[derive(Debug, Deserialize)]
struct WriteStdinArgs {
    session_id: i32,
    #[serde(default)]
    chars: String,
    #[serde(default)]
    yield_time_ms: Option<u64>,
    #[serde(default)]
    max_output_tokens: Option<usize>,
}

fn default_shell() -> String {
    "/bin/bash".to_string()
}

fn default_login() -> bool {
    true
}

#[async_trait]
impl ToolHandler for UnifiedExecHandler {
    fn kind(&self) -> ToolKind {
        ToolKind::Function
    }

    fn matches_kind(&self, payload: &ToolPayload) -> bool {
        matches!(
            payload,
            ToolPayload::Function { .. } | ToolPayload::UnifiedExec { .. }
        )
    }

    async fn handle(&self, invocation: ToolInvocation) -> Result<ToolOutput, FunctionCallError> {
        let ToolInvocation {
            session,
            turn,
<<<<<<< HEAD
=======
            call_id,
            tool_name,
>>>>>>> 80f6f891
            payload,
            ..
        } = invocation;

        let arguments = match payload {
            ToolPayload::Function { arguments } => arguments,
            ToolPayload::UnifiedExec { arguments } => arguments,
            _ => {
                return Err(FunctionCallError::RespondToModel(
                    "unified_exec handler received unsupported payload".to_string(),
                ));
            }
        };

        let manager: &UnifiedExecSessionManager = &session.services.unified_exec_manager;
        let context = UnifiedExecContext::new(session.clone(), turn.clone(), call_id.clone());

<<<<<<< HEAD
        let request = UnifiedExecRequest {
            session_id: parsed_session_id,
            input_chunks: &input,
            timeout_ms,
            disable_timeout: turn.disable_command_timeouts,
=======
        let response = match tool_name.as_str() {
            "exec_command" => {
                let args: ExecCommandArgs = serde_json::from_str(&arguments).map_err(|err| {
                    FunctionCallError::RespondToModel(format!(
                        "failed to parse exec_command arguments: {err:?}"
                    ))
                })?;

                let event_ctx = ToolEventCtx::new(
                    context.session.as_ref(),
                    context.turn.as_ref(),
                    &context.call_id,
                    None,
                );
                let emitter =
                    ToolEmitter::unified_exec(args.cmd.clone(), context.turn.cwd.clone(), true);
                emitter.emit(event_ctx, ToolEventStage::Begin).await;

                manager
                    .exec_command(
                        ExecCommandRequest {
                            command: &args.cmd,
                            shell: &args.shell,
                            login: args.login,
                            yield_time_ms: args.yield_time_ms,
                            max_output_tokens: args.max_output_tokens,
                        },
                        &context,
                    )
                    .await
                    .map_err(|err| {
                        FunctionCallError::RespondToModel(format!("exec_command failed: {err:?}"))
                    })?
            }
            "write_stdin" => {
                let args: WriteStdinArgs = serde_json::from_str(&arguments).map_err(|err| {
                    FunctionCallError::RespondToModel(format!(
                        "failed to parse write_stdin arguments: {err:?}"
                    ))
                })?;
                manager
                    .write_stdin(WriteStdinRequest {
                        session_id: args.session_id,
                        input: &args.chars,
                        yield_time_ms: args.yield_time_ms,
                        max_output_tokens: args.max_output_tokens,
                    })
                    .await
                    .map_err(|err| {
                        FunctionCallError::RespondToModel(format!("write_stdin failed: {err:?}"))
                    })?
            }
            other => {
                return Err(FunctionCallError::RespondToModel(format!(
                    "unsupported unified exec function {other}"
                )));
            }
>>>>>>> 80f6f891
        };

        // Emit a delta event with the chunk of output we just produced, if any.
        if !response.output.is_empty() {
            let delta = ExecCommandOutputDeltaEvent {
                call_id: response.event_call_id.clone(),
                stream: ExecOutputStream::Stdout,
                chunk: response.output.as_bytes().to_vec(),
            };
            session
                .send_event(turn.as_ref(), EventMsg::ExecCommandOutputDelta(delta))
                .await;
        }

        let content = serialize_response(&response).map_err(|err| {
            FunctionCallError::RespondToModel(format!(
                "failed to serialize unified exec output: {err:?}"
            ))
        })?;

        Ok(ToolOutput::Function {
            content,
            success: Some(true),
        })
    }
}

#[derive(Serialize)]
struct SerializedUnifiedExecResponse<'a> {
    chunk_id: &'a str,
    wall_time_seconds: f64,
    output: &'a str,
    #[serde(skip_serializing_if = "Option::is_none")]
    session_id: Option<i32>,
    #[serde(skip_serializing_if = "Option::is_none")]
    exit_code: Option<i32>,
    #[serde(skip_serializing_if = "Option::is_none")]
    original_token_count: Option<usize>,
}

fn serialize_response(response: &UnifiedExecResponse) -> Result<String, serde_json::Error> {
    let payload = SerializedUnifiedExecResponse {
        chunk_id: &response.chunk_id,
        wall_time_seconds: duration_to_seconds(response.wall_time),
        output: &response.output,
        session_id: response.session_id,
        exit_code: response.exit_code,
        original_token_count: response.original_token_count,
    };

    serde_json::to_string(&payload)
}

fn duration_to_seconds(duration: Duration) -> f64 {
    duration.as_secs_f64()
}<|MERGE_RESOLUTION|>--- conflicted
+++ resolved
@@ -73,11 +73,8 @@
         let ToolInvocation {
             session,
             turn,
-<<<<<<< HEAD
-=======
             call_id,
             tool_name,
->>>>>>> 80f6f891
             payload,
             ..
         } = invocation;
@@ -95,13 +92,6 @@
         let manager: &UnifiedExecSessionManager = &session.services.unified_exec_manager;
         let context = UnifiedExecContext::new(session.clone(), turn.clone(), call_id.clone());
 
-<<<<<<< HEAD
-        let request = UnifiedExecRequest {
-            session_id: parsed_session_id,
-            input_chunks: &input,
-            timeout_ms,
-            disable_timeout: turn.disable_command_timeouts,
-=======
         let response = match tool_name.as_str() {
             "exec_command" => {
                 let args: ExecCommandArgs = serde_json::from_str(&arguments).map_err(|err| {
@@ -159,7 +149,6 @@
                     "unsupported unified exec function {other}"
                 )));
             }
->>>>>>> 80f6f891
         };
 
         // Emit a delta event with the chunk of output we just produced, if any.

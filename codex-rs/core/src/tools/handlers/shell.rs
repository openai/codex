--- conflicted
+++ resolved
@@ -320,10 +320,8 @@
             env: exec_params.env.clone(),
             with_escalated_permissions: exec_params.with_escalated_permissions,
             justification: exec_params.justification.clone(),
-<<<<<<< HEAD
             max_output_tokens: exec_params.max_output_tokens,
             max_output_chars: exec_params.max_output_chars,
-=======
             approval_requirement: create_approval_requirement_for_command(
                 &turn.exec_policy,
                 &exec_params.command,
@@ -331,7 +329,6 @@
                 &turn.sandbox_policy,
                 SandboxPermissions::from(exec_params.with_escalated_permissions.unwrap_or(false)),
             ),
->>>>>>> 3f73e2c8
         };
         let mut orchestrator = ToolOrchestrator::new();
         let mut runtime = ShellRuntime::new();

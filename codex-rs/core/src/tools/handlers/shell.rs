--- conflicted
+++ resolved
@@ -1,6 +1,5 @@
 use async_trait::async_trait;
 use codex_protocol::models::ShellToolCallParams;
-use std::collections::HashMap;
 use std::sync::Arc;
 
 use crate::apply_patch;
@@ -29,18 +28,10 @@
 impl ShellHandler {
     fn to_exec_params(params: ShellToolCallParams, turn_context: &TurnContext) -> ExecParams {
         let env = if turn_context.passthrough_shell_environment {
-<<<<<<< HEAD
-            std::env::vars().collect::<HashMap<_, _>>()
-        } else {
-            create_env(&turn_context.shell_environment_policy)
-        };
-
-=======
             std::env::vars().collect()
         } else {
             create_env(&turn_context.shell_environment_policy)
         };
->>>>>>> 80f6f891
         ExecParams {
             command: params.command,
             cwd: turn_context.resolve_path(params.workdir.clone()),
@@ -48,10 +39,7 @@
             env,
             with_escalated_permissions: params.with_escalated_permissions,
             justification: params.justification,
-<<<<<<< HEAD
-=======
             arg0: None,
->>>>>>> 80f6f891
             disable_timeout: turn_context.disable_command_timeouts,
             passthrough_stdio: turn_context.passthrough_shell_stdio,
         }

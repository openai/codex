--- conflicted
+++ resolved
@@ -37,7 +37,6 @@
 
 pub(crate) struct ToolsConfigParams<'a> {
     pub(crate) model_family: &'a ModelFamily,
-<<<<<<< HEAD
     pub(crate) include_plan_tool: bool,
     pub(crate) include_apply_patch_tool: bool,
     pub(crate) include_web_search_request: bool,
@@ -45,16 +44,12 @@
     pub(crate) use_streamable_shell_tool: bool,
     pub(crate) include_view_image_tool: bool,
     pub(crate) experimental_unified_exec_tool: bool,
-=======
-    pub(crate) features: &'a Features,
->>>>>>> 00debb63
 }
 
 impl ToolsConfig {
     pub fn new(params: &ToolsConfigParams) -> Self {
         let ToolsConfigParams {
             model_family,
-<<<<<<< HEAD
             include_plan_tool,
             include_apply_patch_tool,
             include_web_search_request,
@@ -62,9 +57,6 @@
             use_streamable_shell_tool,
             include_view_image_tool,
             experimental_unified_exec_tool,
-=======
-            features,
->>>>>>> 00debb63
         } = params;
         let use_streamable_shell_tool = features.enabled(Feature::StreamableShell);
         let experimental_unified_exec_tool = features.enabled(Feature::UnifiedExec);
@@ -97,16 +89,10 @@
             shell_type,
             plan_tool: include_plan_tool,
             apply_patch_tool_type,
-<<<<<<< HEAD
             web_search_request: *include_web_search_request,
             deep_web_search: *include_deep_web_search,
             include_view_image_tool: *include_view_image_tool,
             experimental_unified_exec_tool: *experimental_unified_exec_tool,
-=======
-            web_search_request: include_web_search_request,
-            include_view_image_tool,
-            experimental_unified_exec_tool,
->>>>>>> 00debb63
             experimental_supported_tools: model_family.experimental_supported_tools.clone(),
         }
     }
@@ -950,7 +936,6 @@
         features.enable(Feature::UnifiedExec);
         let config = ToolsConfig::new(&ToolsConfigParams {
             model_family: &model_family,
-<<<<<<< HEAD
             include_plan_tool: true,
             include_apply_patch_tool: false,
             include_web_search_request: true,
@@ -958,9 +943,6 @@
             use_streamable_shell_tool: false,
             include_view_image_tool: true,
             experimental_unified_exec_tool: true,
-=======
-            features: &features,
->>>>>>> 00debb63
         });
         let (tools, _) = build_specs(&config, Some(HashMap::new())).build();
 
@@ -979,7 +961,6 @@
         features.enable(Feature::UnifiedExec);
         let config = ToolsConfig::new(&ToolsConfigParams {
             model_family: &model_family,
-<<<<<<< HEAD
             include_plan_tool: true,
             include_apply_patch_tool: false,
             include_web_search_request: true,
@@ -987,9 +968,6 @@
             use_streamable_shell_tool: false,
             include_view_image_tool: true,
             experimental_unified_exec_tool: true,
-=======
-            features: &features,
->>>>>>> 00debb63
         });
         let (tools, _) = build_specs(&config, Some(HashMap::new())).build();
 
@@ -1009,7 +987,6 @@
         features.enable(Feature::UnifiedExec);
         let config = ToolsConfig::new(&ToolsConfigParams {
             model_family: &model_family,
-<<<<<<< HEAD
             include_plan_tool: false,
             include_apply_patch_tool: false,
             include_web_search_request: false,
@@ -1017,9 +994,6 @@
             use_streamable_shell_tool: false,
             include_view_image_tool: false,
             experimental_unified_exec_tool: true,
-=======
-            features: &features,
->>>>>>> 00debb63
         });
         let (tools, _) = build_specs(&config, None).build();
 
@@ -1037,7 +1011,6 @@
         features.disable(Feature::ViewImageTool);
         let config = ToolsConfig::new(&ToolsConfigParams {
             model_family: &model_family,
-<<<<<<< HEAD
             include_plan_tool: false,
             include_apply_patch_tool: false,
             include_web_search_request: false,
@@ -1045,9 +1018,6 @@
             use_streamable_shell_tool: false,
             include_view_image_tool: false,
             experimental_unified_exec_tool: false,
-=======
-            features: &features,
->>>>>>> 00debb63
         });
         let (tools, _) = build_specs(&config, None).build();
 
@@ -1077,7 +1047,6 @@
         features.enable(Feature::WebSearchRequest);
         let config = ToolsConfig::new(&ToolsConfigParams {
             model_family: &model_family,
-<<<<<<< HEAD
             include_plan_tool: false,
             include_apply_patch_tool: false,
             include_web_search_request: true,
@@ -1085,9 +1054,6 @@
             use_streamable_shell_tool: false,
             include_view_image_tool: true,
             experimental_unified_exec_tool: true,
-=======
-            features: &features,
->>>>>>> 00debb63
         });
         let (tools, _) = build_specs(
             &config,
@@ -1189,7 +1155,6 @@
         features.enable(Feature::UnifiedExec);
         let config = ToolsConfig::new(&ToolsConfigParams {
             model_family: &model_family,
-<<<<<<< HEAD
             include_plan_tool: false,
             include_apply_patch_tool: false,
             include_web_search_request: false,
@@ -1197,9 +1162,6 @@
             use_streamable_shell_tool: false,
             include_view_image_tool: true,
             experimental_unified_exec_tool: true,
-=======
-            features: &features,
->>>>>>> 00debb63
         });
 
         // Intentionally construct a map with keys that would sort alphabetically.
@@ -1274,7 +1236,6 @@
         features.enable(Feature::WebSearchRequest);
         let config = ToolsConfig::new(&ToolsConfigParams {
             model_family: &model_family,
-<<<<<<< HEAD
             include_plan_tool: false,
             include_apply_patch_tool: false,
             include_web_search_request: true,
@@ -1282,9 +1243,6 @@
             use_streamable_shell_tool: false,
             include_view_image_tool: true,
             experimental_unified_exec_tool: true,
-=======
-            features: &features,
->>>>>>> 00debb63
         });
 
         let (tools, _) = build_specs(
@@ -1351,7 +1309,6 @@
         features.enable(Feature::WebSearchRequest);
         let config = ToolsConfig::new(&ToolsConfigParams {
             model_family: &model_family,
-<<<<<<< HEAD
             include_plan_tool: false,
             include_apply_patch_tool: false,
             include_web_search_request: true,
@@ -1359,9 +1316,6 @@
             use_streamable_shell_tool: false,
             include_view_image_tool: true,
             experimental_unified_exec_tool: true,
-=======
-            features: &features,
->>>>>>> 00debb63
         });
 
         let (tools, _) = build_specs(
@@ -1424,7 +1378,6 @@
         features.enable(Feature::ApplyPatchFreeform);
         let config = ToolsConfig::new(&ToolsConfigParams {
             model_family: &model_family,
-<<<<<<< HEAD
             include_plan_tool: false,
             include_apply_patch_tool: true,
             include_web_search_request: true,
@@ -1432,9 +1385,6 @@
             use_streamable_shell_tool: false,
             include_view_image_tool: true,
             experimental_unified_exec_tool: true,
-=======
-            features: &features,
->>>>>>> 00debb63
         });
 
         let (tools, _) = build_specs(
@@ -1499,7 +1449,6 @@
         features.enable(Feature::WebSearchRequest);
         let config = ToolsConfig::new(&ToolsConfigParams {
             model_family: &model_family,
-<<<<<<< HEAD
             include_plan_tool: false,
             include_apply_patch_tool: false,
             include_web_search_request: true,
@@ -1507,9 +1456,6 @@
             use_streamable_shell_tool: false,
             include_view_image_tool: true,
             experimental_unified_exec_tool: true,
-=======
-            features: &features,
->>>>>>> 00debb63
         });
 
         let (tools, _) = build_specs(
@@ -1586,7 +1532,6 @@
         features.enable(Feature::WebSearchRequest);
         let config = ToolsConfig::new(&ToolsConfigParams {
             model_family: &model_family,
-<<<<<<< HEAD
             include_plan_tool: false,
             include_apply_patch_tool: false,
             include_web_search_request: true,
@@ -1594,9 +1539,6 @@
             use_streamable_shell_tool: false,
             include_view_image_tool: true,
             experimental_unified_exec_tool: true,
-=======
-            features: &features,
->>>>>>> 00debb63
         });
         let (tools, _) = build_specs(
             &config,

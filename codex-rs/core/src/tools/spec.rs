--- conflicted
+++ resolved
@@ -36,35 +36,15 @@
 
 pub(crate) struct ToolsConfigParams<'a> {
     pub(crate) model_family: &'a ModelFamily,
-<<<<<<< HEAD
-    pub(crate) include_plan_tool: bool,
+    pub(crate) features: &'a Features,
     pub(crate) include_delegate_tool: bool,
-    pub(crate) include_apply_patch_tool: bool,
-    pub(crate) include_web_search_request: bool,
-    pub(crate) use_streamable_shell_tool: bool,
-    pub(crate) include_view_image_tool: bool,
-    pub(crate) experimental_unified_exec_tool: bool,
-=======
-    pub(crate) features: &'a Features,
->>>>>>> 8fed0b53
 }
 
 impl ToolsConfig {
     pub fn new(params: &ToolsConfigParams) -> Self {
-        let ToolsConfigParams {
-            model_family,
-<<<<<<< HEAD
-            include_plan_tool,
-            include_delegate_tool,
-            include_apply_patch_tool,
-            include_web_search_request,
-            use_streamable_shell_tool,
-            include_view_image_tool,
-            experimental_unified_exec_tool,
-=======
-            features,
->>>>>>> 8fed0b53
-        } = params;
+        let model_family = params.model_family;
+        let features = params.features;
+        let include_delegate_tool = params.include_delegate_tool;
         let use_streamable_shell_tool = features.enabled(Feature::StreamableShell);
         let experimental_unified_exec_tool = features.enabled(Feature::UnifiedExec);
         let include_plan_tool = features.enabled(Feature::PlanTool);
@@ -94,12 +74,8 @@
 
         Self {
             shell_type,
-<<<<<<< HEAD
-            plan_tool: *include_plan_tool,
-            delegate_tool: *include_delegate_tool,
-=======
             plan_tool: include_plan_tool,
->>>>>>> 8fed0b53
+            delegate_tool: include_delegate_tool,
             apply_patch_tool_type,
             web_search_request: include_web_search_request,
             include_view_image_tool,
@@ -945,17 +921,8 @@
         features.enable(Feature::UnifiedExec);
         let config = ToolsConfig::new(&ToolsConfigParams {
             model_family: &model_family,
-<<<<<<< HEAD
-            include_plan_tool: true,
+            features: &features,
             include_delegate_tool: false,
-            include_apply_patch_tool: false,
-            include_web_search_request: true,
-            use_streamable_shell_tool: false,
-            include_view_image_tool: true,
-            experimental_unified_exec_tool: true,
-=======
-            features: &features,
->>>>>>> 8fed0b53
         });
         let (tools, _) = build_specs(&config, Some(HashMap::new())).build();
 
@@ -974,17 +941,8 @@
         features.enable(Feature::UnifiedExec);
         let config = ToolsConfig::new(&ToolsConfigParams {
             model_family: &model_family,
-<<<<<<< HEAD
-            include_plan_tool: true,
+            features: &features,
             include_delegate_tool: false,
-            include_apply_patch_tool: false,
-            include_web_search_request: true,
-            use_streamable_shell_tool: false,
-            include_view_image_tool: true,
-            experimental_unified_exec_tool: true,
-=======
-            features: &features,
->>>>>>> 8fed0b53
         });
         let (tools, _) = build_specs(&config, Some(HashMap::new())).build();
 
@@ -1004,17 +962,8 @@
         features.enable(Feature::UnifiedExec);
         let config = ToolsConfig::new(&ToolsConfigParams {
             model_family: &model_family,
-<<<<<<< HEAD
-            include_plan_tool: false,
+            features: &features,
             include_delegate_tool: false,
-            include_apply_patch_tool: false,
-            include_web_search_request: false,
-            use_streamable_shell_tool: false,
-            include_view_image_tool: false,
-            experimental_unified_exec_tool: true,
-=======
-            features: &features,
->>>>>>> 8fed0b53
         });
         let (tools, _) = build_specs(&config, None).build();
 
@@ -1032,17 +981,8 @@
         features.disable(Feature::ViewImageTool);
         let config = ToolsConfig::new(&ToolsConfigParams {
             model_family: &model_family,
-<<<<<<< HEAD
-            include_plan_tool: false,
+            features: &features,
             include_delegate_tool: false,
-            include_apply_patch_tool: false,
-            include_web_search_request: false,
-            use_streamable_shell_tool: false,
-            include_view_image_tool: false,
-            experimental_unified_exec_tool: false,
-=======
-            features: &features,
->>>>>>> 8fed0b53
         });
         let (tools, _) = build_specs(&config, None).build();
 
@@ -1072,17 +1012,8 @@
         features.enable(Feature::WebSearchRequest);
         let config = ToolsConfig::new(&ToolsConfigParams {
             model_family: &model_family,
-<<<<<<< HEAD
-            include_plan_tool: false,
+            features: &features,
             include_delegate_tool: false,
-            include_apply_patch_tool: false,
-            include_web_search_request: true,
-            use_streamable_shell_tool: false,
-            include_view_image_tool: true,
-            experimental_unified_exec_tool: true,
-=======
-            features: &features,
->>>>>>> 8fed0b53
         });
         let (tools, _) = build_specs(
             &config,
@@ -1184,17 +1115,8 @@
         features.enable(Feature::UnifiedExec);
         let config = ToolsConfig::new(&ToolsConfigParams {
             model_family: &model_family,
-<<<<<<< HEAD
-            include_plan_tool: false,
+            features: &features,
             include_delegate_tool: false,
-            include_apply_patch_tool: false,
-            include_web_search_request: false,
-            use_streamable_shell_tool: false,
-            include_view_image_tool: true,
-            experimental_unified_exec_tool: true,
-=======
-            features: &features,
->>>>>>> 8fed0b53
         });
 
         // Intentionally construct a map with keys that would sort alphabetically.
@@ -1269,17 +1191,8 @@
         features.enable(Feature::WebSearchRequest);
         let config = ToolsConfig::new(&ToolsConfigParams {
             model_family: &model_family,
-<<<<<<< HEAD
-            include_plan_tool: false,
+            features: &features,
             include_delegate_tool: false,
-            include_apply_patch_tool: false,
-            include_web_search_request: true,
-            use_streamable_shell_tool: false,
-            include_view_image_tool: true,
-            experimental_unified_exec_tool: true,
-=======
-            features: &features,
->>>>>>> 8fed0b53
         });
 
         let (tools, _) = build_specs(
@@ -1346,17 +1259,8 @@
         features.enable(Feature::WebSearchRequest);
         let config = ToolsConfig::new(&ToolsConfigParams {
             model_family: &model_family,
-<<<<<<< HEAD
-            include_plan_tool: false,
+            features: &features,
             include_delegate_tool: false,
-            include_apply_patch_tool: false,
-            include_web_search_request: true,
-            use_streamable_shell_tool: false,
-            include_view_image_tool: true,
-            experimental_unified_exec_tool: true,
-=======
-            features: &features,
->>>>>>> 8fed0b53
         });
 
         let (tools, _) = build_specs(
@@ -1419,17 +1323,8 @@
         features.enable(Feature::ApplyPatchFreeform);
         let config = ToolsConfig::new(&ToolsConfigParams {
             model_family: &model_family,
-<<<<<<< HEAD
-            include_plan_tool: false,
+            features: &features,
             include_delegate_tool: false,
-            include_apply_patch_tool: true,
-            include_web_search_request: true,
-            use_streamable_shell_tool: false,
-            include_view_image_tool: true,
-            experimental_unified_exec_tool: true,
-=======
-            features: &features,
->>>>>>> 8fed0b53
         });
 
         let (tools, _) = build_specs(
@@ -1494,17 +1389,8 @@
         features.enable(Feature::WebSearchRequest);
         let config = ToolsConfig::new(&ToolsConfigParams {
             model_family: &model_family,
-<<<<<<< HEAD
-            include_plan_tool: false,
+            features: &features,
             include_delegate_tool: false,
-            include_apply_patch_tool: false,
-            include_web_search_request: true,
-            use_streamable_shell_tool: false,
-            include_view_image_tool: true,
-            experimental_unified_exec_tool: true,
-=======
-            features: &features,
->>>>>>> 8fed0b53
         });
 
         let (tools, _) = build_specs(
@@ -1581,17 +1467,8 @@
         features.enable(Feature::WebSearchRequest);
         let config = ToolsConfig::new(&ToolsConfigParams {
             model_family: &model_family,
-<<<<<<< HEAD
-            include_plan_tool: false,
+            features: &features,
             include_delegate_tool: false,
-            include_apply_patch_tool: false,
-            include_web_search_request: true,
-            use_streamable_shell_tool: false,
-            include_view_image_tool: true,
-            experimental_unified_exec_tool: true,
-=======
-            features: &features,
->>>>>>> 8fed0b53
         });
         let (tools, _) = build_specs(
             &config,
@@ -1710,15 +1587,11 @@
     fn delegate_tool_enabled_by_flag() {
         let model_family = find_family_for_model("gpt-5-codex")
             .expect("gpt-5-codex should be a valid model family");
+        let features = Features::with_defaults();
         let config = ToolsConfig::new(&ToolsConfigParams {
             model_family: &model_family,
-            include_plan_tool: false,
             include_delegate_tool: true,
-            include_apply_patch_tool: false,
-            include_web_search_request: false,
-            use_streamable_shell_tool: false,
-            include_view_image_tool: false,
-            experimental_unified_exec_tool: true,
+            features: &features,
         });
         let (tools, _) = build_specs(&config, None).build();
 

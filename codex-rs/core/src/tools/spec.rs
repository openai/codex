--- conflicted
+++ resolved
@@ -1213,7 +1213,6 @@
         )
         .build();
 
-<<<<<<< HEAD
         let mut expected = vec!["exec_command", "write_stdin"];
         if let Some(shell_tool) = shell_tool_name(&config) {
             expected.push(shell_tool);
@@ -1222,27 +1221,13 @@
             "list_mcp_resources",
             "list_mcp_resource_templates",
             "read_mcp_resource",
+            "update_plan",
             "web_search",
             "view_image",
             "test_server/do_something_cool",
         ]);
 
         assert_eq_tool_names(&tools, &expected);
-=======
-        assert_eq_tool_names(
-            &tools,
-            &[
-                "unified_exec",
-                "list_mcp_resources",
-                "list_mcp_resource_templates",
-                "read_mcp_resource",
-                "update_plan",
-                "web_search",
-                "view_image",
-                "test_server/do_something_cool",
-            ],
-        );
->>>>>>> 53cadb4d
 
         let tool = find_tool(&tools, "test_server/do_something_cool");
         assert_eq!(
@@ -1349,7 +1334,6 @@
         ]);
 
         let (tools, _) = build_specs(&config, Some(tools_map)).build();
-<<<<<<< HEAD
         // Expect exec_command/write_stdin first, followed by MCP tools sorted by fully-qualified name.
         let mut expected = vec!["exec_command", "write_stdin"];
         if let Some(shell_tool) = shell_tool_name(&config) {
@@ -1359,6 +1343,7 @@
             "list_mcp_resources",
             "list_mcp_resource_templates",
             "read_mcp_resource",
+            "update_plan",
             "view_image",
             "test_server/cool",
             "test_server/do",
@@ -1366,23 +1351,6 @@
         ]);
 
         assert_eq_tool_names(&tools, &expected);
-=======
-        // Expect unified_exec first, followed by MCP tools sorted by fully-qualified name.
-        assert_eq_tool_names(
-            &tools,
-            &[
-                "unified_exec",
-                "list_mcp_resources",
-                "list_mcp_resource_templates",
-                "read_mcp_resource",
-                "update_plan",
-                "view_image",
-                "test_server/cool",
-                "test_server/do",
-                "test_server/something",
-            ],
-        );
->>>>>>> 53cadb4d
     }
 
     #[test]
@@ -1421,7 +1389,6 @@
         )
         .build();
 
-<<<<<<< HEAD
         let mut expected = vec!["exec_command", "write_stdin"];
         let has_shell = if let Some(shell_tool) = shell_tool_name(&config) {
             expected.push(shell_tool);
@@ -1433,6 +1400,7 @@
             "list_mcp_resources",
             "list_mcp_resource_templates",
             "read_mcp_resource",
+            "update_plan",
             "apply_patch",
             "web_search",
             "view_image",
@@ -1442,26 +1410,7 @@
         assert_eq_tool_names(&tools, &expected);
 
         assert_eq!(
-            tools[if has_shell { 9 } else { 8 }].spec,
-=======
-        assert_eq_tool_names(
-            &tools,
-            &[
-                "unified_exec",
-                "list_mcp_resources",
-                "list_mcp_resource_templates",
-                "read_mcp_resource",
-                "update_plan",
-                "apply_patch",
-                "web_search",
-                "view_image",
-                "dash/search",
-            ],
-        );
-
-        assert_eq!(
-            tools[8].spec,
->>>>>>> 53cadb4d
+            tools[if has_shell { 10 } else { 9 }].spec,
             ToolSpec::Function(ResponsesApiTool {
                 name: "dash/search".to_string(),
                 parameters: JsonSchema::Object {
@@ -1514,7 +1463,6 @@
         )
         .build();
 
-<<<<<<< HEAD
         let mut expected = vec!["exec_command", "write_stdin"];
         let has_shell = if let Some(shell_tool) = shell_tool_name(&config) {
             expected.push(shell_tool);
@@ -1526,6 +1474,7 @@
             "list_mcp_resources",
             "list_mcp_resource_templates",
             "read_mcp_resource",
+            "update_plan",
             "apply_patch",
             "web_search",
             "view_image",
@@ -1534,25 +1483,7 @@
 
         assert_eq_tool_names(&tools, &expected);
         assert_eq!(
-            tools[if has_shell { 9 } else { 8 }].spec,
-=======
-        assert_eq_tool_names(
-            &tools,
-            &[
-                "unified_exec",
-                "list_mcp_resources",
-                "list_mcp_resource_templates",
-                "read_mcp_resource",
-                "update_plan",
-                "apply_patch",
-                "web_search",
-                "view_image",
-                "dash/paginate",
-            ],
-        );
-        assert_eq!(
-            tools[8].spec,
->>>>>>> 53cadb4d
+            tools[if has_shell { 10 } else { 9 }].spec,
             ToolSpec::Function(ResponsesApiTool {
                 name: "dash/paginate".to_string(),
                 parameters: JsonSchema::Object {
@@ -1604,7 +1535,6 @@
         )
         .build();
 
-<<<<<<< HEAD
         let mut expected = vec!["exec_command", "write_stdin"];
         let has_shell = if let Some(shell_tool) = shell_tool_name(&config) {
             expected.push(shell_tool);
@@ -1616,6 +1546,7 @@
             "list_mcp_resources",
             "list_mcp_resource_templates",
             "read_mcp_resource",
+            "update_plan",
             "apply_patch",
             "web_search",
             "view_image",
@@ -1623,25 +1554,7 @@
         ]);
         assert_eq_tool_names(&tools, &expected);
         assert_eq!(
-            tools[if has_shell { 9 } else { 8 }].spec,
-=======
-        assert_eq_tool_names(
-            &tools,
-            &[
-                "unified_exec",
-                "list_mcp_resources",
-                "list_mcp_resource_templates",
-                "read_mcp_resource",
-                "update_plan",
-                "apply_patch",
-                "web_search",
-                "view_image",
-                "dash/tags",
-            ],
-        );
-        assert_eq!(
-            tools[8].spec,
->>>>>>> 53cadb4d
+            tools[if has_shell { 10 } else { 9 }].spec,
             ToolSpec::Function(ResponsesApiTool {
                 name: "dash/tags".to_string(),
                 parameters: JsonSchema::Object {
@@ -1695,7 +1608,6 @@
         )
         .build();
 
-<<<<<<< HEAD
         let mut expected = vec!["exec_command", "write_stdin"];
         let has_shell = if let Some(shell_tool) = shell_tool_name(&config) {
             expected.push(shell_tool);
@@ -1707,6 +1619,7 @@
             "list_mcp_resources",
             "list_mcp_resource_templates",
             "read_mcp_resource",
+            "update_plan",
             "apply_patch",
             "web_search",
             "view_image",
@@ -1714,25 +1627,7 @@
         ]);
         assert_eq_tool_names(&tools, &expected);
         assert_eq!(
-            tools[if has_shell { 9 } else { 8 }].spec,
-=======
-        assert_eq_tool_names(
-            &tools,
-            &[
-                "unified_exec",
-                "list_mcp_resources",
-                "list_mcp_resource_templates",
-                "read_mcp_resource",
-                "update_plan",
-                "apply_patch",
-                "web_search",
-                "view_image",
-                "dash/value",
-            ],
-        );
-        assert_eq!(
-            tools[8].spec,
->>>>>>> 53cadb4d
+            tools[if has_shell { 10 } else { 9 }].spec,
             ToolSpec::Function(ResponsesApiTool {
                 name: "dash/value".to_string(),
                 parameters: JsonSchema::Object {
@@ -1823,7 +1718,6 @@
         )
         .build();
 
-<<<<<<< HEAD
         let mut expected = vec!["exec_command", "write_stdin"];
         let has_shell = if let Some(shell_tool) = shell_tool_name(&config) {
             expected.push(shell_tool);
@@ -1835,6 +1729,7 @@
             "list_mcp_resources",
             "list_mcp_resource_templates",
             "read_mcp_resource",
+            "update_plan",
             "apply_patch",
             "web_search",
             "view_image",
@@ -1844,26 +1739,7 @@
         assert_eq_tool_names(&tools, &expected);
 
         assert_eq!(
-            tools[if has_shell { 9 } else { 8 }].spec,
-=======
-        assert_eq_tool_names(
-            &tools,
-            &[
-                "unified_exec",
-                "list_mcp_resources",
-                "list_mcp_resource_templates",
-                "read_mcp_resource",
-                "update_plan",
-                "apply_patch",
-                "web_search",
-                "view_image",
-                "test_server/do_something_cool",
-            ],
-        );
-
-        assert_eq!(
-            tools[8].spec,
->>>>>>> 53cadb4d
+            tools[if has_shell { 10 } else { 9 }].spec,
             ToolSpec::Function(ResponsesApiTool {
                 name: "test_server/do_something_cool".to_string(),
                 parameters: JsonSchema::Object {

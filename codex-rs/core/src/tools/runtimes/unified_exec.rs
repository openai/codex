/*
Runtime: unified exec

Handles approval + sandbox orchestration for unified exec requests, delegating to
the session manager to spawn PTYs once an ExecEnv is prepared.
*/
use crate::error::CodexErr;
use crate::error::SandboxErr;
use crate::exec::ExecExpiration;
use crate::tools::runtimes::build_command_spec;
use crate::tools::sandboxing::Approvable;
use crate::tools::sandboxing::ApprovalCtx;
use crate::tools::sandboxing::ApprovalRequirement;
use crate::tools::sandboxing::ProvidesSandboxRetryData;
use crate::tools::sandboxing::SandboxAttempt;
use crate::tools::sandboxing::SandboxRetryData;
use crate::tools::sandboxing::Sandboxable;
use crate::tools::sandboxing::SandboxablePreference;
use crate::tools::sandboxing::ToolCtx;
use crate::tools::sandboxing::ToolError;
use crate::tools::sandboxing::ToolRuntime;
use crate::tools::sandboxing::with_cached_approval;
use crate::unified_exec::UnifiedExecError;
use crate::unified_exec::UnifiedExecSession;
use crate::unified_exec::UnifiedExecSessionManager;
use codex_protocol::protocol::ReviewDecision;
use futures::future::BoxFuture;
use std::collections::HashMap;
use std::path::PathBuf;

#[derive(Clone, Debug)]
pub struct UnifiedExecRequest {
    pub command: Vec<String>,
    pub cwd: PathBuf,
    pub env: HashMap<String, String>,
    pub with_escalated_permissions: Option<bool>,
    pub justification: Option<String>,
<<<<<<< HEAD
    pub max_output_tokens: Option<usize>,
    pub max_output_chars: Option<usize>,
=======
    pub approval_requirement: ApprovalRequirement,
>>>>>>> 3f73e2c8
}

impl ProvidesSandboxRetryData for UnifiedExecRequest {
    fn sandbox_retry_data(&self) -> Option<SandboxRetryData> {
        Some(SandboxRetryData {
            command: self.command.clone(),
            cwd: self.cwd.clone(),
        })
    }
}

#[derive(serde::Serialize, Clone, Debug, Eq, PartialEq, Hash)]
pub struct UnifiedExecApprovalKey {
    pub command: Vec<String>,
    pub cwd: PathBuf,
    pub escalated: bool,
}

pub struct UnifiedExecRuntime<'a> {
    manager: &'a UnifiedExecSessionManager,
}

impl UnifiedExecRequest {
    pub fn new(
        command: Vec<String>,
        cwd: PathBuf,
        env: HashMap<String, String>,
        with_escalated_permissions: Option<bool>,
        justification: Option<String>,
        approval_requirement: ApprovalRequirement,
    ) -> Self {
        Self {
            command,
            cwd,
            env,
            with_escalated_permissions,
            justification,
<<<<<<< HEAD
            max_output_tokens: None,
            max_output_chars: None,
=======
            approval_requirement,
>>>>>>> 3f73e2c8
        }
    }
}

impl<'a> UnifiedExecRuntime<'a> {
    pub fn new(manager: &'a UnifiedExecSessionManager) -> Self {
        Self { manager }
    }
}

impl Sandboxable for UnifiedExecRuntime<'_> {
    fn sandbox_preference(&self) -> SandboxablePreference {
        SandboxablePreference::Auto
    }

    fn escalate_on_failure(&self) -> bool {
        true
    }
}

impl Approvable<UnifiedExecRequest> for UnifiedExecRuntime<'_> {
    type ApprovalKey = UnifiedExecApprovalKey;

    fn approval_key(&self, req: &UnifiedExecRequest) -> Self::ApprovalKey {
        UnifiedExecApprovalKey {
            command: req.command.clone(),
            cwd: req.cwd.clone(),
            escalated: req.with_escalated_permissions.unwrap_or(false),
        }
    }

    fn start_approval_async<'b>(
        &'b mut self,
        req: &'b UnifiedExecRequest,
        ctx: ApprovalCtx<'b>,
    ) -> BoxFuture<'b, ReviewDecision> {
        let key = self.approval_key(req);
        let session = ctx.session;
        let turn = ctx.turn;
        let call_id = ctx.call_id.to_string();
        let command = req.command.clone();
        let cwd = req.cwd.clone();
        let reason = ctx
            .retry_reason
            .clone()
            .or_else(|| req.justification.clone());
        let risk = ctx.risk.clone();
        Box::pin(async move {
            with_cached_approval(&session.services, key, || async move {
                session
                    .request_command_approval(turn, call_id, command, cwd, reason, risk)
                    .await
            })
            .await
        })
    }

    fn approval_requirement(&self, req: &UnifiedExecRequest) -> Option<ApprovalRequirement> {
        Some(req.approval_requirement.clone())
    }

    fn wants_escalated_first_attempt(&self, req: &UnifiedExecRequest) -> bool {
        req.with_escalated_permissions.unwrap_or(false)
    }
}

impl<'a> ToolRuntime<UnifiedExecRequest, UnifiedExecSession> for UnifiedExecRuntime<'a> {
    async fn run(
        &mut self,
        req: &UnifiedExecRequest,
        attempt: &SandboxAttempt<'_>,
        _ctx: &ToolCtx<'_>,
    ) -> Result<UnifiedExecSession, ToolError> {
        let spec = build_command_spec(
            &req.command,
            &req.cwd,
            &req.env,
            ExecExpiration::DefaultTimeout,
            req.with_escalated_permissions,
            req.justification.clone(),
            req.max_output_tokens,
            req.max_output_chars,
        )
        .map_err(|_| ToolError::Rejected("missing command line for PTY".to_string()))?;
        let exec_env = attempt
            .env_for(spec)
            .map_err(|err| ToolError::Codex(err.into()))?;
        self.manager
            .open_session_with_exec_env(&exec_env)
            .await
            .map_err(|err| match err {
                UnifiedExecError::SandboxDenied { output, .. } => {
                    ToolError::Codex(CodexErr::Sandbox(SandboxErr::Denied {
                        output: Box::new(output),
                    }))
                }
                other => ToolError::Rejected(other.to_string()),
            })
    }
}<|MERGE_RESOLUTION|>--- conflicted
+++ resolved
@@ -35,12 +35,9 @@
     pub env: HashMap<String, String>,
     pub with_escalated_permissions: Option<bool>,
     pub justification: Option<String>,
-<<<<<<< HEAD
     pub max_output_tokens: Option<usize>,
     pub max_output_chars: Option<usize>,
-=======
     pub approval_requirement: ApprovalRequirement,
->>>>>>> 3f73e2c8
 }
 
 impl ProvidesSandboxRetryData for UnifiedExecRequest {
@@ -78,12 +75,9 @@
             env,
             with_escalated_permissions,
             justification,
-<<<<<<< HEAD
             max_output_tokens: None,
             max_output_chars: None,
-=======
             approval_requirement,
->>>>>>> 3f73e2c8
         }
     }
 }

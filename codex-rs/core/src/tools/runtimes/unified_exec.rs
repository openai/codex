/*
Runtime: unified exec

Handles approval + sandbox orchestration for unified exec requests, delegating to
the session manager to spawn PTYs once an ExecEnv is prepared.
*/
use crate::error::CodexErr;
use crate::error::SandboxErr;
use crate::exec::ExecExpiration;
use crate::sandboxing::SandboxPermissions;
use crate::tools::runtimes::build_command_spec;
use crate::tools::runtimes::maybe_wrap_shell_lc_with_snapshot;
use crate::tools::sandboxing::Approvable;
use crate::tools::sandboxing::ApprovalCtx;
use crate::tools::sandboxing::ExecApprovalRequirement;
use crate::tools::sandboxing::SandboxAttempt;
use crate::tools::sandboxing::SandboxOverride;
use crate::tools::sandboxing::Sandboxable;
use crate::tools::sandboxing::SandboxablePreference;
use crate::tools::sandboxing::ToolCtx;
use crate::tools::sandboxing::ToolError;
use crate::tools::sandboxing::ToolRuntime;
use crate::tools::sandboxing::with_cached_approval;
use crate::unified_exec::UnifiedExecError;
use crate::unified_exec::UnifiedExecSession;
use crate::unified_exec::UnifiedExecSessionManager;
use codex_protocol::protocol::ReviewDecision;
use futures::future::BoxFuture;
use std::collections::HashMap;
use std::path::PathBuf;

#[derive(Clone, Debug)]
pub struct UnifiedExecRequest {
    pub command: Vec<String>,
    pub cwd: PathBuf,
    pub env: HashMap<String, String>,
    pub sandbox_permissions: SandboxPermissions,
    pub justification: Option<String>,
<<<<<<< HEAD
    pub network_preflight_blocked: bool,
    pub network_preflight_only: bool,
}

impl ProvidesSandboxRetryData for UnifiedExecRequest {
    fn sandbox_retry_data(&self) -> Option<SandboxRetryData> {
        Some(SandboxRetryData {
            command: self.command.clone(),
            cwd: self.cwd.clone(),
        })
    }
=======
    pub exec_approval_requirement: ExecApprovalRequirement,
>>>>>>> 25ecd0c2
}

#[derive(serde::Serialize, Clone, Debug, Eq, PartialEq, Hash)]
pub struct UnifiedExecApprovalKey {
    pub command: Vec<String>,
    pub cwd: PathBuf,
    pub sandbox_permissions: SandboxPermissions,
}

pub struct UnifiedExecRuntime<'a> {
    manager: &'a UnifiedExecSessionManager,
}

impl UnifiedExecRequest {
    pub fn new(
        command: Vec<String>,
        cwd: PathBuf,
        env: HashMap<String, String>,
        sandbox_permissions: SandboxPermissions,
        justification: Option<String>,
<<<<<<< HEAD
        network_preflight_blocked: bool,
        network_preflight_only: bool,
=======
        exec_approval_requirement: ExecApprovalRequirement,
>>>>>>> 25ecd0c2
    ) -> Self {
        Self {
            command,
            cwd,
            env,
            sandbox_permissions,
            justification,
<<<<<<< HEAD
            network_preflight_blocked,
            network_preflight_only,
=======
            exec_approval_requirement,
>>>>>>> 25ecd0c2
        }
    }
}

impl<'a> UnifiedExecRuntime<'a> {
    pub fn new(manager: &'a UnifiedExecSessionManager) -> Self {
        Self { manager }
    }
}

impl Sandboxable for UnifiedExecRuntime<'_> {
    fn sandbox_preference(&self) -> SandboxablePreference {
        SandboxablePreference::Auto
    }

    fn escalate_on_failure(&self) -> bool {
        true
    }
}

impl Approvable<UnifiedExecRequest> for UnifiedExecRuntime<'_> {
    type ApprovalKey = UnifiedExecApprovalKey;

    fn approval_key(&self, req: &UnifiedExecRequest) -> Self::ApprovalKey {
        UnifiedExecApprovalKey {
            command: req.command.clone(),
            cwd: req.cwd.clone(),
            sandbox_permissions: req.sandbox_permissions,
        }
    }

    fn start_approval_async<'b>(
        &'b mut self,
        req: &'b UnifiedExecRequest,
        ctx: ApprovalCtx<'b>,
    ) -> BoxFuture<'b, ReviewDecision> {
        let key = self.approval_key(req);
        let session = ctx.session;
        let turn = ctx.turn;
        let call_id = ctx.call_id.to_string();
        let command = req.command.clone();
        let cwd = req.cwd.clone();
        let reason = ctx
            .retry_reason
            .clone()
            .or_else(|| req.justification.clone());
        Box::pin(async move {
            with_cached_approval(&session.services, key, || async move {
                session
                    .request_command_approval(
                        turn,
<<<<<<< HEAD
                        crate::codex::CommandApprovalRequest {
                            call_id,
                            command,
                            cwd,
                            reason,
                            risk,
                            network_preflight_only: req.network_preflight_only,
                        },
=======
                        call_id,
                        command,
                        cwd,
                        reason,
                        req.exec_approval_requirement
                            .proposed_execpolicy_amendment()
                            .cloned(),
>>>>>>> 25ecd0c2
                    )
                    .await
            })
            .await
        })
    }

    fn exec_approval_requirement(
        &self,
        req: &UnifiedExecRequest,
<<<<<<< HEAD
        policy: AskForApproval,
        sandbox_policy: &SandboxPolicy,
    ) -> bool {
        if req.network_preflight_blocked {
            return true;
        }
        requires_initial_appoval(
            policy,
            sandbox_policy,
            &req.command,
            req.with_escalated_permissions.unwrap_or(false),
        )
=======
    ) -> Option<ExecApprovalRequirement> {
        Some(req.exec_approval_requirement.clone())
>>>>>>> 25ecd0c2
    }

    fn sandbox_mode_for_first_attempt(&self, req: &UnifiedExecRequest) -> SandboxOverride {
        if req.sandbox_permissions.requires_escalated_permissions()
            || matches!(
                req.exec_approval_requirement,
                ExecApprovalRequirement::Skip {
                    bypass_sandbox: true,
                    ..
                }
            )
        {
            SandboxOverride::BypassSandboxFirstAttempt
        } else {
            SandboxOverride::NoOverride
        }
    }
}

impl<'a> ToolRuntime<UnifiedExecRequest, UnifiedExecSession> for UnifiedExecRuntime<'a> {
    async fn run(
        &mut self,
        req: &UnifiedExecRequest,
        attempt: &SandboxAttempt<'_>,
        ctx: &ToolCtx<'_>,
    ) -> Result<UnifiedExecSession, ToolError> {
        let base_command = &req.command;
        let session_shell = ctx.session.user_shell();
        let command = maybe_wrap_shell_lc_with_snapshot(base_command, session_shell.as_ref());

        let spec = build_command_spec(
            &command,
            &req.cwd,
            &req.env,
            ExecExpiration::DefaultTimeout,
            req.sandbox_permissions,
            req.justification.clone(),
        )
        .map_err(|_| ToolError::Rejected("missing command line for PTY".to_string()))?;
        let exec_env = attempt
            .env_for(spec)
            .map_err(|err| ToolError::Codex(err.into()))?;
        self.manager
            .open_session_with_exec_env(&exec_env)
            .await
            .map_err(|err| match err {
                UnifiedExecError::SandboxDenied { output, .. } => {
                    ToolError::Codex(CodexErr::Sandbox(SandboxErr::Denied {
                        output: Box::new(output),
                    }))
                }
                other => ToolError::Rejected(other.to_string()),
            })
    }
}<|MERGE_RESOLUTION|>--- conflicted
+++ resolved
@@ -36,21 +36,8 @@
     pub env: HashMap<String, String>,
     pub sandbox_permissions: SandboxPermissions,
     pub justification: Option<String>,
-<<<<<<< HEAD
-    pub network_preflight_blocked: bool,
     pub network_preflight_only: bool,
-}
-
-impl ProvidesSandboxRetryData for UnifiedExecRequest {
-    fn sandbox_retry_data(&self) -> Option<SandboxRetryData> {
-        Some(SandboxRetryData {
-            command: self.command.clone(),
-            cwd: self.cwd.clone(),
-        })
-    }
-=======
     pub exec_approval_requirement: ExecApprovalRequirement,
->>>>>>> 25ecd0c2
 }
 
 #[derive(serde::Serialize, Clone, Debug, Eq, PartialEq, Hash)]
@@ -71,12 +58,8 @@
         env: HashMap<String, String>,
         sandbox_permissions: SandboxPermissions,
         justification: Option<String>,
-<<<<<<< HEAD
-        network_preflight_blocked: bool,
         network_preflight_only: bool,
-=======
         exec_approval_requirement: ExecApprovalRequirement,
->>>>>>> 25ecd0c2
     ) -> Self {
         Self {
             command,
@@ -84,12 +67,8 @@
             env,
             sandbox_permissions,
             justification,
-<<<<<<< HEAD
-            network_preflight_blocked,
             network_preflight_only,
-=======
             exec_approval_requirement,
->>>>>>> 25ecd0c2
         }
     }
 }
@@ -141,24 +120,17 @@
                 session
                     .request_command_approval(
                         turn,
-<<<<<<< HEAD
                         crate::codex::CommandApprovalRequest {
                             call_id,
                             command,
                             cwd,
                             reason,
-                            risk,
+                            proposed_execpolicy_amendment: req
+                                .exec_approval_requirement
+                                .proposed_execpolicy_amendment()
+                                .cloned(),
                             network_preflight_only: req.network_preflight_only,
                         },
-=======
-                        call_id,
-                        command,
-                        cwd,
-                        reason,
-                        req.exec_approval_requirement
-                            .proposed_execpolicy_amendment()
-                            .cloned(),
->>>>>>> 25ecd0c2
                     )
                     .await
             })
@@ -169,23 +141,8 @@
     fn exec_approval_requirement(
         &self,
         req: &UnifiedExecRequest,
-<<<<<<< HEAD
-        policy: AskForApproval,
-        sandbox_policy: &SandboxPolicy,
-    ) -> bool {
-        if req.network_preflight_blocked {
-            return true;
-        }
-        requires_initial_appoval(
-            policy,
-            sandbox_policy,
-            &req.command,
-            req.with_escalated_permissions.unwrap_or(false),
-        )
-=======
     ) -> Option<ExecApprovalRequirement> {
         Some(req.exec_approval_requirement.clone())
->>>>>>> 25ecd0c2
     }
 
     fn sandbox_mode_for_first_attempt(&self, req: &UnifiedExecRequest) -> SandboxOverride {

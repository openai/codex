use crate::codex::Session;
use crate::codex::TurnContext;
use crate::error::CodexErr;
use crate::error::SandboxErr;
use crate::exec::ExecToolCallOutput;
use crate::function_tool::FunctionCallError;
use crate::parse_command::parse_command;
use crate::protocol::EventMsg;
use crate::protocol::ExecCommandBeginEvent;
use crate::protocol::ExecCommandEndEvent;
use crate::protocol::ExecCommandSource;
use crate::protocol::FileChange;
use crate::protocol::PatchApplyBeginEvent;
use crate::protocol::PatchApplyEndEvent;
use crate::protocol::TurnDiffEvent;
use crate::tools::context::SharedTurnDiffTracker;
use crate::tools::sandboxing::ToolError;
use codex_protocol::parse_command::ParsedCommand;
use std::collections::HashMap;
use std::path::Path;
use std::path::PathBuf;
use std::time::Duration;

use super::format_exec_output_str;

#[derive(Clone, Copy)]
pub(crate) struct ToolEventCtx<'a> {
    pub session: &'a Session,
    pub turn: &'a TurnContext,
    pub call_id: &'a str,
    pub turn_diff_tracker: Option<&'a SharedTurnDiffTracker>,
}

impl<'a> ToolEventCtx<'a> {
    pub fn new(
        session: &'a Session,
        turn: &'a TurnContext,
        call_id: &'a str,
        turn_diff_tracker: Option<&'a SharedTurnDiffTracker>,
    ) -> Self {
        Self {
            session,
            turn,
            call_id,
            turn_diff_tracker,
        }
    }
}

pub(crate) enum ToolEventStage {
    Begin,
    Success(ExecToolCallOutput),
    Failure(ToolEventFailure),
}

pub(crate) enum ToolEventFailure {
    Output(ExecToolCallOutput),
    Message(String),
}

pub(crate) async fn emit_exec_command_begin(
    ctx: ToolEventCtx<'_>,
    command: &[String],
    cwd: &Path,
    parsed_cmd: &[ParsedCommand],
    source: ExecCommandSource,
    interaction_input: Option<String>,
) {
    ctx.session
        .send_event(
            ctx.turn,
            EventMsg::ExecCommandBegin(ExecCommandBeginEvent {
                call_id: ctx.call_id.to_string(),
                turn_id: ctx.turn.sub_id.clone(),
                command: command.to_vec(),
                cwd: cwd.to_path_buf(),
                parsed_cmd: parsed_cmd.to_vec(),
                source,
                interaction_input,
            }),
        )
        .await;
}
// Concrete, allocation-free emitter: avoid trait objects and boxed futures.
pub(crate) enum ToolEmitter {
    Shell {
        command: Vec<String>,
        cwd: PathBuf,
        source: ExecCommandSource,
        parsed_cmd: Vec<ParsedCommand>,
        freeform: bool,
    },
    ApplyPatch {
        changes: HashMap<PathBuf, FileChange>,
        auto_approved: bool,
    },
    UnifiedExec {
        command: Vec<String>,
        cwd: PathBuf,
        source: ExecCommandSource,
        interaction_input: Option<String>,
        parsed_cmd: Vec<ParsedCommand>,
    },
}

impl ToolEmitter {
    pub fn shell(
        command: Vec<String>,
        cwd: PathBuf,
        source: ExecCommandSource,
        freeform: bool,
    ) -> Self {
        let parsed_cmd = parse_command(&command);
        Self::Shell {
            command,
            cwd,
            source,
            parsed_cmd,
            freeform,
        }
    }

    pub fn apply_patch(changes: HashMap<PathBuf, FileChange>, auto_approved: bool) -> Self {
        Self::ApplyPatch {
            changes,
            auto_approved,
        }
    }

    pub fn unified_exec(
        command: &[String],
        cwd: PathBuf,
        source: ExecCommandSource,
        interaction_input: Option<String>,
    ) -> Self {
        let parsed_cmd = parse_command(command);
        Self::UnifiedExec {
            command: command.to_vec(),
            cwd,
            source,
            interaction_input,
            parsed_cmd,
        }
    }

    pub async fn emit(&self, ctx: ToolEventCtx<'_>, stage: ToolEventStage) {
        match (self, stage) {
            (
                Self::Shell {
                    command,
                    cwd,
                    source,
                    parsed_cmd,
                    ..
                },
                stage,
            ) => {
                emit_exec_stage(
                    ctx,
                    ExecCommandInput::new(command, cwd.as_path(), parsed_cmd, *source, None),
                    stage,
                )
                .await;
            }

            (
                Self::ApplyPatch {
                    changes,
                    auto_approved,
                },
                ToolEventStage::Begin,
            ) => {
                if let Some(tracker) = ctx.turn_diff_tracker {
                    let mut guard = tracker.lock().await;
                    guard.on_patch_begin(changes);
                }
                ctx.session
                    .send_event(
                        ctx.turn,
                        EventMsg::PatchApplyBegin(PatchApplyBeginEvent {
                            call_id: ctx.call_id.to_string(),
                            auto_approved: *auto_approved,
                            changes: changes.clone(),
                        }),
                    )
                    .await;
            }
            (Self::ApplyPatch { .. }, ToolEventStage::Success(output)) => {
                emit_patch_end(
                    ctx,
                    output.stdout.text.clone(),
                    output.stderr.text.clone(),
                    output.exit_code == 0,
                )
                .await;
            }
            (
                Self::ApplyPatch { .. },
                ToolEventStage::Failure(ToolEventFailure::Output(output)),
            ) => {
                emit_patch_end(
                    ctx,
                    output.stdout.text.clone(),
                    output.stderr.text.clone(),
                    output.exit_code == 0,
                )
                .await;
            }
            (
                Self::ApplyPatch { .. },
                ToolEventStage::Failure(ToolEventFailure::Message(message)),
            ) => {
                emit_patch_end(ctx, String::new(), (*message).to_string(), false).await;
            }
            (
                Self::UnifiedExec {
                    command,
                    cwd,
                    source,
                    interaction_input,
                    parsed_cmd,
                },
                stage,
            ) => {
                emit_exec_stage(
                    ctx,
                    ExecCommandInput::new(
                        command,
                        cwd.as_path(),
                        parsed_cmd,
                        *source,
                        interaction_input.as_deref(),
                    ),
                    stage,
                )
                .await;
            }
        }
    }

    pub async fn begin(&self, ctx: ToolEventCtx<'_>) {
        self.emit(ctx, ToolEventStage::Begin).await;
    }

    fn format_exec_output_for_model(&self, output: &ExecToolCallOutput) -> String {
        match self {
            Self::Shell { freeform: true, .. } => {
                super::format_exec_output_for_model_freeform(output)
            }
            _ => super::format_exec_output_for_model_structured(output),
        }
    }

    pub async fn finish(
        &self,
        ctx: ToolEventCtx<'_>,
        out: Result<ExecToolCallOutput, ToolError>,
    ) -> Result<String, FunctionCallError> {
        let (event, result) = match out {
            Ok(output) => {
<<<<<<< HEAD
                let content =
                    super::format_exec_output_for_model(&output, ctx.turn.truncation_policy);
=======
                let content = self.format_exec_output_for_model(&output);
>>>>>>> ee0484a9
                let exit_code = output.exit_code;
                let event = ToolEventStage::Success(output);
                let result = if exit_code == 0 {
                    Ok(content)
                } else {
                    Err(FunctionCallError::RespondToModel(content))
                };
                (event, result)
            }
            Err(ToolError::Codex(CodexErr::Sandbox(SandboxErr::Timeout { output })))
            | Err(ToolError::Codex(CodexErr::Sandbox(SandboxErr::Denied { output }))) => {
<<<<<<< HEAD
                let response =
                    super::format_exec_output_for_model(&output, ctx.turn.truncation_policy);
=======
                let response = self.format_exec_output_for_model(&output);
>>>>>>> ee0484a9
                let event = ToolEventStage::Failure(ToolEventFailure::Output(*output));
                let result = Err(FunctionCallError::RespondToModel(response));
                (event, result)
            }
            Err(ToolError::Codex(err)) => {
                let message = format!("execution error: {err:?}");
                let event = ToolEventStage::Failure(ToolEventFailure::Message(message.clone()));
                let result = Err(FunctionCallError::RespondToModel(message));
                (event, result)
            }
            Err(ToolError::Rejected(msg)) => {
                // Normalize common rejection messages for exec tools so tests and
                // users see a clear, consistent phrase.
                let normalized = if msg == "rejected by user" {
                    "exec command rejected by user".to_string()
                } else {
                    msg
                };
                let event = ToolEventStage::Failure(ToolEventFailure::Message(normalized.clone()));
                let result = Err(FunctionCallError::RespondToModel(normalized));
                (event, result)
            }
        };
        self.emit(ctx, event).await;
        result
    }
}

struct ExecCommandInput<'a> {
    command: &'a [String],
    cwd: &'a Path,
    parsed_cmd: &'a [ParsedCommand],
    source: ExecCommandSource,
    interaction_input: Option<&'a str>,
}

impl<'a> ExecCommandInput<'a> {
    fn new(
        command: &'a [String],
        cwd: &'a Path,
        parsed_cmd: &'a [ParsedCommand],
        source: ExecCommandSource,
        interaction_input: Option<&'a str>,
    ) -> Self {
        Self {
            command,
            cwd,
            parsed_cmd,
            source,
            interaction_input,
        }
    }
}

struct ExecCommandResult {
    stdout: String,
    stderr: String,
    aggregated_output: String,
    exit_code: i32,
    duration: Duration,
    formatted_output: String,
}

async fn emit_exec_stage(
    ctx: ToolEventCtx<'_>,
    exec_input: ExecCommandInput<'_>,
    stage: ToolEventStage,
) {
    match stage {
        ToolEventStage::Begin => {
            emit_exec_command_begin(
                ctx,
                exec_input.command,
                exec_input.cwd,
                exec_input.parsed_cmd,
                exec_input.source,
                exec_input.interaction_input.map(str::to_owned),
            )
            .await;
        }
        ToolEventStage::Success(output)
        | ToolEventStage::Failure(ToolEventFailure::Output(output)) => {
            let exec_result = ExecCommandResult {
                stdout: output.stdout.text.clone(),
                stderr: output.stderr.text.clone(),
                aggregated_output: output.aggregated_output.text.clone(),
                exit_code: output.exit_code,
                duration: output.duration,
                formatted_output: format_exec_output_str(&output, ctx.turn.truncation_policy),
            };
            emit_exec_end(ctx, exec_input, exec_result).await;
        }
        ToolEventStage::Failure(ToolEventFailure::Message(message)) => {
            let text = message.to_string();
            let exec_result = ExecCommandResult {
                stdout: String::new(),
                stderr: text.clone(),
                aggregated_output: text.clone(),
                exit_code: -1,
                duration: Duration::ZERO,
                formatted_output: text,
            };
            emit_exec_end(ctx, exec_input, exec_result).await;
        }
    }
}

async fn emit_exec_end(
    ctx: ToolEventCtx<'_>,
    exec_input: ExecCommandInput<'_>,
    exec_result: ExecCommandResult,
) {
    ctx.session
        .send_event(
            ctx.turn,
            EventMsg::ExecCommandEnd(ExecCommandEndEvent {
                call_id: ctx.call_id.to_string(),
                turn_id: ctx.turn.sub_id.clone(),
                command: exec_input.command.to_vec(),
                cwd: exec_input.cwd.to_path_buf(),
                parsed_cmd: exec_input.parsed_cmd.to_vec(),
                source: exec_input.source,
                interaction_input: exec_input.interaction_input.map(str::to_owned),
                stdout: exec_result.stdout,
                stderr: exec_result.stderr,
                aggregated_output: exec_result.aggregated_output,
                exit_code: exec_result.exit_code,
                duration: exec_result.duration,
                formatted_output: exec_result.formatted_output,
            }),
        )
        .await;
}

async fn emit_patch_end(ctx: ToolEventCtx<'_>, stdout: String, stderr: String, success: bool) {
    ctx.session
        .send_event(
            ctx.turn,
            EventMsg::PatchApplyEnd(PatchApplyEndEvent {
                call_id: ctx.call_id.to_string(),
                stdout,
                stderr,
                success,
            }),
        )
        .await;

    if let Some(tracker) = ctx.turn_diff_tracker {
        let unified_diff = {
            let mut guard = tracker.lock().await;
            guard.get_unified_diff()
        };
        if let Ok(Some(unified_diff)) = unified_diff {
            ctx.session
                .send_event(ctx.turn, EventMsg::TurnDiff(TurnDiffEvent { unified_diff }))
                .await;
        }
    }
}<|MERGE_RESOLUTION|>--- conflicted
+++ resolved
@@ -258,12 +258,7 @@
     ) -> Result<String, FunctionCallError> {
         let (event, result) = match out {
             Ok(output) => {
-<<<<<<< HEAD
-                let content =
-                    super::format_exec_output_for_model(&output, ctx.turn.truncation_policy);
-=======
                 let content = self.format_exec_output_for_model(&output);
->>>>>>> ee0484a9
                 let exit_code = output.exit_code;
                 let event = ToolEventStage::Success(output);
                 let result = if exit_code == 0 {
@@ -275,12 +270,7 @@
             }
             Err(ToolError::Codex(CodexErr::Sandbox(SandboxErr::Timeout { output })))
             | Err(ToolError::Codex(CodexErr::Sandbox(SandboxErr::Denied { output }))) => {
-<<<<<<< HEAD
-                let response =
-                    super::format_exec_output_for_model(&output, ctx.turn.truncation_policy);
-=======
                 let response = self.format_exec_output_for_model(&output);
->>>>>>> ee0484a9
                 let event = ToolEventStage::Failure(ToolEventFailure::Output(*output));
                 let result = Err(FunctionCallError::RespondToModel(response));
                 (event, result)

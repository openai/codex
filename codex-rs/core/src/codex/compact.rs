--- conflicted
+++ resolved
@@ -121,17 +121,13 @@
             Some(sess.user_shell.clone()),
         )),
         tools: Vec::new(),
-<<<<<<< HEAD
         status_items: Vec::new(),
         base_instructions_override: Some(compact_instructions),
         include_additional_instructions: true,
         text_format: None,
         model_override: None,
         model_family_override: None,
-=======
-        base_instructions_override: instructions_override,
         output_schema: None,
->>>>>>> fdb8dadc
     };
 
     let max_retries = turn_context.client.get_provider().stream_max_retries();
@@ -238,6 +234,7 @@
         text_format: None,
         model_override: None,
         model_family_override: None,
+        output_schema: None,
     };
 
     let max_retries = turn_context.client.get_provider().stream_max_retries();

--- conflicted
+++ resolved
@@ -23,7 +23,6 @@
 use serde::Deserialize;
 use serde::Serialize;
 
-use codex_protocol::mcp_protocol::ConversationId;
 use std::time::Duration;
 use tokio::fs;
 use tokio::io::AsyncReadExt;
@@ -45,7 +44,7 @@
 
 #[derive(Serialize, Deserialize, Debug, Clone)]
 pub struct HistoryEntry {
-    pub session_id: String,
+    pub conversation_id: String,
     pub ts: u64,
     pub text: String,
 }
@@ -61,11 +60,7 @@
 /// which entails a small amount of blocking I/O internally.
 pub(crate) async fn append_entry(
     text: &str,
-<<<<<<< HEAD
-    session_id: &ConversationId,
-=======
     conversation_id: &ConversationId,
->>>>>>> c8fab513
     config: &Config,
 ) -> Result<()> {
     match config.history.persistence {
@@ -94,7 +89,7 @@
 
     // Construct the JSON line first so we can write it in a single syscall.
     let entry = HistoryEntry {
-        session_id: conversation_id.to_string(),
+        conversation_id: conversation_id.to_string(),
         ts,
         text: text.to_string(),
     };

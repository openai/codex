--- conflicted
+++ resolved
@@ -1,11 +1,7 @@
 use std::time::Duration;
 
 use rand::Rng;
-<<<<<<< HEAD
-use tracing::error;
-=======
 use tracing::debug;
->>>>>>> db31f696
 
 const INITIAL_DELAY_MS: u64 = 200;
 const BACKOFF_FACTOR: f64 = 2.0;
@@ -17,14 +13,6 @@
     Duration::from_millis((base as f64 * jitter) as u64)
 }
 
-<<<<<<< HEAD
-#[inline]
-pub(crate) fn error_or_panic(message: String) {
-    if cfg!(debug_assertions) || env!("CARGO_PKG_VERSION").contains("alpha") {
-        panic!("{message}");
-    } else {
-        error!("{message}");
-=======
 pub(crate) fn try_parse_error_message(text: &str) -> String {
     debug!("Parsing server error response: {}", text);
     let json = serde_json::from_str::<serde_json::Value>(text).unwrap_or_default();
@@ -66,6 +54,5 @@
         let text = r#"{"message": "test"}"#;
         let message = try_parse_error_message(text);
         assert_eq!(message, r#"{"message": "test"}"#);
->>>>>>> db31f696
     }
 }
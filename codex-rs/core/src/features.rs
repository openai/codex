//! Centralized feature flags and metadata.
//!
//! This module defines a small set of toggles that gate experimental and
//! optional behavior across the codebase. Instead of wiring individual
//! booleans through multiple types, call sites consult a single `Features`
//! container attached to `Config`.

use crate::config::ConfigToml;
use crate::config_profile::ConfigProfile;
use serde::Deserialize;
use std::collections::BTreeMap;
use std::collections::BTreeSet;

mod legacy;
pub(crate) use legacy::LegacyFeatureToggles;

/// High-level lifecycle stage for a feature.
#[derive(Debug, Clone, Copy, PartialEq, Eq)]
pub enum Stage {
    Experimental,
    Beta,
    Stable,
    Deprecated,
    Removed,
}

/// Unique features toggled via configuration.
#[derive(Debug, Clone, Copy, PartialEq, Eq, PartialOrd, Ord, Hash)]
pub enum Feature {
    /// Use the single unified PTY-backed exec tool.
    UnifiedExec,
    /// Use the streamable exec-command/write-stdin tool pair.
    StreamableShell,
    /// Enable experimental RMCP features such as OAuth login.
    RmcpClient,
    /// Include the freeform apply_patch tool.
    ApplyPatchFreeform,
    /// Include the view_image tool.
    ViewImageTool,
    /// Allow the model to request web searches.
    WebSearchRequest,
<<<<<<< HEAD
=======
    /// Enable the model-based risk assessments for sandboxed commands.
    SandboxCommandAssessment,
>>>>>>> e92c4f65
    /// Create a ghost commit at each turn.
    GhostCommit,
}

impl Feature {
    pub fn key(self) -> &'static str {
        self.info().key
    }

    pub fn stage(self) -> Stage {
        self.info().stage
    }

    pub fn default_enabled(self) -> bool {
        self.info().default_enabled
    }

    fn info(self) -> &'static FeatureSpec {
        FEATURES
            .iter()
            .find(|spec| spec.id == self)
            .unwrap_or_else(|| unreachable!("missing FeatureSpec for {:?}", self))
    }
}

/// Holds the effective set of enabled features.
#[derive(Debug, Clone, Default, PartialEq)]
pub struct Features {
    enabled: BTreeSet<Feature>,
}

#[derive(Debug, Clone, Default)]
pub struct FeatureOverrides {
    pub include_apply_patch_tool: Option<bool>,
    pub include_view_image_tool: Option<bool>,
    pub web_search_request: Option<bool>,
    pub experimental_sandbox_command_assessment: Option<bool>,
}

impl FeatureOverrides {
    fn apply(self, features: &mut Features) {
        LegacyFeatureToggles {
            include_apply_patch_tool: self.include_apply_patch_tool,
            include_view_image_tool: self.include_view_image_tool,
            tools_web_search: self.web_search_request,
            ..Default::default()
        }
        .apply(features);
    }
}

impl Features {
    /// Starts with built-in defaults.
    pub fn with_defaults() -> Self {
        let mut set = BTreeSet::new();
        for spec in FEATURES {
            if spec.default_enabled {
                set.insert(spec.id);
            }
        }
        Self { enabled: set }
    }

    pub fn enabled(&self, f: Feature) -> bool {
        self.enabled.contains(&f)
    }

    pub fn enable(&mut self, f: Feature) {
        self.enabled.insert(f);
    }

    pub fn disable(&mut self, f: Feature) {
        self.enabled.remove(&f);
    }

    /// Apply a table of key -> bool toggles (e.g. from TOML).
    pub fn apply_map(&mut self, m: &BTreeMap<String, bool>) {
        for (k, v) in m {
            match feature_for_key(k) {
                Some(feat) => {
                    if *v {
                        self.enable(feat);
                    } else {
                        self.disable(feat);
                    }
                }
                None => {
                    tracing::warn!("unknown feature key in config: {k}");
                }
            }
        }
    }

    pub fn from_config(
        cfg: &ConfigToml,
        config_profile: &ConfigProfile,
        overrides: FeatureOverrides,
    ) -> Self {
        let mut features = Features::with_defaults();

        let base_legacy = LegacyFeatureToggles {
            experimental_sandbox_command_assessment: cfg.experimental_sandbox_command_assessment,
            experimental_use_freeform_apply_patch: cfg.experimental_use_freeform_apply_patch,
            experimental_use_exec_command_tool: cfg.experimental_use_exec_command_tool,
            experimental_use_unified_exec_tool: cfg.experimental_use_unified_exec_tool,
            experimental_use_rmcp_client: cfg.experimental_use_rmcp_client,
            tools_web_search: cfg.tools.as_ref().and_then(|t| t.web_search),
            tools_view_image: cfg.tools.as_ref().and_then(|t| t.view_image),
            ..Default::default()
        };
        base_legacy.apply(&mut features);

        if let Some(base_features) = cfg.features.as_ref() {
            features.apply_map(&base_features.entries);
        }

        let profile_legacy = LegacyFeatureToggles {
            include_apply_patch_tool: config_profile.include_apply_patch_tool,
            include_view_image_tool: config_profile.include_view_image_tool,
            experimental_sandbox_command_assessment: config_profile
                .experimental_sandbox_command_assessment,
            experimental_use_freeform_apply_patch: config_profile
                .experimental_use_freeform_apply_patch,
            experimental_use_exec_command_tool: config_profile.experimental_use_exec_command_tool,
            experimental_use_unified_exec_tool: config_profile.experimental_use_unified_exec_tool,
            experimental_use_rmcp_client: config_profile.experimental_use_rmcp_client,
            tools_web_search: config_profile.tools_web_search,
            tools_view_image: config_profile.tools_view_image,
        };
        profile_legacy.apply(&mut features);
        if let Some(profile_features) = config_profile.features.as_ref() {
            features.apply_map(&profile_features.entries);
        }

        overrides.apply(&mut features);

        features
    }
}

/// Keys accepted in `[features]` tables.
fn feature_for_key(key: &str) -> Option<Feature> {
    for spec in FEATURES {
        if spec.key == key {
            return Some(spec.id);
        }
    }
    legacy::feature_for_key(key)
}

/// Deserializable features table for TOML.
#[derive(Deserialize, Debug, Clone, Default, PartialEq)]
pub struct FeaturesToml {
    #[serde(flatten)]
    pub entries: BTreeMap<String, bool>,
}

/// Single, easy-to-read registry of all feature definitions.
#[derive(Debug, Clone, Copy)]
pub struct FeatureSpec {
    pub id: Feature,
    pub key: &'static str,
    pub stage: Stage,
    pub default_enabled: bool,
}

pub const FEATURES: &[FeatureSpec] = &[
    FeatureSpec {
        id: Feature::UnifiedExec,
        key: "unified_exec",
        stage: Stage::Experimental,
        default_enabled: false,
    },
    FeatureSpec {
        id: Feature::StreamableShell,
        key: "streamable_shell",
        stage: Stage::Experimental,
        default_enabled: false,
    },
    FeatureSpec {
        id: Feature::RmcpClient,
        key: "rmcp_client",
        stage: Stage::Experimental,
        default_enabled: false,
    },
    FeatureSpec {
        id: Feature::ApplyPatchFreeform,
        key: "apply_patch_freeform",
        stage: Stage::Beta,
        default_enabled: false,
    },
    FeatureSpec {
        id: Feature::ViewImageTool,
        key: "view_image_tool",
        stage: Stage::Stable,
        default_enabled: true,
    },
    FeatureSpec {
        id: Feature::WebSearchRequest,
        key: "web_search_request",
        stage: Stage::Stable,
        default_enabled: false,
    },
    FeatureSpec {
<<<<<<< HEAD
=======
        id: Feature::SandboxCommandAssessment,
        key: "experimental_sandbox_command_assessment",
        stage: Stage::Experimental,
        default_enabled: false,
    },
    FeatureSpec {
>>>>>>> e92c4f65
        id: Feature::GhostCommit,
        key: "ghost_commit",
        stage: Stage::Experimental,
        default_enabled: false,
    },
];<|MERGE_RESOLUTION|>--- conflicted
+++ resolved
@@ -39,11 +39,8 @@
     ViewImageTool,
     /// Allow the model to request web searches.
     WebSearchRequest,
-<<<<<<< HEAD
-=======
     /// Enable the model-based risk assessments for sandboxed commands.
     SandboxCommandAssessment,
->>>>>>> e92c4f65
     /// Create a ghost commit at each turn.
     GhostCommit,
 }
@@ -248,15 +245,12 @@
         default_enabled: false,
     },
     FeatureSpec {
-<<<<<<< HEAD
-=======
         id: Feature::SandboxCommandAssessment,
         key: "experimental_sandbox_command_assessment",
         stage: Stage::Experimental,
         default_enabled: false,
     },
     FeatureSpec {
->>>>>>> e92c4f65
         id: Feature::GhostCommit,
         key: "ghost_commit",
         stage: Stage::Experimental,

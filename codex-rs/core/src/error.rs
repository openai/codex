--- conflicted
+++ resolved
@@ -70,13 +70,9 @@
     )]
     UsageNotIncluded,
 
-<<<<<<< HEAD
-    #[error("We’re currently experiencing high demand, which may cause temporary errors.")]
-=======
     #[error(
-        "We're currently experiencing high demand, which may cause temporary errors. We’re adding capacity in East and West Europe to restore normal service."
+        "We're currently experiencing high demand, which may cause temporary errors."
     )]
->>>>>>> 52e12f2b
     InternalServerError,
 
     /// Retry limit exceeded.

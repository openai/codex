--- conflicted
+++ resolved
@@ -108,7 +108,6 @@
     Some(git_info)
 }
 
-<<<<<<< HEAD
 /// Returns true if `cwd` is inside a Git repository that has at least one
 /// commit. Returns false for non-git directories and for repositories with no
 /// commits yet.
@@ -127,61 +126,6 @@
         Some(out) => out.status.success(),
         None => false,
     }
-=======
-/// A minimal commit summary entry used for pickers (subject + timestamp + sha).
-#[derive(Clone, Debug, Serialize, Deserialize)]
-pub struct CommitLogEntry {
-    pub sha: String,
-    /// Unix timestamp (seconds since epoch) of the commit time (committer time).
-    pub timestamp: i64,
-    /// Single-line subject of the commit message.
-    pub subject: String,
-}
-
-/// Return the last `limit` commits reachable from HEAD for the current branch.
-/// Each entry contains the SHA, commit timestamp (seconds), and subject line.
-/// Returns an empty vector if not in a git repo or on error/timeout.
-pub async fn recent_commits(cwd: &Path, limit: usize) -> Vec<CommitLogEntry> {
-    // Ensure we're in a git repo first to avoid noisy errors.
-    let Some(out) = run_git_command_with_timeout(&["rev-parse", "--git-dir"], cwd).await else {
-        return Vec::new();
-    };
-    if !out.status.success() {
-        return Vec::new();
-    }
-
-    let fmt = "%H%x1f%ct%x1f%s"; // <sha> <US> <commit_time> <US> <subject>
-    let n = limit.max(1).to_string();
-    let Some(log_out) =
-        run_git_command_with_timeout(&["log", "-n", &n, &format!("--pretty=format:{fmt}")], cwd)
-            .await
-    else {
-        return Vec::new();
-    };
-    if !log_out.status.success() {
-        return Vec::new();
-    }
-
-    let text = String::from_utf8_lossy(&log_out.stdout);
-    let mut entries: Vec<CommitLogEntry> = Vec::new();
-    for line in text.lines() {
-        let mut parts = line.split('\u{001f}');
-        let sha = parts.next().unwrap_or("").trim();
-        let ts_s = parts.next().unwrap_or("").trim();
-        let subject = parts.next().unwrap_or("").trim();
-        if sha.is_empty() || ts_s.is_empty() {
-            continue;
-        }
-        let timestamp = ts_s.parse::<i64>().unwrap_or(0);
-        entries.push(CommitLogEntry {
-            sha: sha.to_string(),
-            timestamp,
-            subject: subject.to_string(),
-        });
-    }
-
-    entries
->>>>>>> eb2b739d
 }
 
 /// Returns the closest git sha to HEAD that is on a remote as well as the diff to that sha.
@@ -221,7 +165,7 @@
     let mut remotes: Vec<String> = String::from_utf8(output.stdout)
         .ok()?
         .lines()
-        .map(str::to_string)
+        .map(|s| s.to_string())
         .collect();
     if let Some(pos) = remotes.iter().position(|r| r == "origin") {
         let origin = remotes.remove(pos);
@@ -278,11 +222,6 @@
     }
 
     // No remote-derived default; try common local defaults if they exist
-    get_default_branch_local(cwd).await
-}
-
-/// Attempt to determine the repository's default branch name from local branches.
-async fn get_default_branch_local(cwd: &Path) -> Option<String> {
     for candidate in ["main", "master"] {
         if let Some(verify) = run_git_command_with_timeout(
             &[
@@ -498,7 +437,7 @@
         let untracked: Vec<String> = String::from_utf8(untracked_output.stdout)
             .ok()?
             .lines()
-            .map(str::to_string)
+            .map(|s| s.to_string())
             .filter(|s| !s.is_empty())
             .collect();
 
@@ -566,51 +505,10 @@
     git_dir_path.parent().map(Path::to_path_buf)
 }
 
-/// Returns a list of local git branches.
-/// Includes the default branch at the beginning of the list, if it exists.
-pub async fn local_git_branches(cwd: &Path) -> Vec<String> {
-    let mut branches: Vec<String> = if let Some(out) =
-        run_git_command_with_timeout(&["branch", "--format=%(refname:short)"], cwd).await
-        && out.status.success()
-    {
-        String::from_utf8_lossy(&out.stdout)
-            .lines()
-            .map(|s| s.trim().to_string())
-            .filter(|s| !s.is_empty())
-            .collect()
-    } else {
-        Vec::new()
-    };
-
-    branches.sort_unstable();
-
-    if let Some(base) = get_default_branch_local(cwd).await
-        && let Some(pos) = branches.iter().position(|name| name == &base)
-    {
-        let base_branch = branches.remove(pos);
-        branches.insert(0, base_branch);
-    }
-
-    branches
-}
-
-/// Returns the current checked out branch name.
-pub async fn current_branch_name(cwd: &Path) -> Option<String> {
-    let out = run_git_command_with_timeout(&["branch", "--show-current"], cwd).await?;
-    if !out.status.success() {
-        return None;
-    }
-    String::from_utf8(out.stdout)
-        .ok()
-        .map(|s| s.trim().to_string())
-        .filter(|name| !name.is_empty())
-}
-
 #[cfg(test)]
 mod tests {
     use super::*;
 
-    use core_test_support::skip_if_sandbox;
     use std::fs;
     use std::path::PathBuf;
     use tempfile::TempDir;
@@ -671,81 +569,6 @@
             .expect("Failed to commit");
 
         repo_path
-    }
-
-    #[tokio::test]
-    async fn test_recent_commits_non_git_directory_returns_empty() {
-        let temp_dir = TempDir::new().expect("Failed to create temp dir");
-        let entries = recent_commits(temp_dir.path(), 10).await;
-        assert!(entries.is_empty(), "expected no commits outside a git repo");
-    }
-
-    #[tokio::test]
-    async fn test_recent_commits_orders_and_limits() {
-        skip_if_sandbox!();
-        use tokio::time::Duration;
-        use tokio::time::sleep;
-
-        let temp_dir = TempDir::new().expect("Failed to create temp dir");
-        let repo_path = create_test_git_repo(&temp_dir).await;
-
-        // Make three distinct commits with small delays to ensure ordering by timestamp.
-        fs::write(repo_path.join("file.txt"), "one").unwrap();
-        Command::new("git")
-            .args(["add", "file.txt"])
-            .current_dir(&repo_path)
-            .output()
-            .await
-            .expect("git add");
-        Command::new("git")
-            .args(["commit", "-m", "first change"])
-            .current_dir(&repo_path)
-            .output()
-            .await
-            .expect("git commit 1");
-
-        sleep(Duration::from_millis(1100)).await;
-
-        fs::write(repo_path.join("file.txt"), "two").unwrap();
-        Command::new("git")
-            .args(["add", "file.txt"])
-            .current_dir(&repo_path)
-            .output()
-            .await
-            .expect("git add 2");
-        Command::new("git")
-            .args(["commit", "-m", "second change"])
-            .current_dir(&repo_path)
-            .output()
-            .await
-            .expect("git commit 2");
-
-        sleep(Duration::from_millis(1100)).await;
-
-        fs::write(repo_path.join("file.txt"), "three").unwrap();
-        Command::new("git")
-            .args(["add", "file.txt"])
-            .current_dir(&repo_path)
-            .output()
-            .await
-            .expect("git add 3");
-        Command::new("git")
-            .args(["commit", "-m", "third change"])
-            .current_dir(&repo_path)
-            .output()
-            .await
-            .expect("git commit 3");
-
-        // Request the latest 3 commits; should be our three changes in reverse time order.
-        let entries = recent_commits(&repo_path, 3).await;
-        assert_eq!(entries.len(), 3);
-        assert_eq!(entries[0].subject, "third change");
-        assert_eq!(entries[1].subject, "second change");
-        assert_eq!(entries[2].subject, "first change");
-        // Basic sanity on SHA formatting
-        for e in entries {
-            assert!(e.sha.len() >= 7 && e.sha.chars().all(|c| c.is_ascii_hexdigit()));
-        }
     }
 
     async fn create_test_git_repo_with_remote(temp_dir: &TempDir) -> (PathBuf, String) {

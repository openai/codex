//! Windows AI API implementation (Windows 11 25H2+)

<<<<<<< HEAD
use anyhow::Result;
use tracing::info;
=======
use anyhow::{Context, Result};
use tracing::{debug, info, warn};
use windows::Win32::System::Registry::*;
use windows::Win32::Foundation::*;
>>>>>>> bc4ec02a

use crate::GpuStats;

pub mod kernel_driver;

/// Check if Windows AI is available
pub fn check_windows_ai_available() -> bool {
    // Check Windows version (Build 26100+)
    match get_windows_build_number() {
        Ok(build) if build >= 26100 => {
            info!("Windows AI available (Build {build})");
            true
        }
        Ok(_build) => false,
        Err(_e) => false,
<<<<<<< HEAD
    }
}

/// Get Windows build number
fn get_windows_build_number() -> Result<u32> {
    // SystemInformation module not available in current windows crate version
    // Use registry or assume latest Windows 11 build

    // TODO: Implement via registry read when needed
    // For now, return latest Windows 11 build number
    Ok(26100) // Windows 11 25H2
=======
    }
}

/// Get Windows build number from registry
fn get_windows_build_number() -> Result<u32> {
    unsafe {
        let mut hkey = HKEY::default();
        let result = RegOpenKeyExW(
            HKEY_LOCAL_MACHINE,
            &windows::core::w!("SOFTWARE\\Microsoft\\Windows NT\\CurrentVersion"),
            0,
            KEY_READ,
            &mut hkey,
        );

        if result.is_err() {
            // Fallback: assume Windows 11 25H2 if registry read fails
            warn!("Failed to read registry, assuming Windows 11 25H2");
            return Ok(26100);
        }

        let mut data_type = REG_DWORD;
        let mut data: [u8; 4] = [0; 4];
        let mut data_size = 4u32;

        let result = RegQueryValueExW(
            hkey,
            &windows::core::w!("CurrentBuildNumber"),
            None,
            Some(&mut data_type),
            Some(&mut data),
            Some(&mut data_size),
        );

        RegCloseKey(hkey);

        if result.is_ok() && data_type == REG_DWORD && data_size == 4 {
            let build = u32::from_le_bytes(data);
            debug!("Windows Build Number: {build}");
            Ok(build)
        } else {
            // Fallback
            warn!("Failed to read build number, assuming Windows 11 25H2");
            Ok(26100)
        }
    }
}

/// Check if Copilot+ PC (NPU available)
pub fn check_npu_available() -> bool {
    // Windows 11 25H2 introduces NPU support for Copilot+ PCs
    // Check via registry or DirectML device enumeration
    match get_windows_build_number() {
        Ok(build) if build >= 26100 => {
            // Check registry for NPU availability
            // Copilot+ PCs have NPU information in registry
            if let Ok(npu_available) = check_npu_via_registry() {
                if npu_available {
                    info!("NPU (Copilot+ PC) detected via registry");
                    return true;
                }
            }
            
            // TODO: Implement actual NPU detection via DirectML device enumeration
            // DirectML 1.13+ supports NPU device enumeration
            debug!("NPU detection via DirectML device enumeration (Build {build})");
            false
        }
        _ => false,
    }
}

/// Check NPU availability via registry
fn check_npu_via_registry() -> Result<bool> {
    unsafe {
        let mut hkey = HKEY::default();
        let result = RegOpenKeyExW(
            HKEY_LOCAL_MACHINE,
            &windows::core::w!("SYSTEM\\CurrentControlSet\\Control\\Class\\{4d36e97d-e325-11ce-bfc1-08002be10318}"),
            0,
            KEY_READ,
            &mut hkey,
        );

        if result.is_err() {
            return Ok(false);
        }

        // Check for NPU device class
        // TODO: Implement actual NPU device enumeration
        // For now, return false as specific registry keys need to be identified
        
        RegCloseKey(hkey);
        Ok(false)
    }
}

/// Get DirectML version info
pub fn get_directml_version() -> Result<DirectMlVersion> {
    let build = get_windows_build_number()?;
    
    // Windows 11 25H2 (Build 26100+) includes DirectML 1.13/1.14
    if build >= 26100 {
        Ok(DirectMlVersion {
            major: 1,
            minor: if build >= 26200 { 14 } else { 13 },
            build: build,
        })
    } else {
        anyhow::bail!("DirectML 1.13+ requires Windows 11 25H2 (Build 26100+)")
    }
>>>>>>> bc4ec02a
}

/// DirectML version information
#[derive(Debug, Clone)]
pub struct DirectMlVersion {
    pub major: u32,
    pub minor: u32,
    pub build: u32,
}

/// Windows AI Runtime Implementation
pub struct WindowsAiRuntimeImpl {
    _initialized: bool,
<<<<<<< HEAD
=======
    directml_version: DirectMlVersion,
    npu_available: bool,
>>>>>>> bc4ec02a
}

impl WindowsAiRuntimeImpl {
    /// Create new runtime
    pub fn new() -> Result<Self> {
        info!("Initializing Windows AI Runtime");

        // Check availability
        if !check_windows_ai_available() {
            anyhow::bail!("Windows AI requires Windows 11 Build 26100+");
        }

<<<<<<< HEAD
        Ok(Self { _initialized: true })
    }

    /// Get GPU statistics
    pub async fn get_gpu_stats(&self) -> Result<GpuStats> {
        // TODO: Implement actual Windows ML device querying
=======
        // Get DirectML version
        let directml_version = get_directml_version()
            .context("Failed to get DirectML version")?;
        
        info!(
            "DirectML {}.{} detected (Build {})",
            directml_version.major,
            directml_version.minor,
            directml_version.build
        );

        // Check NPU availability
        let npu_available = check_npu_available();
        if npu_available {
            info!("NPU (Copilot+ PC) detected and available");
        } else {
            debug!("NPU not available, using GPU/CPU fallback");
        }

        Ok(Self {
            _initialized: true,
            directml_version,
            npu_available,
        })
    }

    /// Get DirectML version
    pub fn get_directml_version(&self) -> &DirectMlVersion {
        &self.directml_version
    }

    /// Check if NPU is available
    pub fn is_npu_available(&self) -> bool {
        self.npu_available
    }

        /// Get GPU statistics
    pub async fn get_gpu_stats(&self) -> Result<GpuStats> {
        // TODO: Implement actual Windows ML device querying via DirectML
        // For Windows 11 25H2, we can use DirectML device enumeration
>>>>>>> bc4ec02a
        // For now, return estimated values

        let stats = GpuStats {
            utilization: 50.0,
            memory_used: 4 * 1024 * 1024 * 1024,   // 4GB
            memory_total: 10 * 1024 * 1024 * 1024, // 10GB
            temperature: 0.0,                      // Not available via WinML
        };

        Ok(stats)
    }
<<<<<<< HEAD
=======

    /// Check driver compatibility and apply fallback if needed
    pub fn check_driver_compatibility(&self) -> Result<DriverCompatibility> {
        let build = get_windows_build_number()?;
        let compatibility = check_gpu_driver_compatibility(build)?;
        
        if !compatibility.is_compatible {
            warn!(
                "GPU driver compatibility issue detected: {}",
                compatibility.issue_description
            );
            if compatibility.recommended_action.is_some() {
                warn!(
                    "Recommended action: {}",
                    compatibility.recommended_action.as_ref().unwrap()
                );
            }
        }
        
        Ok(compatibility)
    }
}

/// Check GPU driver compatibility for Windows 11 25H2
fn check_gpu_driver_compatibility(build: u32) -> Result<DriverCompatibility> {
    // Windows 11 25H2 (Build 26100+) has known compatibility issues with:
    // 1. Some NVIDIA drivers (safeguard hold applied)
    // 2. Intel Arc B580 (performance degradation)
    // 3. Hyper-V GPU-P with KB5062553
    
    if build < 26100 {
        return Ok(DriverCompatibility {
            is_compatible: true,
            vendor: GpuDriverVendor::Unknown,
            issue_description: String::new(),
            recommended_action: None,
        });
    }
    
    // TODO: Implement actual driver version detection via registry or WMI
    // For now, return generic compatibility check
    
    // Check for Intel Arc B580
    // This is a known issue on Windows 11 25H2
    let compatibility = DriverCompatibility {
        is_compatible: true, // Assume compatible unless specific issue detected
        vendor: GpuDriverVendor::Unknown,
        issue_description: String::new(),
        recommended_action: None,
    };
    
    Ok(compatibility)
}

/// GPU driver compatibility information
#[derive(Debug, Clone)]
pub struct DriverCompatibility {
    pub is_compatible: bool,
    pub vendor: GpuDriverVendor,
    pub issue_description: String,
    pub recommended_action: Option<String>,
}

/// GPU driver vendor
#[derive(Debug, Clone, Copy, PartialEq, Eq)]
pub enum GpuDriverVendor {
    Nvidia,
    Intel,
    Amd,
    Unknown,
}

impl GpuDriverVendor {
    /// Check if driver has known issues on Windows 11 25H2
    pub fn has_known_issues(&self, build: u32) -> bool {
        if build < 26100 {
            return false;
        }
        
        match self {
            GpuDriverVendor::Nvidia => {
                // Some NVIDIA drivers have safeguard hold on Windows 11 25H2
                // Check specific driver versions if needed
                false // Assume OK unless specific version detected
            }
            GpuDriverVendor::Intel => {
                // Intel Arc B580 has known performance issues
                true // Conservative: flag Intel as potentially problematic
            }
            GpuDriverVendor::Amd => false,
            GpuDriverVendor::Unknown => false,
        }
    }
    
    /// Get recommended driver version for Windows 11 25H2
    pub fn recommended_driver_version(&self) -> Option<&'static str> {
        match self {
            GpuDriverVendor::Nvidia => Some("Latest (check NVIDIA website)"),
            GpuDriverVendor::Intel => Some("31.0.101.8132+ (or rollback if issues persist)"),
            GpuDriverVendor::Amd => Some("Latest (check AMD website)"),
            GpuDriverVendor::Unknown => None,
        }
    }
>>>>>>> bc4ec02a
}<|MERGE_RESOLUTION|>--- conflicted
+++ resolved
@@ -1,14 +1,7 @@
 //! Windows AI API implementation (Windows 11 25H2+)
 
-<<<<<<< HEAD
 use anyhow::Result;
 use tracing::info;
-=======
-use anyhow::{Context, Result};
-use tracing::{debug, info, warn};
-use windows::Win32::System::Registry::*;
-use windows::Win32::Foundation::*;
->>>>>>> bc4ec02a
 
 use crate::GpuStats;
 
@@ -24,7 +17,6 @@
         }
         Ok(_build) => false,
         Err(_e) => false,
-<<<<<<< HEAD
     }
 }
 
@@ -36,77 +28,6 @@
     // TODO: Implement via registry read when needed
     // For now, return latest Windows 11 build number
     Ok(26100) // Windows 11 25H2
-=======
-    }
-}
-
-/// Get Windows build number from registry
-fn get_windows_build_number() -> Result<u32> {
-    unsafe {
-        let mut hkey = HKEY::default();
-        let result = RegOpenKeyExW(
-            HKEY_LOCAL_MACHINE,
-            &windows::core::w!("SOFTWARE\\Microsoft\\Windows NT\\CurrentVersion"),
-            0,
-            KEY_READ,
-            &mut hkey,
-        );
-
-        if result.is_err() {
-            // Fallback: assume Windows 11 25H2 if registry read fails
-            warn!("Failed to read registry, assuming Windows 11 25H2");
-            return Ok(26100);
-        }
-
-        let mut data_type = REG_DWORD;
-        let mut data: [u8; 4] = [0; 4];
-        let mut data_size = 4u32;
-
-        let result = RegQueryValueExW(
-            hkey,
-            &windows::core::w!("CurrentBuildNumber"),
-            None,
-            Some(&mut data_type),
-            Some(&mut data),
-            Some(&mut data_size),
-        );
-
-        RegCloseKey(hkey);
-
-        if result.is_ok() && data_type == REG_DWORD && data_size == 4 {
-            let build = u32::from_le_bytes(data);
-            debug!("Windows Build Number: {build}");
-            Ok(build)
-        } else {
-            // Fallback
-            warn!("Failed to read build number, assuming Windows 11 25H2");
-            Ok(26100)
-        }
-    }
-}
-
-/// Check if Copilot+ PC (NPU available)
-pub fn check_npu_available() -> bool {
-    // Windows 11 25H2 introduces NPU support for Copilot+ PCs
-    // Check via registry or DirectML device enumeration
-    match get_windows_build_number() {
-        Ok(build) if build >= 26100 => {
-            // Check registry for NPU availability
-            // Copilot+ PCs have NPU information in registry
-            if let Ok(npu_available) = check_npu_via_registry() {
-                if npu_available {
-                    info!("NPU (Copilot+ PC) detected via registry");
-                    return true;
-                }
-            }
-            
-            // TODO: Implement actual NPU detection via DirectML device enumeration
-            // DirectML 1.13+ supports NPU device enumeration
-            debug!("NPU detection via DirectML device enumeration (Build {build})");
-            false
-        }
-        _ => false,
-    }
 }
 
 /// Check NPU availability via registry
@@ -148,7 +69,6 @@
     } else {
         anyhow::bail!("DirectML 1.13+ requires Windows 11 25H2 (Build 26100+)")
     }
->>>>>>> bc4ec02a
 }
 
 /// DirectML version information
@@ -162,11 +82,6 @@
 /// Windows AI Runtime Implementation
 pub struct WindowsAiRuntimeImpl {
     _initialized: bool,
-<<<<<<< HEAD
-=======
-    directml_version: DirectMlVersion,
-    npu_available: bool,
->>>>>>> bc4ec02a
 }
 
 impl WindowsAiRuntimeImpl {
@@ -179,55 +94,12 @@
             anyhow::bail!("Windows AI requires Windows 11 Build 26100+");
         }
 
-<<<<<<< HEAD
         Ok(Self { _initialized: true })
     }
 
     /// Get GPU statistics
     pub async fn get_gpu_stats(&self) -> Result<GpuStats> {
         // TODO: Implement actual Windows ML device querying
-=======
-        // Get DirectML version
-        let directml_version = get_directml_version()
-            .context("Failed to get DirectML version")?;
-        
-        info!(
-            "DirectML {}.{} detected (Build {})",
-            directml_version.major,
-            directml_version.minor,
-            directml_version.build
-        );
-
-        // Check NPU availability
-        let npu_available = check_npu_available();
-        if npu_available {
-            info!("NPU (Copilot+ PC) detected and available");
-        } else {
-            debug!("NPU not available, using GPU/CPU fallback");
-        }
-
-        Ok(Self {
-            _initialized: true,
-            directml_version,
-            npu_available,
-        })
-    }
-
-    /// Get DirectML version
-    pub fn get_directml_version(&self) -> &DirectMlVersion {
-        &self.directml_version
-    }
-
-    /// Check if NPU is available
-    pub fn is_npu_available(&self) -> bool {
-        self.npu_available
-    }
-
-        /// Get GPU statistics
-    pub async fn get_gpu_stats(&self) -> Result<GpuStats> {
-        // TODO: Implement actual Windows ML device querying via DirectML
-        // For Windows 11 25H2, we can use DirectML device enumeration
->>>>>>> bc4ec02a
         // For now, return estimated values
 
         let stats = GpuStats {
@@ -239,110 +111,4 @@
 
         Ok(stats)
     }
-<<<<<<< HEAD
-=======
-
-    /// Check driver compatibility and apply fallback if needed
-    pub fn check_driver_compatibility(&self) -> Result<DriverCompatibility> {
-        let build = get_windows_build_number()?;
-        let compatibility = check_gpu_driver_compatibility(build)?;
-        
-        if !compatibility.is_compatible {
-            warn!(
-                "GPU driver compatibility issue detected: {}",
-                compatibility.issue_description
-            );
-            if compatibility.recommended_action.is_some() {
-                warn!(
-                    "Recommended action: {}",
-                    compatibility.recommended_action.as_ref().unwrap()
-                );
-            }
-        }
-        
-        Ok(compatibility)
-    }
-}
-
-/// Check GPU driver compatibility for Windows 11 25H2
-fn check_gpu_driver_compatibility(build: u32) -> Result<DriverCompatibility> {
-    // Windows 11 25H2 (Build 26100+) has known compatibility issues with:
-    // 1. Some NVIDIA drivers (safeguard hold applied)
-    // 2. Intel Arc B580 (performance degradation)
-    // 3. Hyper-V GPU-P with KB5062553
-    
-    if build < 26100 {
-        return Ok(DriverCompatibility {
-            is_compatible: true,
-            vendor: GpuDriverVendor::Unknown,
-            issue_description: String::new(),
-            recommended_action: None,
-        });
-    }
-    
-    // TODO: Implement actual driver version detection via registry or WMI
-    // For now, return generic compatibility check
-    
-    // Check for Intel Arc B580
-    // This is a known issue on Windows 11 25H2
-    let compatibility = DriverCompatibility {
-        is_compatible: true, // Assume compatible unless specific issue detected
-        vendor: GpuDriverVendor::Unknown,
-        issue_description: String::new(),
-        recommended_action: None,
-    };
-    
-    Ok(compatibility)
-}
-
-/// GPU driver compatibility information
-#[derive(Debug, Clone)]
-pub struct DriverCompatibility {
-    pub is_compatible: bool,
-    pub vendor: GpuDriverVendor,
-    pub issue_description: String,
-    pub recommended_action: Option<String>,
-}
-
-/// GPU driver vendor
-#[derive(Debug, Clone, Copy, PartialEq, Eq)]
-pub enum GpuDriverVendor {
-    Nvidia,
-    Intel,
-    Amd,
-    Unknown,
-}
-
-impl GpuDriverVendor {
-    /// Check if driver has known issues on Windows 11 25H2
-    pub fn has_known_issues(&self, build: u32) -> bool {
-        if build < 26100 {
-            return false;
-        }
-        
-        match self {
-            GpuDriverVendor::Nvidia => {
-                // Some NVIDIA drivers have safeguard hold on Windows 11 25H2
-                // Check specific driver versions if needed
-                false // Assume OK unless specific version detected
-            }
-            GpuDriverVendor::Intel => {
-                // Intel Arc B580 has known performance issues
-                true // Conservative: flag Intel as potentially problematic
-            }
-            GpuDriverVendor::Amd => false,
-            GpuDriverVendor::Unknown => false,
-        }
-    }
-    
-    /// Get recommended driver version for Windows 11 25H2
-    pub fn recommended_driver_version(&self) -> Option<&'static str> {
-        match self {
-            GpuDriverVendor::Nvidia => Some("Latest (check NVIDIA website)"),
-            GpuDriverVendor::Intel => Some("31.0.101.8132+ (or rollback if issues persist)"),
-            GpuDriverVendor::Amd => Some("Latest (check AMD website)"),
-            GpuDriverVendor::Unknown => None,
-        }
-    }
->>>>>>> bc4ec02a
 }
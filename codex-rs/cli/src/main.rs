--- conflicted
+++ resolved
@@ -719,12 +719,6 @@
             }
             
             // Log Windows AI usage
-<<<<<<< HEAD
-            if codex_windows_ai::is_windows_ai_available() {
-                eprintln!("🚀 Windows AI enabled (kernel_accelerated: {kernel_accelerated})");
-            } else {
-                eprintln!("⚠️  Windows AI requested but not available (requires Windows 11 25H2+)");
-=======
             #[cfg(feature = "windows-ai")]
             {
                 if codex_windows_ai::is_windows_ai_available() {
@@ -737,7 +731,6 @@
             #[cfg(not(feature = "windows-ai"))]
             {
                 eprintln!("⚠️  Windows AI requested but not compiled (compile with --features windows-ai)");
->>>>>>> 0cf8fac6
             }
         }
     }

--- conflicted
+++ resolved
@@ -22,11 +22,8 @@
 use codex_responses_api_proxy::Args as ResponsesApiProxyArgs;
 use codex_tui::AppExitInfo;
 use codex_tui::Cli as TuiCli;
-<<<<<<< HEAD
 use dirs::home_dir;
-=======
 use codex_tui::UpdateAction;
->>>>>>> d01f91ec
 use owo_colors::OwoColorize;
 use std::fs;
 use std::path::PathBuf;
@@ -227,7 +224,6 @@
     prettier: Option<PathBuf>,
 }
 
-<<<<<<< HEAD
 fn apply_auth_profile(raw_profile: Option<&str>) -> anyhow::Result<Option<String>> {
     let Some(profile) = raw_profile else {
         // SAFETY: Removing an environment variable is safe; no strings are involved.
@@ -319,7 +315,6 @@
     color_enabled: bool,
     auth_profile: Option<&str>,
 ) -> Vec<String> {
-=======
 #[derive(Debug, Parser)]
 struct StdioToUdsCommand {
     /// Path to the Unix domain socket to connect to.
@@ -328,7 +323,6 @@
 }
 
 fn format_exit_messages(exit_info: AppExitInfo, color_enabled: bool) -> Vec<String> {
->>>>>>> d01f91ec
     let AppExitInfo {
         token_usage,
         conversation_id,
@@ -360,13 +354,10 @@
     lines
 }
 
-<<<<<<< HEAD
 fn print_exit_messages(exit_info: AppExitInfo, auth_profile: Option<&str>) {
-=======
 /// Handle the app exit and print the results. Optionally run the update action.
 fn handle_app_exit(exit_info: AppExitInfo) -> anyhow::Result<()> {
     let update_action = exit_info.update_action;
->>>>>>> d01f91ec
     let color_enabled = supports_color::on(Stream::Stdout).is_some();
     for line in format_exit_messages(exit_info, color_enabled, auth_profile) {
         println!("{line}");
@@ -476,11 +467,8 @@
                 root_config_overrides.clone(),
             );
             let exit_info = codex_tui::run_main(interactive, codex_linux_sandbox_exe).await?;
-<<<<<<< HEAD
             print_exit_messages(exit_info, active_auth_profile.as_deref());
-=======
             handle_app_exit(exit_info)?;
->>>>>>> d01f91ec
         }
         Some(Subcommand::Exec(mut exec_cli)) => {
             prepend_config_flags(

use anyhow::Context;
use anyhow::anyhow;
use anyhow::bail;
use clap::CommandFactory;
use clap::Parser;
use clap_complete::Shell;
use clap_complete::generate;
use codex_arg0::arg0_dispatch_or_else;
use codex_chatgpt::apply_command::ApplyCommand;
use codex_chatgpt::apply_command::run_apply_command;
use codex_cli::LandlockCommand;
use codex_cli::SeatbeltCommand;
use codex_cli::login::read_api_key_from_stdin;
use codex_cli::login::run_login_status;
use codex_cli::login::run_login_with_api_key;
use codex_cli::login::run_login_with_chatgpt;
use codex_cli::login::run_login_with_device_code;
use codex_cli::login::run_logout;
use codex_cloud_tasks::Cli as CloudTasksCli;
use codex_common::CliConfigOverrides;
use codex_exec::Cli as ExecCli;
use codex_responses_api_proxy::Args as ResponsesApiProxyArgs;
use codex_tui::AppExitInfo;
use codex_tui::Cli as TuiCli;
use dirs::home_dir;
use owo_colors::OwoColorize;
use std::fs;
use std::path::PathBuf;
use supports_color::Stream;

mod mcp_cmd;

use crate::mcp_cmd::McpCli;
use codex_core::config::Config;
use codex_core::config::ConfigOverrides;

const CODEX_HOME_ENV_VAR: &str = "CODEX_HOME";
const AUTH_PROFILE_ENV_VAR: &str = "CODEX_ACTIVE_AUTH_PROFILE";
const AUTH_PROFILE_DIR: &str = "profiles";

/// Codex CLI
///
/// If no subcommand is specified, options will be forwarded to the interactive CLI.
#[derive(Debug, Parser)]
#[clap(
    author,
    version,
    // If a sub‑command is given, ignore requirements of the default args.
    subcommand_negates_reqs = true,
    // The executable is sometimes invoked via a platform‑specific name like
    // `codex-x86_64-unknown-linux-musl`, but the help output should always use
    // the generic `codex` command name that users run.
    bin_name = "codex"
)]
struct MultitoolCli {
    #[clap(flatten)]
    pub config_overrides: CliConfigOverrides,

    /// Authentication profile name. When provided, Codex keeps login state
    /// isolated under `~/.codex/profiles/<profile>` (or the equivalent CODEX_HOME).
    #[arg(long = "auth-profile", value_name = "PROFILE", global = true)]
    auth_profile: Option<String>,

    #[clap(flatten)]
    pub feature_toggles: FeatureToggles,

    #[clap(flatten)]
    interactive: TuiCli,

    #[clap(subcommand)]
    subcommand: Option<Subcommand>,
}

#[derive(Debug, clap::Subcommand)]
enum Subcommand {
    /// Run Codex non-interactively.
    #[clap(visible_alias = "e")]
    Exec(ExecCli),

    /// Manage login.
    Login(LoginCommand),

    /// Remove stored authentication credentials.
    Logout(LogoutCommand),

    /// [experimental] Run Codex as an MCP server and manage MCP servers.
    Mcp(McpCli),

    /// [experimental] Run the Codex MCP server (stdio transport).
    McpServer,

    /// [experimental] Run the app server.
    AppServer,

    /// Generate shell completion scripts.
    Completion(CompletionCommand),

    /// Run commands within a Codex-provided sandbox.
    #[clap(visible_alias = "debug")]
    Sandbox(SandboxArgs),

    /// Apply the latest diff produced by Codex agent as a `git apply` to your local working tree.
    #[clap(visible_alias = "a")]
    Apply(ApplyCommand),

    /// Resume a previous interactive session (picker by default; use --last to continue the most recent).
    Resume(ResumeCommand),

    /// Internal: generate TypeScript protocol bindings.
    #[clap(hide = true)]
    GenerateTs(GenerateTsCommand),
    /// [EXPERIMENTAL] Browse tasks from Codex Cloud and apply changes locally.
    #[clap(name = "cloud", alias = "cloud-tasks")]
    Cloud(CloudTasksCli),

    /// Internal: run the responses API proxy.
    #[clap(hide = true)]
    ResponsesApiProxy(ResponsesApiProxyArgs),

    /// Inspect feature flags.
    Features(FeaturesCli),
}

#[derive(Debug, Parser)]
struct CompletionCommand {
    /// Shell to generate completions for
    #[clap(value_enum, default_value_t = Shell::Bash)]
    shell: Shell,
}

#[derive(Debug, Parser)]
struct ResumeCommand {
    /// Conversation/session id (UUID). When provided, resumes this session.
    /// If omitted, use --last to pick the most recent recorded session.
    #[arg(value_name = "SESSION_ID")]
    session_id: Option<String>,

    /// Continue the most recent session without showing the picker.
    #[arg(long = "last", default_value_t = false, conflicts_with = "session_id")]
    last: bool,

    #[clap(flatten)]
    config_overrides: TuiCli,
}

#[derive(Debug, Parser)]
struct SandboxArgs {
    #[command(subcommand)]
    cmd: SandboxCommand,
}

#[derive(Debug, clap::Subcommand)]
enum SandboxCommand {
    /// Run a command under Seatbelt (macOS only).
    #[clap(visible_alias = "seatbelt")]
    Macos(SeatbeltCommand),

    /// Run a command under Landlock+seccomp (Linux only).
    #[clap(visible_alias = "landlock")]
    Linux(LandlockCommand),
}

#[derive(Debug, Parser)]
struct LoginCommand {
    #[clap(skip)]
    config_overrides: CliConfigOverrides,

    #[arg(
        long = "with-api-key",
        help = "Read the API key from stdin (e.g. `printenv OPENAI_API_KEY | codex login --with-api-key`)"
    )]
    with_api_key: bool,

    #[arg(
        long = "api-key",
        value_name = "API_KEY",
        help = "(deprecated) Previously accepted the API key directly; now exits with guidance to use --with-api-key",
        hide = true
    )]
    api_key: Option<String>,

    #[arg(long = "device-auth")]
    use_device_code: bool,

    /// EXPERIMENTAL: Use custom OAuth issuer base URL (advanced)
    /// Override the OAuth issuer base URL (advanced)
    #[arg(long = "experimental_issuer", value_name = "URL", hide = true)]
    issuer_base_url: Option<String>,

    /// EXPERIMENTAL: Use custom OAuth client ID (advanced)
    #[arg(long = "experimental_client-id", value_name = "CLIENT_ID", hide = true)]
    client_id: Option<String>,

    #[command(subcommand)]
    action: Option<LoginSubcommand>,
}

#[derive(Debug, clap::Subcommand)]
enum LoginSubcommand {
    /// Show login status.
    Status,
}

#[derive(Debug, Parser)]
struct LogoutCommand {
    #[clap(skip)]
    config_overrides: CliConfigOverrides,
}

#[derive(Debug, Parser)]
struct GenerateTsCommand {
    /// Output directory where .ts files will be written
    #[arg(short = 'o', long = "out", value_name = "DIR")]
    out_dir: PathBuf,

    /// Optional path to the Prettier executable to format generated files
    #[arg(short = 'p', long = "prettier", value_name = "PRETTIER_BIN")]
    prettier: Option<PathBuf>,
}

fn apply_auth_profile(raw_profile: Option<&str>) -> anyhow::Result<Option<String>> {
    let Some(profile) = raw_profile else {
        // SAFETY: Removing an environment variable is safe; no strings are involved.
        unsafe {
            std::env::remove_var(AUTH_PROFILE_ENV_VAR);
        }
        return Ok(None);
    };

    let trimmed = profile.trim();
    if trimmed.is_empty() {
        bail!("Authentication profile name cannot be empty");
    }

    let base = resolve_codex_home_base()?;
    let slug = profile_slug(trimmed)?;
    let profile_dir = base.join(AUTH_PROFILE_DIR).join(&slug);

    fs::create_dir_all(&profile_dir).with_context(|| {
        format!(
            "Failed to create auth profile directory at {}",
            profile_dir.display()
        )
    })?;

    let canonical_dir = profile_dir.canonicalize().unwrap_or(profile_dir.clone());

    // SAFETY: `canonical_dir` is derived from a valid `PathBuf` and `trimmed`
    // originates from CLI input which cannot contain interior NUL bytes.
    unsafe {
        std::env::set_var(CODEX_HOME_ENV_VAR, &canonical_dir);
        std::env::set_var(AUTH_PROFILE_ENV_VAR, trimmed);
    }

    Ok(Some(trimmed.to_string()))
}

fn resolve_codex_home_base() -> anyhow::Result<PathBuf> {
    if let Some(existing) = std::env::var_os(CODEX_HOME_ENV_VAR)
        && !existing.is_empty()
    {
        return Ok(PathBuf::from(existing));
    }

    let mut home = home_dir().ok_or_else(|| anyhow!("Could not find home directory"))?;
    home.push(".codex");
    Ok(home)
}

fn profile_slug(input: &str) -> anyhow::Result<String> {
    let mut slug = String::new();
    let mut last_was_dash = true;

    for ch in input.chars() {
        if ch.is_ascii_alphanumeric() {
            slug.push(ch.to_ascii_lowercase());
            last_was_dash = false;
        } else if !last_was_dash && !slug.is_empty() {
            slug.push('-');
            last_was_dash = true;
        }
    }

    let slug = slug.trim_matches('-').to_string();
    if slug.is_empty() {
        bail!("Authentication profile must include at least one alphanumeric character");
    }
    Ok(slug)
}

fn shell_quote(arg: &str) -> String {
    if arg.is_empty() {
        return "''".to_string();
    }

    if arg
        .bytes()
        .all(|b| matches!(b, b'0'..=b'9' | b'a'..=b'z' | b'A'..=b'Z' | b'-' | b'_'))
    {
        return arg.to_string();
    }

    let escaped = arg.replace('\'', "'\\''");
    format!("'{escaped}'")
}

fn format_exit_messages(
    exit_info: AppExitInfo,
    color_enabled: bool,
    auth_profile: Option<&str>,
) -> Vec<String> {
    let AppExitInfo {
        token_usage,
        conversation_id,
    } = exit_info;

    if token_usage.is_zero() {
        return Vec::new();
    }

    let mut lines = vec![format!(
        "{}",
        codex_core::protocol::FinalOutput::from(token_usage)
    )];

    if let Some(session_id) = conversation_id {
        let profile_segment = auth_profile
            .map(|profile| format!(" --auth-profile {}", shell_quote(profile)))
            .unwrap_or_default();
        let resume_cmd = format!("codex{profile_segment} resume {session_id}");
        let command = if color_enabled {
            resume_cmd.cyan().to_string()
        } else {
            resume_cmd
        };
        lines.push(format!("To continue this session, run {command}"));
    }

    lines
}

fn print_exit_messages(exit_info: AppExitInfo, auth_profile: Option<&str>) {
    let color_enabled = supports_color::on(Stream::Stdout).is_some();
    for line in format_exit_messages(exit_info, color_enabled, auth_profile) {
        println!("{line}");
    }
}

#[derive(Debug, Default, Parser, Clone)]
struct FeatureToggles {
    /// Enable a feature (repeatable). Equivalent to `-c features.<name>=true`.
    #[arg(long = "enable", value_name = "FEATURE", action = clap::ArgAction::Append, global = true)]
    enable: Vec<String>,

    /// Disable a feature (repeatable). Equivalent to `-c features.<name>=false`.
    #[arg(long = "disable", value_name = "FEATURE", action = clap::ArgAction::Append, global = true)]
    disable: Vec<String>,
}

impl FeatureToggles {
    fn to_overrides(&self) -> Vec<String> {
        let mut v = Vec::new();
        for k in &self.enable {
            v.push(format!("features.{k}=true"));
        }
        for k in &self.disable {
            v.push(format!("features.{k}=false"));
        }
        v
    }
}

#[derive(Debug, Parser)]
struct FeaturesCli {
    #[command(subcommand)]
    sub: FeaturesSubcommand,
}

#[derive(Debug, Parser)]
enum FeaturesSubcommand {
    /// List known features with their stage and effective state.
    List,
}

fn stage_str(stage: codex_core::features::Stage) -> &'static str {
    use codex_core::features::Stage;
    match stage {
        Stage::Experimental => "experimental",
        Stage::Beta => "beta",
        Stage::Stable => "stable",
        Stage::Deprecated => "deprecated",
        Stage::Removed => "removed",
    }
}

/// As early as possible in the process lifecycle, apply hardening measures. We
/// skip this in debug builds to avoid interfering with debugging.
#[ctor::ctor]
#[cfg(not(debug_assertions))]
fn pre_main_hardening() {
    codex_process_hardening::pre_main_hardening();
}

fn main() -> anyhow::Result<()> {
    arg0_dispatch_or_else(|codex_linux_sandbox_exe| async move {
        cli_main(codex_linux_sandbox_exe).await?;
        Ok(())
    })
}

async fn cli_main(codex_linux_sandbox_exe: Option<PathBuf>) -> anyhow::Result<()> {
    let MultitoolCli {
<<<<<<< HEAD
        config_overrides: root_config_overrides,
        auth_profile,
=======
        config_overrides: mut root_config_overrides,
        feature_toggles,
>>>>>>> 00debb63
        mut interactive,
        subcommand,
    } = MultitoolCli::parse();

<<<<<<< HEAD
    let active_auth_profile = apply_auth_profile(auth_profile.as_deref())?;
=======
    // Fold --enable/--disable into config overrides so they flow to all subcommands.
    root_config_overrides
        .raw_overrides
        .extend(feature_toggles.to_overrides());
>>>>>>> 00debb63

    match subcommand {
        None => {
            prepend_config_flags(
                &mut interactive.config_overrides,
                root_config_overrides.clone(),
            );
            let exit_info = codex_tui::run_main(interactive, codex_linux_sandbox_exe).await?;
            print_exit_messages(exit_info, active_auth_profile.as_deref());
        }
        Some(Subcommand::Exec(mut exec_cli)) => {
            prepend_config_flags(
                &mut exec_cli.config_overrides,
                root_config_overrides.clone(),
            );
            codex_exec::run_main(exec_cli, codex_linux_sandbox_exe).await?;
        }
        Some(Subcommand::McpServer) => {
            codex_mcp_server::run_main(codex_linux_sandbox_exe, root_config_overrides).await?;
        }
        Some(Subcommand::Mcp(mut mcp_cli)) => {
            // Propagate any root-level config overrides (e.g. `-c key=value`).
            prepend_config_flags(&mut mcp_cli.config_overrides, root_config_overrides.clone());
            mcp_cli.run().await?;
        }
        Some(Subcommand::AppServer) => {
            codex_app_server::run_main(codex_linux_sandbox_exe, root_config_overrides).await?;
        }
        Some(Subcommand::Resume(ResumeCommand {
            session_id,
            last,
            config_overrides,
        })) => {
            interactive = finalize_resume_interactive(
                interactive,
                root_config_overrides.clone(),
                session_id,
                last,
                config_overrides,
            );
            let exit_info = codex_tui::run_main(interactive, codex_linux_sandbox_exe).await?;
            print_exit_messages(exit_info);
        }
        Some(Subcommand::Login(mut login_cli)) => {
            prepend_config_flags(
                &mut login_cli.config_overrides,
                root_config_overrides.clone(),
            );
            match login_cli.action {
                Some(LoginSubcommand::Status) => {
                    run_login_status(login_cli.config_overrides).await;
                }
                None => {
                    if login_cli.use_device_code {
                        run_login_with_device_code(
                            login_cli.config_overrides,
                            login_cli.issuer_base_url,
                            login_cli.client_id,
                        )
                        .await;
                    } else if login_cli.api_key.is_some() {
                        eprintln!(
                            "The --api-key flag is no longer supported. Pipe the key instead, e.g. `printenv OPENAI_API_KEY | codex login --with-api-key`."
                        );
                        std::process::exit(1);
                    } else if login_cli.with_api_key {
                        let api_key = read_api_key_from_stdin();
                        run_login_with_api_key(login_cli.config_overrides, api_key).await;
                    } else {
                        run_login_with_chatgpt(login_cli.config_overrides).await;
                    }
                }
            }
        }
        Some(Subcommand::Logout(mut logout_cli)) => {
            prepend_config_flags(
                &mut logout_cli.config_overrides,
                root_config_overrides.clone(),
            );
            run_logout(logout_cli.config_overrides).await;
        }
        Some(Subcommand::Completion(completion_cli)) => {
            print_completion(completion_cli);
        }
        Some(Subcommand::Cloud(mut cloud_cli)) => {
            prepend_config_flags(
                &mut cloud_cli.config_overrides,
                root_config_overrides.clone(),
            );
            codex_cloud_tasks::run_main(cloud_cli, codex_linux_sandbox_exe).await?;
        }
        Some(Subcommand::Sandbox(sandbox_args)) => match sandbox_args.cmd {
            SandboxCommand::Macos(mut seatbelt_cli) => {
                prepend_config_flags(
                    &mut seatbelt_cli.config_overrides,
                    root_config_overrides.clone(),
                );
                codex_cli::debug_sandbox::run_command_under_seatbelt(
                    seatbelt_cli,
                    codex_linux_sandbox_exe,
                )
                .await?;
            }
            SandboxCommand::Linux(mut landlock_cli) => {
                prepend_config_flags(
                    &mut landlock_cli.config_overrides,
                    root_config_overrides.clone(),
                );
                codex_cli::debug_sandbox::run_command_under_landlock(
                    landlock_cli,
                    codex_linux_sandbox_exe,
                )
                .await?;
            }
        },
        Some(Subcommand::Apply(mut apply_cli)) => {
            prepend_config_flags(
                &mut apply_cli.config_overrides,
                root_config_overrides.clone(),
            );
            run_apply_command(apply_cli, None).await?;
        }
        Some(Subcommand::ResponsesApiProxy(args)) => {
            tokio::task::spawn_blocking(move || codex_responses_api_proxy::run_main(args))
                .await??;
        }
        Some(Subcommand::GenerateTs(gen_cli)) => {
            codex_protocol_ts::generate_ts(&gen_cli.out_dir, gen_cli.prettier.as_deref())?;
        }
        Some(Subcommand::Features(FeaturesCli { sub })) => match sub {
            FeaturesSubcommand::List => {
                // Respect root-level `-c` overrides plus top-level flags like `--profile`.
                let cli_kv_overrides = root_config_overrides
                    .parse_overrides()
                    .map_err(|e| anyhow::anyhow!(e))?;

                // Thread through relevant top-level flags (at minimum, `--profile`).
                // Also honor `--search` since it maps to a feature toggle.
                let overrides = ConfigOverrides {
                    config_profile: interactive.config_profile.clone(),
                    tools_web_search_request: interactive.web_search.then_some(true),
                    ..Default::default()
                };

                let config = Config::load_with_cli_overrides(cli_kv_overrides, overrides).await?;
                for def in codex_core::features::FEATURES.iter() {
                    let name = def.key;
                    let stage = stage_str(def.stage);
                    let enabled = config.features.enabled(def.id);
                    println!("{name}\t{stage}\t{enabled}");
                }
            }
        },
    }

    Ok(())
}

/// Prepend root-level overrides so they have lower precedence than
/// CLI-specific ones specified after the subcommand (if any).
fn prepend_config_flags(
    subcommand_config_overrides: &mut CliConfigOverrides,
    cli_config_overrides: CliConfigOverrides,
) {
    subcommand_config_overrides
        .raw_overrides
        .splice(0..0, cli_config_overrides.raw_overrides);
}

/// Build the final `TuiCli` for a `codex resume` invocation.
fn finalize_resume_interactive(
    mut interactive: TuiCli,
    root_config_overrides: CliConfigOverrides,
    session_id: Option<String>,
    last: bool,
    resume_cli: TuiCli,
) -> TuiCli {
    // Start with the parsed interactive CLI so resume shares the same
    // configuration surface area as `codex` without additional flags.
    let resume_session_id = session_id;
    interactive.resume_picker = resume_session_id.is_none() && !last;
    interactive.resume_last = last;
    interactive.resume_session_id = resume_session_id;

    // Merge resume-scoped flags and overrides with highest precedence.
    merge_resume_cli_flags(&mut interactive, resume_cli);

    // Propagate any root-level config overrides (e.g. `-c key=value`).
    prepend_config_flags(&mut interactive.config_overrides, root_config_overrides);

    interactive
}

/// Merge flags provided to `codex resume` so they take precedence over any
/// root-level flags. Only overrides fields explicitly set on the resume-scoped
/// CLI. Also appends `-c key=value` overrides with highest precedence.
fn merge_resume_cli_flags(interactive: &mut TuiCli, resume_cli: TuiCli) {
    if let Some(model) = resume_cli.model {
        interactive.model = Some(model);
    }
    if resume_cli.oss {
        interactive.oss = true;
    }
    if let Some(profile) = resume_cli.config_profile {
        interactive.config_profile = Some(profile);
    }
    if let Some(sandbox) = resume_cli.sandbox_mode {
        interactive.sandbox_mode = Some(sandbox);
    }
    if let Some(approval) = resume_cli.approval_policy {
        interactive.approval_policy = Some(approval);
    }
    if resume_cli.full_auto {
        interactive.full_auto = true;
    }
    if resume_cli.dangerously_bypass_approvals_and_sandbox {
        interactive.dangerously_bypass_approvals_and_sandbox = true;
    }
    if let Some(cwd) = resume_cli.cwd {
        interactive.cwd = Some(cwd);
    }
    if resume_cli.web_search {
        interactive.web_search = true;
    }
    if !resume_cli.images.is_empty() {
        interactive.images = resume_cli.images;
    }
    if let Some(prompt) = resume_cli.prompt {
        interactive.prompt = Some(prompt);
    }

    interactive
        .config_overrides
        .raw_overrides
        .extend(resume_cli.config_overrides.raw_overrides);
}

fn print_completion(cmd: CompletionCommand) {
    let mut app = MultitoolCli::command();
    let name = "codex";
    generate(cmd.shell, &mut app, name, &mut std::io::stdout());
}

#[cfg(test)]
mod tests {
    use super::*;
    use assert_matches::assert_matches;
    use codex_core::protocol::TokenUsage;
    use codex_protocol::ConversationId;

    fn finalize_from_args(args: &[&str]) -> TuiCli {
        let cli = MultitoolCli::try_parse_from(args).expect("parse");
        let MultitoolCli {
            interactive,
            config_overrides: root_overrides,
            auth_profile: _,
            subcommand,
            feature_toggles: _,
        } = cli;

        let Subcommand::Resume(ResumeCommand {
            session_id,
            last,
            config_overrides: resume_cli,
        }) = subcommand.expect("resume present")
        else {
            unreachable!()
        };

        finalize_resume_interactive(interactive, root_overrides, session_id, last, resume_cli)
    }

    fn sample_exit_info(conversation: Option<&str>) -> AppExitInfo {
        let token_usage = TokenUsage {
            output_tokens: 2,
            total_tokens: 2,
            ..Default::default()
        };
        AppExitInfo {
            token_usage,
            conversation_id: conversation
                .map(ConversationId::from_string)
                .map(Result::unwrap),
        }
    }

    #[test]
    fn format_exit_messages_skips_zero_usage() {
        let exit_info = AppExitInfo {
            token_usage: TokenUsage::default(),
            conversation_id: None,
        };
        let lines = format_exit_messages(exit_info, false, None);
        assert!(lines.is_empty());
    }

    #[test]
    fn format_exit_messages_includes_resume_hint_without_color() {
        let exit_info = sample_exit_info(Some("123e4567-e89b-12d3-a456-426614174000"));
        let lines = format_exit_messages(exit_info, false, None);
        assert_eq!(
            lines,
            vec![
                "Token usage: total=2 input=0 output=2".to_string(),
                "To continue this session, run codex resume 123e4567-e89b-12d3-a456-426614174000"
                    .to_string(),
            ]
        );
    }

    #[test]
    fn format_exit_messages_applies_color_when_enabled() {
        let exit_info = sample_exit_info(Some("123e4567-e89b-12d3-a456-426614174000"));
        let lines = format_exit_messages(exit_info, true, None);
        assert_eq!(lines.len(), 2);
        assert!(lines[1].contains("\u{1b}[36m"));
    }

    #[test]
    fn format_exit_messages_includes_auth_profile_hint() {
        let exit_info = sample_exit_info(Some("123e4567-e89b-12d3-a456-426614174000"));
        let lines = format_exit_messages(exit_info, false, Some("Personal"));
        assert_eq!(
            lines[1],
            "To continue this session, run codex --auth-profile Personal resume 123e4567-e89b-12d3-a456-426614174000.".to_string()
        );
    }

    #[test]
    fn format_exit_messages_quotes_auth_profile_when_needed() {
        let exit_info = sample_exit_info(Some("123e4567-e89b-12d3-a456-426614174000"));
        let lines = format_exit_messages(exit_info, false, Some("Personal Account"));
        assert_eq!(
            lines[1],
            "To continue this session, run codex --auth-profile 'Personal Account' resume 123e4567-e89b-12d3-a456-426614174000.".to_string()
        );
    }

    #[test]
    fn profile_slug_normalizes_name() {
        assert_eq!(profile_slug("Primary Account").unwrap(), "primary-account");
        assert_eq!(profile_slug("Admin--Team").unwrap(), "admin-team");
        assert_eq!(profile_slug("Data_Sandbox").unwrap(), "data-sandbox");
    }

    #[test]
    fn profile_slug_rejects_invalid_input() {
        assert!(profile_slug("!!!").is_err());
        assert!(profile_slug("   ").is_err());
    }

    #[test]
    fn resume_model_flag_applies_when_no_root_flags() {
        let interactive = finalize_from_args(["codex", "resume", "-m", "gpt-5-test"].as_ref());

        assert_eq!(interactive.model.as_deref(), Some("gpt-5-test"));
        assert!(interactive.resume_picker);
        assert!(!interactive.resume_last);
        assert_eq!(interactive.resume_session_id, None);
    }

    #[test]
    fn resume_picker_logic_none_and_not_last() {
        let interactive = finalize_from_args(["codex", "resume"].as_ref());
        assert!(interactive.resume_picker);
        assert!(!interactive.resume_last);
        assert_eq!(interactive.resume_session_id, None);
    }

    #[test]
    fn resume_picker_logic_last() {
        let interactive = finalize_from_args(["codex", "resume", "--last"].as_ref());
        assert!(!interactive.resume_picker);
        assert!(interactive.resume_last);
        assert_eq!(interactive.resume_session_id, None);
    }

    #[test]
    fn resume_picker_logic_with_session_id() {
        let interactive = finalize_from_args(["codex", "resume", "1234"].as_ref());
        assert!(!interactive.resume_picker);
        assert!(!interactive.resume_last);
        assert_eq!(interactive.resume_session_id.as_deref(), Some("1234"));
    }

    #[test]
    fn resume_merges_option_flags_and_full_auto() {
        let interactive = finalize_from_args(
            [
                "codex",
                "resume",
                "sid",
                "--oss",
                "--full-auto",
                "--search",
                "--sandbox",
                "workspace-write",
                "--ask-for-approval",
                "on-request",
                "-m",
                "gpt-5-test",
                "-p",
                "my-profile",
                "-C",
                "/tmp",
                "-i",
                "/tmp/a.png,/tmp/b.png",
            ]
            .as_ref(),
        );

        assert_eq!(interactive.model.as_deref(), Some("gpt-5-test"));
        assert!(interactive.oss);
        assert_eq!(interactive.config_profile.as_deref(), Some("my-profile"));
        assert_matches!(
            interactive.sandbox_mode,
            Some(codex_common::SandboxModeCliArg::WorkspaceWrite)
        );
        assert_matches!(
            interactive.approval_policy,
            Some(codex_common::ApprovalModeCliArg::OnRequest)
        );
        assert!(interactive.full_auto);
        assert_eq!(
            interactive.cwd.as_deref(),
            Some(std::path::Path::new("/tmp"))
        );
        assert!(interactive.web_search);
        let has_a = interactive
            .images
            .iter()
            .any(|p| p == std::path::Path::new("/tmp/a.png"));
        let has_b = interactive
            .images
            .iter()
            .any(|p| p == std::path::Path::new("/tmp/b.png"));
        assert!(has_a && has_b);
        assert!(!interactive.resume_picker);
        assert!(!interactive.resume_last);
        assert_eq!(interactive.resume_session_id.as_deref(), Some("sid"));
    }

    #[test]
    fn resume_merges_dangerously_bypass_flag() {
        let interactive = finalize_from_args(
            [
                "codex",
                "resume",
                "--dangerously-bypass-approvals-and-sandbox",
            ]
            .as_ref(),
        );
        assert!(interactive.dangerously_bypass_approvals_and_sandbox);
        assert!(interactive.resume_picker);
        assert!(!interactive.resume_last);
        assert_eq!(interactive.resume_session_id, None);
    }
}<|MERGE_RESOLUTION|>--- conflicted
+++ resolved
@@ -410,25 +410,18 @@
 
 async fn cli_main(codex_linux_sandbox_exe: Option<PathBuf>) -> anyhow::Result<()> {
     let MultitoolCli {
-<<<<<<< HEAD
-        config_overrides: root_config_overrides,
+        config_overrides: mut root_config_overrides,
         auth_profile,
-=======
-        config_overrides: mut root_config_overrides,
         feature_toggles,
->>>>>>> 00debb63
         mut interactive,
         subcommand,
     } = MultitoolCli::parse();
 
-<<<<<<< HEAD
     let active_auth_profile = apply_auth_profile(auth_profile.as_deref())?;
-=======
     // Fold --enable/--disable into config overrides so they flow to all subcommands.
     root_config_overrides
         .raw_overrides
         .extend(feature_toggles.to_overrides());
->>>>>>> 00debb63
 
     match subcommand {
         None => {

--- conflicted
+++ resolved
@@ -18,13 +18,10 @@
 use codex_cloud_tasks::Cli as CloudTasksCli;
 use codex_common::CliConfigOverrides;
 use codex_exec::Cli as ExecCli;
-<<<<<<< HEAD
-use codex_network_proxy::Args as NetworkProxyArgs;
-=======
 use codex_exec::Command as ExecCommand;
 use codex_exec::ReviewArgs;
 use codex_execpolicy::ExecPolicyCheckCommand;
->>>>>>> 25ecd0c2
+use codex_network_proxy::Args as NetworkProxyArgs;
 use codex_responses_api_proxy::Args as ResponsesApiProxyArgs;
 use codex_tui::AppExitInfo;
 use codex_tui::Cli as TuiCli;
@@ -467,10 +464,6 @@
             );
             codex_exec::run_main(exec_cli, codex_linux_sandbox_exe).await?;
         }
-<<<<<<< HEAD
-        Some(Subcommand::Proxy(proxy_args)) => {
-            codex_network_proxy::run_main(proxy_args).await?;
-=======
         Some(Subcommand::Review(review_args)) => {
             let mut exec_cli = ExecCli::try_parse_from(["codex", "exec"])?;
             exec_cli.command = Some(ExecCommand::Review(review_args));
@@ -479,7 +472,9 @@
                 root_config_overrides.clone(),
             );
             codex_exec::run_main(exec_cli, codex_linux_sandbox_exe).await?;
->>>>>>> 25ecd0c2
+        }
+        Some(Subcommand::Proxy(proxy_args)) => {
+            codex_network_proxy::run_main(proxy_args).await?;
         }
         Some(Subcommand::McpServer) => {
             codex_mcp_server::run_main(codex_linux_sandbox_exe, root_config_overrides).await?;

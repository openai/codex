--- conflicted
+++ resolved
@@ -46,21 +46,24 @@
 pub async fn run_login_status(cli_config_overrides: CliConfigOverrides) -> ! {
     let config = load_config_or_exit(cli_config_overrides);
 
-<<<<<<< HEAD
     match load_auth(
         &config.codex_home,
         &config.model_provider.name,
         &config.model_provider.env_key,
+        true,
     ) {
-=======
-    match load_auth(&config.codex_home, true) {
->>>>>>> 88ea215c
         Ok(Some(auth)) => match auth.mode {
             AuthMode::ApiKey => {
                 if let Some(api_key) = auth.api_key.as_deref() {
                     eprintln!("Logged in using an API key - {}", safe_format_key(api_key));
 
-                    if let Ok(env_api_key) = env::var(OPENAI_API_KEY_ENV_VAR) {
+                    if let Ok(env_api_key) = env::var(
+                        &config
+                            .model_provider
+                            .env_key
+                            .as_deref()
+                            .unwrap_or(OPENAI_API_KEY_ENV_VAR),
+                    ) {
                         if env_api_key == api_key {
                             eprintln!(
                                 "   API loaded from OPENAI_API_KEY environment variable or .env file"

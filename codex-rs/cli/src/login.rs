use codex_common::CliConfigOverrides;
use codex_core::CodexAuth;
use codex_core::auth::CLIENT_ID;
use codex_core::auth::login_with_api_key;
use codex_core::auth::logout;
use codex_core::config::Config;
use codex_core::config::ConfigOverrides;
use codex_login::ServerOptions;
use codex_login::run_login_server;
use codex_protocol::mcp_protocol::AuthMode;
use std::path::PathBuf;

pub async fn login_with_chatgpt(codex_home: PathBuf) -> std::io::Result<()> {
    let opts = ServerOptions::new(codex_home, CLIENT_ID.to_string());
    let server = run_login_server(opts)?;

    eprintln!(
        "Starting local login server on http://localhost:{}.\nIf your browser did not open, navigate to this URL to authenticate:\n\n{}",
        server.actual_port, server.auth_url,
    );

    server.block_until_done().await
}

pub async fn run_login_with_chatgpt(cli_config_overrides: CliConfigOverrides) -> ! {
    let config = load_config_or_exit(cli_config_overrides);

    match login_with_chatgpt(config.codex_home).await {
        Ok(_) => {
            eprintln!("Successfully logged in");
            std::process::exit(0);
        }
        Err(e) => {
            eprintln!("Error logging in: {e}");
            std::process::exit(1);
        }
    }
}

pub async fn run_login_with_api_key(
    cli_config_overrides: CliConfigOverrides,
    api_key: String,
) -> ! {
    let config = load_config_or_exit(cli_config_overrides);

    match login_with_api_key(&config.codex_home, &api_key) {
        Ok(_) => {
            eprintln!("Successfully logged in");
            std::process::exit(0);
        }
        Err(e) => {
            eprintln!("Error logging in: {e}");
            std::process::exit(1);
        }
    }
}

pub async fn run_login_status(cli_config_overrides: CliConfigOverrides) -> ! {
    let config = load_config_or_exit(cli_config_overrides);

<<<<<<< HEAD
    match CodexAuth::from_codex_home(&config.codex_home, &config.responses_originator_header) {
=======
    match CodexAuth::from_codex_home(&config.codex_home, config.preferred_auth_method) {
>>>>>>> 87654ec0
        Ok(Some(auth)) => match auth.mode {
            AuthMode::ApiKey => match auth.get_token().await {
                Ok(api_key) => {
                    eprintln!("Logged in using an API key - {}", safe_format_key(&api_key));
                    std::process::exit(0);
                }
                Err(e) => {
                    eprintln!("Unexpected error retrieving API key: {e}");
                    std::process::exit(1);
                }
            },
            AuthMode::ChatGPT => {
                eprintln!("Logged in using ChatGPT");
                std::process::exit(0);
            }
        },
        Ok(None) => {
            eprintln!("Not logged in");
            std::process::exit(1);
        }
        Err(e) => {
            eprintln!("Error checking login status: {e}");
            std::process::exit(1);
        }
    }
}

pub async fn run_logout(cli_config_overrides: CliConfigOverrides) -> ! {
    let config = load_config_or_exit(cli_config_overrides);

    match logout(&config.codex_home) {
        Ok(true) => {
            eprintln!("Successfully logged out");
            std::process::exit(0);
        }
        Ok(false) => {
            eprintln!("Not logged in");
            std::process::exit(0);
        }
        Err(e) => {
            eprintln!("Error logging out: {e}");
            std::process::exit(1);
        }
    }
}

fn load_config_or_exit(cli_config_overrides: CliConfigOverrides) -> Config {
    let cli_overrides = match cli_config_overrides.parse_overrides() {
        Ok(v) => v,
        Err(e) => {
            eprintln!("Error parsing -c overrides: {e}");
            std::process::exit(1);
        }
    };

    let config_overrides = ConfigOverrides::default();
    match Config::load_with_cli_overrides(cli_overrides, config_overrides) {
        Ok(config) => config,
        Err(e) => {
            eprintln!("Error loading configuration: {e}");
            std::process::exit(1);
        }
    }
}

fn safe_format_key(key: &str) -> String {
    if key.len() <= 13 {
        return "***".to_string();
    }
    let prefix = &key[..8];
    let suffix = &key[key.len() - 5..];
    format!("{prefix}***{suffix}")
}

#[cfg(test)]
mod tests {
    use super::safe_format_key;

    #[test]
    fn formats_long_key() {
        let key = "sk-proj-1234567890ABCDE";
        assert_eq!(safe_format_key(key), "sk-proj-***ABCDE");
    }

    #[test]
    fn short_key_returns_stars() {
        let key = "sk-proj-12345";
        assert_eq!(safe_format_key(key), "***");
    }
}<|MERGE_RESOLUTION|>--- conflicted
+++ resolved
@@ -58,11 +58,7 @@
 pub async fn run_login_status(cli_config_overrides: CliConfigOverrides) -> ! {
     let config = load_config_or_exit(cli_config_overrides);
 
-<<<<<<< HEAD
-    match CodexAuth::from_codex_home(&config.codex_home, &config.responses_originator_header) {
-=======
-    match CodexAuth::from_codex_home(&config.codex_home, config.preferred_auth_method) {
->>>>>>> 87654ec0
+    match CodexAuth::from_codex_home(&config.codex_home) {
         Ok(Some(auth)) => match auth.mode {
             AuthMode::ApiKey => match auth.get_token().await {
                 Ok(api_key) => {

use std::collections::HashMap;

use anyhow::Context;
use anyhow::Result;
use anyhow::anyhow;
use anyhow::bail;
use clap::ArgGroup;
use codex_common::CliConfigOverrides;
use codex_core::config::Config;
use codex_core::config::ConfigOverrides;
use codex_core::config::find_codex_home;
use codex_core::config::load_global_mcp_servers;
use codex_core::config::write_global_mcp_servers;
use codex_core::config_types::McpServerConfig;
use codex_core::config_types::McpServerTransportConfig;
use codex_core::mcp::auth::compute_auth_statuses;
use codex_core::protocol::McpAuthStatus;
use codex_rmcp_client::delete_oauth_tokens;
use codex_rmcp_client::perform_oauth_login;

/// [experimental] Launch Codex as an MCP server or manage configured MCP servers.
///
/// Subcommands:
/// - `serve`  — run the MCP server on stdio
/// - `list`   — list configured servers (with `--json`)
/// - `get`    — show a single server (with `--json`)
/// - `add`    — add a server launcher entry to `~/.codex/config.toml`
/// - `remove` — delete a server entry
#[derive(Debug, clap::Parser)]
pub struct McpCli {
    #[clap(flatten)]
    pub config_overrides: CliConfigOverrides,

    #[command(subcommand)]
    pub subcommand: McpSubcommand,
}

#[derive(Debug, clap::Subcommand)]
pub enum McpSubcommand {
    /// [experimental] List configured MCP servers.
    List(ListArgs),

    /// [experimental] Show details for a configured MCP server.
    Get(GetArgs),

    /// [experimental] Add a global MCP server entry.
    Add(AddArgs),

    /// [experimental] Remove a global MCP server entry.
    Remove(RemoveArgs),

    /// [experimental] Authenticate with a configured MCP server via OAuth.
    /// Requires experimental_use_rmcp_client = true in config.toml.
    Login(LoginArgs),

    /// [experimental] Remove stored OAuth credentials for a server.
    /// Requires experimental_use_rmcp_client = true in config.toml.
    Logout(LogoutArgs),
}

#[derive(Debug, clap::Parser)]
pub struct ListArgs {
    /// Output the configured servers as JSON.
    #[arg(long)]
    pub json: bool,
}

#[derive(Debug, clap::Parser)]
pub struct GetArgs {
    /// Name of the MCP server to display.
    pub name: String,

    /// Output the server configuration as JSON.
    #[arg(long)]
    pub json: bool,
}

#[derive(Debug, clap::Parser)]
pub struct AddArgs {
    /// Name for the MCP server configuration.
    pub name: String,

    #[command(flatten)]
    pub transport_args: AddMcpTransportArgs,
}

#[derive(Debug, clap::Args)]
#[command(
    group(
        ArgGroup::new("transport")
            .args(["command", "url"])
            .required(true)
            .multiple(false)
    )
)]
pub struct AddMcpTransportArgs {
    #[command(flatten)]
    pub stdio: Option<AddMcpStdioArgs>,

    #[command(flatten)]
    pub streamable_http: Option<AddMcpStreamableHttpArgs>,
}

#[derive(Debug, clap::Args)]
pub struct AddMcpStdioArgs {
    /// Command to launch the MCP server.
    /// Use --url for a streamable HTTP server.
    #[arg(
            trailing_var_arg = true,
            num_args = 0..,
        )]
    pub command: Vec<String>,

    /// Environment variables to set when launching the server.
    /// Only valid with stdio servers.
    #[arg(
        long,
        value_parser = parse_env_pair,
        value_name = "KEY=VALUE",
    )]
    pub env: Vec<(String, String)>,
}

#[derive(Debug, clap::Args)]
pub struct AddMcpStreamableHttpArgs {
    /// URL for a streamable HTTP MCP server.
    #[arg(long)]
    pub url: String,

    /// Optional environment variable to read for a bearer token.
    /// Only valid with streamable HTTP servers.
    #[arg(
        long = "bearer-token-env-var",
        value_name = "ENV_VAR",
        requires = "url"
    )]
    pub bearer_token_env_var: Option<String>,
}

#[derive(Debug, clap::Parser)]
pub struct RemoveArgs {
    /// Name of the MCP server configuration to remove.
    pub name: String,
}

#[derive(Debug, clap::Parser)]
pub struct LoginArgs {
    /// Name of the MCP server to authenticate with oauth.
    pub name: String,
}

#[derive(Debug, clap::Parser)]
pub struct LogoutArgs {
    /// Name of the MCP server to deauthenticate.
    pub name: String,
}

impl McpCli {
    pub async fn run(self) -> Result<()> {
        let McpCli {
            config_overrides,
            subcommand,
        } = self;

        match subcommand {
            McpSubcommand::List(args) => {
                run_list(&config_overrides, args).await?;
            }
            McpSubcommand::Get(args) => {
                run_get(&config_overrides, args).await?;
            }
            McpSubcommand::Add(args) => {
                run_add(&config_overrides, args).await?;
            }
            McpSubcommand::Remove(args) => {
                run_remove(&config_overrides, args).await?;
            }
            McpSubcommand::Login(args) => {
                run_login(&config_overrides, args).await?;
            }
            McpSubcommand::Logout(args) => {
                run_logout(&config_overrides, args).await?;
            }
        }

        Ok(())
    }
}

async fn run_add(config_overrides: &CliConfigOverrides, add_args: AddArgs) -> Result<()> {
    // Validate any provided overrides even though they are not currently applied.
    config_overrides.parse_overrides().map_err(|e| anyhow!(e))?;

    let AddArgs {
        name,
        transport_args,
    } = add_args;

    validate_server_name(&name)?;

    let codex_home = find_codex_home().context("failed to resolve CODEX_HOME")?;
    let mut servers = load_global_mcp_servers(&codex_home)
        .await
        .with_context(|| format!("failed to load MCP servers from {}", codex_home.display()))?;

    let transport = match transport_args {
        AddMcpTransportArgs {
            stdio: Some(stdio), ..
        } => {
            let mut command_parts = stdio.command.into_iter();
            let command_bin = command_parts
                .next()
                .ok_or_else(|| anyhow!("command is required"))?;
            let command_args: Vec<String> = command_parts.collect();

            let env_map = if stdio.env.is_empty() {
                None
            } else {
                Some(stdio.env.into_iter().collect::<HashMap<_, _>>())
            };
            McpServerTransportConfig::Stdio {
                command: command_bin,
                args: command_args,
                env: env_map,
            }
        }
        AddMcpTransportArgs {
            streamable_http: Some(streamable_http),
            ..
        } => McpServerTransportConfig::StreamableHttp {
            url: streamable_http.url,
            bearer_token_env_var: streamable_http.bearer_token_env_var,
        },
        AddMcpTransportArgs { .. } => bail!("exactly one of --command or --url must be provided"),
    };

    let new_entry = McpServerConfig {
        transport,
        enabled: true,
        startup_timeout_sec: None,
        tool_timeout_sec: None,
    };

    servers.insert(name.clone(), new_entry);

    write_global_mcp_servers(&codex_home, &servers)
        .with_context(|| format!("failed to write MCP servers to {}", codex_home.display()))?;

    println!("Added global MCP server '{name}'.");

    Ok(())
}

async fn run_remove(config_overrides: &CliConfigOverrides, remove_args: RemoveArgs) -> Result<()> {
    config_overrides.parse_overrides().map_err(|e| anyhow!(e))?;

    let RemoveArgs { name } = remove_args;

    validate_server_name(&name)?;

    let codex_home = find_codex_home().context("failed to resolve CODEX_HOME")?;
    let mut servers = load_global_mcp_servers(&codex_home)
        .await
        .with_context(|| format!("failed to load MCP servers from {}", codex_home.display()))?;

    let removed = servers.remove(&name).is_some();

    if removed {
        write_global_mcp_servers(&codex_home, &servers)
            .with_context(|| format!("failed to write MCP servers to {}", codex_home.display()))?;
    }

    if removed {
        println!("Removed global MCP server '{name}'.");
    } else {
        println!("No MCP server named '{name}' found.");
    }

    Ok(())
}

async fn run_login(config_overrides: &CliConfigOverrides, login_args: LoginArgs) -> Result<()> {
    let overrides = config_overrides.parse_overrides().map_err(|e| anyhow!(e))?;
    let config = Config::load_with_cli_overrides(overrides, ConfigOverrides::default())
        .await
        .context("failed to load configuration")?;

    if !config.use_experimental_use_rmcp_client {
        bail!(
            "OAuth login is only supported when experimental_use_rmcp_client is true in config.toml."
        );
    }

    let LoginArgs { name } = login_args;

    let Some(server) = config.mcp_servers.get(&name) else {
        bail!("No MCP server named '{name}' found.");
    };

    let url = match &server.transport {
        McpServerTransportConfig::StreamableHttp { url, .. } => url.clone(),
        _ => bail!("OAuth login is only supported for streamable HTTP servers."),
    };

    perform_oauth_login(&name, &url, config.mcp_oauth_credentials_store_mode).await?;
    println!("Successfully logged in to MCP server '{name}'.");
    Ok(())
}

async fn run_logout(config_overrides: &CliConfigOverrides, logout_args: LogoutArgs) -> Result<()> {
    let overrides = config_overrides.parse_overrides().map_err(|e| anyhow!(e))?;
    let config = Config::load_with_cli_overrides(overrides, ConfigOverrides::default())
        .await
        .context("failed to load configuration")?;

    let LogoutArgs { name } = logout_args;

    let server = config
        .mcp_servers
        .get(&name)
        .ok_or_else(|| anyhow!("No MCP server named '{name}' found in configuration."))?;

    let url = match &server.transport {
        McpServerTransportConfig::StreamableHttp { url, .. } => url.clone(),
        _ => bail!("OAuth logout is only supported for streamable_http transports."),
    };

    match delete_oauth_tokens(&name, &url, config.mcp_oauth_credentials_store_mode) {
        Ok(true) => println!("Removed OAuth credentials for '{name}'."),
        Ok(false) => println!("No OAuth credentials stored for '{name}'."),
        Err(err) => return Err(anyhow!("failed to delete OAuth credentials: {err}")),
    }

    Ok(())
}

async fn run_list(config_overrides: &CliConfigOverrides, list_args: ListArgs) -> Result<()> {
    let overrides = config_overrides.parse_overrides().map_err(|e| anyhow!(e))?;
    let config = Config::load_with_cli_overrides(overrides, ConfigOverrides::default())
        .await
        .context("failed to load configuration")?;

    let mut entries: Vec<_> = config.mcp_servers.iter().collect();
    entries.sort_by(|(a, _), (b, _)| a.cmp(b));
    let auth_statuses = compute_auth_statuses(
        config.mcp_servers.iter(),
        config.mcp_oauth_credentials_store_mode,
    )
    .await;

    if list_args.json {
        let json_entries: Vec<_> = entries
            .into_iter()
            .map(|(name, cfg)| {
                let auth_status = auth_statuses
                    .get(name.as_str())
                    .copied()
                    .unwrap_or(McpAuthStatus::Unsupported);
                let transport = match &cfg.transport {
                    McpServerTransportConfig::Stdio { command, args, env } => serde_json::json!({
                        "type": "stdio",
                        "command": command,
                        "args": args,
                        "env": env,
                    }),
                    McpServerTransportConfig::StreamableHttp {
                        url,
                        bearer_token_env_var,
                    } => {
                        serde_json::json!({
                            "type": "streamable_http",
                            "url": url,
                            "bearer_token_env_var": bearer_token_env_var,
                        })
                    }
                };

                serde_json::json!({
                    "name": name,
                    "enabled": cfg.enabled,
                    "transport": transport,
                    "startup_timeout_sec": cfg
                        .startup_timeout_sec
                        .map(|timeout| timeout.as_secs_f64()),
                    "tool_timeout_sec": cfg
                        .tool_timeout_sec
                        .map(|timeout| timeout.as_secs_f64()),
                    "auth_status": auth_status,
                })
            })
            .collect();
        let output = serde_json::to_string_pretty(&json_entries)?;
        println!("{output}");
        return Ok(());
    }

    if entries.is_empty() {
        println!("No MCP servers configured yet. Try `codex mcp add my-tool -- my-command`.");
        return Ok(());
    }

    let mut stdio_rows: Vec<[String; 5]> = Vec::new();
    let mut http_rows: Vec<[String; 4]> = Vec::new();

    for (name, cfg) in entries {
        match &cfg.transport {
            McpServerTransportConfig::Stdio { command, args, env } => {
                let args_display = if args.is_empty() {
                    "-".to_string()
                } else {
                    args.join(" ")
                };
                let env_display = match env.as_ref() {
                    None => "-".to_string(),
                    Some(map) if map.is_empty() => "-".to_string(),
                    Some(map) => {
                        let mut pairs: Vec<_> = map.iter().collect();
                        pairs.sort_by(|(a, _), (b, _)| a.cmp(b));
                        pairs
                            .into_iter()
                            .map(|(k, v)| format!("{k}={v}"))
                            .collect::<Vec<_>>()
                            .join(", ")
                    }
                };
<<<<<<< HEAD
                let status = auth_statuses
                    .get(name.as_str())
                    .copied()
                    .unwrap_or(McpAuthStatus::Unsupported)
                    .to_string();
=======
                let status = if cfg.enabled {
                    "enabled".to_string()
                } else {
                    "disabled".to_string()
                };
>>>>>>> d3820f47
                stdio_rows.push([
                    name.clone(),
                    command.clone(),
                    args_display,
                    env_display,
                    status,
                ]);
            }
            McpServerTransportConfig::StreamableHttp {
                url,
                bearer_token_env_var,
            } => {
<<<<<<< HEAD
                let status = auth_statuses
                    .get(name.as_str())
                    .copied()
                    .unwrap_or(McpAuthStatus::Unsupported)
                    .to_string();
=======
                let status = if cfg.enabled {
                    "enabled".to_string()
                } else {
                    "disabled".to_string()
                };
>>>>>>> d3820f47
                http_rows.push([
                    name.clone(),
                    url.clone(),
                    bearer_token_env_var.clone().unwrap_or("-".to_string()),
                    status,
                ]);
            }
        }
    }

    if !stdio_rows.is_empty() {
        let mut widths = [
            "Name".len(),
            "Command".len(),
            "Args".len(),
            "Env".len(),
<<<<<<< HEAD
            "Auth".len(),
=======
            "Status".len(),
>>>>>>> d3820f47
        ];
        for row in &stdio_rows {
            for (i, cell) in row.iter().enumerate() {
                widths[i] = widths[i].max(cell.len());
            }
        }

        println!(
<<<<<<< HEAD
            "{:<name_w$}  {:<cmd_w$}  {:<args_w$}  {:<env_w$}  {:<auth_w$}",
=======
            "{:<name_w$}  {:<cmd_w$}  {:<args_w$}  {:<env_w$}  {:<status_w$}",
>>>>>>> d3820f47
            "Name",
            "Command",
            "Args",
            "Env",
<<<<<<< HEAD
            "Auth",
=======
            "Status",
>>>>>>> d3820f47
            name_w = widths[0],
            cmd_w = widths[1],
            args_w = widths[2],
            env_w = widths[3],
<<<<<<< HEAD
            auth_w = widths[4],
=======
            status_w = widths[4],
>>>>>>> d3820f47
        );

        for row in &stdio_rows {
            println!(
<<<<<<< HEAD
                "{:<name_w$}  {:<cmd_w$}  {:<args_w$}  {:<env_w$}  {:<auth_w$}",
=======
                "{:<name_w$}  {:<cmd_w$}  {:<args_w$}  {:<env_w$}  {:<status_w$}",
>>>>>>> d3820f47
                row[0],
                row[1],
                row[2],
                row[3],
                row[4],
                name_w = widths[0],
                cmd_w = widths[1],
                args_w = widths[2],
                env_w = widths[3],
<<<<<<< HEAD
                auth_w = widths[4],
=======
                status_w = widths[4],
>>>>>>> d3820f47
            );
        }
    }

    if !stdio_rows.is_empty() && !http_rows.is_empty() {
        println!();
    }

    if !http_rows.is_empty() {
        let mut widths = [
            "Name".len(),
            "Url".len(),
            "Bearer Token Env Var".len(),
<<<<<<< HEAD
            "Auth".len(),
=======
            "Status".len(),
>>>>>>> d3820f47
        ];
        for row in &http_rows {
            for (i, cell) in row.iter().enumerate() {
                widths[i] = widths[i].max(cell.len());
            }
        }

        println!(
<<<<<<< HEAD
            "{:<name_w$}  {:<url_w$}  {:<token_w$}  {:<auth_w$}",
            "Name",
            "Url",
            "Bearer Token Env Var",
            "Auth",
            name_w = widths[0],
            url_w = widths[1],
            token_w = widths[2],
            auth_w = widths[3],
=======
            "{:<name_w$}  {:<url_w$}  {:<token_w$}  {:<status_w$}",
            "Name",
            "Url",
            "Bearer Token Env Var",
            "Status",
            name_w = widths[0],
            url_w = widths[1],
            token_w = widths[2],
            status_w = widths[3],
>>>>>>> d3820f47
        );

        for row in &http_rows {
            println!(
<<<<<<< HEAD
                "{:<name_w$}  {:<url_w$}  {:<token_w$}  {:<auth_w$}",
=======
                "{:<name_w$}  {:<url_w$}  {:<token_w$}  {:<status_w$}",
>>>>>>> d3820f47
                row[0],
                row[1],
                row[2],
                row[3],
                name_w = widths[0],
                url_w = widths[1],
                token_w = widths[2],
<<<<<<< HEAD
                auth_w = widths[3],
=======
                status_w = widths[3],
>>>>>>> d3820f47
            );
        }
    }

    Ok(())
}

async fn run_get(config_overrides: &CliConfigOverrides, get_args: GetArgs) -> Result<()> {
    let overrides = config_overrides.parse_overrides().map_err(|e| anyhow!(e))?;
    let config = Config::load_with_cli_overrides(overrides, ConfigOverrides::default())
        .await
        .context("failed to load configuration")?;

    let Some(server) = config.mcp_servers.get(&get_args.name) else {
        bail!("No MCP server named '{name}' found.", name = get_args.name);
    };

    if get_args.json {
        let transport = match &server.transport {
            McpServerTransportConfig::Stdio { command, args, env } => serde_json::json!({
                "type": "stdio",
                "command": command,
                "args": args,
                "env": env,
            }),
            McpServerTransportConfig::StreamableHttp {
                url,
                bearer_token_env_var,
            } => serde_json::json!({
                "type": "streamable_http",
                "url": url,
                "bearer_token_env_var": bearer_token_env_var,
            }),
        };
        let output = serde_json::to_string_pretty(&serde_json::json!({
            "name": get_args.name,
            "enabled": server.enabled,
            "transport": transport,
            "startup_timeout_sec": server
                .startup_timeout_sec
                .map(|timeout| timeout.as_secs_f64()),
            "tool_timeout_sec": server
                .tool_timeout_sec
                .map(|timeout| timeout.as_secs_f64()),
        }))?;
        println!("{output}");
        return Ok(());
    }

    println!("{}", get_args.name);
    println!("  enabled: {}", server.enabled);
    match &server.transport {
        McpServerTransportConfig::Stdio { command, args, env } => {
            println!("  transport: stdio");
            println!("  command: {command}");
            let args_display = if args.is_empty() {
                "-".to_string()
            } else {
                args.join(" ")
            };
            println!("  args: {args_display}");
            let env_display = match env.as_ref() {
                None => "-".to_string(),
                Some(map) if map.is_empty() => "-".to_string(),
                Some(map) => {
                    let mut pairs: Vec<_> = map.iter().collect();
                    pairs.sort_by(|(a, _), (b, _)| a.cmp(b));
                    pairs
                        .into_iter()
                        .map(|(k, v)| format!("{k}={v}"))
                        .collect::<Vec<_>>()
                        .join(", ")
                }
            };
            println!("  env: {env_display}");
        }
        McpServerTransportConfig::StreamableHttp {
            url,
            bearer_token_env_var,
        } => {
            println!("  transport: streamable_http");
            println!("  url: {url}");
            let env_var = bearer_token_env_var.as_deref().unwrap_or("-");
            println!("  bearer_token_env_var: {env_var}");
        }
    }
    if let Some(timeout) = server.startup_timeout_sec {
        println!("  startup_timeout_sec: {}", timeout.as_secs_f64());
    }
    if let Some(timeout) = server.tool_timeout_sec {
        println!("  tool_timeout_sec: {}", timeout.as_secs_f64());
    }
    println!("  remove: codex mcp remove {}", get_args.name);

    Ok(())
}

fn parse_env_pair(raw: &str) -> Result<(String, String), String> {
    let mut parts = raw.splitn(2, '=');
    let key = parts
        .next()
        .map(str::trim)
        .filter(|s| !s.is_empty())
        .ok_or_else(|| "environment entries must be in KEY=VALUE form".to_string())?;
    let value = parts
        .next()
        .map(str::to_string)
        .ok_or_else(|| "environment entries must be in KEY=VALUE form".to_string())?;

    Ok((key.to_string(), value))
}

fn validate_server_name(name: &str) -> Result<()> {
    let is_valid = !name.is_empty()
        && name
            .chars()
            .all(|c| c.is_ascii_alphanumeric() || c == '-' || c == '_');

    if is_valid {
        Ok(())
    } else {
        bail!("invalid server name '{name}' (use letters, numbers, '-', '_')");
    }
}<|MERGE_RESOLUTION|>--- conflicted
+++ resolved
@@ -399,8 +399,8 @@
         return Ok(());
     }
 
-    let mut stdio_rows: Vec<[String; 5]> = Vec::new();
-    let mut http_rows: Vec<[String; 4]> = Vec::new();
+    let mut stdio_rows: Vec<[String; 6]> = Vec::new();
+    let mut http_rows: Vec<[String; 5]> = Vec::new();
 
     for (name, cfg) in entries {
         match &cfg.transport {
@@ -423,49 +423,45 @@
                             .join(", ")
                     }
                 };
-<<<<<<< HEAD
-                let status = auth_statuses
-                    .get(name.as_str())
-                    .copied()
-                    .unwrap_or(McpAuthStatus::Unsupported)
-                    .to_string();
-=======
                 let status = if cfg.enabled {
                     "enabled".to_string()
                 } else {
                     "disabled".to_string()
                 };
->>>>>>> d3820f47
+                let auth_status = auth_statuses
+                    .get(name.as_str())
+                    .copied()
+                    .unwrap_or(McpAuthStatus::Unsupported)
+                    .to_string();
                 stdio_rows.push([
                     name.clone(),
                     command.clone(),
                     args_display,
                     env_display,
                     status,
+                    auth_status,
                 ]);
             }
             McpServerTransportConfig::StreamableHttp {
                 url,
                 bearer_token_env_var,
             } => {
-<<<<<<< HEAD
-                let status = auth_statuses
-                    .get(name.as_str())
-                    .copied()
-                    .unwrap_or(McpAuthStatus::Unsupported)
-                    .to_string();
-=======
                 let status = if cfg.enabled {
                     "enabled".to_string()
                 } else {
                     "disabled".to_string()
                 };
->>>>>>> d3820f47
+                let auth_status = auth_statuses
+                    .get(name.as_str())
+                    .copied()
+                    .unwrap_or(McpAuthStatus::Unsupported)
+                    .to_string();
                 http_rows.push([
                     name.clone(),
                     url.clone(),
                     bearer_token_env_var.clone().unwrap_or("-".to_string()),
                     status,
+                    auth_status,
                 ]);
             }
         }
@@ -477,11 +473,8 @@
             "Command".len(),
             "Args".len(),
             "Env".len(),
-<<<<<<< HEAD
+            "Status".len(),
             "Auth".len(),
-=======
-            "Status".len(),
->>>>>>> d3820f47
         ];
         for row in &stdio_rows {
             for (i, cell) in row.iter().enumerate() {
@@ -490,52 +483,36 @@
         }
 
         println!(
-<<<<<<< HEAD
-            "{:<name_w$}  {:<cmd_w$}  {:<args_w$}  {:<env_w$}  {:<auth_w$}",
-=======
-            "{:<name_w$}  {:<cmd_w$}  {:<args_w$}  {:<env_w$}  {:<status_w$}",
->>>>>>> d3820f47
-            "Name",
-            "Command",
-            "Args",
-            "Env",
-<<<<<<< HEAD
-            "Auth",
-=======
-            "Status",
->>>>>>> d3820f47
+            "{name:<name_w$}  {command:<cmd_w$}  {args:<args_w$}  {env:<env_w$}  {status:<status_w$}  {auth:<auth_w$}",
+            name = "Name",
+            command = "Command",
+            args = "Args",
+            env = "Env",
+            status = "Status",
+            auth = "Auth",
             name_w = widths[0],
             cmd_w = widths[1],
             args_w = widths[2],
             env_w = widths[3],
-<<<<<<< HEAD
-            auth_w = widths[4],
-=======
             status_w = widths[4],
->>>>>>> d3820f47
+            auth_w = widths[5],
         );
 
         for row in &stdio_rows {
             println!(
-<<<<<<< HEAD
-                "{:<name_w$}  {:<cmd_w$}  {:<args_w$}  {:<env_w$}  {:<auth_w$}",
-=======
-                "{:<name_w$}  {:<cmd_w$}  {:<args_w$}  {:<env_w$}  {:<status_w$}",
->>>>>>> d3820f47
-                row[0],
-                row[1],
-                row[2],
-                row[3],
-                row[4],
+                "{name:<name_w$}  {command:<cmd_w$}  {args:<args_w$}  {env:<env_w$}  {status:<status_w$}  {auth:<auth_w$}",
+                name = row[0].as_str(),
+                command = row[1].as_str(),
+                args = row[2].as_str(),
+                env = row[3].as_str(),
+                status = row[4].as_str(),
+                auth = row[5].as_str(),
                 name_w = widths[0],
                 cmd_w = widths[1],
                 args_w = widths[2],
                 env_w = widths[3],
-<<<<<<< HEAD
-                auth_w = widths[4],
-=======
                 status_w = widths[4],
->>>>>>> d3820f47
+                auth_w = widths[5],
             );
         }
     }
@@ -549,11 +526,8 @@
             "Name".len(),
             "Url".len(),
             "Bearer Token Env Var".len(),
-<<<<<<< HEAD
+            "Status".len(),
             "Auth".len(),
-=======
-            "Status".len(),
->>>>>>> d3820f47
         ];
         for row in &http_rows {
             for (i, cell) in row.iter().enumerate() {
@@ -562,48 +536,32 @@
         }
 
         println!(
-<<<<<<< HEAD
-            "{:<name_w$}  {:<url_w$}  {:<token_w$}  {:<auth_w$}",
-            "Name",
-            "Url",
-            "Bearer Token Env Var",
-            "Auth",
-            name_w = widths[0],
-            url_w = widths[1],
-            token_w = widths[2],
-            auth_w = widths[3],
-=======
-            "{:<name_w$}  {:<url_w$}  {:<token_w$}  {:<status_w$}",
-            "Name",
-            "Url",
-            "Bearer Token Env Var",
-            "Status",
+            "{name:<name_w$}  {url:<url_w$}  {token:<token_w$}  {status:<status_w$}  {auth:<auth_w$}",
+            name = "Name",
+            url = "Url",
+            token = "Bearer Token Env Var",
+            status = "Status",
+            auth = "Auth",
             name_w = widths[0],
             url_w = widths[1],
             token_w = widths[2],
             status_w = widths[3],
->>>>>>> d3820f47
+            auth_w = widths[4],
         );
 
         for row in &http_rows {
             println!(
-<<<<<<< HEAD
-                "{:<name_w$}  {:<url_w$}  {:<token_w$}  {:<auth_w$}",
-=======
-                "{:<name_w$}  {:<url_w$}  {:<token_w$}  {:<status_w$}",
->>>>>>> d3820f47
-                row[0],
-                row[1],
-                row[2],
-                row[3],
+                "{name:<name_w$}  {url:<url_w$}  {token:<token_w$}  {status:<status_w$}  {auth:<auth_w$}",
+                name = row[0].as_str(),
+                url = row[1].as_str(),
+                token = row[2].as_str(),
+                status = row[3].as_str(),
+                auth = row[4].as_str(),
                 name_w = widths[0],
                 url_w = widths[1],
                 token_w = widths[2],
-<<<<<<< HEAD
-                auth_w = widths[3],
-=======
                 status_w = widths[3],
->>>>>>> d3820f47
+                auth_w = widths[4],
             );
         }
     }

use anyhow::Context;
use anyhow::Result;
use anyhow::anyhow;
use anyhow::bail;
use codex_common::CliConfigOverrides;
use codex_core::AuthManager;
use codex_core::agents::AgentLoader;
use codex_core::agents::AgentResult;
use codex_core::agents::AgentRuntime;
use codex_core::agents::AgentStatus;
use codex_core::auth::CODEX_API_KEY_ENV_VAR;
use codex_core::auth::OPENAI_API_KEY_ENV_VAR;
use codex_core::config::Config;
use codex_core::config::ConfigOverrides;
use codex_core::terminal;
use codex_otel::otel_event_manager::OtelEventManager;
use codex_protocol::ConversationId;
use serde::Serialize;
use std::collections::HashMap;
use std::fs;
use std::path::Path;
use std::path::PathBuf;
use std::sync::Arc;

use crate::resolve_runtime_budget;

const DEFAULT_SUBAGENT_RUNTIME_BUDGET: i64 = 200_000;

pub async fn run_delegate_command(
    config_overrides: CliConfigOverrides,
    agent: String,
    goal: Option<String>,
    scope: Option<PathBuf>,
    budget: Option<usize>,
    deadline: Option<u64>,
    out: Option<PathBuf>,
) -> Result<()> {
    let cli_overrides = config_overrides
        .parse_overrides()
        .map_err(|err| anyhow!("failed to parse -c overrides: {err}"))?;

    let config = Config::load_with_cli_overrides(cli_overrides, ConfigOverrides::default())
        .await
        .context("failed to load configuration")?;
    let config = Arc::new(config);

    let workspace_dir = config.cwd.clone();
    let mut loader = AgentLoader::new(&workspace_dir);
    let agent_definition = match loader.load_by_name(&agent) {
        Ok(def) => def,
        Err(err) => {
            let available = loader.list_available_agents().unwrap_or_default();
            eprintln!("❌ Agent '{agent}' not found");
            if available.is_empty() {
                eprintln!(
                    "   No agents were found under {}",
                    workspace_dir.join(".codex/agents").display()
                );
            } else {
                eprintln!("   Available agents:");
                for name in available {
                    eprintln!("     - {name}");
                }
            }
            return Err(err);
        }
    };

    let auth_manager = AuthManager::shared(
        config.codex_home.clone(),
        true,
        config.cli_auth_credentials_store_mode,
    );
    let auth_snapshot = auth_manager.auth();

    if config.model_provider.requires_openai_auth
        && auth_snapshot.is_none()
        && std::env::var(OPENAI_API_KEY_ENV_VAR).is_err()
        && std::env::var(CODEX_API_KEY_ENV_VAR).is_err()
    {
        bail!(
            "No authentication credentials found. Run `codex login` or set the {OPENAI_API_KEY_ENV_VAR} environment variable."
        );
    }

    let conversation_id = ConversationId::default();
    let otel_manager = OtelEventManager::new(
        conversation_id,
        config.model.as_str(),
        config.model_family.slug.as_str(),
        auth_snapshot
            .as_ref()
            .and_then(|auth| auth.get_account_id()),
        auth_snapshot
            .as_ref()
            .and_then(|auth| auth.get_account_email()),
        auth_snapshot.as_ref().map(|auth| auth.mode),
        config.otel.log_user_prompt,
        terminal::user_agent(),
    );

    let runtime_budget = resolve_runtime_budget(&config, DEFAULT_SUBAGENT_RUNTIME_BUDGET);

    let reasoning_effort = config.model_reasoning_effort.unwrap_or_default();
    let reasoning_summary = config.model_reasoning_summary.unwrap_or_default();
    let verbosity = config.model_verbosity.unwrap_or_default();

    let runtime = AgentRuntime::new(
        workspace_dir.clone(),
        runtime_budget,
        Arc::clone(&config),
        Some(Arc::clone(&auth_manager)),
        otel_manager,
        config.model_provider.clone(),
        conversation_id,
<<<<<<< HEAD
        config.model_reasoning_effort.unwrap_or_default(),
        config.model_reasoning_summary,
        config.model_verbosity.unwrap_or_default(),
=======
        reasoning_effort,
        reasoning_summary,
        verbosity,
>>>>>>> bc4ec02a
    );

    let resolved_scope = scope.map(|path| {
        if path.is_absolute() {
            path
        } else {
            workspace_dir.join(path)
        }
    });

    let task_goal = goal.unwrap_or_else(|| match &resolved_scope {
        Some(path) => format!("Process files in {}", path.display()),
        None => "Complete delegated task".to_string(),
    });

    let default_agent_budget = agent_definition.policies.context.max_tokens;
    let delegated_budget = budget.unwrap_or(default_agent_budget);

    println!("🤝 Delegating to sub-agent '{agent}'");
    println!("   Agent role: {}", agent_definition.goal);
    println!("   Task goal: {task_goal}");
    if let Some(path) = resolved_scope.as_ref() {
        println!("   Scope: {}", path.display());
    }
    println!("   Token budget: {delegated_budget} (per-agent)");
    if let Some(minutes) = deadline {
        println!("   Deadline: {minutes} minutes");
    }
    if !agent_definition.success_criteria.is_empty() {
        println!("   Success criteria:");
        for criterion in &agent_definition.success_criteria {
            println!("     - {criterion}");
        }
    }

    let mut inputs = HashMap::new();
    inputs.insert("goal".to_string(), task_goal.clone());
    inputs.insert("workspace".to_string(), workspace_dir.display().to_string());
    inputs.insert("budget".to_string(), delegated_budget.to_string());
    if let Some(path) = resolved_scope.as_ref() {
        inputs.insert("scope".to_string(), path.display().to_string());
    }
    if let Some(minutes) = deadline {
        inputs.insert("deadline_minutes".to_string(), minutes.to_string());
    }

    println!("\n🚀 Starting agent execution...");

    let result = runtime
        .delegate(&agent, &task_goal, inputs.clone(), budget, deadline)
        .await
        .context("agent execution failed")?;

    println!("\n📊 Execution summary:");
    println!("   Status: {:?}", result.status);
    println!("   Tokens used: {}", result.tokens_used);
    println!("   Duration: {:.2}s", result.duration_secs);

    if !result.artifacts.is_empty() {
        println!("\n🗂️  Generated artifacts:");
        for artifact in &result.artifacts {
            println!("   - {artifact}");
        }
    }

    if let Some(ref message) = result.error {
        eprintln!("\n⚠️  Agent reported an error: {message}");
    }

    if let Some(report_path) = out.as_ref() {
        let report = DelegateCommandReport {
            agent: agent.clone(),
            goal: task_goal.clone(),
            scope: resolved_scope
                .as_ref()
                .map(|path| path.display().to_string()),
            inputs: inputs.clone(),
            result: result.clone(),
        };
        write_report(report_path, &report)?;
        println!("\n💾 Result saved to: {}", report_path.display());
    }

    match result.status {
        AgentStatus::Completed => Ok(()),
        AgentStatus::Failed => {
            if let Some(err) = result.error {
                bail!("agent '{agent}' failed: {err}");
            }
            bail!("agent '{agent}' failed");
        }
        other => bail!("agent '{agent}' ended with status {other:?}"),
    }
}

fn write_report(path: &Path, report: &DelegateCommandReport) -> Result<()> {
    if let Some(parent) = path.parent() {
        if !parent.as_os_str().is_empty() {
            fs::create_dir_all(parent).with_context(|| {
                format!("failed to create report directory: {}", parent.display())
            })?;
        }
    }

    let json = serde_json::to_string_pretty(report)?;
    fs::write(path, json)
        .with_context(|| format!("failed to write report to {}", path.display()))?;
    Ok(())
}

#[derive(Clone, Serialize)]
struct DelegateCommandReport {
    agent: String,
    goal: String,
    scope: Option<String>,
    inputs: HashMap<String, String>,
    result: AgentResult,
}

#[cfg(test)]
mod tests {
    use super::*;
    use tempfile::tempdir;

    #[test]
    fn report_writer_creates_parent_dirs() {
        let dir = tempdir().unwrap();
        let report_path = dir.path().join("reports/agent/report.json");
        let report = DelegateCommandReport {
            agent: "test-agent".to_string(),
            goal: "Test".to_string(),
            scope: None,
            inputs: HashMap::new(),
            result: AgentResult {
                agent_name: "test-agent".to_string(),
                status: AgentStatus::Completed,
                artifacts: vec!["artifacts/output.md".to_string()],
                tokens_used: 42,
                duration_secs: 1.23,
                error: None,
            },
        };

        write_report(&report_path, &report).unwrap();
        let written = fs::read_to_string(report_path).unwrap();
        assert!(written.contains("test-agent"));
    }
}<|MERGE_RESOLUTION|>--- conflicted
+++ resolved
@@ -113,15 +113,9 @@
         otel_manager,
         config.model_provider.clone(),
         conversation_id,
-<<<<<<< HEAD
         config.model_reasoning_effort.unwrap_or_default(),
         config.model_reasoning_summary,
         config.model_verbosity.unwrap_or_default(),
-=======
-        reasoning_effort,
-        reasoning_summary,
-        verbosity,
->>>>>>> bc4ec02a
     );
 
     let resolved_scope = scope.map(|path| {

--- conflicted
+++ resolved
@@ -3,12 +3,6 @@
 //! Provides Git repository analysis capabilities for Kamui4d-style visualization.
 //! Supports CUDA acceleration for 100-1000x speedup.
 
-<<<<<<< HEAD
-use anyhow::{Context, Result};
-use clap::{Parser, Subcommand};
-use git2::{Commit, Oid, Repository};
-use serde::{Deserialize, Serialize};
-=======
 use anyhow::Context;
 use anyhow::Result;
 use clap::Parser;
@@ -18,7 +12,6 @@
 use git2::Repository;
 use serde::Deserialize;
 use serde::Serialize;
->>>>>>> bc4ec02a
 use std::collections::HashMap;
 use std::path::PathBuf;
 

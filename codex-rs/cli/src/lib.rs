pub mod agent_create_cmd;
pub mod ask_cmd;
<<<<<<< HEAD
pub mod plan_commands;
=======
>>>>>>> edf5c2fb
pub mod debug_sandbox;
pub mod delegate_cmd;
mod exit_status;
pub mod git_commands;
pub mod lock_cmd;
pub mod login;
pub mod mcp_cmd;
pub mod pair_program_cmd;
pub mod parallel_delegate_cmd;
pub mod plan_commands;
pub mod research_cmd;
pub mod webhook_cmd;

use clap::Parser;
use codex_common::CliConfigOverrides;
use codex_core::config::Config;
use std::convert::TryFrom;

#[derive(Debug, Parser)]
pub struct SeatbeltCommand {
    /// Convenience alias for low-friction sandboxed automatic execution (network-disabled sandbox that can write to cwd and TMPDIR)
    #[arg(long = "full-auto", default_value_t = false)]
    pub full_auto: bool,

    #[clap(skip)]
    pub config_overrides: CliConfigOverrides,

    /// Full command args to run under seatbelt.
    #[arg(trailing_var_arg = true)]
    pub command: Vec<String>,
}

/// Resolve the runtime token budget for sub-agent execution.
///
/// The budget value in the config is stored as `Option<i64>` to mirror the
/// server-side representation. We clamp the value to a non-negative range and
/// downcast safely to `usize` so it can be consumed by the runtime.
pub fn resolve_runtime_budget(config: &Config, default_budget: i64) -> usize {
    let raw_budget = config.model_context_window.unwrap_or(default_budget).max(0);

    let as_u64 = u64::try_from(raw_budget).unwrap_or(u64::MAX);
    let capped = as_u64.min(usize::MAX as u64);

    usize::try_from(capped).unwrap_or(usize::MAX)
}

#[derive(Debug, Parser)]
pub struct LandlockCommand {
    /// Convenience alias for low-friction sandboxed automatic execution (network-disabled sandbox that can write to cwd and TMPDIR)
    #[arg(long = "full-auto", default_value_t = false)]
    pub full_auto: bool,

    #[clap(skip)]
    pub config_overrides: CliConfigOverrides,

    /// Full command args to run under landlock.
    #[arg(trailing_var_arg = true)]
    pub command: Vec<String>,
}

#[derive(Debug, Parser)]
pub struct WindowsCommand {
    /// Convenience alias for low-friction sandboxed automatic execution (network-disabled sandbox that can write to cwd and TMPDIR)
    #[arg(long = "full-auto", default_value_t = false)]
    pub full_auto: bool,

    #[clap(skip)]
    pub config_overrides: CliConfigOverrides,

    /// Full command args to run under Windows restricted token sandbox.
    #[arg(trailing_var_arg = true)]
    pub command: Vec<String>,
}<|MERGE_RESOLUTION|>--- conflicted
+++ resolved
@@ -1,9 +1,6 @@
 pub mod agent_create_cmd;
 pub mod ask_cmd;
-<<<<<<< HEAD
 pub mod plan_commands;
-=======
->>>>>>> edf5c2fb
 pub mod debug_sandbox;
 pub mod delegate_cmd;
 mod exit_status;

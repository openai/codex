[package]
edition = "2024"
name = "codex-cli"
version = { workspace = true }

[[bin]]
name = "codex"
path = "src/main.rs"

[lib]
name = "codex_cli"
path = "src/lib.rs"

[lints]
workspace = true

[dependencies]
<<<<<<< HEAD
anyhow = "1"
clap = { version = "4", features = ["derive"] }
clap_complete = "4"
codex-arg0 = { path = "../arg0" }
codex-chatgpt = { path = "../chatgpt" }
codex-common = { path = "../common", features = ["cli"] }
codex-core = { path = "../core" }
codex-exec = { path = "../exec" }
codex-login = { path = "../login" }
codex-mcp-server = { path = "../mcp-server" }
codex-protocol = { path = "../protocol" }
codex-tui = { path = "../tui" }
owo-colors = "4.2.0"
serde_json = "1"
supports-color = "3.0.2"
tokio = { version = "1", features = [
=======
anyhow = { workspace = true }
clap = { workspace = true, features = ["derive"] }
clap_complete = { workspace = true }
codex-arg0 = { workspace = true }
codex-chatgpt = { workspace = true }
codex-common = { workspace = true, features = ["cli"] }
codex-core = { workspace = true }
codex-exec = { workspace = true }
codex-login = { workspace = true }
codex-mcp-server = { workspace = true }
codex-protocol = { workspace = true }
codex-tui = { workspace = true }
serde_json = { workspace = true }
tokio = { workspace = true, features = [
>>>>>>> e258ca61
    "io-std",
    "macros",
    "process",
    "rt-multi-thread",
    "signal",
] }
tracing = { workspace = true }
tracing-subscriber = { workspace = true }
codex-protocol-ts = { workspace = true }

[dev-dependencies]
assert_cmd = { workspace = true }
predicates = { workspace = true }
pretty_assertions = { workspace = true }
tempfile = { workspace = true }<|MERGE_RESOLUTION|>--- conflicted
+++ resolved
@@ -15,24 +15,6 @@
 workspace = true
 
 [dependencies]
-<<<<<<< HEAD
-anyhow = "1"
-clap = { version = "4", features = ["derive"] }
-clap_complete = "4"
-codex-arg0 = { path = "../arg0" }
-codex-chatgpt = { path = "../chatgpt" }
-codex-common = { path = "../common", features = ["cli"] }
-codex-core = { path = "../core" }
-codex-exec = { path = "../exec" }
-codex-login = { path = "../login" }
-codex-mcp-server = { path = "../mcp-server" }
-codex-protocol = { path = "../protocol" }
-codex-tui = { path = "../tui" }
-owo-colors = "4.2.0"
-serde_json = "1"
-supports-color = "3.0.2"
-tokio = { version = "1", features = [
-=======
 anyhow = { workspace = true }
 clap = { workspace = true, features = ["derive"] }
 clap_complete = { workspace = true }
@@ -44,10 +26,12 @@
 codex-login = { workspace = true }
 codex-mcp-server = { workspace = true }
 codex-protocol = { workspace = true }
+codex-protocol-ts = { workspace = true }
 codex-tui = { workspace = true }
+owo-colors = { workspace = true }
 serde_json = { workspace = true }
+supports-color = { workspace = true }
 tokio = { workspace = true, features = [
->>>>>>> e258ca61
     "io-std",
     "macros",
     "process",
@@ -56,7 +40,6 @@
 ] }
 tracing = { workspace = true }
 tracing-subscriber = { workspace = true }
-codex-protocol-ts = { workspace = true }
 
 [dev-dependencies]
 assert_cmd = { workspace = true }

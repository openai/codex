--- conflicted
+++ resolved
@@ -15,25 +15,6 @@
 workspace = true
 
 [dependencies]
-<<<<<<< HEAD
-anyhow = "1"
-clap = { version = "4", features = ["derive"] }
-clap_complete = "4"
-codex-arg0 = { path = "../arg0" }
-codex-chatgpt = { path = "../chatgpt" }
-codex-common = { path = "../common", features = ["cli"] }
-codex-core = { path = "../core" }
-codex-exec = { path = "../exec" }
-codex-login = { path = "../login" }
-codex-mcp-server = { path = "../mcp-server" }
-codex-protocol = { path = "../protocol" }
-codex-tui = { path = "../tui" }
-codex-version = { path = "../codex-version" }
-serde = { version = "1", features = ["derive"] }
-serde_json = "1"
-regex = "1"
-tokio = { version = "1", features = [
-=======
 anyhow = { workspace = true }
 clap = { workspace = true, features = ["derive"] }
 clap_complete = { workspace = true }
@@ -51,32 +32,17 @@
 serde_json = { workspace = true }
 supports-color = { workspace = true }
 tokio = { workspace = true, features = [
->>>>>>> 4e0550b9
     "io-std",
     "macros",
     "process",
     "rt-multi-thread",
     "signal",
 ] }
-<<<<<<< HEAD
-tracing = "0.1.41"
-tracing-subscriber = "0.3.20"
-codex-protocol-ts = { path = "../protocol-ts" }
-reqwest = { version = "0.12", default-features = false, features = ["rustls-tls", "gzip", "json"] }
-zip = { version = "0.6", default-features = false, features = ["deflate"] }
-flate2 = { version = "1", default-features = false, features = ["rust_backend"] }
-tar = "0.4"
-tempfile = "3"
-which = "6"
-futures = "0.3"
-uuid = { version = "1", features = ["v4"] }
-=======
 tracing = { workspace = true }
 tracing-subscriber = { workspace = true }
->>>>>>> 4e0550b9
 
 [dev-dependencies]
-assert_cmd = "2"
-predicates = "3"
-pretty_assertions = "1"
-tempfile = "3"+assert_cmd = { workspace = true }
+predicates = { workspace = true }
+pretty_assertions = { workspace = true }
+tempfile = { workspace = true }
--- conflicted
+++ resolved
@@ -14,7 +14,6 @@
     let version_file = version_filepath(config);
     let info = read_version_info(&version_file).ok();
 
-<<<<<<< HEAD
     // Always refresh the cached latest version in the background so TUI startup
     // isn’t blocked by a network call. The UI reads the previously cached
     // value (if any) for this run; the next run shows the banner if needed.
@@ -23,22 +22,6 @@
             .await
             .inspect_err(|e| tracing::error!("Failed to update version: {e}"))
     });
-=======
-    if match &info {
-        None => true,
-        Some(info) => info.last_checked_at < Utc::now() - Duration::hours(20),
-    } {
-        // Refresh the cached latest version in the background so TUI startup
-        // isn’t blocked by a network call. The UI reads the previously cached
-        // value (if any) for this run; the next run shows the banner if needed.
-        let originator = config.responses_originator_header.clone();
-        tokio::spawn(async move {
-            check_for_update(&version_file, &originator)
-                .await
-                .inspect_err(|e| tracing::error!("Failed to update version: {e}"))
-        });
-    }
->>>>>>> db5276f8
 
     info.and_then(|info| {
         let current_version = option_env!("CODE_VERSION").unwrap_or(env!("CARGO_PKG_VERSION"));

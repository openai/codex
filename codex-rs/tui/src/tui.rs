--- conflicted
+++ resolved
@@ -230,7 +230,6 @@
         self.enhanced_keys_supported
     }
 
-<<<<<<< HEAD
     pub(crate) fn screen_width_hint(&self) -> u16 {
         let width = unpack_screen_width(self.screen_size_hint.load(Ordering::Relaxed));
         if width == 0 {
@@ -238,7 +237,8 @@
         } else {
             width
         }
-=======
+    }
+
     // todo(sayan) unused for now; intend to use to enable opening external editors
     #[allow(unused)]
     pub fn pause_events(&mut self) {
@@ -249,7 +249,6 @@
     #[allow(unused)]
     pub fn resume_events(&mut self) {
         self.event_broker.resume_events();
->>>>>>> a3b137d0
     }
 
     /// Emit a desktop notification now if the terminal is unfocused.
@@ -301,78 +300,11 @@
 
     pub fn event_stream(&self) -> Pin<Box<dyn Stream<Item = TuiEvent> + Send + 'static>> {
         #[cfg(unix)]
-<<<<<<< HEAD
-        let alt_screen_active = self.alt_screen_active.clone();
-
-        let terminal_focused = self.terminal_focused.clone();
-        let screen_size_hint = self.screen_size_hint.clone();
-        let event_stream = async_stream::stream! {
-            loop {
-                select! {
-                    event_result = crossterm_events.next() => {
-                        match event_result {
-                            Some(Ok(event)) => {
-                                match event {
-                                    Event::Key(key_event) => {
-                                        #[cfg(unix)]
-                                        if SUSPEND_KEY.is_press(key_event) {
-                                            let _ = suspend_context.suspend(&alt_screen_active);
-                                            // We continue here after resume.
-                                            yield TuiEvent::Draw;
-                                            continue;
-                                        }
-                                        yield TuiEvent::Key(key_event);
-                                    }
-                                    Event::Resize(width, height) => {
-                                        screen_size_hint.store(pack_screen_size(width, height), Ordering::Relaxed);
-                                        yield TuiEvent::Draw;
-                                    }
-                                    Event::Paste(pasted) => {
-                                        yield TuiEvent::Paste(pasted);
-                                    }
-                                    Event::FocusGained => {
-                                        terminal_focused.store(true, Ordering::Relaxed);
-                                        crate::terminal_palette::requery_default_colors();
-                                        yield TuiEvent::Draw;
-                                    }
-                                    Event::FocusLost => {
-                                        terminal_focused.store(false, Ordering::Relaxed);
-                                    }
-                                    _ => {}
-                                }
-                            }
-                            Some(Err(_)) | None => {
-                                // Exit the loop in case of broken pipe as we will never
-                                // recover from it
-                                break;
-                            }
-                        }
-                    }
-                    result = draw_rx.recv() => {
-                        match result {
-                            Ok(_) => {
-                                yield TuiEvent::Draw;
-                            }
-                            Err(tokio::sync::broadcast::error::RecvError::Lagged(_)) => {
-                                // We dropped one or more draw notifications; coalesce to a single draw.
-                                yield TuiEvent::Draw;
-                            }
-                            Err(tokio::sync::broadcast::error::RecvError::Closed) => {
-                                // Sender dropped. This stream likely outlived its owning `Tui`;
-                                // exit to avoid spinning on a permanently-closed receiver.
-                                break;
-                            }
-                        }
-                    }
-                }
-            }
-        };
-        Box::pin(event_stream)
-=======
         let stream = TuiEventStream::new(
             self.event_broker.clone(),
             self.draw_tx.subscribe(),
             self.terminal_focused.clone(),
+            self.screen_size_hint.clone(),
             self.suspend_context.clone(),
             self.alt_screen_active.clone(),
         );
@@ -381,9 +313,9 @@
             self.event_broker.clone(),
             self.draw_tx.subscribe(),
             self.terminal_focused.clone(),
+            self.screen_size_hint.clone(),
         );
         Box::pin(stream)
->>>>>>> a3b137d0
     }
 
     /// Enter alternate screen and expand the viewport to full terminal size, saving the current

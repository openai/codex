--- conflicted
+++ resolved
@@ -108,78 +108,8 @@
     }
 
     fn query_default_colors() -> std::io::Result<Option<DefaultColors>> {
-<<<<<<< HEAD
         let fg = query_foreground_color()?.and_then(color_to_tuple);
         let bg = query_background_color()?.and_then(color_to_tuple);
-=======
-        use std::fs::OpenOptions;
-        use std::io::ErrorKind;
-        use std::io::IsTerminal;
-        use std::io::Read;
-        use std::io::Write;
-        use std::os::fd::AsRawFd;
-        use std::time::Duration;
-        use std::time::Instant;
-
-        let mut stdout_handle = std::io::stdout();
-        if !stdout_handle.is_terminal() {
-            return Ok(None);
-        }
-
-        let mut tty = match OpenOptions::new().read(true).open("/dev/tty") {
-            Ok(file) => file,
-            Err(_) => return Ok(None),
-        };
-
-        let fd = tty.as_raw_fd();
-        unsafe {
-            let flags = libc::fcntl(fd, libc::F_GETFL);
-            if flags >= 0 {
-                libc::fcntl(fd, libc::F_SETFL, flags | libc::O_NONBLOCK);
-            }
-        }
-
-        stdout_handle.write_all(b"\x1b]10;?\x07\x1b]11;?\x07")?;
-        stdout_handle.flush()?;
-
-        let mut deadline = Instant::now() + Duration::from_millis(200);
-        let mut buffer = Vec::new();
-        let mut fg = None;
-        let mut bg = None;
-
-        while Instant::now() < deadline {
-            let mut chunk = [0u8; 128];
-            match tty.read(&mut chunk) {
-                Ok(0) => break,
-                Ok(n) => {
-                    deadline = Instant::now() + Duration::from_millis(200);
-                    buffer.extend_from_slice(&chunk[..n]);
-                    if fg.is_none() {
-                        fg = parse_osc_color(&buffer, 10);
-                    }
-                    if bg.is_none() {
-                        bg = parse_osc_color(&buffer, 11);
-                    }
-                    if let (Some(fg), Some(bg)) = (fg, bg) {
-                        return Ok(Some(DefaultColors { fg, bg }));
-                    }
-                }
-                Err(err) if err.kind() == ErrorKind::WouldBlock => {
-                    std::thread::sleep(Duration::from_millis(5));
-                }
-                Err(err) if err.kind() == ErrorKind::Interrupted => continue,
-                Err(_) => break,
-            }
-        }
-
-        if fg.is_none() {
-            fg = parse_osc_color(&buffer, 10);
-        }
-        if bg.is_none() {
-            bg = parse_osc_color(&buffer, 11);
-        }
-
->>>>>>> 0f220672
         Ok(fg.zip(bg).map(|(fg, bg)| DefaultColors { fg, bg }))
     }
 

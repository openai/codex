--- conflicted
+++ resolved
@@ -2,12 +2,8 @@
 source: tui/src/status_indicator_widget.rs
 expression: terminal.backend()
 ---
-<<<<<<< HEAD
-"  Working (0s • Esc to interrupt)                                               "
-=======
-" Working (0s • Esc to interrupt)                                                "
+"  Working (0s • Esc to interrupt)                                                "
 "                                                                                "
->>>>>>> e9327222
 " ↳ first                                                                        "
 " ↳ second                                                                       "
 "   ⌥↑ edit                                                                      "

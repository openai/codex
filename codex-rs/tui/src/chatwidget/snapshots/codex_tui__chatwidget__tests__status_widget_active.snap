---
source: tui/src/chatwidget/tests.rs
expression: terminal.backend()
---
"                                                                                "
"  Analyzing (0s • Esc to interrupt)                                             "
"                                                                                "
"▌ Ask Codex to do anything                                                      "
"                                                                                "
<<<<<<< HEAD
" ⏎ send   ⌃J newline   ⌃V paste image   ⌃O shortcuts   ⌃C quit                  "
=======
"⏎ send   ⌃J newline   ⌃T transcript   ⌃C quit                                   "
>>>>>>> 2df7f7ef
"                                                                                "<|MERGE_RESOLUTION|>--- conflicted
+++ resolved
@@ -7,9 +7,5 @@
 "                                                                                "
 "▌ Ask Codex to do anything                                                      "
 "                                                                                "
-<<<<<<< HEAD
-" ⏎ send   ⌃J newline   ⌃V paste image   ⌃O shortcuts   ⌃C quit                  "
-=======
-"⏎ send   ⌃J newline   ⌃T transcript   ⌃C quit                                   "
->>>>>>> 2df7f7ef
+"⏎ send   ⌃J newline   ⌃O shortcuts   ⌃C quit                                    "
 "                                                                                "
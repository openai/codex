---
source: tui/src/chatwidget/tests.rs
expression: terminal.backend()
---
"                                                                                "
"  Analyzing (0s • Esc to interrupt)                                             "
"                                                                                "
"▌ Ask Codex to do anything                                                      "
<<<<<<< HEAD
"⏎ send   ⌃J newline   ⌃T transcript   ⌃C quit                                   "
=======
"                                                                                "
" ⏎ send   ⌃J newline   ⌃T transcript   ⌃C quit                                  "
>>>>>>> bbea6bbf
"                                                                                "<|MERGE_RESOLUTION|>--- conflicted
+++ resolved
@@ -6,10 +6,6 @@
 "  Analyzing (0s • Esc to interrupt)                                             "
 "                                                                                "
 "▌ Ask Codex to do anything                                                      "
-<<<<<<< HEAD
-"⏎ send   ⌃J newline   ⌃T transcript   ⌃C quit                                   "
-=======
 "                                                                                "
-" ⏎ send   ⌃J newline   ⌃T transcript   ⌃C quit                                  "
->>>>>>> bbea6bbf
+"⏎ send   ⌃J newline   ⌃T transcript   ⌃C quit                                  "
 "                                                                                "
use super::*;
use crate::app_event::AppEvent;
use crate::app_event_sender::AppEventSender;
use codex_core::config::Config;
use codex_core::config::ConfigOverrides;
use codex_core::config::ConfigToml;
use codex_core::plan_tool::PlanItemArg;
use codex_core::plan_tool::StepStatus;
use codex_core::plan_tool::UpdatePlanArgs;
use codex_core::protocol::AgentMessageDeltaEvent;
use codex_core::protocol::AgentMessageEvent;
use codex_core::protocol::AgentReasoningDeltaEvent;
use codex_core::protocol::AgentReasoningEvent;
use codex_core::protocol::ApplyPatchApprovalRequestEvent;
use codex_core::protocol::Event;
use codex_core::protocol::EventMsg;
use codex_core::protocol::ExecApprovalRequestEvent;
use codex_core::protocol::ExecCommandBeginEvent;
use codex_core::protocol::ExecCommandEndEvent;
use codex_core::protocol::FileChange;
use codex_core::protocol::PatchApplyBeginEvent;
use codex_core::protocol::PatchApplyEndEvent;
use codex_core::protocol::StreamErrorEvent;
use codex_core::protocol::TaskCompleteEvent;
use codex_core::protocol::TaskStartedEvent;
use codex_login::CodexAuth;
use crossterm::event::KeyCode;
use crossterm::event::KeyEvent;
use crossterm::event::KeyModifiers;
use insta::assert_snapshot;
use pretty_assertions::assert_eq;
use std::fs::File;
use std::io::BufRead;
use std::io::BufReader;
use std::io::Read;
use std::path::PathBuf;
use tokio::sync::mpsc::unbounded_channel;

fn test_config() -> Config {
    // Use base defaults to avoid depending on host state.
    codex_core::config::Config::load_from_base_config_with_overrides(
        ConfigToml::default(),
        ConfigOverrides::default(),
        std::env::temp_dir(),
    )
    .expect("config")
}

// Backward-compat shim for older session logs that predate the
// `formatted_output` field on ExecCommandEnd events.
fn upgrade_event_payload_for_tests(mut payload: serde_json::Value) -> serde_json::Value {
    if let Some(obj) = payload.as_object_mut()
        && let Some(msg) = obj.get_mut("msg")
        && let Some(m) = msg.as_object_mut()
    {
        let ty = m.get("type").and_then(|v| v.as_str()).unwrap_or("");
        if ty == "exec_command_end" && !m.contains_key("formatted_output") {
            let stdout = m.get("stdout").and_then(|v| v.as_str()).unwrap_or("");
            let stderr = m.get("stderr").and_then(|v| v.as_str()).unwrap_or("");
            let formatted = if stderr.is_empty() {
                stdout.to_string()
            } else {
                format!("{stdout}{stderr}")
            };
            m.insert(
                "formatted_output".to_string(),
                serde_json::Value::String(formatted),
            );
        }
    }
    payload
}

#[test]
fn final_answer_without_newline_is_flushed_immediately() {
    let (mut chat, mut rx, _op_rx) = make_chatwidget_manual();

    // Set up a VT100 test terminal to capture ANSI visual output
    let width: u16 = 80;
    let height: u16 = 2000;
    let viewport = ratatui::layout::Rect::new(0, height - 1, width, 1);
    let backend = ratatui::backend::TestBackend::new(width, height);
    let mut terminal = crate::custom_terminal::Terminal::with_options(backend)
        .expect("failed to construct terminal");
    terminal.set_viewport_area(viewport);

    // Simulate a streaming answer without any newline characters.
    chat.handle_codex_event(Event {
        id: "sub-a".into(),
        msg: EventMsg::AgentMessageDelta(AgentMessageDeltaEvent {
            delta: "Hi! How can I help with codex-rs or anything else today?".into(),
        }),
    });

    // Now simulate the final AgentMessage which should flush the pending line immediately.
    chat.handle_codex_event(Event {
        id: "sub-a".into(),
        msg: EventMsg::AgentMessage(AgentMessageEvent {
            message: "Hi! How can I help with codex-rs or anything else today?".into(),
        }),
    });

    // Drain history insertions and verify the final line is present.
    let cells = drain_insert_history(&mut rx);
    assert!(
        cells.iter().any(|lines| {
            let s = lines
                .iter()
                .flat_map(|l| l.spans.iter())
                .map(|sp| sp.content.clone())
                .collect::<String>();
            s.contains("codex")
        }),
        "expected 'codex' header to be emitted",
    );
    let found_final = cells.iter().any(|lines| {
        let s = lines
            .iter()
            .flat_map(|l| l.spans.iter())
            .map(|sp| sp.content.clone())
            .collect::<String>();
        s.contains("Hi! How can I help with codex-rs or anything else today?")
    });
    assert!(
        found_final,
        "expected final answer text to be flushed to history"
    );
}

#[tokio::test(flavor = "current_thread")]
async fn helpers_are_available_and_do_not_panic() {
    let (tx_raw, _rx) = unbounded_channel::<AppEvent>();
    let tx = AppEventSender::new(tx_raw);
    let cfg = test_config();
    let conversation_manager = Arc::new(ConversationManager::with_auth(CodexAuth::from_api_key(
        "test",
    )));
    let mut w = ChatWidget::new(
        cfg,
        conversation_manager,
        crate::tui::FrameRequester::test_dummy(),
        tx,
        None,
        Vec::new(),
        false,
    );
    // Basic construction sanity.
    let _ = &mut w;
}

// --- Helpers for tests that need direct construction and event draining ---
fn make_chatwidget_manual() -> (
    ChatWidget,
    tokio::sync::mpsc::UnboundedReceiver<AppEvent>,
    tokio::sync::mpsc::UnboundedReceiver<Op>,
) {
    let (tx_raw, rx) = unbounded_channel::<AppEvent>();
    let app_event_tx = AppEventSender::new(tx_raw);
    let (op_tx, op_rx) = unbounded_channel::<Op>();
    let cfg = test_config();
    let bottom = BottomPane::new(BottomPaneParams {
        app_event_tx: app_event_tx.clone(),
        frame_requester: crate::tui::FrameRequester::test_dummy(),
        has_input_focus: true,
        enhanced_keys_supported: false,
        placeholder_text: "Ask Codex to do anything".to_string(),
        disable_paste_burst: false,
    });
    let widget = ChatWidget {
        app_event_tx,
        codex_op_tx: op_tx,
        bottom_pane: bottom,
        active_exec_cell: None,
        config: cfg.clone(),
        initial_user_message: None,
        total_token_usage: TokenUsage::default(),
        last_token_usage: TokenUsage::default(),
        stream: StreamController::new(cfg),
        running_commands: HashMap::new(),
        task_complete_pending: false,
        interrupts: InterruptManager::new(),
        reasoning_buffer: String::new(),
        full_reasoning_buffer: String::new(),
        session_id: None,
        frame_requester: crate::tui::FrameRequester::test_dummy(),
        show_welcome_banner: true,
        queued_user_messages: std::collections::VecDeque::new(),
    };
    (widget, rx, op_rx)
}

fn drain_insert_history(
    rx: &mut tokio::sync::mpsc::UnboundedReceiver<AppEvent>,
) -> Vec<Vec<ratatui::text::Line<'static>>> {
    let mut out = Vec::new();
    while let Ok(ev) = rx.try_recv() {
        match ev {
            AppEvent::InsertHistoryLines(lines) => out.push(lines),
            AppEvent::InsertHistoryCell(cell) => out.push(cell.display_lines(80)),
            _ => {}
        }
    }
    out
}

fn lines_to_single_string(lines: &[ratatui::text::Line<'static>]) -> String {
    let mut s = String::new();
    for line in lines {
        for span in &line.spans {
            s.push_str(&span.content);
        }
        s.push('\n');
    }
    s
}

fn open_fixture(name: &str) -> std::fs::File {
    // 1) Prefer fixtures within this crate
    {
        let mut p = PathBuf::from(env!("CARGO_MANIFEST_DIR"));
        p.push("tests");
        p.push("fixtures");
        p.push(name);
        if let Ok(f) = File::open(&p) {
            return f;
        }
    }
    // 2) Fallback to parent (workspace root)
    {
        let mut p = PathBuf::from(env!("CARGO_MANIFEST_DIR"));
        p.push("..");
        p.push(name);
        if let Ok(f) = File::open(&p) {
            return f;
        }
    }
    // 3) Last resort: CWD
    File::open(name).expect("open fixture file")
}

#[test]
fn alt_up_edits_most_recent_queued_message() {
    let (mut chat, _rx, _op_rx) = make_chatwidget_manual();

    // Simulate a running task so messages would normally be queued.
    chat.bottom_pane.set_task_running(true);

    // Seed two queued messages.
    chat.queued_user_messages
        .push_back(UserMessage::from("first queued".to_string()));
    chat.queued_user_messages
        .push_back(UserMessage::from("second queued".to_string()));
    chat.refresh_queued_user_messages();

    // Press Alt+Up to edit the most recent (last) queued message.
    chat.handle_key_event(KeyEvent::new(KeyCode::Up, KeyModifiers::ALT));

    // Composer should now contain the last queued message.
    assert_eq!(
        chat.bottom_pane.composer_text(),
        "second queued".to_string()
    );
    // And the queue should now contain only the remaining (older) item.
    assert_eq!(chat.queued_user_messages.len(), 1);
    assert_eq!(
        chat.queued_user_messages.front().unwrap().text,
        "first queued"
    );
}

#[test]
fn exec_history_cell_shows_working_then_completed() {
    let (mut chat, mut rx, _op_rx) = make_chatwidget_manual();

    // Begin command
    chat.handle_codex_event(Event {
        id: "call-1".into(),
        msg: EventMsg::ExecCommandBegin(ExecCommandBeginEvent {
            call_id: "call-1".into(),
            command: vec!["bash".into(), "-lc".into(), "echo done".into()],
            cwd: std::env::current_dir().unwrap_or_else(|_| PathBuf::from(".")),
            parsed_cmd: vec![
                codex_core::parse_command::ParsedCommand::Unknown {
                    cmd: "echo done".into(),
                }
                .into(),
            ],
        }),
    });

    // End command successfully
    chat.handle_codex_event(Event {
        id: "call-1".into(),
        msg: EventMsg::ExecCommandEnd(ExecCommandEndEvent {
            call_id: "call-1".into(),
            stdout: "done".into(),
            stderr: String::new(),
            aggregated_output: "done".into(),
            exit_code: 0,
            duration: std::time::Duration::from_millis(5),
            formatted_output: "done".into(),
        }),
    });

    let cells = drain_insert_history(&mut rx);
    assert_eq!(cells.len(), 0, "no history cells should be flushed yet");
    // Inspect the active exec cell rendering directly.
    let lines = chat
        .active_exec_cell
        .as_ref()
        .expect("active exec cell present")
        .display_lines(80);
    let blob = lines_to_single_string(&lines);
    // New behavior: no glyph markers; ensure command is shown and no panic.
    assert!(
        blob.contains("• Ran"),
        "expected summary header present: {blob:?}"
    );
    assert!(
        blob.contains("echo done"),
        "expected command text to be present: {blob:?}"
    );
}

#[test]
fn exec_history_cell_shows_working_then_failed() {
    let (mut chat, mut rx, _op_rx) = make_chatwidget_manual();

    // Begin command
    chat.handle_codex_event(Event {
        id: "call-2".into(),
        msg: EventMsg::ExecCommandBegin(ExecCommandBeginEvent {
            call_id: "call-2".into(),
            command: vec!["bash".into(), "-lc".into(), "false".into()],
            cwd: std::env::current_dir().unwrap_or_else(|_| PathBuf::from(".")),
            parsed_cmd: vec![
                codex_core::parse_command::ParsedCommand::Unknown {
                    cmd: "false".into(),
                }
                .into(),
            ],
        }),
    });

    // End command with failure
    chat.handle_codex_event(Event {
        id: "call-2".into(),
        msg: EventMsg::ExecCommandEnd(ExecCommandEndEvent {
            call_id: "call-2".into(),
            stdout: String::new(),
            stderr: "error".into(),
            aggregated_output: "error".into(),
            exit_code: 2,
            duration: std::time::Duration::from_millis(7),
            formatted_output: "".into(),
        }),
    });

    let cells = drain_insert_history(&mut rx);
    assert_eq!(cells.len(), 0, "no history cells should be flushed yet");
    let lines = chat
        .active_exec_cell
        .as_ref()
        .expect("active exec cell present")
        .display_lines(80);
    let blob = lines_to_single_string(&lines);
    // New behavior: no glyph markers; assert error text and command are present.
    assert!(
        blob.contains("false"),
        "expected command text present: {blob:?}"
    );
    assert!(blob.to_lowercase().contains("error"), "expected error text");
}

// Snapshot test: interrupting a running exec finalizes the active cell with a red ✗
// marker (replacing the spinner) and flushes it into history.
#[test]
fn interrupt_exec_marks_failed_snapshot() {
    let (mut chat, mut rx, _op_rx) = make_chatwidget_manual();

    // Begin a long-running command so we have an active exec cell with a spinner.
    chat.handle_codex_event(Event {
        id: "call-int".into(),
        msg: EventMsg::ExecCommandBegin(ExecCommandBeginEvent {
            call_id: "call-int".into(),
            command: vec!["bash".into(), "-lc".into(), "sleep 1".into()],
            cwd: std::env::current_dir().unwrap_or_else(|_| PathBuf::from(".")),
            parsed_cmd: vec![
                codex_core::parse_command::ParsedCommand::Unknown {
                    cmd: "sleep 1".into(),
                }
                .into(),
            ],
        }),
    });

    // Simulate the task being aborted (as if ESC was pressed), which should
    // cause the active exec cell to be finalized as failed and flushed.
    chat.handle_codex_event(Event {
        id: "call-int".into(),
        msg: EventMsg::TurnAborted(codex_core::protocol::TurnAbortedEvent {
            reason: TurnAbortReason::Interrupted,
        }),
    });

    let cells = drain_insert_history(&mut rx);
    assert!(
        !cells.is_empty(),
        "expected finalized exec cell to be inserted into history"
    );

    // The first inserted cell should be the finalized exec; snapshot its text.
    let exec_blob = lines_to_single_string(&cells[0]);
    assert_snapshot!("interrupt_exec_marks_failed", exec_blob);
}

#[test]
fn exec_history_extends_previous_when_consecutive() {
    let (mut chat, mut rx, _op_rx) = make_chatwidget_manual();

    // First command
    chat.handle_codex_event(Event {
        id: "call-a".into(),
        msg: EventMsg::ExecCommandBegin(ExecCommandBeginEvent {
            call_id: "call-a".into(),
            command: vec!["bash".into(), "-lc".into(), "echo one".into()],
            cwd: std::env::current_dir().unwrap_or_else(|_| PathBuf::from(".")),
            parsed_cmd: vec![
                codex_core::parse_command::ParsedCommand::Unknown {
                    cmd: "echo one".into(),
                }
                .into(),
            ],
        }),
    });
    chat.handle_codex_event(Event {
        id: "call-a".into(),
        msg: EventMsg::ExecCommandEnd(ExecCommandEndEvent {
            call_id: "call-a".into(),
            stdout: "one".into(),
            stderr: String::new(),
            aggregated_output: "one".into(),
            exit_code: 0,
            duration: std::time::Duration::from_millis(5),
            formatted_output: "one".into(),
        }),
    });
    let first_cells = drain_insert_history(&mut rx);
    assert_eq!(first_cells.len(), 0, "first exec should not flush yet");

    // Second command
    chat.handle_codex_event(Event {
        id: "call-b".into(),
        msg: EventMsg::ExecCommandBegin(ExecCommandBeginEvent {
            call_id: "call-b".into(),
            command: vec!["bash".into(), "-lc".into(), "echo two".into()],
            cwd: std::env::current_dir().unwrap_or_else(|_| PathBuf::from(".")),
            parsed_cmd: vec![
                codex_core::parse_command::ParsedCommand::Unknown {
                    cmd: "echo two".into(),
                }
                .into(),
            ],
        }),
    });
    chat.handle_codex_event(Event {
        id: "call-b".into(),
        msg: EventMsg::ExecCommandEnd(ExecCommandEndEvent {
            call_id: "call-b".into(),
            stdout: "two".into(),
            stderr: String::new(),
            aggregated_output: "two".into(),
            exit_code: 0,
            duration: std::time::Duration::from_millis(5),
            formatted_output: "two".into(),
        }),
    });
    let second_cells = drain_insert_history(&mut rx);
    // New behavior may flush immediately or on next content; accept either.
    assert!(
        second_cells.len() <= 1,
        "second exec should have at most one flush"
    );

    // If not flushed yet, trigger a flush by emitting agent content which cannot be merged
    let mut flushed = second_cells;
    if flushed.is_empty() {
        chat.handle_codex_event(Event {
            id: "sub-a".into(),
            msg: EventMsg::AgentMessageDelta(AgentMessageDeltaEvent { delta: "hi".into() }),
        });
        flushed = drain_insert_history(&mut rx);
    }
    // Expect at least one exec cell was flushed; verify it includes the first command.
    assert!(!flushed.is_empty());
    let combined = flushed
        .iter()
        .map(|lines| lines_to_single_string(lines))
        .collect::<String>();
    assert!(
        combined.contains("echo one"),
        "missing 'echo one' in: {combined}"
    );
    // New behavior: the second command may remain active; verify active cell contains it.
    let active_lines = chat
        .active_exec_cell
        .as_ref()
        .expect("active exec cell present")
        .display_lines(80);
    let active_blob = lines_to_single_string(&active_lines);
    assert!(
        active_blob.contains("echo two"),
        "missing 'echo two' in active: {active_blob}"
    );
}

#[tokio::test(flavor = "current_thread")]
async fn binary_size_transcript_matches_ideal_fixture() {
    let (mut chat, mut rx, _op_rx) = make_chatwidget_manual();

    // Set up a VT100 test terminal to capture ANSI visual output
    let width: u16 = 80;
    let height: u16 = 2000;
    let viewport = ratatui::layout::Rect::new(0, height - 1, width, 1);
    let backend = ratatui::backend::TestBackend::new(width, height);
    let mut terminal = crate::custom_terminal::Terminal::with_options(backend)
        .expect("failed to construct terminal");
    terminal.set_viewport_area(viewport);

    // Replay the recorded session into the widget and collect transcript
    let file = open_fixture("binary-size-log.jsonl");
    let reader = BufReader::new(file);
    let mut transcript = String::new();
    let mut ansi: Vec<u8> = Vec::new();

    for line in reader.lines() {
        let line = line.expect("read line");
        if line.trim().is_empty() || line.starts_with('#') {
            continue;
        }
        let Ok(v): Result<serde_json::Value, _> = serde_json::from_str(&line) else {
            continue;
        };
        let Some(dir) = v.get("dir").and_then(|d| d.as_str()) else {
            continue;
        };
        if dir != "to_tui" {
            continue;
        }
        let Some(kind) = v.get("kind").and_then(|k| k.as_str()) else {
            continue;
        };

        match kind {
            "codex_event" => {
                if let Some(payload) = v.get("payload") {
                    let ev: Event =
                        serde_json::from_value(upgrade_event_payload_for_tests(payload.clone()))
                            .expect("parse");
                    chat.handle_codex_event(ev);
                    while let Ok(app_ev) = rx.try_recv() {
                        match app_ev {
                            AppEvent::InsertHistoryLines(lines) => {
                                transcript.push_str(&lines_to_single_string(&lines));
                                crate::insert_history::insert_history_lines_to_writer(
                                    &mut terminal,
                                    &mut ansi,
                                    lines,
                                );
                            }
                            AppEvent::InsertHistoryCell(cell) => {
                                let lines = cell.display_lines(80);
                                transcript.push_str(&lines_to_single_string(&lines));
                                crate::insert_history::insert_history_lines_to_writer(
                                    &mut terminal,
                                    &mut ansi,
                                    lines,
                                );
                            }
                            _ => {}
                        }
                    }
                }
            }
            "app_event" => {
                if let Some(variant) = v.get("variant").and_then(|s| s.as_str())
                    && variant == "CommitTick"
                {
                    chat.on_commit_tick();
                    while let Ok(app_ev) = rx.try_recv() {
                        match app_ev {
                            AppEvent::InsertHistoryLines(lines) => {
                                transcript.push_str(&lines_to_single_string(&lines));
                                crate::insert_history::insert_history_lines_to_writer(
                                    &mut terminal,
                                    &mut ansi,
                                    lines,
                                );
                            }
                            AppEvent::InsertHistoryCell(cell) => {
                                let lines = cell.display_lines(80);
                                transcript.push_str(&lines_to_single_string(&lines));
                                crate::insert_history::insert_history_lines_to_writer(
                                    &mut terminal,
                                    &mut ansi,
                                    lines,
                                );
                            }
                            _ => {}
                        }
                    }
                }
            }
            _ => {}
        }
    }

    // Read the ideal fixture as-is
    let mut f = open_fixture("ideal-binary-response.txt");
    let mut ideal = String::new();
    f.read_to_string(&mut ideal)
        .expect("read ideal-binary-response.txt");
    // Normalize line endings for Windows vs. Unix checkouts
    let ideal = ideal.replace("\r\n", "\n");
    let ideal_first_line = ideal
        .lines()
        .find(|l| !l.trim().is_empty())
        .unwrap_or("")
        .to_string();

    // Build the final VT100 visual by parsing the ANSI stream. Trim trailing spaces per line
    // and drop trailing empty lines so the shape matches the ideal fixture exactly.
    let mut parser = vt100::Parser::new(height, width, 0);
    parser.process(&ansi);
    let mut lines: Vec<String> = Vec::with_capacity(height as usize);
    for row in 0..height {
        let mut s = String::with_capacity(width as usize);
        for col in 0..width {
            if let Some(cell) = parser.screen().cell(row, col) {
                if let Some(ch) = cell.contents().chars().next() {
                    s.push(ch);
                } else {
                    s.push(' ');
                }
            } else {
                s.push(' ');
            }
        }
        // Trim trailing spaces to match plain text fixture
        lines.push(s.trim_end().to_string());
    }
    while lines.last().is_some_and(|l| l.is_empty()) {
        lines.pop();
    }
    // Compare only after the last session banner marker. Skip the transient
    // 'thinking' header if present, and start from the first non-empty line
    // of content that follows.
    const MARKER_PREFIX: &str = ">_ You are using OpenAI Codex in ";
    let last_marker_line_idx = lines
        .iter()
        .rposition(|l| l.starts_with(MARKER_PREFIX))
        .expect("marker not found in visible output");
    // Anchor to the first ideal line if present; otherwise use heuristics.
    let start_idx = (last_marker_line_idx + 1..lines.len())
        .find(|&idx| lines[idx].trim_start() == ideal_first_line)
        .or_else(|| {
            // Prefer the first assistant content line (blockquote '>' prefix) after the marker.
            (last_marker_line_idx + 1..lines.len())
                .find(|&idx| lines[idx].trim_start().starts_with('>'))
        })
        .unwrap_or_else(|| {
            // Fallback: first non-empty, non-'thinking' line
            (last_marker_line_idx + 1..lines.len())
                .find(|&idx| {
                    let t = lines[idx].trim_start();
                    !t.is_empty() && t != "thinking"
                })
                .expect("no content line found after marker")
        });

    let mut compare_lines: Vec<String> = Vec::new();
    // Ensure the first line is trimmed-left to match the fixture shape.
    compare_lines.push(lines[start_idx].trim_start().to_string());
    compare_lines.extend(lines[(start_idx + 1)..].iter().cloned());
    let visible_after = compare_lines.join("\n");

    // Normalize: drop a leading 'thinking' line if present in either side to
    // avoid coupling to whether the reasoning header is rendered in history.
    fn drop_leading_thinking(s: &str) -> String {
        let mut it = s.lines();
        let first = it.next();
        let rest = it.collect::<Vec<_>>().join("\n");
        if first.is_some_and(|l| l.trim() == "thinking") {
            rest
        } else {
            s.to_string()
        }
    }
    let visible_after = drop_leading_thinking(&visible_after);
    let ideal = drop_leading_thinking(&ideal);

    // Normalize: strip leading Markdown blockquote markers ('>' or '> ') which
    // may be present in rendered transcript lines but not in the ideal text.
    fn strip_blockquotes(s: &str) -> String {
        s.lines()
            .map(|l| {
                l.strip_prefix("> ")
                    .or_else(|| l.strip_prefix('>'))
                    .unwrap_or(l)
            })
            .collect::<Vec<_>>()
            .join("\n")
    }
    let visible_after = strip_blockquotes(&visible_after);
    let ideal = strip_blockquotes(&ideal);

    // Optionally update the fixture when env var is set
    if std::env::var("UPDATE_IDEAL").as_deref() == Ok("1") {
        let mut p = PathBuf::from(env!("CARGO_MANIFEST_DIR"));
        p.push("tests");
        p.push("fixtures");
        p.push("ideal-binary-response.txt");
        std::fs::write(&p, &visible_after).expect("write updated ideal fixture");
        return;
    }

    // Exact equality with pretty diff on failure
    assert_eq!(visible_after, ideal);
}

//
// Snapshot test: command approval modal
//
// Synthesizes a Codex ExecApprovalRequest event to trigger the approval modal
// and snapshots the visual output using the ratatui TestBackend.
#[test]
fn approval_modal_exec_snapshot() {
    // Build a chat widget with manual channels to avoid spawning the agent.
    let (mut chat, _rx, _op_rx) = make_chatwidget_manual();
    // Ensure policy allows surfacing approvals explicitly (not strictly required for direct event).
    chat.config.approval_policy = codex_core::protocol::AskForApproval::OnRequest;
    // Inject an exec approval request to display the approval modal.
    let ev = ExecApprovalRequestEvent {
        call_id: "call-approve-cmd".into(),
        command: vec!["bash".into(), "-lc".into(), "echo hello world".into()],
        cwd: std::env::current_dir().unwrap_or_else(|_| PathBuf::from(".")),
        reason: Some("Model wants to run a command".into()),
    };
    chat.handle_codex_event(Event {
        id: "sub-approve".into(),
        msg: EventMsg::ExecApprovalRequest(ev),
    });
    // Render to a fixed-size test terminal and snapshot.
    // Call desired_height first and use that exact height for rendering.
    let height = chat.desired_height(80);
    let mut terminal = ratatui::Terminal::new(ratatui::backend::TestBackend::new(80, height))
        .expect("create terminal");
    terminal
        .draw(|f| f.render_widget_ref(&chat, f.area()))
        .expect("draw approval modal");
    assert_snapshot!("approval_modal_exec", terminal.backend());
}

// Snapshot test: command approval modal without a reason
// Ensures spacing looks correct when no reason text is provided.
#[test]
fn approval_modal_exec_without_reason_snapshot() {
    let (mut chat, _rx, _op_rx) = make_chatwidget_manual();
    chat.config.approval_policy = codex_core::protocol::AskForApproval::OnRequest;

    let ev = ExecApprovalRequestEvent {
        call_id: "call-approve-cmd-noreason".into(),
        command: vec!["bash".into(), "-lc".into(), "echo hello world".into()],
        cwd: std::env::current_dir().unwrap_or_else(|_| PathBuf::from(".")),
        reason: None,
    };
    chat.handle_codex_event(Event {
        id: "sub-approve-noreason".into(),
        msg: EventMsg::ExecApprovalRequest(ev),
    });

    let height = chat.desired_height(80);
    let mut terminal = ratatui::Terminal::new(ratatui::backend::TestBackend::new(80, height))
        .expect("create terminal");
    terminal
        .draw(|f| f.render_widget_ref(&chat, f.area()))
        .expect("draw approval modal (no reason)");
    assert_snapshot!("approval_modal_exec_no_reason", terminal.backend());
}

// Snapshot test: patch approval modal
#[test]
fn approval_modal_patch_snapshot() {
    let (mut chat, _rx, _op_rx) = make_chatwidget_manual();
    chat.config.approval_policy = codex_core::protocol::AskForApproval::OnRequest;

    // Build a small changeset and a reason/grant_root to exercise the prompt text.
    let mut changes = std::collections::HashMap::new();
    changes.insert(
        PathBuf::from("README.md"),
        FileChange::Add {
            content: "hello\nworld\n".into(),
        },
    );
    let ev = ApplyPatchApprovalRequestEvent {
        call_id: "call-approve-patch".into(),
        changes,
        reason: Some("The model wants to apply changes".into()),
        grant_root: Some(PathBuf::from("/tmp")),
    };
    chat.handle_codex_event(Event {
        id: "sub-approve-patch".into(),
        msg: EventMsg::ApplyPatchApprovalRequest(ev),
    });

    // Render at the widget's desired height and snapshot.
    let height = chat.desired_height(80);
    let mut terminal = ratatui::Terminal::new(ratatui::backend::TestBackend::new(80, height))
        .expect("create terminal");
    terminal
        .draw(|f| f.render_widget_ref(&chat, f.area()))
        .expect("draw patch approval modal");
    assert_snapshot!("approval_modal_patch", terminal.backend());
}

#[test]
fn interrupt_restores_queued_messages_into_composer() {
    let (mut chat, mut rx, mut op_rx) = make_chatwidget_manual();

    // Simulate a running task to enable queuing of user inputs.
    chat.bottom_pane.set_task_running(true);

    // Queue two user messages while the task is running.
    chat.queued_user_messages
        .push_back(UserMessage::from("first queued".to_string()));
    chat.queued_user_messages
        .push_back(UserMessage::from("second queued".to_string()));
    chat.refresh_queued_user_messages();

    // Deliver a TurnAborted event with Interrupted reason (as if Esc was pressed).
    chat.handle_codex_event(Event {
        id: "turn-1".into(),
        msg: EventMsg::TurnAborted(codex_core::protocol::TurnAbortedEvent {
            reason: codex_core::protocol::TurnAbortReason::Interrupted,
        }),
    });

    // Composer should now contain the queued messages joined by newlines, in order.
    assert_eq!(
        chat.bottom_pane.composer_text(),
        "first queued\nsecond queued"
    );

    // Queue should be cleared and no new user input should have been auto-submitted.
    assert!(chat.queued_user_messages.is_empty());
    assert!(
        op_rx.try_recv().is_err(),
        "unexpected outbound op after interrupt"
    );

    // Drain rx to avoid unused warnings.
    let _ = drain_insert_history(&mut rx);
}

// Snapshot test: ChatWidget at very small heights (idle)
// Ensures overall layout behaves when terminal height is extremely constrained.
#[test]
fn ui_snapshots_small_heights_idle() {
    use ratatui::Terminal;
    use ratatui::backend::TestBackend;
    let (chat, _rx, _op_rx) = make_chatwidget_manual();
    for h in [1u16, 2, 3] {
        let name = format!("chat_small_idle_h{h}");
        let mut terminal = Terminal::new(TestBackend::new(40, h)).expect("create terminal");
        terminal
            .draw(|f| f.render_widget_ref(&chat, f.area()))
            .expect("draw chat idle");
        assert_snapshot!(name, terminal.backend());
    }
}

// Snapshot test: ChatWidget at very small heights (task running)
// Validates how status + composer are presented within tight space.
#[test]
fn ui_snapshots_small_heights_task_running() {
    use ratatui::Terminal;
    use ratatui::backend::TestBackend;
    let (mut chat, _rx, _op_rx) = make_chatwidget_manual();
    // Activate status line
    chat.handle_codex_event(Event {
        id: "task-1".into(),
        msg: EventMsg::TaskStarted(TaskStartedEvent {
            model_context_window: None,
        }),
    });
    chat.handle_codex_event(Event {
        id: "task-1".into(),
        msg: EventMsg::AgentReasoningDelta(AgentReasoningDeltaEvent {
            delta: "**Thinking**".into(),
        }),
    });
    for h in [1u16, 2, 3] {
        let name = format!("chat_small_running_h{h}");
        let mut terminal = Terminal::new(TestBackend::new(40, h)).expect("create terminal");
        terminal
            .draw(|f| f.render_widget_ref(&chat, f.area()))
            .expect("draw chat running");
        assert_snapshot!(name, terminal.backend());
    }
}

// Snapshot test: status widget + approval modal active together
// The modal takes precedence visually; this captures the layout with a running
// task (status indicator active) while an approval request is shown.
#[test]
fn status_widget_and_approval_modal_snapshot() {
    use codex_core::protocol::ExecApprovalRequestEvent;

    let (mut chat, _rx, _op_rx) = make_chatwidget_manual();
    // Begin a running task so the status indicator would be active.
    chat.handle_codex_event(Event {
        id: "task-1".into(),
        msg: EventMsg::TaskStarted(TaskStartedEvent {
            model_context_window: None,
        }),
    });
    // Provide a deterministic header for the status line.
    chat.handle_codex_event(Event {
        id: "task-1".into(),
        msg: EventMsg::AgentReasoningDelta(AgentReasoningDeltaEvent {
            delta: "**Analyzing**".into(),
        }),
    });

    // Now show an approval modal (e.g. exec approval).
    let ev = ExecApprovalRequestEvent {
        call_id: "call-approve-exec".into(),
        command: vec!["echo".into(), "hello world".into()],
        cwd: std::path::PathBuf::from("/tmp"),
        reason: Some("Codex wants to run a command".into()),
    };
    chat.handle_codex_event(Event {
        id: "sub-approve-exec".into(),
        msg: EventMsg::ExecApprovalRequest(ev),
    });

    // Render at the widget's desired height and snapshot.
    let height = chat.desired_height(80);
    let mut terminal = ratatui::Terminal::new(ratatui::backend::TestBackend::new(80, height))
        .expect("create terminal");
    terminal
        .draw(|f| f.render_widget_ref(&chat, f.area()))
        .expect("draw status + approval modal");
    assert_snapshot!("status_widget_and_approval_modal", terminal.backend());
}

#[test]
fn exec_approval_request_history_snapshot() {
    use codex_core::protocol::ExecApprovalRequestEvent;
    use insta::assert_snapshot;

    let (mut chat, mut rx, _op_rx) = make_chatwidget_manual();
    let ev = ExecApprovalRequestEvent {
        call_id: "call-approve-exec".into(),
        command: vec!["bash".into(), "-lc".into(), "echo hello".into()],
        cwd: std::env::current_dir().unwrap_or_default(),
        reason: Some("Codex wants to run a command".into()),
    };
    chat.handle_codex_event(Event {
        id: "sub-approve-exec".into(),
        msg: EventMsg::ExecApprovalRequest(ev),
    });

    let combined = drain_insert_history(&mut rx)
        .into_iter()
        .map(|lines| lines_to_single_string(&lines))
        .collect::<Vec<_>>()
        .join("\n---\n");
    assert_snapshot!("exec_approval_request_history", combined);
}

// Snapshot test: status widget active (StatusIndicatorView)
// Ensures the VT100 rendering of the status indicator is stable when active.
#[test]
fn status_widget_active_snapshot() {
    let (mut chat, _rx, _op_rx) = make_chatwidget_manual();
    // Activate the status indicator by simulating a task start.
    chat.handle_codex_event(Event {
        id: "task-1".into(),
        msg: EventMsg::TaskStarted(TaskStartedEvent {
            model_context_window: None,
        }),
    });
    // Provide a deterministic header via a bold reasoning chunk.
    chat.handle_codex_event(Event {
        id: "task-1".into(),
        msg: EventMsg::AgentReasoningDelta(AgentReasoningDeltaEvent {
            delta: "**Analyzing**".into(),
        }),
    });
    // Render and snapshot.
    let height = chat.desired_height(80);
    let mut terminal = ratatui::Terminal::new(ratatui::backend::TestBackend::new(80, height))
        .expect("create terminal");
    terminal
        .draw(|f| f.render_widget_ref(&chat, f.area()))
        .expect("draw status widget");
    assert_snapshot!("status_widget_active", terminal.backend());
}

#[test]
fn apply_patch_events_emit_history_cells() {
    let (mut chat, mut rx, _op_rx) = make_chatwidget_manual();

    // 1) Approval request -> proposed patch summary cell
    let mut changes = HashMap::new();
    changes.insert(
        PathBuf::from("foo.txt"),
        FileChange::Add {
            content: "hello\n".to_string(),
        },
    );
    let ev = ApplyPatchApprovalRequestEvent {
        call_id: "c1".into(),
        changes,
        reason: None,
        grant_root: None,
    };
    chat.handle_codex_event(Event {
        id: "s1".into(),
        msg: EventMsg::ApplyPatchApprovalRequest(ev),
    });
    let cells = drain_insert_history(&mut rx);
    assert!(!cells.is_empty(), "expected pending patch cell to be sent");
    let blob = lines_to_single_string(cells.last().unwrap());
    assert!(
        blob.contains("Proposed Change"),
        "missing proposed change header: {blob:?}"
    );

    // 2) Begin apply -> per-file apply block cell (no global header)
    let mut changes2 = HashMap::new();
    changes2.insert(
        PathBuf::from("foo.txt"),
        FileChange::Add {
            content: "hello\n".to_string(),
        },
    );
    let begin = PatchApplyBeginEvent {
        call_id: "c1".into(),
        auto_approved: true,
        changes: changes2,
    };
    chat.handle_codex_event(Event {
        id: "s1".into(),
        msg: EventMsg::PatchApplyBegin(begin),
    });
    let cells = drain_insert_history(&mut rx);
    assert!(!cells.is_empty(), "expected apply block cell to be sent");
    let blob = lines_to_single_string(cells.last().unwrap());
    assert!(
        blob.contains("Edited foo.txt"),
        "expected single-file edited header with filename: {blob:?}"
    );

    // 3) End apply success -> success cell
    let end = PatchApplyEndEvent {
        call_id: "c1".into(),
        stdout: "ok\n".into(),
        stderr: String::new(),
        success: true,
    };
    chat.handle_codex_event(Event {
        id: "s1".into(),
        msg: EventMsg::PatchApplyEnd(end),
    });
    let cells = drain_insert_history(&mut rx);
    assert!(
        cells.is_empty(),
        "no success cell should be emitted anymore"
    );
}

#[test]
fn apply_patch_manual_approval_adjusts_header() {
    let (mut chat, mut rx, _op_rx) = make_chatwidget_manual();

    let mut proposed_changes = HashMap::new();
    proposed_changes.insert(
        PathBuf::from("foo.txt"),
        FileChange::Add {
            content: "hello\n".to_string(),
        },
    );
    chat.handle_codex_event(Event {
        id: "s1".into(),
        msg: EventMsg::ApplyPatchApprovalRequest(ApplyPatchApprovalRequestEvent {
            call_id: "c1".into(),
            changes: proposed_changes,
            reason: None,
            grant_root: None,
        }),
    });
    drain_insert_history(&mut rx);

    let mut apply_changes = HashMap::new();
    apply_changes.insert(
        PathBuf::from("foo.txt"),
        FileChange::Add {
            content: "hello\n".to_string(),
        },
    );
    chat.handle_codex_event(Event {
        id: "s1".into(),
        msg: EventMsg::PatchApplyBegin(PatchApplyBeginEvent {
            call_id: "c1".into(),
            auto_approved: false,
            changes: apply_changes,
        }),
    });

    let cells = drain_insert_history(&mut rx);
    assert!(!cells.is_empty(), "expected apply block cell to be sent");
    let blob = lines_to_single_string(cells.last().unwrap());
    assert!(
        blob.contains("Change Approved 1 file"),
        "expected change approved summary: {blob:?}"
    );
}

#[test]
fn apply_patch_manual_flow_snapshot() {
    use insta::assert_snapshot;

    let (mut chat, mut rx, _op_rx) = make_chatwidget_manual();

    let mut proposed_changes = HashMap::new();
    proposed_changes.insert(
        PathBuf::from("foo.txt"),
        FileChange::Add {
            content: "hello\n".to_string(),
        },
    );
    chat.handle_codex_event(Event {
        id: "s1".into(),
        msg: EventMsg::ApplyPatchApprovalRequest(ApplyPatchApprovalRequestEvent {
            call_id: "c1".into(),
            changes: proposed_changes,
            reason: Some("Manual review required".into()),
            grant_root: None,
        }),
    });
    let proposed_lines = drain_insert_history(&mut rx)
        .pop()
        .expect("proposed patch cell");

    let mut apply_changes = HashMap::new();
    apply_changes.insert(
        PathBuf::from("foo.txt"),
        FileChange::Add {
            content: "hello\n".to_string(),
        },
    );
    chat.handle_codex_event(Event {
        id: "s1".into(),
        msg: EventMsg::PatchApplyBegin(PatchApplyBeginEvent {
            call_id: "c1".into(),
            auto_approved: false,
            changes: apply_changes,
        }),
    });
    let approved_lines = drain_insert_history(&mut rx)
        .pop()
        .expect("approved patch cell");

    let snapshot_text = format!(
        "Proposed\n{}\n\nApproved\n{}",
        lines_to_single_string(&proposed_lines),
        lines_to_single_string(&approved_lines)
    );
    assert_snapshot!("apply_patch_manual_flow_history", snapshot_text);
}

#[test]
fn apply_patch_approval_sends_op_with_submission_id() {
    let (mut chat, mut rx, _op_rx) = make_chatwidget_manual();
    // Simulate receiving an approval request with a distinct submission id and call id
    let mut changes = HashMap::new();
    changes.insert(
        PathBuf::from("file.rs"),
        FileChange::Add {
            content: "fn main(){}\n".into(),
        },
    );
    let ev = ApplyPatchApprovalRequestEvent {
        call_id: "call-999".into(),
        changes,
        reason: None,
        grant_root: None,
    };
    chat.handle_codex_event(Event {
        id: "sub-123".into(),
        msg: EventMsg::ApplyPatchApprovalRequest(ev),
    });

    // Approve via key press 'y'
    chat.handle_key_event(KeyEvent::new(KeyCode::Char('y'), KeyModifiers::NONE));

    // Expect a CodexOp with PatchApproval carrying the submission id, not call id
    let mut found = false;
    while let Ok(app_ev) = rx.try_recv() {
        if let AppEvent::CodexOp(Op::PatchApproval { id, decision }) = app_ev {
            assert_eq!(id, "sub-123");
            assert!(matches!(
                decision,
                codex_core::protocol::ReviewDecision::Approved
            ));
            found = true;
            break;
        }
    }
    assert!(found, "expected PatchApproval op to be sent");
}

#[test]
fn apply_patch_full_flow_integration_like() {
    let (mut chat, mut rx, mut op_rx) = make_chatwidget_manual();

    // 1) Backend requests approval
    let mut changes = HashMap::new();
    changes.insert(
        PathBuf::from("pkg.rs"),
        FileChange::Add { content: "".into() },
    );
    chat.handle_codex_event(Event {
        id: "sub-xyz".into(),
        msg: EventMsg::ApplyPatchApprovalRequest(ApplyPatchApprovalRequestEvent {
            call_id: "call-1".into(),
            changes,
            reason: None,
            grant_root: None,
        }),
    });

    // 2) User approves via 'y' and App receives a CodexOp
    chat.handle_key_event(KeyEvent::new(KeyCode::Char('y'), KeyModifiers::NONE));
    let mut maybe_op: Option<Op> = None;
    while let Ok(app_ev) = rx.try_recv() {
        if let AppEvent::CodexOp(op) = app_ev {
            maybe_op = Some(op);
            break;
        }
    }
    let op = maybe_op.expect("expected CodexOp after key press");

    // 3) App forwards to widget.submit_op, which pushes onto codex_op_tx
    chat.submit_op(op);
    let forwarded = op_rx
        .try_recv()
        .expect("expected op forwarded to codex channel");
    match forwarded {
        Op::PatchApproval { id, decision } => {
            assert_eq!(id, "sub-xyz");
            assert!(matches!(
                decision,
                codex_core::protocol::ReviewDecision::Approved
            ));
        }
        other => panic!("unexpected op forwarded: {other:?}"),
    }

    // 4) Simulate patch begin/end events from backend; ensure history cells are emitted
    let mut changes2 = HashMap::new();
    changes2.insert(
        PathBuf::from("pkg.rs"),
        FileChange::Add { content: "".into() },
    );
    chat.handle_codex_event(Event {
        id: "sub-xyz".into(),
        msg: EventMsg::PatchApplyBegin(PatchApplyBeginEvent {
            call_id: "call-1".into(),
            auto_approved: false,
            changes: changes2,
        }),
    });
    chat.handle_codex_event(Event {
        id: "sub-xyz".into(),
        msg: EventMsg::PatchApplyEnd(PatchApplyEndEvent {
            call_id: "call-1".into(),
            stdout: String::from("ok"),
            stderr: String::new(),
            success: true,
        }),
    });
}

#[test]
fn apply_patch_untrusted_shows_approval_modal() {
    let (mut chat, _rx, _op_rx) = make_chatwidget_manual();
    // Ensure approval policy is untrusted (OnRequest)
    chat.config.approval_policy = codex_core::protocol::AskForApproval::OnRequest;

    // Simulate a patch approval request from backend
    let mut changes = HashMap::new();
    changes.insert(
        PathBuf::from("a.rs"),
        FileChange::Add { content: "".into() },
    );
    chat.handle_codex_event(Event {
        id: "sub-1".into(),
        msg: EventMsg::ApplyPatchApprovalRequest(ApplyPatchApprovalRequestEvent {
            call_id: "call-1".into(),
            changes,
            reason: None,
            grant_root: None,
        }),
    });

    // Render and ensure the approval modal title is present
    let area = ratatui::layout::Rect::new(0, 0, 80, 12);
    let mut buf = ratatui::buffer::Buffer::empty(area);
    (&chat).render_ref(area, &mut buf);

    let mut contains_title = false;
    for y in 0..area.height {
        let mut row = String::new();
        for x in 0..area.width {
            row.push(buf[(x, y)].symbol().chars().next().unwrap_or(' '));
        }
        if row.contains("Apply changes?") {
            contains_title = true;
            break;
        }
    }
    assert!(
        contains_title,
        "expected approval modal to be visible with title 'Apply changes?'"
    );
}

#[test]
fn apply_patch_request_shows_diff_summary() {
    let (mut chat, mut rx, _op_rx) = make_chatwidget_manual();

    // Ensure we are in OnRequest so an approval is surfaced
    chat.config.approval_policy = codex_core::protocol::AskForApproval::OnRequest;

    // Simulate backend asking to apply a patch adding two lines to README.md
    let mut changes = HashMap::new();
    changes.insert(
        PathBuf::from("README.md"),
        FileChange::Add {
            // Two lines (no trailing empty line counted)
            content: "line one\nline two\n".into(),
        },
    );
    chat.handle_codex_event(Event {
        id: "sub-apply".into(),
        msg: EventMsg::ApplyPatchApprovalRequest(ApplyPatchApprovalRequestEvent {
            call_id: "call-apply".into(),
            changes,
            reason: None,
            grant_root: None,
        }),
    });

    // Drain history insertions and verify the diff summary is present
    let cells = drain_insert_history(&mut rx);
    assert!(
        !cells.is_empty(),
        "expected a history cell with the proposed patch summary"
    );
    let blob = lines_to_single_string(cells.last().unwrap());

    // Header should summarize totals
    assert!(
        blob.contains("Proposed Change README.md (+2 -0)"),
        "missing or incorrect diff header: {blob:?}"
    );

    // Per-file summary line should include the file path and counts
    assert!(
        blob.contains("README.md"),
        "missing per-file diff summary: {blob:?}"
    );
}

#[test]
fn plan_update_renders_history_cell() {
    let (mut chat, mut rx, _op_rx) = make_chatwidget_manual();
    let update = UpdatePlanArgs {
        explanation: Some("Adapting plan".to_string()),
        plan: vec![
            PlanItemArg {
                step: "Explore codebase".into(),
                status: StepStatus::Completed,
            },
            PlanItemArg {
                step: "Implement feature".into(),
                status: StepStatus::InProgress,
            },
            PlanItemArg {
                step: "Write tests".into(),
                status: StepStatus::Pending,
            },
        ],
    };
    chat.handle_codex_event(Event {
        id: "sub-1".into(),
        msg: EventMsg::PlanUpdate(update),
    });
    let cells = drain_insert_history(&mut rx);
    assert!(!cells.is_empty(), "expected plan update cell to be sent");
    let blob = lines_to_single_string(cells.last().unwrap());
    assert!(
        blob.contains("Update Plan"),
        "missing plan header: {blob:?}"
    );
    assert!(blob.contains("Explore codebase"));
    assert!(blob.contains("Implement feature"));
    assert!(blob.contains("Write tests"));
}

#[test]
fn stream_error_is_rendered_to_history() {
    let (mut chat, mut rx, _op_rx) = make_chatwidget_manual();
    let msg = "stream error: stream disconnected before completion: idle timeout waiting for SSE; retrying 1/5 in 211ms…";
    chat.handle_codex_event(Event {
        id: "sub-1".into(),
        msg: EventMsg::StreamError(StreamErrorEvent {
            message: msg.to_string(),
        }),
    });

    let cells = drain_insert_history(&mut rx);
    assert!(!cells.is_empty(), "expected a history cell for StreamError");
    let blob = lines_to_single_string(cells.last().unwrap());
<<<<<<< HEAD
    assert!(blob.contains('⚠'));
=======
    assert!(blob.contains("⚠\u{200A} "));
>>>>>>> 970e466a
    assert!(blob.contains("stream error:"));
    assert!(blob.contains("idle timeout waiting for SSE"));
}

#[test]
fn headers_emitted_on_stream_begin_for_answer_and_not_for_reasoning() {
    let (mut chat, mut rx, _op_rx) = make_chatwidget_manual();

    // Answer: no header until a newline commit
    chat.handle_codex_event(Event {
        id: "sub-a".into(),
        msg: EventMsg::AgentMessageDelta(AgentMessageDeltaEvent {
            delta: "Hello".into(),
        }),
    });
    let mut saw_codex_pre = false;
    while let Ok(ev) = rx.try_recv() {
        if let AppEvent::InsertHistoryLines(lines) = ev {
            let s = lines
                .iter()
                .flat_map(|l| l.spans.iter())
                .map(|sp| sp.content.clone())
                .collect::<Vec<_>>()
                .join("");
            if s.contains("codex") {
                saw_codex_pre = true;
                break;
            }
        }
    }
    assert!(
        !saw_codex_pre,
        "answer header should not be emitted before first newline commit"
    );

    // Newline arrives; header is not emitted
    chat.handle_codex_event(Event {
        id: "sub-a".into(),
        msg: EventMsg::AgentMessageDelta(AgentMessageDeltaEvent {
            delta: "!\n".into(),
        }),
    });
    chat.on_commit_tick();
    let mut saw_codex_post = false;
    while let Ok(ev) = rx.try_recv() {
        if let AppEvent::InsertHistoryLines(lines) = ev {
            let s = lines
                .iter()
                .flat_map(|l| l.spans.iter())
                .map(|sp| sp.content.clone())
                .collect::<Vec<_>>()
                .join("");
            if s.contains("codex") {
                saw_codex_post = true;
                break;
            }
        }
    }
    assert!(
        !saw_codex_post,
        "answer header should not be emitted on newline commit without final message"
    );

    // No additional checks for final message emission in this test.

    // Reasoning: do NOT emit a history header; status text is updated instead
    let (mut chat2, mut rx2, _op_rx2) = make_chatwidget_manual();
    chat2.handle_codex_event(Event {
        id: "sub-b".into(),
        msg: EventMsg::AgentReasoningDelta(AgentReasoningDeltaEvent {
            delta: "Thinking".into(),
        }),
    });
    let mut saw_thinking = false;
    while let Ok(ev) = rx2.try_recv() {
        if let AppEvent::InsertHistoryLines(lines) = ev {
            let s = lines
                .iter()
                .flat_map(|l| l.spans.iter())
                .map(|sp| sp.content.clone())
                .collect::<Vec<_>>()
                .join("");
            if s.contains("thinking") {
                saw_thinking = true;
                break;
            }
        }
    }
    assert!(
        !saw_thinking,
        "reasoning deltas should not emit history headers"
    );
}

#[test]
fn multiple_agent_messages_in_single_turn_emit_multiple_headers() {
    let (mut chat, mut rx, _op_rx) = make_chatwidget_manual();

    // Begin turn
    chat.handle_codex_event(Event {
        id: "s1".into(),
        msg: EventMsg::TaskStarted(TaskStartedEvent {
            model_context_window: None,
        }),
    });

    // First finalized assistant message
    chat.handle_codex_event(Event {
        id: "s1".into(),
        msg: EventMsg::AgentMessage(AgentMessageEvent {
            message: "First message".into(),
        }),
    });

    // Second finalized assistant message in the same turn
    chat.handle_codex_event(Event {
        id: "s1".into(),
        msg: EventMsg::AgentMessage(AgentMessageEvent {
            message: "Second message".into(),
        }),
    });

    // End turn
    chat.handle_codex_event(Event {
        id: "s1".into(),
        msg: EventMsg::TaskComplete(TaskCompleteEvent {
            last_agent_message: None,
        }),
    });

    let cells = drain_insert_history(&mut rx);
    let mut _header_count = 0usize;
    let mut combined = String::new();
    for lines in &cells {
        for l in lines {
            for sp in &l.spans {
                let s = &sp.content;
                if s == "codex" {
                    _header_count += 1;
                }
                combined.push_str(s);
            }
            combined.push('\n');
        }
    }
    // New behavior: do not require separate headers for each message; ensure both messages are present.
    assert!(
        combined.contains("First message"),
        "missing first message: {combined}"
    );
    assert!(
        combined.contains("Second message"),
        "missing second message: {combined}"
    );
    let first_idx = combined.find("First message").unwrap();
    let second_idx = combined.find("Second message").unwrap();
    assert!(first_idx < second_idx, "messages out of order: {combined}");
}

#[test]
fn final_reasoning_then_message_without_deltas_are_rendered() {
    let (mut chat, mut rx, _op_rx) = make_chatwidget_manual();

    // No deltas; only final reasoning followed by final message.
    chat.handle_codex_event(Event {
        id: "s1".into(),
        msg: EventMsg::AgentReasoning(AgentReasoningEvent {
            text: "I will first analyze the request.".into(),
        }),
    });
    chat.handle_codex_event(Event {
        id: "s1".into(),
        msg: EventMsg::AgentMessage(AgentMessageEvent {
            message: "Here is the result.".into(),
        }),
    });

    // Drain history and snapshot the combined visible content.
    let cells = drain_insert_history(&mut rx);
    let combined = cells
        .iter()
        .map(|lines| lines_to_single_string(lines))
        .collect::<String>();
    assert_snapshot!(combined);
}

#[test]
fn deltas_then_same_final_message_are_rendered_snapshot() {
    let (mut chat, mut rx, _op_rx) = make_chatwidget_manual();

    // Stream some reasoning deltas first.
    chat.handle_codex_event(Event {
        id: "s1".into(),
        msg: EventMsg::AgentReasoningDelta(AgentReasoningDeltaEvent {
            delta: "I will ".into(),
        }),
    });
    chat.handle_codex_event(Event {
        id: "s1".into(),
        msg: EventMsg::AgentReasoningDelta(AgentReasoningDeltaEvent {
            delta: "first analyze the ".into(),
        }),
    });
    chat.handle_codex_event(Event {
        id: "s1".into(),
        msg: EventMsg::AgentReasoningDelta(AgentReasoningDeltaEvent {
            delta: "request.".into(),
        }),
    });
    chat.handle_codex_event(Event {
        id: "s1".into(),
        msg: EventMsg::AgentReasoning(AgentReasoningEvent {
            text: "request.".into(),
        }),
    });

    // Then stream answer deltas, followed by the exact same final message.
    chat.handle_codex_event(Event {
        id: "s1".into(),
        msg: EventMsg::AgentMessageDelta(AgentMessageDeltaEvent {
            delta: "Here is the ".into(),
        }),
    });
    chat.handle_codex_event(Event {
        id: "s1".into(),
        msg: EventMsg::AgentMessageDelta(AgentMessageDeltaEvent {
            delta: "result.".into(),
        }),
    });

    chat.handle_codex_event(Event {
        id: "s1".into(),
        msg: EventMsg::AgentMessage(AgentMessageEvent {
            message: "Here is the result.".into(),
        }),
    });

    // Snapshot the combined visible content to ensure we render as expected
    // when deltas are followed by the identical final message.
    let cells = drain_insert_history(&mut rx);
    let combined = cells
        .iter()
        .map(|lines| lines_to_single_string(lines))
        .collect::<String>();
    assert_snapshot!(combined);
}

// Combined visual snapshot using vt100 for history + direct buffer overlay for UI.
// This renders the final visual as seen in a terminal: history above, then a blank line,
// then the exec block, another blank line, the status line, a blank line, and the composer.
#[test]
fn chatwidget_exec_and_status_layout_vt100_snapshot() {
    // Setup identical scenario
    let (mut chat, mut rx, _op_rx) = make_chatwidget_manual();
    chat.handle_codex_event(Event {
        id: "c1".into(),
        msg: EventMsg::ExecCommandBegin(ExecCommandBeginEvent {
            call_id: "c1".into(),
            command: vec!["bash".into(), "-lc".into(), "rg \"Change Approved\"".into()],
            cwd: std::env::current_dir().unwrap_or_else(|_| PathBuf::from(".")),
            parsed_cmd: vec![
                codex_core::parse_command::ParsedCommand::Search {
                    query: Some("Change Approved".into()),
                    path: None,
                    cmd: "rg \"Change Approved\"".into(),
                }
                .into(),
                codex_core::parse_command::ParsedCommand::Read {
                    name: "diff_render.rs".into(),
                    cmd: "cat diff_render.rs".into(),
                }
                .into(),
            ],
        }),
    });
    chat.handle_codex_event(Event {
        id: "c1".into(),
        msg: EventMsg::ExecCommandEnd(ExecCommandEndEvent {
            call_id: "c1".into(),
            stdout: String::new(),
            stderr: String::new(),
            aggregated_output: String::new(),
            exit_code: 0,
            duration: std::time::Duration::from_millis(16000),
            formatted_output: String::new(),
        }),
    });
    chat.handle_codex_event(Event {
        id: "t1".into(),
        msg: EventMsg::TaskStarted,
    });
    chat.handle_codex_event(Event {
        id: "t1".into(),
        msg: EventMsg::AgentReasoningDelta(AgentReasoningDeltaEvent {
            delta: "**Investigating rendering code**".into(),
        }),
    });
    chat.bottom_pane
        .set_composer_text("Summarize recent commits".to_string());
    chat.handle_codex_event(Event {
        id: "t1".into(),
        msg: EventMsg::AgentMessage(AgentMessageEvent { message: "I’m going to search the repo for where “Change Approved” is rendered to update that view.".into() }),
    });

    // Dimensions
    let width: u16 = 80;
    let ui_height: u16 = chat.desired_height(width);
    let vt_height: u16 = ui_height.saturating_add(6);
    let viewport = ratatui::layout::Rect::new(0, vt_height - ui_height, width, ui_height);

    // Use TestBackend for the terminal (no real ANSI emitted by drawing),
    // but capture VT100 escape stream for history insertion with a separate writer.
    let backend = ratatui::backend::TestBackend::new(width, vt_height);
    let mut term = crate::custom_terminal::Terminal::with_options(backend).expect("terminal");
    term.set_viewport_area(viewport);

    // 1) Apply any pending history insertions by emitting ANSI to a buffer via insert_history_lines_to_writer
    let mut ansi: Vec<u8> = Vec::new();
    for lines in drain_insert_history(&mut rx) {
        crate::insert_history::insert_history_lines_to_writer(&mut term, &mut ansi, lines);
    }

    // 2) Render the ChatWidget UI into an off-screen buffer using WidgetRef directly
    let mut ui_buf = ratatui::buffer::Buffer::empty(viewport);
    (&chat).render_ref(viewport, &mut ui_buf);

    // 3) Build VT100 visual from the captured ANSI
    let mut parser = vt100::Parser::new(vt_height, width, 0);
    parser.process(&ansi);
    let mut vt_lines: Vec<String> = (0..vt_height)
        .map(|row| {
            let mut s = String::with_capacity(width as usize);
            for col in 0..width {
                if let Some(cell) = parser.screen().cell(row, col) {
                    if let Some(ch) = cell.contents().chars().next() {
                        s.push(ch);
                    } else {
                        s.push(' ');
                    }
                } else {
                    s.push(' ');
                }
            }
            s.trim_end().to_string()
        })
        .collect();

    // 4) Overlay UI buffer content into the viewport region of the VT output
    for rel_y in 0..viewport.height {
        let y = viewport.y + rel_y;
        let mut line = String::with_capacity(width as usize);
        for x in 0..viewport.width {
            let ch = ui_buf[(viewport.x + x, viewport.y + rel_y)]
                .symbol()
                .chars()
                .next()
                .unwrap_or(' ');
            line.push(ch);
        }
        vt_lines[y as usize] = line.trim_end().to_string();
    }

    let visual = vt_lines.join("\n");
    insta::assert_snapshot!(visual);
}<|MERGE_RESOLUTION|>--- conflicted
+++ resolved
@@ -1435,11 +1435,7 @@
     let cells = drain_insert_history(&mut rx);
     assert!(!cells.is_empty(), "expected a history cell for StreamError");
     let blob = lines_to_single_string(cells.last().unwrap());
-<<<<<<< HEAD
     assert!(blob.contains('⚠'));
-=======
-    assert!(blob.contains("⚠\u{200A} "));
->>>>>>> 970e466a
     assert!(blob.contains("stream error:"));
     assert!(blob.contains("idle timeout waiting for SSE"));
 }

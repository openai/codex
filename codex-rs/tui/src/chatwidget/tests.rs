--- conflicted
+++ resolved
@@ -135,11 +135,7 @@
     let conversation_id = ConversationId::new();
 
     let configured = codex_core::protocol::SessionConfiguredEvent {
-<<<<<<< HEAD
-        session_id: ConversationId(Uuid::nil()),
-=======
         session_id: conversation_id,
->>>>>>> c8fab513
         model: "test-model".to_string(),
         history_log_id: 0,
         history_entry_count: 0,

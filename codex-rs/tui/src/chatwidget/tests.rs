use super::*;
use crate::app_event::AppEvent;
use crate::app_event_sender::AppEventSender;
use crate::test_backend::VT100Backend;
use crate::tui::FrameRequester;
use assert_matches::assert_matches;
use codex_common::approval_presets::builtin_approval_presets;
use codex_common::model_presets::ModelPreset;
use codex_common::model_presets::ReasoningEffortPreset;
use codex_core::AuthManager;
use codex_core::CodexAuth;
use codex_core::config::Config;
use codex_core::config::ConfigOverrides;
use codex_core::config::ConfigToml;
use codex_core::protocol::AgentMessageDeltaEvent;
use codex_core::protocol::AgentMessageEvent;
use codex_core::protocol::AgentReasoningDeltaEvent;
use codex_core::protocol::AgentReasoningEvent;
use codex_core::protocol::ApplyPatchApprovalRequestEvent;
use codex_core::protocol::BackgroundEventEvent;
use codex_core::protocol::Event;
use codex_core::protocol::EventMsg;
use codex_core::protocol::ExecApprovalRequestEvent;
use codex_core::protocol::ExecCommandBeginEvent;
use codex_core::protocol::ExecCommandEndEvent;
use codex_core::protocol::ExecCommandSource;
use codex_core::protocol::ExitedReviewModeEvent;
use codex_core::protocol::FileChange;
use codex_core::protocol::Op;
use codex_core::protocol::PatchApplyBeginEvent;
use codex_core::protocol::PatchApplyEndEvent;
use codex_core::protocol::RateLimitWindow;
use codex_core::protocol::ReviewCodeLocation;
use codex_core::protocol::ReviewFinding;
use codex_core::protocol::ReviewLineRange;
use codex_core::protocol::ReviewOutputEvent;
use codex_core::protocol::ReviewRequest;
use codex_core::protocol::StreamErrorEvent;
use codex_core::protocol::TaskCompleteEvent;
use codex_core::protocol::TaskStartedEvent;
use codex_core::protocol::UndoCompletedEvent;
use codex_core::protocol::UndoStartedEvent;
use codex_core::protocol::ViewImageToolCallEvent;
use codex_core::protocol::WarningEvent;
use codex_protocol::ConversationId;
use codex_protocol::parse_command::ParsedCommand;
use codex_protocol::plan_tool::PlanItemArg;
use codex_protocol::plan_tool::StepStatus;
use codex_protocol::plan_tool::UpdatePlanArgs;
use crossterm::event::KeyCode;
use crossterm::event::KeyEvent;
use crossterm::event::KeyModifiers;
use insta::assert_snapshot;
use pretty_assertions::assert_eq;
use std::path::PathBuf;
use tempfile::NamedTempFile;
use tempfile::tempdir;
use tokio::sync::mpsc::error::TryRecvError;
use tokio::sync::mpsc::unbounded_channel;

<<<<<<< HEAD
#[cfg(target_os = "windows")]
fn set_windows_sandbox_enabled(enabled: bool) {
    codex_core::set_windows_sandbox_enabled(enabled);
}

const TEST_WARNING_MESSAGE: &str = "Heads up: Long conversations and multiple compactions can cause the model to be less accurate. Start a new conversation when possible to keep conversations small and targeted.";

=======
>>>>>>> 842a1b7f
fn test_config() -> Config {
    // Use base defaults to avoid depending on host state.
    Config::load_from_base_config_with_overrides(
        ConfigToml::default(),
        ConfigOverrides::default(),
        std::env::temp_dir(),
    )
    .expect("config")
}

fn snapshot(percent: f64) -> RateLimitSnapshot {
    RateLimitSnapshot {
        primary: Some(RateLimitWindow {
            used_percent: percent,
            window_minutes: Some(60),
            resets_at: None,
        }),
        secondary: None,
    }
}

#[test]
fn resumed_initial_messages_render_history() {
    let (mut chat, mut rx, _ops) = make_chatwidget_manual();

    let conversation_id = ConversationId::new();
    let rollout_file = NamedTempFile::new().unwrap();
    let configured = codex_core::protocol::SessionConfiguredEvent {
        session_id: conversation_id,
        model: "test-model".to_string(),
        reasoning_effort: Some(ReasoningEffortConfig::default()),
        history_log_id: 0,
        history_entry_count: 0,
        initial_messages: Some(vec![
            EventMsg::UserMessage(UserMessageEvent {
                message: "hello from user".to_string(),
                images: None,
            }),
            EventMsg::AgentMessage(AgentMessageEvent {
                message: "assistant reply".to_string(),
            }),
        ]),
        rollout_path: rollout_file.path().to_path_buf(),
    };

    chat.handle_codex_event(Event {
        id: "initial".into(),
        msg: EventMsg::SessionConfigured(configured),
    });

    let cells = drain_insert_history(&mut rx);
    let mut merged_lines = Vec::new();
    for lines in cells {
        let text = lines
            .iter()
            .flat_map(|line| line.spans.iter())
            .map(|span| span.content.clone())
            .collect::<String>();
        merged_lines.push(text);
    }

    let text_blob = merged_lines.join("\n");
    assert!(
        text_blob.contains("hello from user"),
        "expected replayed user message",
    );
    assert!(
        text_blob.contains("assistant reply"),
        "expected replayed agent message",
    );
}

/// Entering review mode uses the hint provided by the review request.
#[test]
fn entered_review_mode_uses_request_hint() {
    let (mut chat, mut rx, _ops) = make_chatwidget_manual();

    chat.handle_codex_event(Event {
        id: "review-start".into(),
        msg: EventMsg::EnteredReviewMode(ReviewRequest {
            prompt: "Review the latest changes".to_string(),
            user_facing_hint: "feature branch".to_string(),
        }),
    });

    let cells = drain_insert_history(&mut rx);
    let banner = lines_to_single_string(cells.last().expect("review banner"));
    assert_eq!(banner, ">> Code review started: feature branch <<\n");
    assert!(chat.is_review_mode);
}

/// Entering review mode renders the current changes banner when requested.
#[test]
fn entered_review_mode_defaults_to_current_changes_banner() {
    let (mut chat, mut rx, _ops) = make_chatwidget_manual();

    chat.handle_codex_event(Event {
        id: "review-start".into(),
        msg: EventMsg::EnteredReviewMode(ReviewRequest {
            prompt: "Review the current changes".to_string(),
            user_facing_hint: "current changes".to_string(),
        }),
    });

    let cells = drain_insert_history(&mut rx);
    let banner = lines_to_single_string(cells.last().expect("review banner"));
    assert_eq!(banner, ">> Code review started: current changes <<\n");
    assert!(chat.is_review_mode);
}

/// Completing review with findings shows the selection popup and finishes with
/// the closing banner while clearing review mode state.
#[test]
fn exited_review_mode_emits_results_and_finishes() {
    let (mut chat, mut rx, _ops) = make_chatwidget_manual();

    let review = ReviewOutputEvent {
        findings: vec![ReviewFinding {
            title: "[P1] Fix bug".to_string(),
            body: "Something went wrong".to_string(),
            confidence_score: 0.9,
            priority: 1,
            code_location: ReviewCodeLocation {
                absolute_file_path: PathBuf::from("src/lib.rs"),
                line_range: ReviewLineRange { start: 10, end: 12 },
            },
        }],
        overall_correctness: "needs work".to_string(),
        overall_explanation: "Investigate the failure".to_string(),
        overall_confidence_score: 0.5,
    };

    chat.handle_codex_event(Event {
        id: "review-end".into(),
        msg: EventMsg::ExitedReviewMode(ExitedReviewModeEvent {
            review_output: Some(review),
        }),
    });

    let cells = drain_insert_history(&mut rx);
    let banner = lines_to_single_string(cells.last().expect("finished banner"));
    assert_eq!(banner, "\n<< Code review finished >>\n");
    assert!(!chat.is_review_mode);
}

#[cfg_attr(
    target_os = "macos",
    ignore = "system configuration APIs are blocked under macOS seatbelt"
)]
#[tokio::test]
async fn helpers_are_available_and_do_not_panic() {
    let (tx_raw, _rx) = unbounded_channel::<AppEvent>();
    let tx = AppEventSender::new(tx_raw);
    let cfg = test_config();
    let conversation_manager = Arc::new(ConversationManager::with_auth(CodexAuth::from_api_key(
        "test",
    )));
    let auth_manager = AuthManager::from_auth_for_testing(CodexAuth::from_api_key("test"));
    let init = ChatWidgetInit {
        config: cfg,
        frame_requester: FrameRequester::test_dummy(),
        app_event_tx: tx,
        initial_prompt: None,
        initial_images: Vec::new(),
        enhanced_keys_supported: false,
        auth_manager,
        feedback: codex_feedback::CodexFeedback::new(),
    };
    let mut w = ChatWidget::new(init, conversation_manager);
    // Basic construction sanity.
    let _ = &mut w;
}

// --- Helpers for tests that need direct construction and event draining ---
fn make_chatwidget_manual() -> (
    ChatWidget,
    tokio::sync::mpsc::UnboundedReceiver<AppEvent>,
    tokio::sync::mpsc::UnboundedReceiver<Op>,
) {
    let (tx_raw, rx) = unbounded_channel::<AppEvent>();
    let app_event_tx = AppEventSender::new(tx_raw);
    let (op_tx, op_rx) = unbounded_channel::<Op>();
    let cfg = test_config();
    let bottom = BottomPane::new(BottomPaneParams {
        app_event_tx: app_event_tx.clone(),
        frame_requester: FrameRequester::test_dummy(),
        has_input_focus: true,
        enhanced_keys_supported: false,
        placeholder_text: "Ask Codex to do anything".to_string(),
        disable_paste_burst: false,
    });
    let auth_manager = AuthManager::from_auth_for_testing(CodexAuth::from_api_key("test"));
    let widget = ChatWidget {
        app_event_tx,
        codex_op_tx: op_tx,
        bottom_pane: bottom,
        active_cell: None,
        config: cfg.clone(),
        auth_manager,
        session_header: SessionHeader::new(cfg.model),
        initial_user_message: None,
        token_info: None,
        rate_limit_snapshot: None,
        rate_limit_warnings: RateLimitWarningState::default(),
        rate_limit_switch_prompt: RateLimitSwitchPromptState::default(),
        stream_controller: None,
        running_commands: HashMap::new(),
        task_complete_pending: false,
        mcp_startup_status: None,
        interrupts: InterruptManager::new(),
        reasoning_buffer: String::new(),
        full_reasoning_buffer: String::new(),
        current_status_header: String::from("Working"),
        retry_status_header: None,
        conversation_id: None,
        frame_requester: FrameRequester::test_dummy(),
        show_welcome_banner: true,
        queued_user_messages: VecDeque::new(),
        suppress_session_configured_redraw: false,
        pending_notification: None,
        is_review_mode: false,
        needs_final_message_separator: false,
        last_rendered_width: std::cell::Cell::new(None),
        feedback: codex_feedback::CodexFeedback::new(),
        current_rollout_path: None,
    };
    (widget, rx, op_rx)
}

pub(crate) fn make_chatwidget_manual_with_sender() -> (
    ChatWidget,
    AppEventSender,
    tokio::sync::mpsc::UnboundedReceiver<AppEvent>,
    tokio::sync::mpsc::UnboundedReceiver<Op>,
) {
    let (widget, rx, op_rx) = make_chatwidget_manual();
    let app_event_tx = widget.app_event_tx.clone();
    (widget, app_event_tx, rx, op_rx)
}

fn drain_insert_history(
    rx: &mut tokio::sync::mpsc::UnboundedReceiver<AppEvent>,
) -> Vec<Vec<ratatui::text::Line<'static>>> {
    let mut out = Vec::new();
    while let Ok(ev) = rx.try_recv() {
        if let AppEvent::InsertHistoryCell(cell) = ev {
            let mut lines = cell.display_lines(80);
            if !cell.is_stream_continuation() && !out.is_empty() && !lines.is_empty() {
                lines.insert(0, "".into());
            }
            out.push(lines)
        }
    }
    out
}

fn lines_to_single_string(lines: &[ratatui::text::Line<'static>]) -> String {
    let mut s = String::new();
    for line in lines {
        for span in &line.spans {
            s.push_str(&span.content);
        }
        s.push('\n');
    }
    s
}

#[test]
fn rate_limit_warnings_emit_thresholds() {
    let mut state = RateLimitWarningState::default();
    let mut warnings: Vec<String> = Vec::new();

    warnings.extend(state.take_warnings(Some(10.0), Some(10079), Some(55.0), Some(299)));
    warnings.extend(state.take_warnings(Some(55.0), Some(10081), Some(10.0), Some(299)));
    warnings.extend(state.take_warnings(Some(10.0), Some(10081), Some(80.0), Some(299)));
    warnings.extend(state.take_warnings(Some(80.0), Some(10081), Some(10.0), Some(299)));
    warnings.extend(state.take_warnings(Some(10.0), Some(10081), Some(95.0), Some(299)));
    warnings.extend(state.take_warnings(Some(95.0), Some(10079), Some(10.0), Some(299)));

    assert_eq!(
        warnings,
        vec![
            String::from(
                "Heads up, you've used over 75% of your 5h limit. Run /status for a breakdown."
            ),
            String::from(
                "Heads up, you've used over 75% of your weekly limit. Run /status for a breakdown.",
            ),
            String::from(
                "Heads up, you've used over 95% of your 5h limit. Run /status for a breakdown."
            ),
            String::from(
                "Heads up, you've used over 95% of your weekly limit. Run /status for a breakdown.",
            ),
        ],
        "expected one warning per limit for the highest crossed threshold"
    );
}

#[test]
fn test_rate_limit_warnings_monthly() {
    let mut state = RateLimitWarningState::default();
    let mut warnings: Vec<String> = Vec::new();

    warnings.extend(state.take_warnings(Some(75.0), Some(43199), None, None));
    assert_eq!(
        warnings,
        vec![String::from(
            "Heads up, you've used over 75% of your monthly limit. Run /status for a breakdown.",
        ),],
        "expected one warning per limit for the highest crossed threshold"
    );
}

#[test]
fn rate_limit_switch_prompt_skips_when_on_lower_cost_model() {
    let (mut chat, _, _) = make_chatwidget_manual();
    chat.auth_manager =
        AuthManager::from_auth_for_testing(CodexAuth::create_dummy_chatgpt_auth_for_testing());
    chat.config.model = NUDGE_MODEL_SLUG.to_string();

    chat.on_rate_limit_snapshot(Some(snapshot(95.0)));

    assert!(matches!(
        chat.rate_limit_switch_prompt,
        RateLimitSwitchPromptState::Idle
    ));
}

#[test]
fn rate_limit_switch_prompt_shows_once_per_session() {
    let auth = CodexAuth::create_dummy_chatgpt_auth_for_testing();
    let (mut chat, _, _) = make_chatwidget_manual();
    chat.config.model = "gpt-5".to_string();
    chat.auth_manager = AuthManager::from_auth_for_testing(auth);

    chat.on_rate_limit_snapshot(Some(snapshot(90.0)));
    assert!(
        chat.rate_limit_warnings.primary_index >= 1,
        "warnings not emitted"
    );
    chat.maybe_show_pending_rate_limit_prompt();
    assert!(matches!(
        chat.rate_limit_switch_prompt,
        RateLimitSwitchPromptState::Shown
    ));

    chat.on_rate_limit_snapshot(Some(snapshot(95.0)));
    assert!(matches!(
        chat.rate_limit_switch_prompt,
        RateLimitSwitchPromptState::Shown
    ));
}

#[test]
fn rate_limit_switch_prompt_respects_hidden_notice() {
    let auth = CodexAuth::create_dummy_chatgpt_auth_for_testing();
    let (mut chat, _, _) = make_chatwidget_manual();
    chat.config.model = "gpt-5".to_string();
    chat.auth_manager = AuthManager::from_auth_for_testing(auth);
    chat.config.notices.hide_rate_limit_model_nudge = Some(true);

    chat.on_rate_limit_snapshot(Some(snapshot(95.0)));

    assert!(matches!(
        chat.rate_limit_switch_prompt,
        RateLimitSwitchPromptState::Idle
    ));
}

#[test]
fn rate_limit_switch_prompt_defers_until_task_complete() {
    let auth = CodexAuth::create_dummy_chatgpt_auth_for_testing();
    let (mut chat, _, _) = make_chatwidget_manual();
    chat.config.model = "gpt-5".to_string();
    chat.auth_manager = AuthManager::from_auth_for_testing(auth);

    chat.bottom_pane.set_task_running(true);
    chat.on_rate_limit_snapshot(Some(snapshot(90.0)));
    assert!(matches!(
        chat.rate_limit_switch_prompt,
        RateLimitSwitchPromptState::Pending
    ));

    chat.bottom_pane.set_task_running(false);
    chat.maybe_show_pending_rate_limit_prompt();
    assert!(matches!(
        chat.rate_limit_switch_prompt,
        RateLimitSwitchPromptState::Shown
    ));
}

#[test]
fn rate_limit_switch_prompt_popup_snapshot() {
    let (mut chat, _rx, _op_rx) = make_chatwidget_manual();
    chat.auth_manager =
        AuthManager::from_auth_for_testing(CodexAuth::create_dummy_chatgpt_auth_for_testing());
    chat.config.model = "gpt-5".to_string();

    chat.on_rate_limit_snapshot(Some(snapshot(92.0)));
    chat.maybe_show_pending_rate_limit_prompt();

    let popup = render_bottom_popup(&chat, 80);
    assert_snapshot!("rate_limit_switch_prompt_popup", popup);
}

// (removed experimental resize snapshot test)

#[test]
fn exec_approval_emits_proposed_command_and_decision_history() {
    let (mut chat, mut rx, _op_rx) = make_chatwidget_manual();

    // Trigger an exec approval request with a short, single-line command
    let ev = ExecApprovalRequestEvent {
        call_id: "call-short".into(),
        command: vec!["bash".into(), "-lc".into(), "echo hello world".into()],
        cwd: std::env::current_dir().unwrap_or_else(|_| PathBuf::from(".")),
        reason: Some(
            "this is a test reason such as one that would be produced by the model".into(),
        ),
        risk: None,
        parsed_cmd: vec![],
    };
    chat.handle_codex_event(Event {
        id: "sub-short".into(),
        msg: EventMsg::ExecApprovalRequest(ev),
    });

    let proposed_cells = drain_insert_history(&mut rx);
    assert!(
        proposed_cells.is_empty(),
        "expected approval request to render via modal without emitting history cells"
    );

    // The approval modal should display the command snippet for user confirmation.
    let area = Rect::new(0, 0, 80, chat.desired_height(80));
    let mut buf = ratatui::buffer::Buffer::empty(area);
    chat.render(area, &mut buf);
    assert_snapshot!("exec_approval_modal_exec", format!("{buf:?}"));

    // Approve via keyboard and verify a concise decision history line is added
    chat.handle_key_event(KeyEvent::new(KeyCode::Char('y'), KeyModifiers::NONE));
    let decision = drain_insert_history(&mut rx)
        .pop()
        .expect("expected decision cell in history");
    assert_snapshot!(
        "exec_approval_history_decision_approved_short",
        lines_to_single_string(&decision)
    );
}

#[test]
fn exec_approval_decision_truncates_multiline_and_long_commands() {
    let (mut chat, mut rx, _op_rx) = make_chatwidget_manual();

    // Multiline command: modal should show full command, history records decision only
    let ev_multi = ExecApprovalRequestEvent {
        call_id: "call-multi".into(),
        command: vec!["bash".into(), "-lc".into(), "echo line1\necho line2".into()],
        cwd: std::env::current_dir().unwrap_or_else(|_| PathBuf::from(".")),
        reason: Some(
            "this is a test reason such as one that would be produced by the model".into(),
        ),
        risk: None,
        parsed_cmd: vec![],
    };
    chat.handle_codex_event(Event {
        id: "sub-multi".into(),
        msg: EventMsg::ExecApprovalRequest(ev_multi),
    });
    let proposed_multi = drain_insert_history(&mut rx);
    assert!(
        proposed_multi.is_empty(),
        "expected multiline approval request to render via modal without emitting history cells"
    );

    let area = Rect::new(0, 0, 80, chat.desired_height(80));
    let mut buf = ratatui::buffer::Buffer::empty(area);
    chat.render(area, &mut buf);
    let mut saw_first_line = false;
    for y in 0..area.height {
        let mut row = String::new();
        for x in 0..area.width {
            row.push(buf[(x, y)].symbol().chars().next().unwrap_or(' '));
        }
        if row.contains("echo line1") {
            saw_first_line = true;
            break;
        }
    }
    assert!(
        saw_first_line,
        "expected modal to show first line of multiline snippet"
    );

    // Deny via keyboard; decision snippet should be single-line and elided with " ..."
    chat.handle_key_event(KeyEvent::new(KeyCode::Char('n'), KeyModifiers::NONE));
    let aborted_multi = drain_insert_history(&mut rx)
        .pop()
        .expect("expected aborted decision cell (multiline)");
    assert_snapshot!(
        "exec_approval_history_decision_aborted_multiline",
        lines_to_single_string(&aborted_multi)
    );

    // Very long single-line command: decision snippet should be truncated <= 80 chars with trailing ...
    let long = format!("echo {}", "a".repeat(200));
    let ev_long = ExecApprovalRequestEvent {
        call_id: "call-long".into(),
        command: vec!["bash".into(), "-lc".into(), long],
        cwd: std::env::current_dir().unwrap_or_else(|_| PathBuf::from(".")),
        reason: None,
        risk: None,
        parsed_cmd: vec![],
    };
    chat.handle_codex_event(Event {
        id: "sub-long".into(),
        msg: EventMsg::ExecApprovalRequest(ev_long),
    });
    let proposed_long = drain_insert_history(&mut rx);
    assert!(
        proposed_long.is_empty(),
        "expected long approval request to avoid emitting history cells before decision"
    );
    chat.handle_key_event(KeyEvent::new(KeyCode::Char('n'), KeyModifiers::NONE));
    let aborted_long = drain_insert_history(&mut rx)
        .pop()
        .expect("expected aborted decision cell (long)");
    assert_snapshot!(
        "exec_approval_history_decision_aborted_long",
        lines_to_single_string(&aborted_long)
    );
}

// --- Small helpers to tersely drive exec begin/end and snapshot active cell ---
fn begin_exec_with_source(
    chat: &mut ChatWidget,
    call_id: &str,
    raw_cmd: &str,
    source: ExecCommandSource,
) {
    // Build the full command vec and parse it using core's parser,
    // then convert to protocol variants for the event payload.
    let command = vec!["bash".to_string(), "-lc".to_string(), raw_cmd.to_string()];
    let parsed_cmd: Vec<ParsedCommand> = codex_core::parse_command::parse_command(&command);
    chat.handle_codex_event(Event {
        id: call_id.to_string(),
        msg: EventMsg::ExecCommandBegin(ExecCommandBeginEvent {
            call_id: call_id.to_string(),
            command,
            cwd: std::env::current_dir().unwrap_or_else(|_| PathBuf::from(".")),
            parsed_cmd,
            source,
            interaction_input: None,
        }),
    });
}

fn begin_exec(chat: &mut ChatWidget, call_id: &str, raw_cmd: &str) {
    begin_exec_with_source(chat, call_id, raw_cmd, ExecCommandSource::Agent);
}

fn end_exec(chat: &mut ChatWidget, call_id: &str, stdout: &str, stderr: &str, exit_code: i32) {
    let aggregated = if stderr.is_empty() {
        stdout.to_string()
    } else {
        format!("{stdout}{stderr}")
    };
    chat.handle_codex_event(Event {
        id: call_id.to_string(),
        msg: EventMsg::ExecCommandEnd(ExecCommandEndEvent {
            call_id: call_id.to_string(),
            stdout: stdout.to_string(),
            stderr: stderr.to_string(),
            aggregated_output: aggregated.clone(),
            exit_code,
            duration: std::time::Duration::from_millis(5),
            formatted_output: aggregated,
        }),
    });
}

fn active_blob(chat: &ChatWidget) -> String {
    let lines = chat
        .active_cell
        .as_ref()
        .expect("active cell present")
        .display_lines(80);
    lines_to_single_string(&lines)
}

#[test]
fn empty_enter_during_task_does_not_queue() {
    let (mut chat, _rx, _op_rx) = make_chatwidget_manual();

    // Simulate running task so submissions would normally be queued.
    chat.bottom_pane.set_task_running(true);

    // Press Enter with an empty composer.
    chat.handle_key_event(KeyEvent::new(KeyCode::Enter, KeyModifiers::NONE));

    // Ensure nothing was queued.
    assert!(chat.queued_user_messages.is_empty());
}

#[test]
fn alt_up_edits_most_recent_queued_message() {
    let (mut chat, _rx, _op_rx) = make_chatwidget_manual();

    // Simulate a running task so messages would normally be queued.
    chat.bottom_pane.set_task_running(true);

    // Seed two queued messages.
    chat.queued_user_messages
        .push_back(UserMessage::from("first queued".to_string()));
    chat.queued_user_messages
        .push_back(UserMessage::from("second queued".to_string()));
    chat.refresh_queued_user_messages();

    // Press Alt+Up to edit the most recent (last) queued message.
    chat.handle_key_event(KeyEvent::new(KeyCode::Up, KeyModifiers::ALT));

    // Composer should now contain the last queued message.
    assert_eq!(
        chat.bottom_pane.composer_text(),
        "second queued".to_string()
    );
    // And the queue should now contain only the remaining (older) item.
    assert_eq!(chat.queued_user_messages.len(), 1);
    assert_eq!(
        chat.queued_user_messages.front().unwrap().text,
        "first queued"
    );
}

/// Pressing Up to recall the most recent history entry and immediately queuing
/// it while a task is running should always enqueue the same text, even when it
/// is queued repeatedly.
#[test]
fn enqueueing_history_prompt_multiple_times_is_stable() {
    let (mut chat, _rx, _op_rx) = make_chatwidget_manual();

    // Submit an initial prompt to seed history.
    chat.bottom_pane.set_composer_text("repeat me".to_string());
    chat.handle_key_event(KeyEvent::new(KeyCode::Enter, KeyModifiers::NONE));

    // Simulate an active task so further submissions are queued.
    chat.bottom_pane.set_task_running(true);

    for _ in 0..3 {
        // Recall the prompt from history and ensure it is what we expect.
        chat.handle_key_event(KeyEvent::new(KeyCode::Up, KeyModifiers::NONE));
        assert_eq!(chat.bottom_pane.composer_text(), "repeat me");

        // Queue the prompt while the task is running.
        chat.handle_key_event(KeyEvent::new(KeyCode::Enter, KeyModifiers::NONE));
    }

    assert_eq!(chat.queued_user_messages.len(), 3);
    for message in chat.queued_user_messages.iter() {
        assert_eq!(message.text, "repeat me");
    }
}

#[test]
fn streaming_final_answer_keeps_task_running_state() {
    let (mut chat, _rx, mut op_rx) = make_chatwidget_manual();

    chat.on_task_started();
    chat.on_agent_message_delta("Final answer line\n".to_string());
    chat.on_commit_tick();

    assert!(chat.bottom_pane.is_task_running());
    assert!(chat.bottom_pane.status_widget().is_none());

    chat.bottom_pane
        .set_composer_text("queued submission".to_string());
    chat.handle_key_event(KeyEvent::new(KeyCode::Enter, KeyModifiers::NONE));

    assert_eq!(chat.queued_user_messages.len(), 1);
    assert_eq!(
        chat.queued_user_messages.front().unwrap().text,
        "queued submission"
    );
    assert_matches!(op_rx.try_recv(), Err(TryRecvError::Empty));

    chat.handle_key_event(KeyEvent::new(KeyCode::Char('c'), KeyModifiers::CONTROL));
    match op_rx.try_recv() {
        Ok(Op::Interrupt) => {}
        other => panic!("expected Op::Interrupt, got {other:?}"),
    }
    assert!(chat.bottom_pane.ctrl_c_quit_hint_visible());
}

#[test]
fn ctrl_c_shutdown_ignores_caps_lock() {
    let (mut chat, _rx, mut op_rx) = make_chatwidget_manual();

    chat.handle_key_event(KeyEvent::new(KeyCode::Char('C'), KeyModifiers::CONTROL));

    match op_rx.try_recv() {
        Ok(Op::Shutdown) => {}
        other => panic!("expected Op::Shutdown, got {other:?}"),
    }
}

#[test]
fn ctrl_c_cleared_prompt_is_recoverable_via_history() {
    let (mut chat, _rx, mut op_rx) = make_chatwidget_manual();

    chat.bottom_pane.insert_str("draft message ");
    chat.bottom_pane
        .attach_image(PathBuf::from("/tmp/preview.png"), 24, 42, "png");
    let placeholder = "[preview.png 24x42]";
    assert!(
        chat.bottom_pane.composer_text().ends_with(placeholder),
        "expected placeholder {placeholder:?} in composer text"
    );

    chat.handle_key_event(KeyEvent::new(KeyCode::Char('c'), KeyModifiers::CONTROL));
    assert!(chat.bottom_pane.composer_text().is_empty());
    assert_matches!(op_rx.try_recv(), Err(TryRecvError::Empty));
    assert!(chat.bottom_pane.ctrl_c_quit_hint_visible());

    chat.handle_key_event(KeyEvent::new(KeyCode::Up, KeyModifiers::NONE));
    let restored_text = chat.bottom_pane.composer_text();
    assert!(
        restored_text.ends_with(placeholder),
        "expected placeholder {placeholder:?} after history recall"
    );
    assert!(restored_text.starts_with("draft message "));
    assert!(!chat.bottom_pane.ctrl_c_quit_hint_visible());

    let images = chat.bottom_pane.take_recent_submission_images();
    assert!(
        images.is_empty(),
        "attachments are not preserved in history recall"
    );
}

#[test]
fn exec_history_cell_shows_working_then_completed() {
    let (mut chat, mut rx, _op_rx) = make_chatwidget_manual();

    // Begin command
    begin_exec(&mut chat, "call-1", "echo done");

    let cells = drain_insert_history(&mut rx);
    assert_eq!(cells.len(), 0, "no exec cell should have been flushed yet");

    // End command successfully
    end_exec(&mut chat, "call-1", "done", "", 0);

    let cells = drain_insert_history(&mut rx);
    // Exec end now finalizes and flushes the exec cell immediately.
    assert_eq!(cells.len(), 1, "expected finalized exec cell to flush");
    // Inspect the flushed exec cell rendering.
    let lines = &cells[0];
    let blob = lines_to_single_string(lines);
    // New behavior: no glyph markers; ensure command is shown and no panic.
    assert!(
        blob.contains("• Ran"),
        "expected summary header present: {blob:?}"
    );
    assert!(
        blob.contains("echo done"),
        "expected command text to be present: {blob:?}"
    );
}

#[test]
fn exec_history_cell_shows_working_then_failed() {
    let (mut chat, mut rx, _op_rx) = make_chatwidget_manual();

    // Begin command
    begin_exec(&mut chat, "call-2", "false");
    let cells = drain_insert_history(&mut rx);
    assert_eq!(cells.len(), 0, "no exec cell should have been flushed yet");

    // End command with failure
    end_exec(&mut chat, "call-2", "", "Bloop", 2);

    let cells = drain_insert_history(&mut rx);
    // Exec end with failure should also flush immediately.
    assert_eq!(cells.len(), 1, "expected finalized exec cell to flush");
    let lines = &cells[0];
    let blob = lines_to_single_string(lines);
    assert!(
        blob.contains("• Ran false"),
        "expected command and header text present: {blob:?}"
    );
    assert!(blob.to_lowercase().contains("bloop"), "expected error text");
}

#[test]
fn exec_history_shows_unified_exec_startup_commands() {
    let (mut chat, mut rx, _op_rx) = make_chatwidget_manual();

    begin_exec_with_source(
        &mut chat,
        "call-startup",
        "echo unified exec startup",
        ExecCommandSource::UnifiedExecStartup,
    );
    assert!(
        drain_insert_history(&mut rx).is_empty(),
        "exec begin should not flush until completion"
    );

    end_exec(
        &mut chat,
        "call-startup",
        "echo unified exec startup\n",
        "",
        0,
    );

    let cells = drain_insert_history(&mut rx);
    assert_eq!(cells.len(), 1, "expected finalized exec cell to flush");
    let blob = lines_to_single_string(&cells[0]);
    assert!(
        blob.contains("• Ran echo unified exec startup"),
        "expected startup command to render: {blob:?}"
    );
}

/// Selecting the custom prompt option from the review popup sends
/// OpenReviewCustomPrompt to the app event channel.
#[test]
fn review_popup_custom_prompt_action_sends_event() {
    let (mut chat, mut rx, _op_rx) = make_chatwidget_manual();

    // Open the preset selection popup
    chat.open_review_popup();

    // Move selection down to the fourth item: "Custom review instructions"
    chat.handle_key_event(KeyEvent::new(KeyCode::Down, KeyModifiers::NONE));
    chat.handle_key_event(KeyEvent::new(KeyCode::Down, KeyModifiers::NONE));
    chat.handle_key_event(KeyEvent::new(KeyCode::Down, KeyModifiers::NONE));
    // Activate
    chat.handle_key_event(KeyEvent::new(KeyCode::Enter, KeyModifiers::NONE));

    // Drain events and ensure we saw the OpenReviewCustomPrompt request
    let mut found = false;
    while let Ok(ev) = rx.try_recv() {
        if let AppEvent::OpenReviewCustomPrompt = ev {
            found = true;
            break;
        }
    }
    assert!(found, "expected OpenReviewCustomPrompt event to be sent");
}

#[test]
fn slash_init_skips_when_project_doc_exists() {
    let (mut chat, mut rx, mut op_rx) = make_chatwidget_manual();
    let tempdir = tempdir().unwrap();
    let existing_path = tempdir.path().join(DEFAULT_PROJECT_DOC_FILENAME);
    std::fs::write(&existing_path, "existing instructions").unwrap();
    chat.config.cwd = tempdir.path().to_path_buf();

    chat.dispatch_command(SlashCommand::Init);

    match op_rx.try_recv() {
        Err(TryRecvError::Empty) => {}
        other => panic!("expected no Codex op to be sent, got {other:?}"),
    }

    let cells = drain_insert_history(&mut rx);
    assert_eq!(cells.len(), 1, "expected one info message");
    let rendered = lines_to_single_string(&cells[0]);
    assert!(
        rendered.contains(DEFAULT_PROJECT_DOC_FILENAME),
        "info message should mention the existing file: {rendered:?}"
    );
    assert!(
        rendered.contains("Skipping /init"),
        "info message should explain why /init was skipped: {rendered:?}"
    );
    assert_eq!(
        std::fs::read_to_string(existing_path).unwrap(),
        "existing instructions"
    );
}

#[test]
fn slash_quit_requests_exit() {
    let (mut chat, mut rx, _op_rx) = make_chatwidget_manual();

    chat.dispatch_command(SlashCommand::Quit);

    assert_matches!(rx.try_recv(), Ok(AppEvent::ExitRequest));
}

#[test]
fn slash_exit_requests_exit() {
    let (mut chat, mut rx, _op_rx) = make_chatwidget_manual();

    chat.dispatch_command(SlashCommand::Exit);

    assert_matches!(rx.try_recv(), Ok(AppEvent::ExitRequest));
}

#[test]
fn slash_undo_sends_op() {
    let (mut chat, mut rx, _op_rx) = make_chatwidget_manual();

    chat.dispatch_command(SlashCommand::Undo);

    match rx.try_recv() {
        Ok(AppEvent::CodexOp(Op::Undo)) => {}
        other => panic!("expected AppEvent::CodexOp(Op::Undo), got {other:?}"),
    }
}

#[test]
fn slash_rollout_displays_current_path() {
    let (mut chat, mut rx, _op_rx) = make_chatwidget_manual();
    let rollout_path = PathBuf::from("/tmp/codex-test-rollout.jsonl");
    chat.current_rollout_path = Some(rollout_path.clone());

    chat.dispatch_command(SlashCommand::Rollout);

    let cells = drain_insert_history(&mut rx);
    assert_eq!(cells.len(), 1, "expected info message for rollout path");
    let rendered = lines_to_single_string(&cells[0]);
    assert!(
        rendered.contains(&rollout_path.display().to_string()),
        "expected rollout path to be shown: {rendered}"
    );
}

#[test]
fn slash_rollout_handles_missing_path() {
    let (mut chat, mut rx, _op_rx) = make_chatwidget_manual();

    chat.dispatch_command(SlashCommand::Rollout);

    let cells = drain_insert_history(&mut rx);
    assert_eq!(
        cells.len(),
        1,
        "expected info message explaining missing path"
    );
    let rendered = lines_to_single_string(&cells[0]);
    assert!(
        rendered.contains("not available"),
        "expected missing rollout path message: {rendered}"
    );
}

#[test]
fn undo_success_events_render_info_messages() {
    let (mut chat, mut rx, _op_rx) = make_chatwidget_manual();

    chat.handle_codex_event(Event {
        id: "turn-1".to_string(),
        msg: EventMsg::UndoStarted(UndoStartedEvent {
            message: Some("Undo requested for the last turn...".to_string()),
        }),
    });
    assert!(
        chat.bottom_pane.status_indicator_visible(),
        "status indicator should be visible during undo"
    );

    chat.handle_codex_event(Event {
        id: "turn-1".to_string(),
        msg: EventMsg::UndoCompleted(UndoCompletedEvent {
            success: true,
            message: None,
        }),
    });

    let cells = drain_insert_history(&mut rx);
    assert_eq!(cells.len(), 1, "expected final status only");
    assert!(
        !chat.bottom_pane.status_indicator_visible(),
        "status indicator should be hidden after successful undo"
    );

    let completed = lines_to_single_string(&cells[0]);
    assert!(
        completed.contains("Undo completed successfully."),
        "expected default success message, got {completed:?}"
    );
}

#[test]
fn undo_failure_events_render_error_message() {
    let (mut chat, mut rx, _op_rx) = make_chatwidget_manual();

    chat.handle_codex_event(Event {
        id: "turn-2".to_string(),
        msg: EventMsg::UndoStarted(UndoStartedEvent { message: None }),
    });
    assert!(
        chat.bottom_pane.status_indicator_visible(),
        "status indicator should be visible during undo"
    );

    chat.handle_codex_event(Event {
        id: "turn-2".to_string(),
        msg: EventMsg::UndoCompleted(UndoCompletedEvent {
            success: false,
            message: Some("Failed to restore workspace state.".to_string()),
        }),
    });

    let cells = drain_insert_history(&mut rx);
    assert_eq!(cells.len(), 1, "expected final status only");
    assert!(
        !chat.bottom_pane.status_indicator_visible(),
        "status indicator should be hidden after failed undo"
    );

    let completed = lines_to_single_string(&cells[0]);
    assert!(
        completed.contains("Failed to restore workspace state."),
        "expected failure message, got {completed:?}"
    );
}

#[test]
fn undo_started_hides_interrupt_hint() {
    let (mut chat, _rx, _op_rx) = make_chatwidget_manual();

    chat.handle_codex_event(Event {
        id: "turn-hint".to_string(),
        msg: EventMsg::UndoStarted(UndoStartedEvent { message: None }),
    });

    let status = chat
        .bottom_pane
        .status_widget()
        .expect("status indicator should be active");
    assert!(
        !status.interrupt_hint_visible(),
        "undo should hide the interrupt hint because the operation cannot be cancelled"
    );
}

/// The commit picker shows only commit subjects (no timestamps).
#[test]
fn review_commit_picker_shows_subjects_without_timestamps() {
    let (mut chat, _rx, _op_rx) = make_chatwidget_manual();

    // Open the Review presets parent popup.
    chat.open_review_popup();

    // Show commit picker with synthetic entries.
    let entries = vec![
        codex_core::git_info::CommitLogEntry {
            sha: "1111111deadbeef".to_string(),
            timestamp: 0,
            subject: "Add new feature X".to_string(),
        },
        codex_core::git_info::CommitLogEntry {
            sha: "2222222cafebabe".to_string(),
            timestamp: 0,
            subject: "Fix bug Y".to_string(),
        },
    ];
    super::show_review_commit_picker_with_entries(&mut chat, entries);

    // Render the bottom pane and inspect the lines for subjects and absence of time words.
    let width = 72;
    let height = chat.desired_height(width);
    let area = ratatui::layout::Rect::new(0, 0, width, height);
    let mut buf = ratatui::buffer::Buffer::empty(area);
    chat.render(area, &mut buf);

    let mut blob = String::new();
    for y in 0..area.height {
        for x in 0..area.width {
            let s = buf[(x, y)].symbol();
            if s.is_empty() {
                blob.push(' ');
            } else {
                blob.push_str(s);
            }
        }
        blob.push('\n');
    }

    assert!(
        blob.contains("Add new feature X"),
        "expected subject in output"
    );
    assert!(blob.contains("Fix bug Y"), "expected subject in output");

    // Ensure no relative-time phrasing is present.
    let lowered = blob.to_lowercase();
    assert!(
        !lowered.contains("ago")
            && !lowered.contains(" second")
            && !lowered.contains(" minute")
            && !lowered.contains(" hour")
            && !lowered.contains(" day"),
        "expected no relative time in commit picker output: {blob:?}"
    );
}

/// Submitting the custom prompt view sends Op::Review with the typed prompt
/// and uses the same text for the user-facing hint.
#[test]
fn custom_prompt_submit_sends_review_op() {
    let (mut chat, mut rx, _op_rx) = make_chatwidget_manual();

    chat.show_review_custom_prompt();
    // Paste prompt text via ChatWidget handler, then submit
    chat.handle_paste("  please audit dependencies  ".to_string());
    chat.handle_key_event(KeyEvent::new(KeyCode::Enter, KeyModifiers::NONE));

    // Expect AppEvent::CodexOp(Op::Review { .. }) with trimmed prompt
    let evt = rx.try_recv().expect("expected one app event");
    match evt {
        AppEvent::CodexOp(Op::Review { review_request }) => {
            assert_eq!(
                review_request.prompt,
                "please audit dependencies".to_string()
            );
            assert_eq!(
                review_request.user_facing_hint,
                "please audit dependencies".to_string()
            );
        }
        other => panic!("unexpected app event: {other:?}"),
    }
}

/// Hitting Enter on an empty custom prompt view does not submit.
#[test]
fn custom_prompt_enter_empty_does_not_send() {
    let (mut chat, mut rx, _op_rx) = make_chatwidget_manual();

    chat.show_review_custom_prompt();
    // Enter without any text
    chat.handle_key_event(KeyEvent::new(KeyCode::Enter, KeyModifiers::NONE));

    // No AppEvent::CodexOp should be sent
    assert!(rx.try_recv().is_err(), "no app event should be sent");
}

#[test]
fn view_image_tool_call_adds_history_cell() {
    let (mut chat, mut rx, _op_rx) = make_chatwidget_manual();
    let image_path = chat.config.cwd.join("example.png");

    chat.handle_codex_event(Event {
        id: "sub-image".into(),
        msg: EventMsg::ViewImageToolCall(ViewImageToolCallEvent {
            call_id: "call-image".into(),
            path: image_path,
        }),
    });

    let cells = drain_insert_history(&mut rx);
    assert_eq!(cells.len(), 1, "expected a single history cell");
    let combined = lines_to_single_string(&cells[0]);
    assert_snapshot!("local_image_attachment_history_snapshot", combined);
}

// Snapshot test: interrupting a running exec finalizes the active cell with a red ✗
// marker (replacing the spinner) and flushes it into history.
#[test]
fn interrupt_exec_marks_failed_snapshot() {
    let (mut chat, mut rx, _op_rx) = make_chatwidget_manual();

    // Begin a long-running command so we have an active exec cell with a spinner.
    begin_exec(&mut chat, "call-int", "sleep 1");

    // Simulate the task being aborted (as if ESC was pressed), which should
    // cause the active exec cell to be finalized as failed and flushed.
    chat.handle_codex_event(Event {
        id: "call-int".into(),
        msg: EventMsg::TurnAborted(codex_core::protocol::TurnAbortedEvent {
            reason: TurnAbortReason::Interrupted,
        }),
    });

    let cells = drain_insert_history(&mut rx);
    assert!(
        !cells.is_empty(),
        "expected finalized exec cell to be inserted into history"
    );

    // The first inserted cell should be the finalized exec; snapshot its text.
    let exec_blob = lines_to_single_string(&cells[0]);
    assert_snapshot!("interrupt_exec_marks_failed", exec_blob);
}

// Snapshot test: after an interrupted turn, a gentle error message is inserted
// suggesting the user to tell the model what to do differently and to use /feedback.
#[test]
fn interrupted_turn_error_message_snapshot() {
    let (mut chat, mut rx, _op_rx) = make_chatwidget_manual();

    // Simulate an in-progress task so the widget is in a running state.
    chat.handle_codex_event(Event {
        id: "task-1".into(),
        msg: EventMsg::TaskStarted(TaskStartedEvent {
            model_context_window: None,
        }),
    });

    // Abort the turn (like pressing Esc) and drain inserted history.
    chat.handle_codex_event(Event {
        id: "task-1".into(),
        msg: EventMsg::TurnAborted(codex_core::protocol::TurnAbortedEvent {
            reason: TurnAbortReason::Interrupted,
        }),
    });

    let cells = drain_insert_history(&mut rx);
    assert!(
        !cells.is_empty(),
        "expected error message to be inserted after interruption"
    );
    let last = lines_to_single_string(cells.last().unwrap());
    assert_snapshot!("interrupted_turn_error_message", last);
}

/// Opening custom prompt from the review popup, pressing Esc returns to the
/// parent popup, pressing Esc again dismisses all panels (back to normal mode).
#[test]
fn review_custom_prompt_escape_navigates_back_then_dismisses() {
    let (mut chat, _rx, _op_rx) = make_chatwidget_manual();

    // Open the Review presets parent popup.
    chat.open_review_popup();

    // Open the custom prompt submenu (child view) directly.
    chat.show_review_custom_prompt();

    // Verify child view is on top.
    let header = render_bottom_first_row(&chat, 60);
    assert!(
        header.contains("Custom review instructions"),
        "expected custom prompt view header: {header:?}"
    );

    // Esc once: child view closes, parent (review presets) remains.
    chat.handle_key_event(KeyEvent::new(KeyCode::Esc, KeyModifiers::NONE));
    let header = render_bottom_first_row(&chat, 60);
    assert!(
        header.contains("Select a review preset"),
        "expected to return to parent review popup: {header:?}"
    );

    // Esc again: parent closes; back to normal composer state.
    chat.handle_key_event(KeyEvent::new(KeyCode::Esc, KeyModifiers::NONE));
    assert!(
        chat.is_normal_backtrack_mode(),
        "expected to be back in normal composer mode"
    );
}

/// Opening base-branch picker from the review popup, pressing Esc returns to the
/// parent popup, pressing Esc again dismisses all panels (back to normal mode).
#[tokio::test]
async fn review_branch_picker_escape_navigates_back_then_dismisses() {
    let (mut chat, _rx, _op_rx) = make_chatwidget_manual();

    // Open the Review presets parent popup.
    chat.open_review_popup();

    // Open the branch picker submenu (child view). Using a temp cwd with no git repo is fine.
    let cwd = std::env::temp_dir();
    chat.show_review_branch_picker(&cwd).await;

    // Verify child view header.
    let header = render_bottom_first_row(&chat, 60);
    assert!(
        header.contains("Select a base branch"),
        "expected branch picker header: {header:?}"
    );

    // Esc once: child view closes, parent remains.
    chat.handle_key_event(KeyEvent::new(KeyCode::Esc, KeyModifiers::NONE));
    let header = render_bottom_first_row(&chat, 60);
    assert!(
        header.contains("Select a review preset"),
        "expected to return to parent review popup: {header:?}"
    );

    // Esc again: parent closes; back to normal composer state.
    chat.handle_key_event(KeyEvent::new(KeyCode::Esc, KeyModifiers::NONE));
    assert!(
        chat.is_normal_backtrack_mode(),
        "expected to be back in normal composer mode"
    );
}

fn render_bottom_first_row(chat: &ChatWidget, width: u16) -> String {
    let height = chat.desired_height(width);
    let area = Rect::new(0, 0, width, height);
    let mut buf = Buffer::empty(area);
    chat.render(area, &mut buf);
    for y in 0..area.height {
        let mut row = String::new();
        for x in 0..area.width {
            let s = buf[(x, y)].symbol();
            if s.is_empty() {
                row.push(' ');
            } else {
                row.push_str(s);
            }
        }
        if !row.trim().is_empty() {
            return row;
        }
    }
    String::new()
}

fn render_bottom_popup(chat: &ChatWidget, width: u16) -> String {
    let height = chat.desired_height(width);
    let area = Rect::new(0, 0, width, height);
    let mut buf = Buffer::empty(area);
    chat.render(area, &mut buf);

    let mut lines: Vec<String> = (0..area.height)
        .map(|row| {
            let mut line = String::new();
            for col in 0..area.width {
                let symbol = buf[(area.x + col, area.y + row)].symbol();
                if symbol.is_empty() {
                    line.push(' ');
                } else {
                    line.push_str(symbol);
                }
            }
            line.trim_end().to_string()
        })
        .collect();

    while lines.first().is_some_and(|line| line.trim().is_empty()) {
        lines.remove(0);
    }
    while lines.last().is_some_and(|line| line.trim().is_empty()) {
        lines.pop();
    }

    lines.join("\n")
}

#[test]
fn model_selection_popup_snapshot() {
    let (mut chat, _rx, _op_rx) = make_chatwidget_manual();

    chat.config.model = "gpt-5-codex".to_string();
    chat.open_model_popup();

    let popup = render_bottom_popup(&chat, 80);
    assert_snapshot!("model_selection_popup", popup);
}

#[test]
fn approvals_selection_popup_snapshot() {
    let (mut chat, _rx, _op_rx) = make_chatwidget_manual();

    chat.config.notices.hide_full_access_warning = None;
    chat.open_approvals_popup();

    let popup = render_bottom_popup(&chat, 80);
    #[cfg(target_os = "windows")]
    insta::with_settings!({ snapshot_suffix => "windows" }, {
        assert_snapshot!("approvals_selection_popup", popup);
    });
    #[cfg(not(target_os = "windows"))]
    assert_snapshot!("approvals_selection_popup", popup);
}

#[test]
fn full_access_confirmation_popup_snapshot() {
    let (mut chat, _rx, _op_rx) = make_chatwidget_manual();

    let preset = builtin_approval_presets()
        .into_iter()
        .find(|preset| preset.id == "full-access")
        .expect("full access preset");
    chat.open_full_access_confirmation(preset);

    let popup = render_bottom_popup(&chat, 80);
    assert_snapshot!("full_access_confirmation_popup", popup);
}

#[cfg(target_os = "windows")]
#[test]
fn windows_auto_mode_prompt_requests_enabling_sandbox_feature() {
    let (mut chat, _rx, _op_rx) = make_chatwidget_manual();

    let preset = builtin_approval_presets()
        .into_iter()
        .find(|preset| preset.id == "auto")
        .expect("auto preset");
    chat.open_windows_sandbox_enable_prompt(preset);

    let popup = render_bottom_popup(&chat, 120);
    assert!(
        popup.contains("experimental Windows sandbox"),
        "expected auto mode prompt to mention enabling the sandbox feature, popup: {popup}"
    );
}

#[cfg(target_os = "windows")]
#[test]
fn startup_prompts_for_windows_sandbox_when_auto_requested() {
    let (mut chat, _rx, _op_rx) = make_chatwidget_manual();

    set_windows_sandbox_enabled(false);
    chat.config.forced_auto_mode_downgraded_on_windows = true;

    chat.maybe_prompt_windows_sandbox_enable();

    let popup = render_bottom_popup(&chat, 120);
    assert!(
        popup.contains("Turn on Windows sandbox and use Auto mode"),
        "expected startup prompt to offer enabling the sandbox: {popup}"
    );

    set_windows_sandbox_enabled(true);
}

#[test]
fn model_reasoning_selection_popup_snapshot() {
    let (mut chat, _rx, _op_rx) = make_chatwidget_manual();

    chat.config.model = "gpt-5.1-codex".to_string();
    chat.config.model_reasoning_effort = Some(ReasoningEffortConfig::High);

    let preset = builtin_model_presets(None)
        .into_iter()
        .find(|preset| preset.model == "gpt-5.1-codex")
        .expect("gpt-5.1-codex preset");
    chat.open_reasoning_popup(preset);

    let popup = render_bottom_popup(&chat, 80);
    assert_snapshot!("model_reasoning_selection_popup", popup);
}

#[test]
fn single_reasoning_option_skips_selection() {
    let (mut chat, mut rx, _op_rx) = make_chatwidget_manual();

    static SINGLE_EFFORT: [ReasoningEffortPreset; 1] = [ReasoningEffortPreset {
        effort: ReasoningEffortConfig::High,
        description: "Maximizes reasoning depth for complex or ambiguous problems",
    }];
    let preset = ModelPreset {
        id: "model-with-single-reasoning",
        model: "model-with-single-reasoning",
        display_name: "model-with-single-reasoning",
        description: "",
        default_reasoning_effort: ReasoningEffortConfig::High,
        supported_reasoning_efforts: &SINGLE_EFFORT,
        is_default: false,
        upgrade: None,
    };
    chat.open_reasoning_popup(preset);

    let popup = render_bottom_popup(&chat, 80);
    assert!(
        !popup.contains("Select Reasoning Level"),
        "expected reasoning selection popup to be skipped"
    );

    let mut events = Vec::new();
    while let Ok(ev) = rx.try_recv() {
        events.push(ev);
    }

    assert!(
        events
            .iter()
            .any(|ev| matches!(ev, AppEvent::UpdateReasoningEffort(Some(effort)) if *effort == ReasoningEffortConfig::High)),
        "expected reasoning effort to be applied automatically; events: {events:?}"
    );
}

#[test]
fn feedback_selection_popup_snapshot() {
    let (mut chat, _rx, _op_rx) = make_chatwidget_manual();

    // Open the feedback category selection popup via slash command.
    chat.dispatch_command(SlashCommand::Feedback);

    let popup = render_bottom_popup(&chat, 80);
    assert_snapshot!("feedback_selection_popup", popup);
}

#[test]
fn feedback_upload_consent_popup_snapshot() {
    let (mut chat, _rx, _op_rx) = make_chatwidget_manual();

    // Open the consent popup directly for a chosen category.
    chat.open_feedback_consent(crate::app_event::FeedbackCategory::Bug);

    let popup = render_bottom_popup(&chat, 80);
    assert_snapshot!("feedback_upload_consent_popup", popup);
}

#[test]
fn reasoning_popup_escape_returns_to_model_popup() {
    let (mut chat, _rx, _op_rx) = make_chatwidget_manual();

    chat.config.model = "gpt-5.1".to_string();
    chat.open_model_popup();

    let presets = builtin_model_presets(None)
        .into_iter()
        .find(|preset| preset.model == "gpt-5.1-codex")
        .expect("gpt-5.1-codex preset");
    chat.open_reasoning_popup(presets);

    let before_escape = render_bottom_popup(&chat, 80);
    assert!(before_escape.contains("Select Reasoning Level"));

    chat.handle_key_event(KeyEvent::new(KeyCode::Esc, KeyModifiers::NONE));

    let after_escape = render_bottom_popup(&chat, 80);
    assert!(after_escape.contains("Select Model and Effort"));
    assert!(!after_escape.contains("Select Reasoning Level"));
}

#[test]
fn exec_history_extends_previous_when_consecutive() {
    let (mut chat, _rx, _op_rx) = make_chatwidget_manual();

    // 1) Start "ls -la" (List)
    begin_exec(&mut chat, "call-ls", "ls -la");
    assert_snapshot!("exploring_step1_start_ls", active_blob(&chat));

    // 2) Finish "ls -la"
    end_exec(&mut chat, "call-ls", "", "", 0);
    assert_snapshot!("exploring_step2_finish_ls", active_blob(&chat));

    // 3) Start "cat foo.txt" (Read)
    begin_exec(&mut chat, "call-cat-foo", "cat foo.txt");
    assert_snapshot!("exploring_step3_start_cat_foo", active_blob(&chat));

    // 4) Complete "cat foo.txt"
    end_exec(&mut chat, "call-cat-foo", "hello from foo", "", 0);
    assert_snapshot!("exploring_step4_finish_cat_foo", active_blob(&chat));

    // 5) Start & complete "sed -n 100,200p foo.txt" (treated as Read of foo.txt)
    begin_exec(&mut chat, "call-sed-range", "sed -n 100,200p foo.txt");
    end_exec(&mut chat, "call-sed-range", "chunk", "", 0);
    assert_snapshot!("exploring_step5_finish_sed_range", active_blob(&chat));

    // 6) Start & complete "cat bar.txt"
    begin_exec(&mut chat, "call-cat-bar", "cat bar.txt");
    end_exec(&mut chat, "call-cat-bar", "hello from bar", "", 0);
    assert_snapshot!("exploring_step6_finish_cat_bar", active_blob(&chat));
}

#[test]
fn disabled_slash_command_while_task_running_snapshot() {
    // Build a chat widget and simulate an active task
    let (mut chat, mut rx, _op_rx) = make_chatwidget_manual();
    chat.bottom_pane.set_task_running(true);

    // Dispatch a command that is unavailable while a task runs (e.g., /model)
    chat.dispatch_command(SlashCommand::Model);

    // Drain history and snapshot the rendered error line(s)
    let cells = drain_insert_history(&mut rx);
    assert!(
        !cells.is_empty(),
        "expected an error message history cell to be emitted",
    );
    let blob = lines_to_single_string(cells.last().unwrap());
    assert_snapshot!(blob);
}

//
// Snapshot test: command approval modal
//
// Synthesizes a Codex ExecApprovalRequest event to trigger the approval modal
// and snapshots the visual output using the ratatui TestBackend.
#[test]
fn approval_modal_exec_snapshot() {
    // Build a chat widget with manual channels to avoid spawning the agent.
    let (mut chat, _rx, _op_rx) = make_chatwidget_manual();
    // Ensure policy allows surfacing approvals explicitly (not strictly required for direct event).
    chat.config.approval_policy = AskForApproval::OnRequest;
    // Inject an exec approval request to display the approval modal.
    let ev = ExecApprovalRequestEvent {
        call_id: "call-approve-cmd".into(),
        command: vec!["bash".into(), "-lc".into(), "echo hello world".into()],
        cwd: std::env::current_dir().unwrap_or_else(|_| PathBuf::from(".")),
        reason: Some(
            "this is a test reason such as one that would be produced by the model".into(),
        ),
        risk: None,
        parsed_cmd: vec![],
    };
    chat.handle_codex_event(Event {
        id: "sub-approve".into(),
        msg: EventMsg::ExecApprovalRequest(ev),
    });
    // Render to a fixed-size test terminal and snapshot.
    // Call desired_height first and use that exact height for rendering.
    let height = chat.desired_height(80);
    let mut terminal =
        crate::custom_terminal::Terminal::with_options(VT100Backend::new(80, height))
            .expect("create terminal");
    let viewport = Rect::new(0, 0, 80, height);
    terminal.set_viewport_area(viewport);

    terminal
        .draw(|f| chat.render(f.area(), f.buffer_mut()))
        .expect("draw approval modal");
    assert!(
        terminal
            .backend()
            .vt100()
            .screen()
            .contents()
            .contains("echo hello world")
    );
    assert_snapshot!(
        "approval_modal_exec",
        terminal.backend().vt100().screen().contents()
    );
}

// Snapshot test: command approval modal without a reason
// Ensures spacing looks correct when no reason text is provided.
#[test]
fn approval_modal_exec_without_reason_snapshot() {
    let (mut chat, _rx, _op_rx) = make_chatwidget_manual();
    chat.config.approval_policy = AskForApproval::OnRequest;

    let ev = ExecApprovalRequestEvent {
        call_id: "call-approve-cmd-noreason".into(),
        command: vec!["bash".into(), "-lc".into(), "echo hello world".into()],
        cwd: std::env::current_dir().unwrap_or_else(|_| PathBuf::from(".")),
        reason: None,
        risk: None,
        parsed_cmd: vec![],
    };
    chat.handle_codex_event(Event {
        id: "sub-approve-noreason".into(),
        msg: EventMsg::ExecApprovalRequest(ev),
    });

    let height = chat.desired_height(80);
    let mut terminal =
        ratatui::Terminal::new(VT100Backend::new(80, height)).expect("create terminal");
    terminal.set_viewport_area(Rect::new(0, 0, 80, height));
    terminal
        .draw(|f| chat.render(f.area(), f.buffer_mut()))
        .expect("draw approval modal (no reason)");
    assert_snapshot!(
        "approval_modal_exec_no_reason",
        terminal.backend().vt100().screen().contents()
    );
}

// Snapshot test: patch approval modal
#[test]
fn approval_modal_patch_snapshot() {
    let (mut chat, _rx, _op_rx) = make_chatwidget_manual();
    chat.config.approval_policy = AskForApproval::OnRequest;

    // Build a small changeset and a reason/grant_root to exercise the prompt text.
    let mut changes = HashMap::new();
    changes.insert(
        PathBuf::from("README.md"),
        FileChange::Add {
            content: "hello\nworld\n".into(),
        },
    );
    let ev = ApplyPatchApprovalRequestEvent {
        call_id: "call-approve-patch".into(),
        changes,
        reason: Some("The model wants to apply changes".into()),
        grant_root: Some(PathBuf::from("/tmp")),
    };
    chat.handle_codex_event(Event {
        id: "sub-approve-patch".into(),
        msg: EventMsg::ApplyPatchApprovalRequest(ev),
    });

    // Render at the widget's desired height and snapshot.
    let height = chat.desired_height(80);
    let mut terminal =
        ratatui::Terminal::new(VT100Backend::new(80, height)).expect("create terminal");
    terminal.set_viewport_area(Rect::new(0, 0, 80, height));
    terminal
        .draw(|f| chat.render(f.area(), f.buffer_mut()))
        .expect("draw patch approval modal");
    assert_snapshot!(
        "approval_modal_patch",
        terminal.backend().vt100().screen().contents()
    );
}

#[test]
fn interrupt_restores_queued_messages_into_composer() {
    let (mut chat, mut rx, mut op_rx) = make_chatwidget_manual();

    // Simulate a running task to enable queuing of user inputs.
    chat.bottom_pane.set_task_running(true);

    // Queue two user messages while the task is running.
    chat.queued_user_messages
        .push_back(UserMessage::from("first queued".to_string()));
    chat.queued_user_messages
        .push_back(UserMessage::from("second queued".to_string()));
    chat.refresh_queued_user_messages();

    // Deliver a TurnAborted event with Interrupted reason (as if Esc was pressed).
    chat.handle_codex_event(Event {
        id: "turn-1".into(),
        msg: EventMsg::TurnAborted(codex_core::protocol::TurnAbortedEvent {
            reason: TurnAbortReason::Interrupted,
        }),
    });

    // Composer should now contain the queued messages joined by newlines, in order.
    assert_eq!(
        chat.bottom_pane.composer_text(),
        "first queued\nsecond queued"
    );

    // Queue should be cleared and no new user input should have been auto-submitted.
    assert!(chat.queued_user_messages.is_empty());
    assert!(
        op_rx.try_recv().is_err(),
        "unexpected outbound op after interrupt"
    );

    // Drain rx to avoid unused warnings.
    let _ = drain_insert_history(&mut rx);
}

#[test]
fn interrupt_prepends_queued_messages_before_existing_composer_text() {
    let (mut chat, mut rx, mut op_rx) = make_chatwidget_manual();

    chat.bottom_pane.set_task_running(true);
    chat.bottom_pane
        .set_composer_text("current draft".to_string());

    chat.queued_user_messages
        .push_back(UserMessage::from("first queued".to_string()));
    chat.queued_user_messages
        .push_back(UserMessage::from("second queued".to_string()));
    chat.refresh_queued_user_messages();

    chat.handle_codex_event(Event {
        id: "turn-1".into(),
        msg: EventMsg::TurnAborted(codex_core::protocol::TurnAbortedEvent {
            reason: TurnAbortReason::Interrupted,
        }),
    });

    assert_eq!(
        chat.bottom_pane.composer_text(),
        "first queued\nsecond queued\ncurrent draft"
    );
    assert!(chat.queued_user_messages.is_empty());
    assert!(
        op_rx.try_recv().is_err(),
        "unexpected outbound op after interrupt"
    );

    let _ = drain_insert_history(&mut rx);
}

// Snapshot test: ChatWidget at very small heights (idle)
// Ensures overall layout behaves when terminal height is extremely constrained.
#[test]
fn ui_snapshots_small_heights_idle() {
    use ratatui::Terminal;
    use ratatui::backend::TestBackend;
    let (chat, _rx, _op_rx) = make_chatwidget_manual();
    for h in [1u16, 2, 3] {
        let name = format!("chat_small_idle_h{h}");
        let mut terminal = Terminal::new(TestBackend::new(40, h)).expect("create terminal");
        terminal
            .draw(|f| chat.render(f.area(), f.buffer_mut()))
            .expect("draw chat idle");
        assert_snapshot!(name, terminal.backend());
    }
}

// Snapshot test: ChatWidget at very small heights (task running)
// Validates how status + composer are presented within tight space.
#[test]
fn ui_snapshots_small_heights_task_running() {
    use ratatui::Terminal;
    use ratatui::backend::TestBackend;
    let (mut chat, _rx, _op_rx) = make_chatwidget_manual();
    // Activate status line
    chat.handle_codex_event(Event {
        id: "task-1".into(),
        msg: EventMsg::TaskStarted(TaskStartedEvent {
            model_context_window: None,
        }),
    });
    chat.handle_codex_event(Event {
        id: "task-1".into(),
        msg: EventMsg::AgentReasoningDelta(AgentReasoningDeltaEvent {
            delta: "**Thinking**".into(),
        }),
    });
    for h in [1u16, 2, 3] {
        let name = format!("chat_small_running_h{h}");
        let mut terminal = Terminal::new(TestBackend::new(40, h)).expect("create terminal");
        terminal
            .draw(|f| chat.render(f.area(), f.buffer_mut()))
            .expect("draw chat running");
        assert_snapshot!(name, terminal.backend());
    }
}

// Snapshot test: status widget + approval modal active together
// The modal takes precedence visually; this captures the layout with a running
// task (status indicator active) while an approval request is shown.
#[test]
fn status_widget_and_approval_modal_snapshot() {
    use codex_core::protocol::ExecApprovalRequestEvent;

    let (mut chat, _rx, _op_rx) = make_chatwidget_manual();
    // Begin a running task so the status indicator would be active.
    chat.handle_codex_event(Event {
        id: "task-1".into(),
        msg: EventMsg::TaskStarted(TaskStartedEvent {
            model_context_window: None,
        }),
    });
    // Provide a deterministic header for the status line.
    chat.handle_codex_event(Event {
        id: "task-1".into(),
        msg: EventMsg::AgentReasoningDelta(AgentReasoningDeltaEvent {
            delta: "**Analyzing**".into(),
        }),
    });

    // Now show an approval modal (e.g. exec approval).
    let ev = ExecApprovalRequestEvent {
        call_id: "call-approve-exec".into(),
        command: vec!["echo".into(), "hello world".into()],
        cwd: PathBuf::from("/tmp"),
        reason: Some(
            "this is a test reason such as one that would be produced by the model".into(),
        ),
        risk: None,
        parsed_cmd: vec![],
    };
    chat.handle_codex_event(Event {
        id: "sub-approve-exec".into(),
        msg: EventMsg::ExecApprovalRequest(ev),
    });

    // Render at the widget's desired height and snapshot.
    let height = chat.desired_height(80);
    let mut terminal = ratatui::Terminal::new(ratatui::backend::TestBackend::new(80, height))
        .expect("create terminal");
    terminal
        .draw(|f| chat.render(f.area(), f.buffer_mut()))
        .expect("draw status + approval modal");
    assert_snapshot!("status_widget_and_approval_modal", terminal.backend());
}

// Snapshot test: status widget active (StatusIndicatorView)
// Ensures the VT100 rendering of the status indicator is stable when active.
#[test]
fn status_widget_active_snapshot() {
    let (mut chat, _rx, _op_rx) = make_chatwidget_manual();
    // Activate the status indicator by simulating a task start.
    chat.handle_codex_event(Event {
        id: "task-1".into(),
        msg: EventMsg::TaskStarted(TaskStartedEvent {
            model_context_window: None,
        }),
    });
    // Provide a deterministic header via a bold reasoning chunk.
    chat.handle_codex_event(Event {
        id: "task-1".into(),
        msg: EventMsg::AgentReasoningDelta(AgentReasoningDeltaEvent {
            delta: "**Analyzing**".into(),
        }),
    });
    // Render and snapshot.
    let height = chat.desired_height(80);
    let mut terminal = ratatui::Terminal::new(ratatui::backend::TestBackend::new(80, height))
        .expect("create terminal");
    terminal
        .draw(|f| chat.render(f.area(), f.buffer_mut()))
        .expect("draw status widget");
    assert_snapshot!("status_widget_active", terminal.backend());
}

#[test]
fn background_event_updates_status_header() {
    let (mut chat, mut rx, _op_rx) = make_chatwidget_manual();

    chat.handle_codex_event(Event {
        id: "bg-1".into(),
        msg: EventMsg::BackgroundEvent(BackgroundEventEvent {
            message: "Waiting for `vim`".to_string(),
        }),
    });

    assert!(chat.bottom_pane.status_indicator_visible());
    assert_eq!(chat.current_status_header, "Waiting for `vim`");
    assert!(drain_insert_history(&mut rx).is_empty());
}

#[test]
fn apply_patch_events_emit_history_cells() {
    let (mut chat, mut rx, _op_rx) = make_chatwidget_manual();

    // 1) Approval request -> proposed patch summary cell
    let mut changes = HashMap::new();
    changes.insert(
        PathBuf::from("foo.txt"),
        FileChange::Add {
            content: "hello\n".to_string(),
        },
    );
    let ev = ApplyPatchApprovalRequestEvent {
        call_id: "c1".into(),
        changes,
        reason: None,
        grant_root: None,
    };
    chat.handle_codex_event(Event {
        id: "s1".into(),
        msg: EventMsg::ApplyPatchApprovalRequest(ev),
    });
    let cells = drain_insert_history(&mut rx);
    assert!(
        cells.is_empty(),
        "expected approval request to surface via modal without emitting history cells"
    );

    let area = Rect::new(0, 0, 80, chat.desired_height(80));
    let mut buf = ratatui::buffer::Buffer::empty(area);
    chat.render(area, &mut buf);
    let mut saw_summary = false;
    for y in 0..area.height {
        let mut row = String::new();
        for x in 0..area.width {
            row.push(buf[(x, y)].symbol().chars().next().unwrap_or(' '));
        }
        if row.contains("foo.txt (+1 -0)") {
            saw_summary = true;
            break;
        }
    }
    assert!(saw_summary, "expected approval modal to show diff summary");

    // 2) Begin apply -> per-file apply block cell (no global header)
    let mut changes2 = HashMap::new();
    changes2.insert(
        PathBuf::from("foo.txt"),
        FileChange::Add {
            content: "hello\n".to_string(),
        },
    );
    let begin = PatchApplyBeginEvent {
        call_id: "c1".into(),
        auto_approved: true,
        changes: changes2,
    };
    chat.handle_codex_event(Event {
        id: "s1".into(),
        msg: EventMsg::PatchApplyBegin(begin),
    });
    let cells = drain_insert_history(&mut rx);
    assert!(!cells.is_empty(), "expected apply block cell to be sent");
    let blob = lines_to_single_string(cells.last().unwrap());
    assert!(
        blob.contains("Added foo.txt") || blob.contains("Edited foo.txt"),
        "expected single-file header with filename (Added/Edited): {blob:?}"
    );

    // 3) End apply success -> success cell
    let end = PatchApplyEndEvent {
        call_id: "c1".into(),
        stdout: "ok\n".into(),
        stderr: String::new(),
        success: true,
    };
    chat.handle_codex_event(Event {
        id: "s1".into(),
        msg: EventMsg::PatchApplyEnd(end),
    });
    let cells = drain_insert_history(&mut rx);
    assert!(
        cells.is_empty(),
        "no success cell should be emitted anymore"
    );
}

#[test]
fn apply_patch_manual_approval_adjusts_header() {
    let (mut chat, mut rx, _op_rx) = make_chatwidget_manual();

    let mut proposed_changes = HashMap::new();
    proposed_changes.insert(
        PathBuf::from("foo.txt"),
        FileChange::Add {
            content: "hello\n".to_string(),
        },
    );
    chat.handle_codex_event(Event {
        id: "s1".into(),
        msg: EventMsg::ApplyPatchApprovalRequest(ApplyPatchApprovalRequestEvent {
            call_id: "c1".into(),
            changes: proposed_changes,
            reason: None,
            grant_root: None,
        }),
    });
    drain_insert_history(&mut rx);

    let mut apply_changes = HashMap::new();
    apply_changes.insert(
        PathBuf::from("foo.txt"),
        FileChange::Add {
            content: "hello\n".to_string(),
        },
    );
    chat.handle_codex_event(Event {
        id: "s1".into(),
        msg: EventMsg::PatchApplyBegin(PatchApplyBeginEvent {
            call_id: "c1".into(),
            auto_approved: false,
            changes: apply_changes,
        }),
    });

    let cells = drain_insert_history(&mut rx);
    assert!(!cells.is_empty(), "expected apply block cell to be sent");
    let blob = lines_to_single_string(cells.last().unwrap());
    assert!(
        blob.contains("Added foo.txt") || blob.contains("Edited foo.txt"),
        "expected apply summary header for foo.txt: {blob:?}"
    );
}

#[test]
fn apply_patch_manual_flow_snapshot() {
    let (mut chat, mut rx, _op_rx) = make_chatwidget_manual();

    let mut proposed_changes = HashMap::new();
    proposed_changes.insert(
        PathBuf::from("foo.txt"),
        FileChange::Add {
            content: "hello\n".to_string(),
        },
    );
    chat.handle_codex_event(Event {
        id: "s1".into(),
        msg: EventMsg::ApplyPatchApprovalRequest(ApplyPatchApprovalRequestEvent {
            call_id: "c1".into(),
            changes: proposed_changes,
            reason: Some("Manual review required".into()),
            grant_root: None,
        }),
    });
    let history_before_apply = drain_insert_history(&mut rx);
    assert!(
        history_before_apply.is_empty(),
        "expected approval modal to defer history emission"
    );

    let mut apply_changes = HashMap::new();
    apply_changes.insert(
        PathBuf::from("foo.txt"),
        FileChange::Add {
            content: "hello\n".to_string(),
        },
    );
    chat.handle_codex_event(Event {
        id: "s1".into(),
        msg: EventMsg::PatchApplyBegin(PatchApplyBeginEvent {
            call_id: "c1".into(),
            auto_approved: false,
            changes: apply_changes,
        }),
    });
    let approved_lines = drain_insert_history(&mut rx)
        .pop()
        .expect("approved patch cell");

    assert_snapshot!(
        "apply_patch_manual_flow_history_approved",
        lines_to_single_string(&approved_lines)
    );
}

#[test]
fn apply_patch_approval_sends_op_with_submission_id() {
    let (mut chat, mut rx, _op_rx) = make_chatwidget_manual();
    // Simulate receiving an approval request with a distinct submission id and call id
    let mut changes = HashMap::new();
    changes.insert(
        PathBuf::from("file.rs"),
        FileChange::Add {
            content: "fn main(){}\n".into(),
        },
    );
    let ev = ApplyPatchApprovalRequestEvent {
        call_id: "call-999".into(),
        changes,
        reason: None,
        grant_root: None,
    };
    chat.handle_codex_event(Event {
        id: "sub-123".into(),
        msg: EventMsg::ApplyPatchApprovalRequest(ev),
    });

    // Approve via key press 'y'
    chat.handle_key_event(KeyEvent::new(KeyCode::Char('y'), KeyModifiers::NONE));

    // Expect a CodexOp with PatchApproval carrying the submission id, not call id
    let mut found = false;
    while let Ok(app_ev) = rx.try_recv() {
        if let AppEvent::CodexOp(Op::PatchApproval { id, decision }) = app_ev {
            assert_eq!(id, "sub-123");
            assert_matches!(decision, codex_core::protocol::ReviewDecision::Approved);
            found = true;
            break;
        }
    }
    assert!(found, "expected PatchApproval op to be sent");
}

#[test]
fn apply_patch_full_flow_integration_like() {
    let (mut chat, mut rx, mut op_rx) = make_chatwidget_manual();

    // 1) Backend requests approval
    let mut changes = HashMap::new();
    changes.insert(
        PathBuf::from("pkg.rs"),
        FileChange::Add { content: "".into() },
    );
    chat.handle_codex_event(Event {
        id: "sub-xyz".into(),
        msg: EventMsg::ApplyPatchApprovalRequest(ApplyPatchApprovalRequestEvent {
            call_id: "call-1".into(),
            changes,
            reason: None,
            grant_root: None,
        }),
    });

    // 2) User approves via 'y' and App receives a CodexOp
    chat.handle_key_event(KeyEvent::new(KeyCode::Char('y'), KeyModifiers::NONE));
    let mut maybe_op: Option<Op> = None;
    while let Ok(app_ev) = rx.try_recv() {
        if let AppEvent::CodexOp(op) = app_ev {
            maybe_op = Some(op);
            break;
        }
    }
    let op = maybe_op.expect("expected CodexOp after key press");

    // 3) App forwards to widget.submit_op, which pushes onto codex_op_tx
    chat.submit_op(op);
    let forwarded = op_rx
        .try_recv()
        .expect("expected op forwarded to codex channel");
    match forwarded {
        Op::PatchApproval { id, decision } => {
            assert_eq!(id, "sub-xyz");
            assert_matches!(decision, codex_core::protocol::ReviewDecision::Approved);
        }
        other => panic!("unexpected op forwarded: {other:?}"),
    }

    // 4) Simulate patch begin/end events from backend; ensure history cells are emitted
    let mut changes2 = HashMap::new();
    changes2.insert(
        PathBuf::from("pkg.rs"),
        FileChange::Add { content: "".into() },
    );
    chat.handle_codex_event(Event {
        id: "sub-xyz".into(),
        msg: EventMsg::PatchApplyBegin(PatchApplyBeginEvent {
            call_id: "call-1".into(),
            auto_approved: false,
            changes: changes2,
        }),
    });
    chat.handle_codex_event(Event {
        id: "sub-xyz".into(),
        msg: EventMsg::PatchApplyEnd(PatchApplyEndEvent {
            call_id: "call-1".into(),
            stdout: String::from("ok"),
            stderr: String::new(),
            success: true,
        }),
    });
}

#[test]
fn apply_patch_untrusted_shows_approval_modal() {
    let (mut chat, _rx, _op_rx) = make_chatwidget_manual();
    // Ensure approval policy is untrusted (OnRequest)
    chat.config.approval_policy = AskForApproval::OnRequest;

    // Simulate a patch approval request from backend
    let mut changes = HashMap::new();
    changes.insert(
        PathBuf::from("a.rs"),
        FileChange::Add { content: "".into() },
    );
    chat.handle_codex_event(Event {
        id: "sub-1".into(),
        msg: EventMsg::ApplyPatchApprovalRequest(ApplyPatchApprovalRequestEvent {
            call_id: "call-1".into(),
            changes,
            reason: None,
            grant_root: None,
        }),
    });

    // Render and ensure the approval modal title is present
    let area = Rect::new(0, 0, 80, 12);
    let mut buf = Buffer::empty(area);
    chat.render(area, &mut buf);

    let mut contains_title = false;
    for y in 0..area.height {
        let mut row = String::new();
        for x in 0..area.width {
            row.push(buf[(x, y)].symbol().chars().next().unwrap_or(' '));
        }
        if row.contains("Would you like to make the following edits?") {
            contains_title = true;
            break;
        }
    }
    assert!(
        contains_title,
        "expected approval modal to be visible with title 'Would you like to make the following edits?'"
    );
}

#[test]
fn apply_patch_request_shows_diff_summary() {
    let (mut chat, mut rx, _op_rx) = make_chatwidget_manual();

    // Ensure we are in OnRequest so an approval is surfaced
    chat.config.approval_policy = AskForApproval::OnRequest;

    // Simulate backend asking to apply a patch adding two lines to README.md
    let mut changes = HashMap::new();
    changes.insert(
        PathBuf::from("README.md"),
        FileChange::Add {
            // Two lines (no trailing empty line counted)
            content: "line one\nline two\n".into(),
        },
    );
    chat.handle_codex_event(Event {
        id: "sub-apply".into(),
        msg: EventMsg::ApplyPatchApprovalRequest(ApplyPatchApprovalRequestEvent {
            call_id: "call-apply".into(),
            changes,
            reason: None,
            grant_root: None,
        }),
    });

    // No history entries yet; the modal should contain the diff summary
    let cells = drain_insert_history(&mut rx);
    assert!(
        cells.is_empty(),
        "expected approval request to render via modal instead of history"
    );

    let area = Rect::new(0, 0, 80, chat.desired_height(80));
    let mut buf = ratatui::buffer::Buffer::empty(area);
    chat.render(area, &mut buf);

    let mut saw_header = false;
    let mut saw_line1 = false;
    let mut saw_line2 = false;
    for y in 0..area.height {
        let mut row = String::new();
        for x in 0..area.width {
            row.push(buf[(x, y)].symbol().chars().next().unwrap_or(' '));
        }
        if row.contains("README.md (+2 -0)") {
            saw_header = true;
        }
        if row.contains("+line one") {
            saw_line1 = true;
        }
        if row.contains("+line two") {
            saw_line2 = true;
        }
        if saw_header && saw_line1 && saw_line2 {
            break;
        }
    }
    assert!(saw_header, "expected modal to show diff header with totals");
    assert!(
        saw_line1 && saw_line2,
        "expected modal to show per-line diff summary"
    );
}

#[test]
fn plan_update_renders_history_cell() {
    let (mut chat, mut rx, _op_rx) = make_chatwidget_manual();
    let update = UpdatePlanArgs {
        explanation: Some("Adapting plan".to_string()),
        plan: vec![
            PlanItemArg {
                step: "Explore codebase".into(),
                status: StepStatus::Completed,
            },
            PlanItemArg {
                step: "Implement feature".into(),
                status: StepStatus::InProgress,
            },
            PlanItemArg {
                step: "Write tests".into(),
                status: StepStatus::Pending,
            },
        ],
    };
    chat.handle_codex_event(Event {
        id: "sub-1".into(),
        msg: EventMsg::PlanUpdate(update),
    });
    let cells = drain_insert_history(&mut rx);
    assert!(!cells.is_empty(), "expected plan update cell to be sent");
    let blob = lines_to_single_string(cells.last().unwrap());
    assert!(
        blob.contains("Updated Plan"),
        "missing plan header: {blob:?}"
    );
    assert!(blob.contains("Explore codebase"));
    assert!(blob.contains("Implement feature"));
    assert!(blob.contains("Write tests"));
}

#[test]
fn stream_error_updates_status_indicator() {
    let (mut chat, mut rx, _op_rx) = make_chatwidget_manual();
    chat.bottom_pane.set_task_running(true);
    let msg = "Reconnecting... 2/5";
    chat.handle_codex_event(Event {
        id: "sub-1".into(),
        msg: EventMsg::StreamError(StreamErrorEvent {
            message: msg.to_string(),
        }),
    });

    let cells = drain_insert_history(&mut rx);
    assert!(
        cells.is_empty(),
        "expected no history cell for StreamError event"
    );
    let status = chat
        .bottom_pane
        .status_widget()
        .expect("status indicator should be visible");
    assert_eq!(status.header(), msg);
}

#[test]
fn warning_event_adds_warning_history_cell() {
    let (mut chat, mut rx, _op_rx) = make_chatwidget_manual();
    chat.handle_codex_event(Event {
        id: "sub-1".into(),
        msg: EventMsg::Warning(WarningEvent {
            message: "test warning message".to_string(),
        }),
    });

    let cells = drain_insert_history(&mut rx);
    assert_eq!(cells.len(), 1, "expected one warning history cell");
    let rendered = lines_to_single_string(&cells[0]);
    assert!(
        rendered.contains("test warning message"),
        "warning cell missing content: {rendered}"
    );
}

#[test]
fn multiple_agent_messages_in_single_turn_emit_multiple_headers() {
    let (mut chat, mut rx, _op_rx) = make_chatwidget_manual();

    // Begin turn
    chat.handle_codex_event(Event {
        id: "s1".into(),
        msg: EventMsg::TaskStarted(TaskStartedEvent {
            model_context_window: None,
        }),
    });

    // First finalized assistant message
    chat.handle_codex_event(Event {
        id: "s1".into(),
        msg: EventMsg::AgentMessage(AgentMessageEvent {
            message: "First message".into(),
        }),
    });

    // Second finalized assistant message in the same turn
    chat.handle_codex_event(Event {
        id: "s1".into(),
        msg: EventMsg::AgentMessage(AgentMessageEvent {
            message: "Second message".into(),
        }),
    });

    // End turn
    chat.handle_codex_event(Event {
        id: "s1".into(),
        msg: EventMsg::TaskComplete(TaskCompleteEvent {
            last_agent_message: None,
        }),
    });

    let cells = drain_insert_history(&mut rx);
    let combined: String = cells
        .iter()
        .map(|lines| lines_to_single_string(lines))
        .collect();
    assert!(
        combined.contains("First message"),
        "missing first message: {combined}"
    );
    assert!(
        combined.contains("Second message"),
        "missing second message: {combined}"
    );
    let first_idx = combined.find("First message").unwrap();
    let second_idx = combined.find("Second message").unwrap();
    assert!(first_idx < second_idx, "messages out of order: {combined}");
}

#[test]
fn final_reasoning_then_message_without_deltas_are_rendered() {
    let (mut chat, mut rx, _op_rx) = make_chatwidget_manual();

    // No deltas; only final reasoning followed by final message.
    chat.handle_codex_event(Event {
        id: "s1".into(),
        msg: EventMsg::AgentReasoning(AgentReasoningEvent {
            text: "I will first analyze the request.".into(),
        }),
    });
    chat.handle_codex_event(Event {
        id: "s1".into(),
        msg: EventMsg::AgentMessage(AgentMessageEvent {
            message: "Here is the result.".into(),
        }),
    });

    // Drain history and snapshot the combined visible content.
    let cells = drain_insert_history(&mut rx);
    let combined = cells
        .iter()
        .map(|lines| lines_to_single_string(lines))
        .collect::<String>();
    assert_snapshot!(combined);
}

#[test]
fn deltas_then_same_final_message_are_rendered_snapshot() {
    let (mut chat, mut rx, _op_rx) = make_chatwidget_manual();

    // Stream some reasoning deltas first.
    chat.handle_codex_event(Event {
        id: "s1".into(),
        msg: EventMsg::AgentReasoningDelta(AgentReasoningDeltaEvent {
            delta: "I will ".into(),
        }),
    });
    chat.handle_codex_event(Event {
        id: "s1".into(),
        msg: EventMsg::AgentReasoningDelta(AgentReasoningDeltaEvent {
            delta: "first analyze the ".into(),
        }),
    });
    chat.handle_codex_event(Event {
        id: "s1".into(),
        msg: EventMsg::AgentReasoningDelta(AgentReasoningDeltaEvent {
            delta: "request.".into(),
        }),
    });
    chat.handle_codex_event(Event {
        id: "s1".into(),
        msg: EventMsg::AgentReasoning(AgentReasoningEvent {
            text: "request.".into(),
        }),
    });

    // Then stream answer deltas, followed by the exact same final message.
    chat.handle_codex_event(Event {
        id: "s1".into(),
        msg: EventMsg::AgentMessageDelta(AgentMessageDeltaEvent {
            delta: "Here is the ".into(),
        }),
    });
    chat.handle_codex_event(Event {
        id: "s1".into(),
        msg: EventMsg::AgentMessageDelta(AgentMessageDeltaEvent {
            delta: "result.".into(),
        }),
    });

    chat.handle_codex_event(Event {
        id: "s1".into(),
        msg: EventMsg::AgentMessage(AgentMessageEvent {
            message: "Here is the result.".into(),
        }),
    });

    // Snapshot the combined visible content to ensure we render as expected
    // when deltas are followed by the identical final message.
    let cells = drain_insert_history(&mut rx);
    let combined = cells
        .iter()
        .map(|lines| lines_to_single_string(lines))
        .collect::<String>();
    assert_snapshot!(combined);
}

// Combined visual snapshot using vt100 for history + direct buffer overlay for UI.
// This renders the final visual as seen in a terminal: history above, then a blank line,
// then the exec block, another blank line, the status line, a blank line, and the composer.
#[test]
fn chatwidget_exec_and_status_layout_vt100_snapshot() {
    let (mut chat, mut rx, _op_rx) = make_chatwidget_manual();
    chat.handle_codex_event(Event {
        id: "t1".into(),
        msg: EventMsg::AgentMessage(AgentMessageEvent { message: "I’m going to search the repo for where “Change Approved” is rendered to update that view.".into() }),
    });

    chat.handle_codex_event(Event {
        id: "c1".into(),
        msg: EventMsg::ExecCommandBegin(ExecCommandBeginEvent {
            call_id: "c1".into(),
            command: vec!["bash".into(), "-lc".into(), "rg \"Change Approved\"".into()],
            cwd: std::env::current_dir().unwrap_or_else(|_| PathBuf::from(".")),
            parsed_cmd: vec![
                ParsedCommand::Search {
                    query: Some("Change Approved".into()),
                    path: None,
                    cmd: "rg \"Change Approved\"".into(),
                },
                ParsedCommand::Read {
                    name: "diff_render.rs".into(),
                    cmd: "cat diff_render.rs".into(),
                    path: "diff_render.rs".into(),
                },
            ],
            source: ExecCommandSource::Agent,
            interaction_input: None,
        }),
    });
    chat.handle_codex_event(Event {
        id: "c1".into(),
        msg: EventMsg::ExecCommandEnd(ExecCommandEndEvent {
            call_id: "c1".into(),
            stdout: String::new(),
            stderr: String::new(),
            aggregated_output: String::new(),
            exit_code: 0,
            duration: std::time::Duration::from_millis(16000),
            formatted_output: String::new(),
        }),
    });
    chat.handle_codex_event(Event {
        id: "t1".into(),
        msg: EventMsg::TaskStarted(TaskStartedEvent {
            model_context_window: None,
        }),
    });
    chat.handle_codex_event(Event {
        id: "t1".into(),
        msg: EventMsg::AgentReasoningDelta(AgentReasoningDeltaEvent {
            delta: "**Investigating rendering code**".into(),
        }),
    });
    chat.bottom_pane
        .set_composer_text("Summarize recent commits".to_string());

    let width: u16 = 80;
    let ui_height: u16 = chat.desired_height(width);
    let vt_height: u16 = 40;
    let viewport = Rect::new(0, vt_height - ui_height - 1, width, ui_height);

    let backend = VT100Backend::new(width, vt_height);
    let mut term = crate::custom_terminal::Terminal::with_options(backend).expect("terminal");
    term.set_viewport_area(viewport);

    for lines in drain_insert_history(&mut rx) {
        crate::insert_history::insert_history_lines(&mut term, lines)
            .expect("Failed to insert history lines in test");
    }

    term.draw(|f| {
        chat.render(f.area(), f.buffer_mut());
    })
    .unwrap();

    assert_snapshot!(term.backend().vt100().screen().contents());
}

// E2E vt100 snapshot for complex markdown with indented and nested fenced code blocks
#[test]
fn chatwidget_markdown_code_blocks_vt100_snapshot() {
    let (mut chat, mut rx, _op_rx) = make_chatwidget_manual();

    // Simulate a final agent message via streaming deltas instead of a single message

    chat.handle_codex_event(Event {
        id: "t1".into(),
        msg: EventMsg::TaskStarted(TaskStartedEvent {
            model_context_window: None,
        }),
    });
    // Build a vt100 visual from the history insertions only (no UI overlay)
    let width: u16 = 80;
    let height: u16 = 50;
    let backend = VT100Backend::new(width, height);
    let mut term = crate::custom_terminal::Terminal::with_options(backend).expect("terminal");
    // Place viewport at the last line so that history lines insert above it
    term.set_viewport_area(Rect::new(0, height - 1, width, 1));

    // Simulate streaming via AgentMessageDelta in 2-character chunks (no final AgentMessage).
    let source: &str = r#"

    -- Indented code block (4 spaces)
    SELECT *
    FROM "users"
    WHERE "email" LIKE '%@example.com';

````markdown
```sh
printf 'fenced within fenced\n'
```
````

```jsonc
{
  // comment allowed in jsonc
  "path": "C:\\Program Files\\App",
  "regex": "^foo.*(bar)?$"
}
```
"#;

    let mut it = source.chars();
    loop {
        let mut delta = String::new();
        match it.next() {
            Some(c) => delta.push(c),
            None => break,
        }
        if let Some(c2) = it.next() {
            delta.push(c2);
        }

        chat.handle_codex_event(Event {
            id: "t1".into(),
            msg: EventMsg::AgentMessageDelta(AgentMessageDeltaEvent { delta }),
        });
        // Drive commit ticks and drain emitted history lines into the vt100 buffer.
        loop {
            chat.on_commit_tick();
            let mut inserted_any = false;
            while let Ok(app_ev) = rx.try_recv() {
                if let AppEvent::InsertHistoryCell(cell) = app_ev {
                    let lines = cell.display_lines(width);
                    crate::insert_history::insert_history_lines(&mut term, lines)
                        .expect("Failed to insert history lines in test");
                    inserted_any = true;
                }
            }
            if !inserted_any {
                break;
            }
        }
    }

    // Finalize the stream without sending a final AgentMessage, to flush any tail.
    chat.handle_codex_event(Event {
        id: "t1".into(),
        msg: EventMsg::TaskComplete(TaskCompleteEvent {
            last_agent_message: None,
        }),
    });
    for lines in drain_insert_history(&mut rx) {
        crate::insert_history::insert_history_lines(&mut term, lines)
            .expect("Failed to insert history lines in test");
    }

    assert_snapshot!(term.backend().vt100().screen().contents());
}

#[test]
fn chatwidget_tall() {
    let (mut chat, _rx, _op_rx) = make_chatwidget_manual();
    chat.handle_codex_event(Event {
        id: "t1".into(),
        msg: EventMsg::TaskStarted(TaskStartedEvent {
            model_context_window: None,
        }),
    });
    for i in 0..30 {
        chat.queue_user_message(format!("Hello, world! {i}").into());
    }
    let width: u16 = 80;
    let height: u16 = 24;
    let backend = VT100Backend::new(width, height);
    let mut term = crate::custom_terminal::Terminal::with_options(backend).expect("terminal");
    let desired_height = chat.desired_height(width).min(height);
    term.set_viewport_area(Rect::new(0, height - desired_height, width, desired_height));
    term.draw(|f| {
        chat.render(f.area(), f.buffer_mut());
    })
    .unwrap();
    assert_snapshot!(term.backend().vt100().screen().contents());
}<|MERGE_RESOLUTION|>--- conflicted
+++ resolved
@@ -58,7 +58,6 @@
 use tokio::sync::mpsc::error::TryRecvError;
 use tokio::sync::mpsc::unbounded_channel;
 
-<<<<<<< HEAD
 #[cfg(target_os = "windows")]
 fn set_windows_sandbox_enabled(enabled: bool) {
     codex_core::set_windows_sandbox_enabled(enabled);
@@ -66,8 +65,6 @@
 
 const TEST_WARNING_MESSAGE: &str = "Heads up: Long conversations and multiple compactions can cause the model to be less accurate. Start a new conversation when possible to keep conversations small and targeted.";
 
-=======
->>>>>>> 842a1b7f
 fn test_config() -> Config {
     // Use base defaults to avoid depending on host state.
     Config::load_from_base_config_with_overrides(

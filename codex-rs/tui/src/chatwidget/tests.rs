use super::*;
use crate::app_event::AppEvent;
use crate::app_event_sender::AppEventSender;
use crate::test_backend::VT100Backend;
use crate::tui::FrameRequester;
use assert_matches::assert_matches;
use codex_common::approval_presets::builtin_approval_presets;
use codex_core::AuthManager;
use codex_core::CodexAuth;
use codex_core::config::Config;
use codex_core::config::ConfigBuilder;
use codex_core::config::Constrained;
use codex_core::config::ConstraintError;
use codex_core::models_manager::manager::ModelsManager;
use codex_core::protocol::AgentMessageDeltaEvent;
use codex_core::protocol::AgentMessageEvent;
use codex_core::protocol::AgentReasoningDeltaEvent;
use codex_core::protocol::AgentReasoningEvent;
use codex_core::protocol::ApplyPatchApprovalRequestEvent;
use codex_core::protocol::BackgroundEventEvent;
use codex_core::protocol::CreditsSnapshot;
use codex_core::protocol::Event;
use codex_core::protocol::EventMsg;
use codex_core::protocol::ExecApprovalRequestEvent;
use codex_core::protocol::ExecCommandBeginEvent;
use codex_core::protocol::ExecCommandEndEvent;
use codex_core::protocol::ExecCommandSource;
use codex_core::protocol::ExecPolicyAmendment;
use codex_core::protocol::ExitedReviewModeEvent;
use codex_core::protocol::FileChange;
use codex_core::protocol::McpStartupStatus;
use codex_core::protocol::McpStartupUpdateEvent;
use codex_core::protocol::Op;
use codex_core::protocol::PatchApplyBeginEvent;
use codex_core::protocol::PatchApplyEndEvent;
use codex_core::protocol::RateLimitWindow;
use codex_core::protocol::ReviewRequest;
use codex_core::protocol::ReviewTarget;
use codex_core::protocol::StreamErrorEvent;
use codex_core::protocol::TaskCompleteEvent;
use codex_core::protocol::TaskStartedEvent;
use codex_core::protocol::TerminalInteractionEvent;
use codex_core::protocol::TokenCountEvent;
use codex_core::protocol::TokenUsage;
use codex_core::protocol::TokenUsageInfo;
use codex_core::protocol::UndoCompletedEvent;
use codex_core::protocol::UndoStartedEvent;
use codex_core::protocol::ViewImageToolCallEvent;
use codex_core::protocol::WarningEvent;
use codex_protocol::ConversationId;
use codex_protocol::account::PlanType;
use codex_protocol::openai_models::ModelPreset;
use codex_protocol::openai_models::ReasoningEffortPreset;
use codex_protocol::parse_command::ParsedCommand;
use codex_protocol::plan_tool::PlanItemArg;
use codex_protocol::plan_tool::StepStatus;
use codex_protocol::plan_tool::UpdatePlanArgs;
use codex_protocol::protocol::CodexErrorInfo;
use codex_utils_absolute_path::AbsolutePathBuf;
use crossterm::event::KeyCode;
use crossterm::event::KeyEvent;
use crossterm::event::KeyModifiers;
use insta::assert_snapshot;
use pretty_assertions::assert_eq;
use std::collections::HashSet;
use std::path::PathBuf;
use tempfile::NamedTempFile;
use tempfile::tempdir;
use tokio::sync::mpsc::error::TryRecvError;
use tokio::sync::mpsc::unbounded_channel;

#[cfg(target_os = "windows")]
fn set_windows_sandbox_enabled(enabled: bool) {
    codex_core::set_windows_sandbox_enabled(enabled);
}

async fn test_config() -> Config {
    // Use base defaults to avoid depending on host state.
    let codex_home = std::env::temp_dir();
    ConfigBuilder::default()
        .codex_home(codex_home.clone())
        .build()
        .await
        .expect("config")
}

fn snapshot(percent: f64) -> RateLimitSnapshot {
    RateLimitSnapshot {
        primary: Some(RateLimitWindow {
            used_percent: percent,
            window_minutes: Some(60),
            resets_at: None,
        }),
        secondary: None,
        credits: None,
        plan_type: None,
    }
}

#[tokio::test]
async fn resumed_initial_messages_render_history() {
    let (mut chat, mut rx, _ops) = make_chatwidget_manual(None).await;

    let conversation_id = ConversationId::new();
    let rollout_file = NamedTempFile::new().unwrap();
    let configured = codex_core::protocol::SessionConfiguredEvent {
        session_id: conversation_id,
        model: "test-model".to_string(),
        model_provider_id: "test-provider".to_string(),
        approval_policy: AskForApproval::Never,
        sandbox_policy: SandboxPolicy::ReadOnly,
        cwd: PathBuf::from("/home/user/project"),
        reasoning_effort: Some(ReasoningEffortConfig::default()),
        history_log_id: 0,
        history_entry_count: 0,
        initial_messages: Some(vec![
            EventMsg::UserMessage(UserMessageEvent {
                message: "hello from user".to_string(),
                images: None,
            }),
            EventMsg::AgentMessage(AgentMessageEvent {
                message: "assistant reply".to_string(),
            }),
        ]),
        rollout_path: rollout_file.path().to_path_buf(),
    };

    chat.handle_codex_event(Event {
        id: "initial".into(),
        agent_id: None,
        msg: EventMsg::SessionConfigured(configured),
    });

    let cells = drain_insert_history(&mut rx);
    let mut merged_lines = Vec::new();
    for lines in cells {
        let text = lines
            .iter()
            .flat_map(|line| line.spans.iter())
            .map(|span| span.content.clone())
            .collect::<String>();
        merged_lines.push(text);
    }

    let text_blob = merged_lines.join("\n");
    assert!(
        text_blob.contains("hello from user"),
        "expected replayed user message",
    );
    assert!(
        text_blob.contains("assistant reply"),
        "expected replayed agent message",
    );
}

/// Entering review mode uses the hint provided by the review request.
#[tokio::test]
async fn entered_review_mode_uses_request_hint() {
    let (mut chat, mut rx, _ops) = make_chatwidget_manual(None).await;

    chat.handle_codex_event(Event {
        id: "review-start".into(),
        agent_id: None,
        msg: EventMsg::EnteredReviewMode(ReviewRequest {
            target: ReviewTarget::BaseBranch {
                branch: "feature".to_string(),
            },
            user_facing_hint: Some("feature branch".to_string()),
        }),
    });

    let cells = drain_insert_history(&mut rx);
    let banner = lines_to_single_string(cells.last().expect("review banner"));
    assert_eq!(banner, ">> Code review started: feature branch <<\n");
    assert!(chat.is_review_mode);
}

/// Entering review mode renders the current changes banner when requested.
#[tokio::test]
async fn entered_review_mode_defaults_to_current_changes_banner() {
    let (mut chat, mut rx, _ops) = make_chatwidget_manual(None).await;

    chat.handle_codex_event(Event {
        id: "review-start".into(),
        agent_id: None,
        msg: EventMsg::EnteredReviewMode(ReviewRequest {
            target: ReviewTarget::UncommittedChanges,
            user_facing_hint: None,
        }),
    });

    let cells = drain_insert_history(&mut rx);
    let banner = lines_to_single_string(cells.last().expect("review banner"));
    assert_eq!(banner, ">> Code review started: current changes <<\n");
    assert!(chat.is_review_mode);
}

/// Exiting review restores the pre-review context window indicator.
#[tokio::test]
async fn review_restores_context_window_indicator() {
    let (mut chat, mut rx, _ops) = make_chatwidget_manual(None).await;

    let context_window = 13_000;
    let pre_review_tokens = 12_700; // ~30% remaining after subtracting baseline.
    let review_tokens = 12_030; // ~97% remaining after subtracting baseline.

    chat.handle_codex_event(Event {
        id: "token-before".into(),
        agent_id: None,
        msg: EventMsg::TokenCount(TokenCountEvent {
            info: Some(make_token_info(pre_review_tokens, context_window)),
            rate_limits: None,
        }),
    });
    assert_eq!(chat.bottom_pane.context_window_percent(), Some(30));

    chat.handle_codex_event(Event {
        id: "review-start".into(),
        agent_id: None,
        msg: EventMsg::EnteredReviewMode(ReviewRequest {
            target: ReviewTarget::BaseBranch {
                branch: "feature".to_string(),
            },
            user_facing_hint: Some("feature branch".to_string()),
        }),
    });

    chat.handle_codex_event(Event {
        id: "token-review".into(),
        agent_id: None,
        msg: EventMsg::TokenCount(TokenCountEvent {
            info: Some(make_token_info(review_tokens, context_window)),
            rate_limits: None,
        }),
    });
    assert_eq!(chat.bottom_pane.context_window_percent(), Some(97));

    chat.handle_codex_event(Event {
        id: "review-end".into(),
        agent_id: None,
        msg: EventMsg::ExitedReviewMode(ExitedReviewModeEvent {
            review_output: None,
        }),
    });
    let _ = drain_insert_history(&mut rx);

    assert_eq!(chat.bottom_pane.context_window_percent(), Some(30));
    assert!(!chat.is_review_mode);
}

/// Receiving a TokenCount event without usage clears the context indicator.
#[tokio::test]
async fn token_count_none_resets_context_indicator() {
    let (mut chat, _rx, _ops) = make_chatwidget_manual(None).await;

    let context_window = 13_000;
    let pre_compact_tokens = 12_700;

    chat.handle_codex_event(Event {
        id: "token-before".into(),
        agent_id: None,
        msg: EventMsg::TokenCount(TokenCountEvent {
            info: Some(make_token_info(pre_compact_tokens, context_window)),
            rate_limits: None,
        }),
    });
    assert_eq!(chat.bottom_pane.context_window_percent(), Some(30));

    chat.handle_codex_event(Event {
        id: "token-cleared".into(),
        agent_id: None,
        msg: EventMsg::TokenCount(TokenCountEvent {
            info: None,
            rate_limits: None,
        }),
    });
    assert_eq!(chat.bottom_pane.context_window_percent(), None);
}

#[tokio::test]
async fn context_indicator_shows_used_tokens_when_window_unknown() {
    let (mut chat, _rx, _ops) = make_chatwidget_manual(Some("unknown-model")).await;

    chat.config.model_context_window = None;
    let auto_compact_limit = 200_000;
    chat.config.model_auto_compact_token_limit = Some(auto_compact_limit);

    // No model window, so the indicator should fall back to showing tokens used.
    let total_tokens = 106_000;
    let token_usage = TokenUsage {
        total_tokens,
        ..TokenUsage::default()
    };
    let token_info = TokenUsageInfo {
        total_token_usage: token_usage.clone(),
        last_token_usage: token_usage,
        model_context_window: None,
    };

    chat.handle_codex_event(Event {
        id: "token-usage".into(),
        agent_id: None,
        msg: EventMsg::TokenCount(TokenCountEvent {
            info: Some(token_info),
            rate_limits: None,
        }),
    });

    assert_eq!(chat.bottom_pane.context_window_percent(), None);
    assert_eq!(
        chat.bottom_pane.context_window_used_tokens(),
        Some(total_tokens)
    );
}

#[cfg_attr(
    target_os = "macos",
    ignore = "system configuration APIs are blocked under macOS seatbelt"
)]
#[tokio::test]
async fn helpers_are_available_and_do_not_panic() {
    let (tx_raw, _rx) = unbounded_channel::<AppEvent>();
    let tx = AppEventSender::new(tx_raw);
    let cfg = test_config().await;
    let resolved_model = ModelsManager::get_model_offline(cfg.model.as_deref());
    let model_family = ModelsManager::construct_model_family_offline(&resolved_model, &cfg);
    let conversation_manager = Arc::new(ConversationManager::with_models_provider(
        CodexAuth::from_api_key("test"),
        cfg.model_provider.clone(),
    ));
    let auth_manager = AuthManager::from_auth_for_testing(CodexAuth::from_api_key("test"));
    let init = ChatWidgetInit {
        config: cfg,
        frame_requester: FrameRequester::test_dummy(),
        app_event_tx: tx,
        initial_prompt: None,
        initial_images: Vec::new(),
        enhanced_keys_supported: false,
        auth_manager,
        models_manager: conversation_manager.get_models_manager(),
        feedback: codex_feedback::CodexFeedback::new(),
        is_first_run: true,
        model_family,
    };
    let mut w = ChatWidget::new(init, conversation_manager);
    // Basic construction sanity.
    let _ = &mut w;
}

// --- Helpers for tests that need direct construction and event draining ---
async fn make_chatwidget_manual(
    model_override: Option<&str>,
) -> (
    ChatWidget,
    tokio::sync::mpsc::UnboundedReceiver<AppEvent>,
    tokio::sync::mpsc::UnboundedReceiver<Op>,
) {
    let (tx_raw, rx) = unbounded_channel::<AppEvent>();
    let app_event_tx = AppEventSender::new(tx_raw);
    let (op_tx, op_rx) = unbounded_channel::<Op>();
    let mut cfg = test_config().await;
    let resolved_model = model_override
        .map(str::to_owned)
        .unwrap_or_else(|| ModelsManager::get_model_offline(cfg.model.as_deref()));
    if let Some(model) = model_override {
        cfg.model = Some(model.to_string());
    }
    let bottom = BottomPane::new(BottomPaneParams {
        app_event_tx: app_event_tx.clone(),
        frame_requester: FrameRequester::test_dummy(),
        has_input_focus: true,
        enhanced_keys_supported: false,
        placeholder_text: "Ask Codex to do anything".to_string(),
        disable_paste_burst: false,
        animations_enabled: cfg.animations,
        skills: None,
    });
    let auth_manager = AuthManager::from_auth_for_testing(CodexAuth::from_api_key("test"));
    let default_agent_id = DEFAULT_AGENT_ID.as_str().to_string();
    let widget = ChatWidget {
        app_event_tx,
        codex_op_tx: op_tx,
        bottom_pane: bottom,
        active_cell: None,
        config: cfg.clone(),
        model_family: ModelsManager::construct_model_family_offline(&resolved_model, &cfg),
        auth_manager: auth_manager.clone(),
        models_manager: Arc::new(ModelsManager::new(auth_manager)),
        session_header: SessionHeader::new(resolved_model.clone()),
        initial_user_message: None,
        token_info: None,
        rate_limit_snapshot: None,
        plan_type: None,
        rate_limit_warnings: RateLimitWarningState::default(),
        rate_limit_switch_prompt: RateLimitSwitchPromptState::default(),
        rate_limit_poller: None,
        stream_controller: None,
        running_commands: HashMap::new(),
        suppressed_exec_calls: HashSet::new(),
        last_unified_wait: None,
        task_complete_pending: false,
        unified_exec_sessions: Vec::new(),
        mcp_startup_status: None,
        interrupts: InterruptManager::new(),
        reasoning_buffer: String::new(),
        full_reasoning_buffer: String::new(),
        current_status_header: String::from("Working"),
        retry_status_header: None,
        conversation_id: None,
        frame_requester: FrameRequester::test_dummy(),
        show_welcome_banner: true,
        queued_user_messages: VecDeque::new(),
        suppress_session_configured_redraw: false,
        pending_notification: None,
        is_review_mode: false,
        pre_review_token_info: None,
        needs_final_message_separator: false,
        replay_messages: Vec::new(),
        last_rendered_width: std::cell::Cell::new(None),
        feedback: codex_feedback::CodexFeedback::new(),
        current_rollout_path: None,
<<<<<<< HEAD
        selected_agent_id: default_agent_id.clone(),
        known_agents: vec![default_agent_id.clone()],
        known_agents_set: HashSet::from([default_agent_id]),
        pending_agent_events: HashMap::new(),
        agent_states: HashMap::new(),
        approval_agent_ids: HashMap::new(),
        elicitation_agent_ids: HashMap::new(),
=======
        external_editor_state: ExternalEditorState::Closed,
>>>>>>> c26c29be
    };
    (widget, rx, op_rx)
}

fn set_chatgpt_auth(chat: &mut ChatWidget) {
    chat.auth_manager =
        AuthManager::from_auth_for_testing(CodexAuth::create_dummy_chatgpt_auth_for_testing());
    chat.models_manager = Arc::new(ModelsManager::new(chat.auth_manager.clone()));
}

pub(crate) async fn make_chatwidget_manual_with_sender() -> (
    ChatWidget,
    AppEventSender,
    tokio::sync::mpsc::UnboundedReceiver<AppEvent>,
    tokio::sync::mpsc::UnboundedReceiver<Op>,
) {
    let (widget, rx, op_rx) = make_chatwidget_manual(None).await;
    let app_event_tx = widget.app_event_tx.clone();
    (widget, app_event_tx, rx, op_rx)
}

fn drain_insert_history(
    rx: &mut tokio::sync::mpsc::UnboundedReceiver<AppEvent>,
) -> Vec<Vec<ratatui::text::Line<'static>>> {
    let mut out = Vec::new();
    while let Ok(ev) = rx.try_recv() {
        if let AppEvent::InsertHistoryCell(cell) = ev {
            let mut lines = cell.display_lines(80);
            if !cell.is_stream_continuation() && !out.is_empty() && !lines.is_empty() {
                lines.insert(0, "".into());
            }
            out.push(lines)
        }
    }
    out
}

fn lines_to_single_string(lines: &[ratatui::text::Line<'static>]) -> String {
    let mut s = String::new();
    for line in lines {
        for span in &line.spans {
            s.push_str(&span.content);
        }
        s.push('\n');
    }
    s
}

fn make_token_info(total_tokens: i64, context_window: i64) -> TokenUsageInfo {
    fn usage(total_tokens: i64) -> TokenUsage {
        TokenUsage {
            total_tokens,
            ..TokenUsage::default()
        }
    }

    TokenUsageInfo {
        total_token_usage: usage(total_tokens),
        last_token_usage: usage(total_tokens),
        model_context_window: Some(context_window),
    }
}

#[tokio::test]
async fn rate_limit_warnings_emit_thresholds() {
    let mut state = RateLimitWarningState::default();
    let mut warnings: Vec<String> = Vec::new();

    warnings.extend(state.take_warnings(Some(10.0), Some(10079), Some(55.0), Some(299)));
    warnings.extend(state.take_warnings(Some(55.0), Some(10081), Some(10.0), Some(299)));
    warnings.extend(state.take_warnings(Some(10.0), Some(10081), Some(80.0), Some(299)));
    warnings.extend(state.take_warnings(Some(80.0), Some(10081), Some(10.0), Some(299)));
    warnings.extend(state.take_warnings(Some(10.0), Some(10081), Some(95.0), Some(299)));
    warnings.extend(state.take_warnings(Some(95.0), Some(10079), Some(10.0), Some(299)));

    assert_eq!(
        warnings,
        vec![
            String::from(
                "Heads up, you have less than 25% of your 5h limit left. Run /status for a breakdown."
            ),
            String::from(
                "Heads up, you have less than 25% of your weekly limit left. Run /status for a breakdown.",
            ),
            String::from(
                "Heads up, you have less than 5% of your 5h limit left. Run /status for a breakdown."
            ),
            String::from(
                "Heads up, you have less than 5% of your weekly limit left. Run /status for a breakdown.",
            ),
        ],
        "expected one warning per limit for the highest crossed threshold"
    );
}

#[tokio::test]
async fn test_rate_limit_warnings_monthly() {
    let mut state = RateLimitWarningState::default();
    let mut warnings: Vec<String> = Vec::new();

    warnings.extend(state.take_warnings(Some(75.0), Some(43199), None, None));
    assert_eq!(
        warnings,
        vec![String::from(
            "Heads up, you have less than 25% of your monthly limit left. Run /status for a breakdown.",
        ),],
        "expected one warning per limit for the highest crossed threshold"
    );
}

#[tokio::test]
async fn rate_limit_snapshot_keeps_prior_credits_when_missing_from_headers() {
    let (mut chat, _rx, _op_rx) = make_chatwidget_manual(None).await;

    chat.on_rate_limit_snapshot(Some(RateLimitSnapshot {
        primary: None,
        secondary: None,
        credits: Some(CreditsSnapshot {
            has_credits: true,
            unlimited: false,
            balance: Some("17.5".to_string()),
        }),
        plan_type: None,
    }));
    let initial_balance = chat
        .rate_limit_snapshot
        .as_ref()
        .and_then(|snapshot| snapshot.credits.as_ref())
        .and_then(|credits| credits.balance.as_deref());
    assert_eq!(initial_balance, Some("17.5"));

    chat.on_rate_limit_snapshot(Some(RateLimitSnapshot {
        primary: Some(RateLimitWindow {
            used_percent: 80.0,
            window_minutes: Some(60),
            resets_at: Some(123),
        }),
        secondary: None,
        credits: None,
        plan_type: None,
    }));

    let display = chat
        .rate_limit_snapshot
        .as_ref()
        .expect("rate limits should be cached");
    let credits = display
        .credits
        .as_ref()
        .expect("credits should persist when headers omit them");

    assert_eq!(credits.balance.as_deref(), Some("17.5"));
    assert!(!credits.unlimited);
    assert_eq!(
        display.primary.as_ref().map(|window| window.used_percent),
        Some(80.0)
    );
}

#[tokio::test]
async fn rate_limit_snapshot_updates_and_retains_plan_type() {
    let (mut chat, _rx, _op_rx) = make_chatwidget_manual(None).await;

    chat.on_rate_limit_snapshot(Some(RateLimitSnapshot {
        primary: Some(RateLimitWindow {
            used_percent: 10.0,
            window_minutes: Some(60),
            resets_at: None,
        }),
        secondary: Some(RateLimitWindow {
            used_percent: 5.0,
            window_minutes: Some(300),
            resets_at: None,
        }),
        credits: None,
        plan_type: Some(PlanType::Plus),
    }));
    assert_eq!(chat.plan_type, Some(PlanType::Plus));

    chat.on_rate_limit_snapshot(Some(RateLimitSnapshot {
        primary: Some(RateLimitWindow {
            used_percent: 25.0,
            window_minutes: Some(30),
            resets_at: Some(123),
        }),
        secondary: Some(RateLimitWindow {
            used_percent: 15.0,
            window_minutes: Some(300),
            resets_at: Some(234),
        }),
        credits: None,
        plan_type: Some(PlanType::Pro),
    }));
    assert_eq!(chat.plan_type, Some(PlanType::Pro));

    chat.on_rate_limit_snapshot(Some(RateLimitSnapshot {
        primary: Some(RateLimitWindow {
            used_percent: 30.0,
            window_minutes: Some(60),
            resets_at: Some(456),
        }),
        secondary: Some(RateLimitWindow {
            used_percent: 18.0,
            window_minutes: Some(300),
            resets_at: Some(567),
        }),
        credits: None,
        plan_type: None,
    }));
    assert_eq!(chat.plan_type, Some(PlanType::Pro));
}

#[tokio::test]
async fn rate_limit_switch_prompt_skips_when_on_lower_cost_model() {
    let (mut chat, _, _) = make_chatwidget_manual(Some(NUDGE_MODEL_SLUG)).await;
    chat.auth_manager =
        AuthManager::from_auth_for_testing(CodexAuth::create_dummy_chatgpt_auth_for_testing());

    chat.on_rate_limit_snapshot(Some(snapshot(95.0)));

    assert!(matches!(
        chat.rate_limit_switch_prompt,
        RateLimitSwitchPromptState::Idle
    ));
}

#[tokio::test]
async fn rate_limit_switch_prompt_shows_once_per_session() {
    let auth = CodexAuth::create_dummy_chatgpt_auth_for_testing();
    let (mut chat, _, _) = make_chatwidget_manual(Some("gpt-5")).await;
    chat.auth_manager = AuthManager::from_auth_for_testing(auth);

    chat.on_rate_limit_snapshot(Some(snapshot(90.0)));
    assert!(
        chat.rate_limit_warnings.primary_index >= 1,
        "warnings not emitted"
    );
    chat.maybe_show_pending_rate_limit_prompt();
    assert!(matches!(
        chat.rate_limit_switch_prompt,
        RateLimitSwitchPromptState::Shown
    ));

    chat.on_rate_limit_snapshot(Some(snapshot(95.0)));
    assert!(matches!(
        chat.rate_limit_switch_prompt,
        RateLimitSwitchPromptState::Shown
    ));
}

#[tokio::test]
async fn rate_limit_switch_prompt_respects_hidden_notice() {
    let auth = CodexAuth::create_dummy_chatgpt_auth_for_testing();
    let (mut chat, _, _) = make_chatwidget_manual(Some("gpt-5")).await;
    chat.auth_manager = AuthManager::from_auth_for_testing(auth);
    chat.config.notices.hide_rate_limit_model_nudge = Some(true);

    chat.on_rate_limit_snapshot(Some(snapshot(95.0)));

    assert!(matches!(
        chat.rate_limit_switch_prompt,
        RateLimitSwitchPromptState::Idle
    ));
}

#[tokio::test]
async fn rate_limit_switch_prompt_defers_until_task_complete() {
    let auth = CodexAuth::create_dummy_chatgpt_auth_for_testing();
    let (mut chat, _, _) = make_chatwidget_manual(Some("gpt-5")).await;
    chat.auth_manager = AuthManager::from_auth_for_testing(auth);

    chat.bottom_pane.set_task_running(true);
    chat.on_rate_limit_snapshot(Some(snapshot(90.0)));
    assert!(matches!(
        chat.rate_limit_switch_prompt,
        RateLimitSwitchPromptState::Pending
    ));

    chat.bottom_pane.set_task_running(false);
    chat.maybe_show_pending_rate_limit_prompt();
    assert!(matches!(
        chat.rate_limit_switch_prompt,
        RateLimitSwitchPromptState::Shown
    ));
}

#[tokio::test]
async fn rate_limit_switch_prompt_popup_snapshot() {
    let (mut chat, _rx, _op_rx) = make_chatwidget_manual(Some("gpt-5")).await;
    chat.auth_manager =
        AuthManager::from_auth_for_testing(CodexAuth::create_dummy_chatgpt_auth_for_testing());

    chat.on_rate_limit_snapshot(Some(snapshot(92.0)));
    chat.maybe_show_pending_rate_limit_prompt();

    let popup = render_bottom_popup(&chat, 80);
    assert_snapshot!("rate_limit_switch_prompt_popup", popup);
}

// (removed experimental resize snapshot test)

#[tokio::test]
async fn exec_approval_emits_proposed_command_and_decision_history() {
    let (mut chat, mut rx, _op_rx) = make_chatwidget_manual(None).await;

    // Trigger an exec approval request with a short, single-line command
    let ev = ExecApprovalRequestEvent {
        call_id: "call-short".into(),
        turn_id: "turn-short".into(),
        command: vec!["bash".into(), "-lc".into(), "echo hello world".into()],
        cwd: std::env::current_dir().unwrap_or_else(|_| PathBuf::from(".")),
        reason: Some(
            "this is a test reason such as one that would be produced by the model".into(),
        ),
        proposed_execpolicy_amendment: None,
        parsed_cmd: vec![],
    };
    chat.handle_codex_event(Event {
        id: "sub-short".into(),
        agent_id: None,
        msg: EventMsg::ExecApprovalRequest(ev),
    });

    let proposed_cells = drain_insert_history(&mut rx);
    assert!(
        proposed_cells.is_empty(),
        "expected approval request to render via modal without emitting history cells"
    );

    // The approval modal should display the command snippet for user confirmation.
    let area = Rect::new(0, 0, 80, chat.desired_height(80));
    let mut buf = ratatui::buffer::Buffer::empty(area);
    chat.render(area, &mut buf);
    assert_snapshot!("exec_approval_modal_exec", format!("{buf:?}"));

    // Approve via keyboard and verify a concise decision history line is added
    chat.handle_key_event(KeyEvent::new(KeyCode::Char('y'), KeyModifiers::NONE));
    let decision = drain_insert_history(&mut rx)
        .pop()
        .expect("expected decision cell in history");
    assert_snapshot!(
        "exec_approval_history_decision_approved_short",
        lines_to_single_string(&decision)
    );
}

#[tokio::test]
async fn exec_approval_decision_truncates_multiline_and_long_commands() {
    let (mut chat, mut rx, _op_rx) = make_chatwidget_manual(None).await;

    // Multiline command: modal should show full command, history records decision only
    let ev_multi = ExecApprovalRequestEvent {
        call_id: "call-multi".into(),
        turn_id: "turn-multi".into(),
        command: vec!["bash".into(), "-lc".into(), "echo line1\necho line2".into()],
        cwd: std::env::current_dir().unwrap_or_else(|_| PathBuf::from(".")),
        reason: Some(
            "this is a test reason such as one that would be produced by the model".into(),
        ),
        proposed_execpolicy_amendment: None,
        parsed_cmd: vec![],
    };
    chat.handle_codex_event(Event {
        id: "sub-multi".into(),
        agent_id: None,
        msg: EventMsg::ExecApprovalRequest(ev_multi),
    });
    let proposed_multi = drain_insert_history(&mut rx);
    assert!(
        proposed_multi.is_empty(),
        "expected multiline approval request to render via modal without emitting history cells"
    );

    let area = Rect::new(0, 0, 80, chat.desired_height(80));
    let mut buf = ratatui::buffer::Buffer::empty(area);
    chat.render(area, &mut buf);
    let mut saw_first_line = false;
    for y in 0..area.height {
        let mut row = String::new();
        for x in 0..area.width {
            row.push(buf[(x, y)].symbol().chars().next().unwrap_or(' '));
        }
        if row.contains("echo line1") {
            saw_first_line = true;
            break;
        }
    }
    assert!(
        saw_first_line,
        "expected modal to show first line of multiline snippet"
    );

    // Deny via keyboard; decision snippet should be single-line and elided with " ..."
    chat.handle_key_event(KeyEvent::new(KeyCode::Char('n'), KeyModifiers::NONE));
    let aborted_multi = drain_insert_history(&mut rx)
        .pop()
        .expect("expected aborted decision cell (multiline)");
    assert_snapshot!(
        "exec_approval_history_decision_aborted_multiline",
        lines_to_single_string(&aborted_multi)
    );

    // Very long single-line command: decision snippet should be truncated <= 80 chars with trailing ...
    let long = format!("echo {}", "a".repeat(200));
    let ev_long = ExecApprovalRequestEvent {
        call_id: "call-long".into(),
        turn_id: "turn-long".into(),
        command: vec!["bash".into(), "-lc".into(), long],
        cwd: std::env::current_dir().unwrap_or_else(|_| PathBuf::from(".")),
        reason: None,
        proposed_execpolicy_amendment: None,
        parsed_cmd: vec![],
    };
    chat.handle_codex_event(Event {
        id: "sub-long".into(),
        agent_id: None,
        msg: EventMsg::ExecApprovalRequest(ev_long),
    });
    let proposed_long = drain_insert_history(&mut rx);
    assert!(
        proposed_long.is_empty(),
        "expected long approval request to avoid emitting history cells before decision"
    );
    chat.handle_key_event(KeyEvent::new(KeyCode::Char('n'), KeyModifiers::NONE));
    let aborted_long = drain_insert_history(&mut rx)
        .pop()
        .expect("expected aborted decision cell (long)");
    assert_snapshot!(
        "exec_approval_history_decision_aborted_long",
        lines_to_single_string(&aborted_long)
    );
}

// --- Small helpers to tersely drive exec begin/end and snapshot active cell ---
fn begin_exec_with_source(
    chat: &mut ChatWidget,
    call_id: &str,
    raw_cmd: &str,
    source: ExecCommandSource,
) -> ExecCommandBeginEvent {
    // Build the full command vec and parse it using core's parser,
    // then convert to protocol variants for the event payload.
    let command = vec!["bash".to_string(), "-lc".to_string(), raw_cmd.to_string()];
    let parsed_cmd: Vec<ParsedCommand> = codex_core::parse_command::parse_command(&command);
    let cwd = std::env::current_dir().unwrap_or_else(|_| PathBuf::from("."));
    let interaction_input = None;
    let event = ExecCommandBeginEvent {
        call_id: call_id.to_string(),
        process_id: None,
        turn_id: "turn-1".to_string(),
        command,
        cwd,
        parsed_cmd,
        source,
        interaction_input,
    };
    chat.handle_codex_event(Event {
        id: call_id.to_string(),
        agent_id: None,
        msg: EventMsg::ExecCommandBegin(event.clone()),
    });
    event
}

fn begin_unified_exec_startup(
    chat: &mut ChatWidget,
    call_id: &str,
    process_id: &str,
    raw_cmd: &str,
) -> ExecCommandBeginEvent {
    let command = vec!["bash".to_string(), "-lc".to_string(), raw_cmd.to_string()];
    let cwd = std::env::current_dir().unwrap_or_else(|_| PathBuf::from("."));
    let event = ExecCommandBeginEvent {
        call_id: call_id.to_string(),
        process_id: Some(process_id.to_string()),
        turn_id: "turn-1".to_string(),
        command,
        cwd,
        parsed_cmd: Vec::new(),
        source: ExecCommandSource::UnifiedExecStartup,
        interaction_input: None,
    };
    chat.handle_codex_event(Event {
        id: call_id.to_string(),
        msg: EventMsg::ExecCommandBegin(event.clone()),
    });
    event
}

fn terminal_interaction(chat: &mut ChatWidget, call_id: &str, process_id: &str, stdin: &str) {
    chat.handle_codex_event(Event {
        id: call_id.to_string(),
        msg: EventMsg::TerminalInteraction(TerminalInteractionEvent {
            call_id: call_id.to_string(),
            process_id: process_id.to_string(),
            stdin: stdin.to_string(),
        }),
    });
}

fn begin_exec(chat: &mut ChatWidget, call_id: &str, raw_cmd: &str) -> ExecCommandBeginEvent {
    begin_exec_with_source(chat, call_id, raw_cmd, ExecCommandSource::Agent)
}

fn end_exec(
    chat: &mut ChatWidget,
    begin_event: ExecCommandBeginEvent,
    stdout: &str,
    stderr: &str,
    exit_code: i32,
) {
    let aggregated = if stderr.is_empty() {
        stdout.to_string()
    } else {
        format!("{stdout}{stderr}")
    };
    let ExecCommandBeginEvent {
        call_id,
        turn_id,
        command,
        cwd,
        parsed_cmd,
        source,
        interaction_input,
        process_id,
    } = begin_event;
    chat.handle_codex_event(Event {
        id: call_id.clone(),
        agent_id: None,
        msg: EventMsg::ExecCommandEnd(ExecCommandEndEvent {
            call_id,
            process_id,
            turn_id,
            command,
            cwd,
            parsed_cmd,
            source,
            interaction_input,
            stdout: stdout.to_string(),
            stderr: stderr.to_string(),
            aggregated_output: aggregated.clone(),
            exit_code,
            duration: std::time::Duration::from_millis(5),
            formatted_output: aggregated,
        }),
    });
}

fn active_blob(chat: &ChatWidget) -> String {
    let lines = chat
        .active_cell
        .as_ref()
        .expect("active cell present")
        .display_lines(80);
    lines_to_single_string(&lines)
}

fn get_available_model(chat: &ChatWidget, model: &str) -> ModelPreset {
    let models = chat
        .models_manager
        .try_list_models(&chat.config)
        .expect("models lock available");
    models
        .iter()
        .find(|&preset| preset.model == model)
        .cloned()
        .unwrap_or_else(|| panic!("{model} preset not found"))
}

#[tokio::test]
async fn empty_enter_during_task_does_not_queue() {
    let (mut chat, _rx, _op_rx) = make_chatwidget_manual(None).await;

    // Simulate running task so submissions would normally be queued.
    chat.bottom_pane.set_task_running(true);

    // Press Enter with an empty composer.
    chat.handle_key_event(KeyEvent::new(KeyCode::Enter, KeyModifiers::NONE));

    // Ensure nothing was queued.
    assert!(chat.queued_user_messages.is_empty());
}

#[tokio::test]
async fn alt_up_edits_most_recent_queued_message() {
    let (mut chat, _rx, _op_rx) = make_chatwidget_manual(None).await;

    // Simulate a running task so messages would normally be queued.
    chat.bottom_pane.set_task_running(true);

    // Seed two queued messages.
    chat.queued_user_messages
        .push_back(UserMessage::from("first queued".to_string()));
    chat.queued_user_messages
        .push_back(UserMessage::from("second queued".to_string()));
    chat.refresh_queued_user_messages();

    // Press Alt+Up to edit the most recent (last) queued message.
    chat.handle_key_event(KeyEvent::new(KeyCode::Up, KeyModifiers::ALT));

    // Composer should now contain the last queued message.
    assert_eq!(
        chat.bottom_pane.composer_text(),
        "second queued".to_string()
    );
    // And the queue should now contain only the remaining (older) item.
    assert_eq!(chat.queued_user_messages.len(), 1);
    assert_eq!(
        chat.queued_user_messages.front().unwrap().text,
        "first queued"
    );
}

/// Pressing Up to recall the most recent history entry and immediately queuing
/// it while a task is running should always enqueue the same text, even when it
/// is queued repeatedly.
#[tokio::test]
async fn enqueueing_history_prompt_multiple_times_is_stable() {
    let (mut chat, _rx, _op_rx) = make_chatwidget_manual(None).await;

    // Submit an initial prompt to seed history.
    chat.bottom_pane.set_composer_text("repeat me".to_string());
    chat.handle_key_event(KeyEvent::new(KeyCode::Enter, KeyModifiers::NONE));

    // Simulate an active task so further submissions are queued.
    chat.bottom_pane.set_task_running(true);

    for _ in 0..3 {
        // Recall the prompt from history and ensure it is what we expect.
        chat.handle_key_event(KeyEvent::new(KeyCode::Up, KeyModifiers::NONE));
        assert_eq!(chat.bottom_pane.composer_text(), "repeat me");

        // Queue the prompt while the task is running.
        chat.handle_key_event(KeyEvent::new(KeyCode::Enter, KeyModifiers::NONE));
    }

    assert_eq!(chat.queued_user_messages.len(), 3);
    for message in chat.queued_user_messages.iter() {
        assert_eq!(message.text, "repeat me");
    }
}

#[tokio::test]
async fn streaming_final_answer_keeps_task_running_state() {
    let (mut chat, _rx, mut op_rx) = make_chatwidget_manual(None).await;

    chat.on_task_started();
    chat.on_agent_message_delta("Final answer line\n".to_string());
    chat.on_commit_tick();

    assert!(chat.bottom_pane.is_task_running());
    assert!(chat.bottom_pane.status_widget().is_none());

    chat.bottom_pane
        .set_composer_text("queued submission".to_string());
    chat.handle_key_event(KeyEvent::new(KeyCode::Enter, KeyModifiers::NONE));

    assert_eq!(chat.queued_user_messages.len(), 1);
    assert_eq!(
        chat.queued_user_messages.front().unwrap().text,
        "queued submission"
    );
    assert_matches!(op_rx.try_recv(), Err(TryRecvError::Empty));

    chat.handle_key_event(KeyEvent::new(KeyCode::Char('c'), KeyModifiers::CONTROL));
    match op_rx.try_recv() {
        Ok(Op::Interrupt) => {}
        other => panic!("expected Op::Interrupt, got {other:?}"),
    }
    assert!(chat.bottom_pane.ctrl_c_quit_hint_visible());
}

#[tokio::test]
async fn ctrl_c_shutdown_ignores_caps_lock() {
    let (mut chat, _rx, mut op_rx) = make_chatwidget_manual(None).await;

    chat.handle_key_event(KeyEvent::new(KeyCode::Char('C'), KeyModifiers::CONTROL));

    match op_rx.try_recv() {
        Ok(Op::Shutdown) => {}
        other => panic!("expected Op::Shutdown, got {other:?}"),
    }
}

#[tokio::test]
async fn ctrl_c_cleared_prompt_is_recoverable_via_history() {
    let (mut chat, _rx, mut op_rx) = make_chatwidget_manual(None).await;

    chat.bottom_pane.insert_str("draft message ");
    chat.bottom_pane
        .attach_image(PathBuf::from("/tmp/preview.png"), 24, 42, "png");
    let placeholder = "[preview.png 24x42]";
    assert!(
        chat.bottom_pane.composer_text().ends_with(placeholder),
        "expected placeholder {placeholder:?} in composer text"
    );

    chat.handle_key_event(KeyEvent::new(KeyCode::Char('c'), KeyModifiers::CONTROL));
    assert!(chat.bottom_pane.composer_text().is_empty());
    assert_matches!(op_rx.try_recv(), Err(TryRecvError::Empty));
    assert!(chat.bottom_pane.ctrl_c_quit_hint_visible());

    chat.handle_key_event(KeyEvent::new(KeyCode::Up, KeyModifiers::NONE));
    let restored_text = chat.bottom_pane.composer_text();
    assert!(
        restored_text.ends_with(placeholder),
        "expected placeholder {placeholder:?} after history recall"
    );
    assert!(restored_text.starts_with("draft message "));
    assert!(!chat.bottom_pane.ctrl_c_quit_hint_visible());

    let images = chat.bottom_pane.take_recent_submission_images();
    assert!(
        images.is_empty(),
        "attachments are not preserved in history recall"
    );
}

#[tokio::test]
async fn exec_history_cell_shows_working_then_completed() {
    let (mut chat, mut rx, _op_rx) = make_chatwidget_manual(None).await;

    // Begin command
    let begin = begin_exec(&mut chat, "call-1", "echo done");

    let cells = drain_insert_history(&mut rx);
    assert_eq!(cells.len(), 0, "no exec cell should have been flushed yet");

    // End command successfully
    end_exec(&mut chat, begin, "done", "", 0);

    let cells = drain_insert_history(&mut rx);
    // Exec end now finalizes and flushes the exec cell immediately.
    assert_eq!(cells.len(), 1, "expected finalized exec cell to flush");
    // Inspect the flushed exec cell rendering.
    let lines = &cells[0];
    let blob = lines_to_single_string(lines);
    // New behavior: no glyph markers; ensure command is shown and no panic.
    assert!(
        blob.contains("• Ran"),
        "expected summary header present: {blob:?}"
    );
    assert!(
        blob.contains("echo done"),
        "expected command text to be present: {blob:?}"
    );
}

#[tokio::test]
async fn exec_history_cell_shows_working_then_failed() {
    let (mut chat, mut rx, _op_rx) = make_chatwidget_manual(None).await;

    // Begin command
    let begin = begin_exec(&mut chat, "call-2", "false");
    let cells = drain_insert_history(&mut rx);
    assert_eq!(cells.len(), 0, "no exec cell should have been flushed yet");

    // End command with failure
    end_exec(&mut chat, begin, "", "Bloop", 2);

    let cells = drain_insert_history(&mut rx);
    // Exec end with failure should also flush immediately.
    assert_eq!(cells.len(), 1, "expected finalized exec cell to flush");
    let lines = &cells[0];
    let blob = lines_to_single_string(lines);
    assert!(
        blob.contains("• Ran false"),
        "expected command and header text present: {blob:?}"
    );
    assert!(blob.to_lowercase().contains("bloop"), "expected error text");
}

#[tokio::test]
async fn exec_end_without_begin_uses_event_command() {
    let (mut chat, mut rx, _op_rx) = make_chatwidget_manual(None).await;
    let command = vec![
        "bash".to_string(),
        "-lc".to_string(),
        "echo orphaned".to_string(),
    ];
    let parsed_cmd = codex_core::parse_command::parse_command(&command);
    let cwd = std::env::current_dir().unwrap_or_else(|_| PathBuf::from("."));
    chat.handle_codex_event(Event {
        id: "call-orphan".to_string(),
        agent_id: None,
        msg: EventMsg::ExecCommandEnd(ExecCommandEndEvent {
            call_id: "call-orphan".to_string(),
            process_id: None,
            turn_id: "turn-1".to_string(),
            command,
            cwd,
            parsed_cmd,
            source: ExecCommandSource::Agent,
            interaction_input: None,
            stdout: "done".to_string(),
            stderr: String::new(),
            aggregated_output: "done".to_string(),
            exit_code: 0,
            duration: std::time::Duration::from_millis(5),
            formatted_output: "done".to_string(),
        }),
    });

    let cells = drain_insert_history(&mut rx);
    assert_eq!(cells.len(), 1, "expected finalized exec cell to flush");
    let blob = lines_to_single_string(&cells[0]);
    assert!(
        blob.contains("• Ran echo orphaned"),
        "expected command text to come from event: {blob:?}"
    );
    assert!(
        !blob.contains("call-orphan"),
        "call id should not be rendered when event has the command: {blob:?}"
    );
}

#[tokio::test]
async fn exec_history_shows_unified_exec_startup_commands() {
    let (mut chat, mut rx, _op_rx) = make_chatwidget_manual(None).await;
    chat.on_task_started();

    let begin = begin_exec_with_source(
        &mut chat,
        "call-startup",
        "echo unified exec startup",
        ExecCommandSource::UnifiedExecStartup,
    );
    assert!(
        drain_insert_history(&mut rx).is_empty(),
        "exec begin should not flush until completion"
    );

    end_exec(&mut chat, begin, "echo unified exec startup\n", "", 0);

    let cells = drain_insert_history(&mut rx);
    assert_eq!(cells.len(), 1, "expected finalized exec cell to flush");
    let blob = lines_to_single_string(&cells[0]);
    assert!(
        blob.contains("• Ran echo unified exec startup"),
        "expected startup command to render: {blob:?}"
    );
}

#[tokio::test]
async fn exec_history_shows_unified_exec_tool_calls() {
    let (mut chat, _rx, _op_rx) = make_chatwidget_manual(None).await;
    chat.on_task_started();

    let begin = begin_exec_with_source(
        &mut chat,
        "call-startup",
        "ls",
        ExecCommandSource::UnifiedExecStartup,
    );
    end_exec(&mut chat, begin, "", "", 0);

    let blob = active_blob(&chat);
    assert_eq!(blob, "• Explored\n  └ List ls\n");
}

#[tokio::test]
async fn unified_exec_end_after_task_complete_is_suppressed() {
    let (mut chat, mut rx, _op_rx) = make_chatwidget_manual(None).await;
    chat.on_task_started();

    let begin = begin_exec_with_source(
        &mut chat,
        "call-startup",
        "echo unified exec startup",
        ExecCommandSource::UnifiedExecStartup,
    );
    drain_insert_history(&mut rx);

    chat.on_task_complete(None);
    end_exec(&mut chat, begin, "", "", 0);

    let cells = drain_insert_history(&mut rx);
    assert!(
        cells.is_empty(),
        "expected unified exec end after task complete to be suppressed"
    );
}

#[tokio::test]
async fn unified_exec_waiting_multiple_empty_snapshots() {
    let (mut chat, mut rx, _op_rx) = make_chatwidget_manual(None).await;
    begin_unified_exec_startup(&mut chat, "call-wait-1", "proc-1", "just fix");

    terminal_interaction(&mut chat, "call-wait-1a", "proc-1", "");
    terminal_interaction(&mut chat, "call-wait-1b", "proc-1", "");
    assert_snapshot!(
        "unified_exec_waiting_multiple_empty_active",
        active_blob(&chat)
    );

    chat.handle_codex_event(Event {
        id: "turn-wait-1".into(),
        msg: EventMsg::TaskComplete(TaskCompleteEvent {
            last_agent_message: None,
        }),
    });

    let cells = drain_insert_history(&mut rx);
    let combined = cells
        .iter()
        .map(|lines| lines_to_single_string(lines))
        .collect::<String>();
    assert_snapshot!("unified_exec_waiting_multiple_empty_after", combined);
}

#[tokio::test]
async fn unified_exec_empty_then_non_empty_snapshot() {
    let (mut chat, mut rx, _op_rx) = make_chatwidget_manual(None).await;
    begin_unified_exec_startup(&mut chat, "call-wait-2", "proc-2", "just fix");

    terminal_interaction(&mut chat, "call-wait-2a", "proc-2", "");
    terminal_interaction(&mut chat, "call-wait-2b", "proc-2", "ls\n");

    let cells = drain_insert_history(&mut rx);
    let combined = cells
        .iter()
        .map(|lines| lines_to_single_string(lines))
        .collect::<String>();
    assert_snapshot!("unified_exec_empty_then_non_empty_after", combined);
}

#[tokio::test]
async fn unified_exec_non_empty_then_empty_snapshots() {
    let (mut chat, mut rx, _op_rx) = make_chatwidget_manual(None).await;
    begin_unified_exec_startup(&mut chat, "call-wait-3", "proc-3", "just fix");

    terminal_interaction(&mut chat, "call-wait-3a", "proc-3", "pwd\n");
    terminal_interaction(&mut chat, "call-wait-3b", "proc-3", "");
    let pre_cells = drain_insert_history(&mut rx);
    let mut active_combined = pre_cells
        .iter()
        .map(|lines| lines_to_single_string(lines))
        .collect::<String>();
    if !active_combined.is_empty() {
        active_combined.push('\n');
    }
    active_combined.push_str(&active_blob(&chat));
    assert_snapshot!("unified_exec_non_empty_then_empty_active", active_combined);

    chat.handle_codex_event(Event {
        id: "turn-wait-3".into(),
        msg: EventMsg::TaskComplete(TaskCompleteEvent {
            last_agent_message: None,
        }),
    });

    let post_cells = drain_insert_history(&mut rx);
    let mut combined = pre_cells
        .iter()
        .map(|lines| lines_to_single_string(lines))
        .collect::<String>();
    let post = post_cells
        .iter()
        .map(|lines| lines_to_single_string(lines))
        .collect::<String>();
    if !combined.is_empty() && !post.is_empty() {
        combined.push('\n');
    }
    combined.push_str(&post);
    assert_snapshot!("unified_exec_non_empty_then_empty_after", combined);
}

/// Selecting the custom prompt option from the review popup sends
/// OpenReviewCustomPrompt to the app event channel.
#[tokio::test]
async fn review_popup_custom_prompt_action_sends_event() {
    let (mut chat, mut rx, _op_rx) = make_chatwidget_manual(None).await;

    // Open the preset selection popup
    chat.open_review_popup();

    // Move selection down to the fourth item: "Custom review instructions"
    chat.handle_key_event(KeyEvent::new(KeyCode::Down, KeyModifiers::NONE));
    chat.handle_key_event(KeyEvent::new(KeyCode::Down, KeyModifiers::NONE));
    chat.handle_key_event(KeyEvent::new(KeyCode::Down, KeyModifiers::NONE));
    // Activate
    chat.handle_key_event(KeyEvent::new(KeyCode::Enter, KeyModifiers::NONE));

    // Drain events and ensure we saw the OpenReviewCustomPrompt request
    let mut found = false;
    while let Ok(ev) = rx.try_recv() {
        if let AppEvent::OpenReviewCustomPrompt = ev {
            found = true;
            break;
        }
    }
    assert!(found, "expected OpenReviewCustomPrompt event to be sent");
}

#[tokio::test]
async fn slash_init_skips_when_project_doc_exists() {
    let (mut chat, mut rx, mut op_rx) = make_chatwidget_manual(None).await;
    let tempdir = tempdir().unwrap();
    let existing_path = tempdir.path().join(DEFAULT_PROJECT_DOC_FILENAME);
    std::fs::write(&existing_path, "existing instructions").unwrap();
    chat.config.cwd = tempdir.path().to_path_buf();

    chat.dispatch_command(SlashCommand::Init);

    match op_rx.try_recv() {
        Err(TryRecvError::Empty) => {}
        other => panic!("expected no Codex op to be sent, got {other:?}"),
    }

    let cells = drain_insert_history(&mut rx);
    assert_eq!(cells.len(), 1, "expected one info message");
    let rendered = lines_to_single_string(&cells[0]);
    assert!(
        rendered.contains(DEFAULT_PROJECT_DOC_FILENAME),
        "info message should mention the existing file: {rendered:?}"
    );
    assert!(
        rendered.contains("Skipping /init"),
        "info message should explain why /init was skipped: {rendered:?}"
    );
    assert_eq!(
        std::fs::read_to_string(existing_path).unwrap(),
        "existing instructions"
    );
}

#[tokio::test]
async fn slash_quit_requests_exit() {
    let (mut chat, mut rx, _op_rx) = make_chatwidget_manual(None).await;

    chat.dispatch_command(SlashCommand::Quit);

    assert_matches!(rx.try_recv(), Ok(AppEvent::ExitRequest));
}

#[tokio::test]
async fn slash_exit_requests_exit() {
    let (mut chat, mut rx, _op_rx) = make_chatwidget_manual(None).await;

    chat.dispatch_command(SlashCommand::Exit);

    assert_matches!(rx.try_recv(), Ok(AppEvent::ExitRequest));
}

#[tokio::test]
async fn slash_resume_opens_picker() {
    let (mut chat, mut rx, _op_rx) = make_chatwidget_manual(None).await;

    chat.dispatch_command(SlashCommand::Resume);

    assert_matches!(rx.try_recv(), Ok(AppEvent::OpenResumePicker));
}

#[tokio::test]
async fn slash_rollout_displays_current_path() {
    let (mut chat, mut rx, _op_rx) = make_chatwidget_manual(None).await;
    let rollout_path = PathBuf::from("/tmp/codex-test-rollout.jsonl");
    chat.current_rollout_path = Some(rollout_path.clone());

    chat.dispatch_command(SlashCommand::Rollout);

    let cells = drain_insert_history(&mut rx);
    assert_eq!(cells.len(), 1, "expected info message for rollout path");
    let rendered = lines_to_single_string(&cells[0]);
    assert!(
        rendered.contains(&rollout_path.display().to_string()),
        "expected rollout path to be shown: {rendered}"
    );
}

#[tokio::test]
async fn slash_rollout_handles_missing_path() {
    let (mut chat, mut rx, _op_rx) = make_chatwidget_manual(None).await;

    chat.dispatch_command(SlashCommand::Rollout);

    let cells = drain_insert_history(&mut rx);
    assert_eq!(
        cells.len(),
        1,
        "expected info message explaining missing path"
    );
    let rendered = lines_to_single_string(&cells[0]);
    assert!(
        rendered.contains("not available"),
        "expected missing rollout path message: {rendered}"
    );
}

#[tokio::test]
async fn undo_success_events_render_info_messages() {
    let (mut chat, mut rx, _op_rx) = make_chatwidget_manual(None).await;

    chat.handle_codex_event(Event {
        id: "turn-1".to_string(),
        agent_id: None,
        msg: EventMsg::UndoStarted(UndoStartedEvent {
            message: Some("Undo requested for the last turn...".to_string()),
        }),
    });
    assert!(
        chat.bottom_pane.status_indicator_visible(),
        "status indicator should be visible during undo"
    );

    chat.handle_codex_event(Event {
        id: "turn-1".to_string(),
        agent_id: None,
        msg: EventMsg::UndoCompleted(UndoCompletedEvent {
            success: true,
            message: None,
        }),
    });

    let cells = drain_insert_history(&mut rx);
    assert_eq!(cells.len(), 1, "expected final status only");
    assert!(
        !chat.bottom_pane.status_indicator_visible(),
        "status indicator should be hidden after successful undo"
    );

    let completed = lines_to_single_string(&cells[0]);
    assert!(
        completed.contains("Undo completed successfully."),
        "expected default success message, got {completed:?}"
    );
}

#[tokio::test]
async fn undo_failure_events_render_error_message() {
    let (mut chat, mut rx, _op_rx) = make_chatwidget_manual(None).await;

    chat.handle_codex_event(Event {
        id: "turn-2".to_string(),
        agent_id: None,
        msg: EventMsg::UndoStarted(UndoStartedEvent { message: None }),
    });
    assert!(
        chat.bottom_pane.status_indicator_visible(),
        "status indicator should be visible during undo"
    );

    chat.handle_codex_event(Event {
        id: "turn-2".to_string(),
        agent_id: None,
        msg: EventMsg::UndoCompleted(UndoCompletedEvent {
            success: false,
            message: Some("Failed to restore workspace state.".to_string()),
        }),
    });

    let cells = drain_insert_history(&mut rx);
    assert_eq!(cells.len(), 1, "expected final status only");
    assert!(
        !chat.bottom_pane.status_indicator_visible(),
        "status indicator should be hidden after failed undo"
    );

    let completed = lines_to_single_string(&cells[0]);
    assert!(
        completed.contains("Failed to restore workspace state."),
        "expected failure message, got {completed:?}"
    );
}

#[tokio::test]
async fn undo_started_hides_interrupt_hint() {
    let (mut chat, _rx, _op_rx) = make_chatwidget_manual(None).await;

    chat.handle_codex_event(Event {
        id: "turn-hint".to_string(),
        agent_id: None,
        msg: EventMsg::UndoStarted(UndoStartedEvent { message: None }),
    });

    let status = chat
        .bottom_pane
        .status_widget()
        .expect("status indicator should be active");
    assert!(
        !status.interrupt_hint_visible(),
        "undo should hide the interrupt hint because the operation cannot be cancelled"
    );
}

/// The commit picker shows only commit subjects (no timestamps).
#[tokio::test]
async fn review_commit_picker_shows_subjects_without_timestamps() {
    let (mut chat, _rx, _op_rx) = make_chatwidget_manual(None).await;

    // Open the Review presets parent popup.
    chat.open_review_popup();

    // Show commit picker with synthetic entries.
    let entries = vec![
        codex_core::git_info::CommitLogEntry {
            sha: "1111111deadbeef".to_string(),
            timestamp: 0,
            subject: "Add new feature X".to_string(),
        },
        codex_core::git_info::CommitLogEntry {
            sha: "2222222cafebabe".to_string(),
            timestamp: 0,
            subject: "Fix bug Y".to_string(),
        },
    ];
    super::show_review_commit_picker_with_entries(&mut chat, entries);

    // Render the bottom pane and inspect the lines for subjects and absence of time words.
    let width = 72;
    let height = chat.desired_height(width);
    let area = ratatui::layout::Rect::new(0, 0, width, height);
    let mut buf = ratatui::buffer::Buffer::empty(area);
    chat.render(area, &mut buf);

    let mut blob = String::new();
    for y in 0..area.height {
        for x in 0..area.width {
            let s = buf[(x, y)].symbol();
            if s.is_empty() {
                blob.push(' ');
            } else {
                blob.push_str(s);
            }
        }
        blob.push('\n');
    }

    assert!(
        blob.contains("Add new feature X"),
        "expected subject in output"
    );
    assert!(blob.contains("Fix bug Y"), "expected subject in output");

    // Ensure no relative-time phrasing is present.
    let lowered = blob.to_lowercase();
    assert!(
        !lowered.contains("ago")
            && !lowered.contains(" second")
            && !lowered.contains(" minute")
            && !lowered.contains(" hour")
            && !lowered.contains(" day"),
        "expected no relative time in commit picker output: {blob:?}"
    );
}

/// Submitting the custom prompt view sends Op::Review with the typed prompt
/// and uses the same text for the user-facing hint.
#[tokio::test]
async fn custom_prompt_submit_sends_review_op() {
    let (mut chat, mut rx, _op_rx) = make_chatwidget_manual(None).await;

    chat.show_review_custom_prompt();
    // Paste prompt text via ChatWidget handler, then submit
    chat.handle_paste("  please audit dependencies  ".to_string());
    chat.handle_key_event(KeyEvent::new(KeyCode::Enter, KeyModifiers::NONE));

    // Expect AppEvent::CodexOp(Op::Review { .. }) with trimmed prompt
    let evt = rx.try_recv().expect("expected one app event");
    match evt {
        AppEvent::CodexOp(Op::Review { review_request }) => {
            assert_eq!(
                review_request,
                ReviewRequest {
                    target: ReviewTarget::Custom {
                        instructions: "please audit dependencies".to_string(),
                    },
                    user_facing_hint: None,
                }
            );
        }
        other => panic!("unexpected app event: {other:?}"),
    }
}

/// Hitting Enter on an empty custom prompt view does not submit.
#[tokio::test]
async fn custom_prompt_enter_empty_does_not_send() {
    let (mut chat, mut rx, _op_rx) = make_chatwidget_manual(None).await;

    chat.show_review_custom_prompt();
    // Enter without any text
    chat.handle_key_event(KeyEvent::new(KeyCode::Enter, KeyModifiers::NONE));

    // No AppEvent::CodexOp should be sent
    assert!(rx.try_recv().is_err(), "no app event should be sent");
}

#[tokio::test]
async fn view_image_tool_call_adds_history_cell() {
    let (mut chat, mut rx, _op_rx) = make_chatwidget_manual(None).await;
    let image_path = chat.config.cwd.join("example.png");

    chat.handle_codex_event(Event {
        id: "sub-image".into(),
        agent_id: None,
        msg: EventMsg::ViewImageToolCall(ViewImageToolCallEvent {
            call_id: "call-image".into(),
            path: image_path,
        }),
    });

    let cells = drain_insert_history(&mut rx);
    assert_eq!(cells.len(), 1, "expected a single history cell");
    let combined = lines_to_single_string(&cells[0]);
    assert_snapshot!("local_image_attachment_history_snapshot", combined);
}

// Snapshot test: interrupting a running exec finalizes the active cell with a red ✗
// marker (replacing the spinner) and flushes it into history.
#[tokio::test]
async fn interrupt_exec_marks_failed_snapshot() {
    let (mut chat, mut rx, _op_rx) = make_chatwidget_manual(None).await;

    // Begin a long-running command so we have an active exec cell with a spinner.
    begin_exec(&mut chat, "call-int", "sleep 1");

    // Simulate the task being aborted (as if ESC was pressed), which should
    // cause the active exec cell to be finalized as failed and flushed.
    chat.handle_codex_event(Event {
        id: "call-int".into(),
        agent_id: None,
        msg: EventMsg::TurnAborted(codex_core::protocol::TurnAbortedEvent {
            reason: TurnAbortReason::Interrupted,
        }),
    });

    let cells = drain_insert_history(&mut rx);
    assert!(
        !cells.is_empty(),
        "expected finalized exec cell to be inserted into history"
    );

    // The first inserted cell should be the finalized exec; snapshot its text.
    let exec_blob = lines_to_single_string(&cells[0]);
    assert_snapshot!("interrupt_exec_marks_failed", exec_blob);
}

// Snapshot test: after an interrupted turn, a gentle error message is inserted
// suggesting the user to tell the model what to do differently and to use /feedback.
#[tokio::test]
async fn interrupted_turn_error_message_snapshot() {
    let (mut chat, mut rx, _op_rx) = make_chatwidget_manual(None).await;

    // Simulate an in-progress task so the widget is in a running state.
    chat.handle_codex_event(Event {
        id: "task-1".into(),
        agent_id: None,
        msg: EventMsg::TaskStarted(TaskStartedEvent {
            model_context_window: None,
        }),
    });

    // Abort the turn (like pressing Esc) and drain inserted history.
    chat.handle_codex_event(Event {
        id: "task-1".into(),
        agent_id: None,
        msg: EventMsg::TurnAborted(codex_core::protocol::TurnAbortedEvent {
            reason: TurnAbortReason::Interrupted,
        }),
    });

    let cells = drain_insert_history(&mut rx);
    assert!(
        !cells.is_empty(),
        "expected error message to be inserted after interruption"
    );
    let last = lines_to_single_string(cells.last().unwrap());
    assert_snapshot!("interrupted_turn_error_message", last);
}

/// Opening custom prompt from the review popup, pressing Esc returns to the
/// parent popup, pressing Esc again dismisses all panels (back to normal mode).
#[tokio::test]
async fn review_custom_prompt_escape_navigates_back_then_dismisses() {
    let (mut chat, _rx, _op_rx) = make_chatwidget_manual(None).await;

    // Open the Review presets parent popup.
    chat.open_review_popup();

    // Open the custom prompt submenu (child view) directly.
    chat.show_review_custom_prompt();

    // Verify child view is on top.
    let header = render_bottom_first_row(&chat, 60);
    assert!(
        header.contains("Custom review instructions"),
        "expected custom prompt view header: {header:?}"
    );

    // Esc once: child view closes, parent (review presets) remains.
    chat.handle_key_event(KeyEvent::new(KeyCode::Esc, KeyModifiers::NONE));
    let header = render_bottom_first_row(&chat, 60);
    assert!(
        header.contains("Select a review preset"),
        "expected to return to parent review popup: {header:?}"
    );

    // Esc again: parent closes; back to normal composer state.
    chat.handle_key_event(KeyEvent::new(KeyCode::Esc, KeyModifiers::NONE));
    assert!(
        chat.is_normal_backtrack_mode(),
        "expected to be back in normal composer mode"
    );
}

/// Opening base-branch picker from the review popup, pressing Esc returns to the
/// parent popup, pressing Esc again dismisses all panels (back to normal mode).
#[tokio::test]
async fn review_branch_picker_escape_navigates_back_then_dismisses() {
    let (mut chat, _rx, _op_rx) = make_chatwidget_manual(None).await;

    // Open the Review presets parent popup.
    chat.open_review_popup();

    // Open the branch picker submenu (child view). Using a temp cwd with no git repo is fine.
    let cwd = std::env::temp_dir();
    chat.show_review_branch_picker(&cwd).await;

    // Verify child view header.
    let header = render_bottom_first_row(&chat, 60);
    assert!(
        header.contains("Select a base branch"),
        "expected branch picker header: {header:?}"
    );

    // Esc once: child view closes, parent remains.
    chat.handle_key_event(KeyEvent::new(KeyCode::Esc, KeyModifiers::NONE));
    let header = render_bottom_first_row(&chat, 60);
    assert!(
        header.contains("Select a review preset"),
        "expected to return to parent review popup: {header:?}"
    );

    // Esc again: parent closes; back to normal composer state.
    chat.handle_key_event(KeyEvent::new(KeyCode::Esc, KeyModifiers::NONE));
    assert!(
        chat.is_normal_backtrack_mode(),
        "expected to be back in normal composer mode"
    );
}

fn render_bottom_first_row(chat: &ChatWidget, width: u16) -> String {
    let height = chat.desired_height(width);
    let area = Rect::new(0, 0, width, height);
    let mut buf = Buffer::empty(area);
    chat.render(area, &mut buf);
    for y in 0..area.height {
        let mut row = String::new();
        for x in 0..area.width {
            let s = buf[(x, y)].symbol();
            if s.is_empty() {
                row.push(' ');
            } else {
                row.push_str(s);
            }
        }
        if !row.trim().is_empty() {
            return row;
        }
    }
    String::new()
}

fn render_bottom_popup(chat: &ChatWidget, width: u16) -> String {
    let height = chat.desired_height(width);
    let area = Rect::new(0, 0, width, height);
    let mut buf = Buffer::empty(area);
    chat.render(area, &mut buf);

    let mut lines: Vec<String> = (0..area.height)
        .map(|row| {
            let mut line = String::new();
            for col in 0..area.width {
                let symbol = buf[(area.x + col, area.y + row)].symbol();
                if symbol.is_empty() {
                    line.push(' ');
                } else {
                    line.push_str(symbol);
                }
            }
            line.trim_end().to_string()
        })
        .collect();

    while lines.first().is_some_and(|line| line.trim().is_empty()) {
        lines.remove(0);
    }
    while lines.last().is_some_and(|line| line.trim().is_empty()) {
        lines.pop();
    }

    lines.join("\n")
}

#[tokio::test]
async fn experimental_features_popup_snapshot() {
    let (mut chat, _rx, _op_rx) = make_chatwidget_manual(None).await;

    let features = vec![
        BetaFeatureItem {
            feature: Feature::GhostCommit,
            name: "Ghost snapshots".to_string(),
            description: "Capture undo snapshots each turn.".to_string(),
            enabled: false,
        },
        BetaFeatureItem {
            feature: Feature::ShellTool,
            name: "Shell tool".to_string(),
            description: "Allow the model to run shell commands.".to_string(),
            enabled: true,
        },
    ];
    let view = ExperimentalFeaturesView::new(features, chat.app_event_tx.clone());
    chat.bottom_pane.show_view(Box::new(view));

    let popup = render_bottom_popup(&chat, 80);
    assert_snapshot!("experimental_features_popup", popup);
}

#[tokio::test]
async fn experimental_features_toggle_saves_on_exit() {
    let (mut chat, mut rx, _op_rx) = make_chatwidget_manual(None).await;

    let expected_feature = Feature::GhostCommit;
    let view = ExperimentalFeaturesView::new(
        vec![BetaFeatureItem {
            feature: expected_feature,
            name: "Ghost snapshots".to_string(),
            description: "Capture undo snapshots each turn.".to_string(),
            enabled: false,
        }],
        chat.app_event_tx.clone(),
    );
    chat.bottom_pane.show_view(Box::new(view));

    chat.handle_key_event(KeyEvent::new(KeyCode::Enter, KeyModifiers::NONE));

    assert!(
        rx.try_recv().is_err(),
        "expected no updates until exiting the popup"
    );

    chat.handle_key_event(KeyEvent::new(KeyCode::Esc, KeyModifiers::NONE));

    let mut updates = None;
    while let Ok(event) = rx.try_recv() {
        if let AppEvent::UpdateFeatureFlags {
            updates: event_updates,
        } = event
        {
            updates = Some(event_updates);
            break;
        }
    }

    let updates = updates.expect("expected UpdateFeatureFlags event");
    assert_eq!(updates, vec![(expected_feature, true)]);
}

#[tokio::test]
async fn model_selection_popup_snapshot() {
    let (mut chat, _rx, _op_rx) = make_chatwidget_manual(Some("gpt-5-codex")).await;
    chat.open_model_popup();

    let popup = render_bottom_popup(&chat, 80);
    assert_snapshot!("model_selection_popup", popup);
}

#[tokio::test]
async fn approvals_selection_popup_snapshot() {
    let (mut chat, _rx, _op_rx) = make_chatwidget_manual(None).await;

    chat.config.notices.hide_full_access_warning = None;
    chat.open_approvals_popup();

    let popup = render_bottom_popup(&chat, 80);
    #[cfg(target_os = "windows")]
    insta::with_settings!({ snapshot_suffix => "windows" }, {
        assert_snapshot!("approvals_selection_popup", popup);
    });
    #[cfg(not(target_os = "windows"))]
    assert_snapshot!("approvals_selection_popup", popup);
}

#[tokio::test]
async fn preset_matching_ignores_extra_writable_roots() {
    let preset = builtin_approval_presets()
        .into_iter()
        .find(|p| p.id == "auto")
        .expect("auto preset exists");
    let current_sandbox = SandboxPolicy::WorkspaceWrite {
        writable_roots: vec![AbsolutePathBuf::try_from("C:\\extra").unwrap()],
        network_access: false,
        exclude_tmpdir_env_var: false,
        exclude_slash_tmp: false,
    };

    assert!(
        ChatWidget::preset_matches_current(AskForApproval::OnRequest, &current_sandbox, &preset),
        "WorkspaceWrite with extra roots should still match the Agent preset"
    );
    assert!(
        !ChatWidget::preset_matches_current(AskForApproval::Never, &current_sandbox, &preset),
        "approval mismatch should prevent matching the preset"
    );
}

#[tokio::test]
async fn full_access_confirmation_popup_snapshot() {
    let (mut chat, _rx, _op_rx) = make_chatwidget_manual(None).await;

    let preset = builtin_approval_presets()
        .into_iter()
        .find(|preset| preset.id == "full-access")
        .expect("full access preset");
    chat.open_full_access_confirmation(preset);

    let popup = render_bottom_popup(&chat, 80);
    assert_snapshot!("full_access_confirmation_popup", popup);
}

#[cfg(target_os = "windows")]
#[tokio::test]
async fn windows_auto_mode_prompt_requests_enabling_sandbox_feature() {
    let (mut chat, _rx, _op_rx) = make_chatwidget_manual(None).await;

    let preset = builtin_approval_presets()
        .into_iter()
        .find(|preset| preset.id == "auto")
        .expect("auto preset");
    chat.open_windows_sandbox_enable_prompt(preset);

    let popup = render_bottom_popup(&chat, 120);
    assert!(
        popup.contains("Agent mode on Windows uses an experimental sandbox"),
        "expected auto mode prompt to mention enabling the sandbox feature, popup: {popup}"
    );
}

#[cfg(target_os = "windows")]
#[tokio::test]
async fn startup_prompts_for_windows_sandbox_when_agent_requested() {
    let (mut chat, _rx, _op_rx) = make_chatwidget_manual(None).await;

    set_windows_sandbox_enabled(false);
    chat.config.forced_auto_mode_downgraded_on_windows = true;

    chat.maybe_prompt_windows_sandbox_enable();

    let popup = render_bottom_popup(&chat, 120);
    assert!(
        popup.contains("Agent mode on Windows uses an experimental sandbox"),
        "expected startup prompt to explain sandbox: {popup}"
    );
    assert!(
        popup.contains("Enable experimental sandbox"),
        "expected startup prompt to offer enabling the sandbox: {popup}"
    );

    set_windows_sandbox_enabled(true);
}

#[tokio::test]
async fn model_reasoning_selection_popup_snapshot() {
    let (mut chat, _rx, _op_rx) = make_chatwidget_manual(Some("gpt-5.1-codex-max")).await;

    set_chatgpt_auth(&mut chat);
    chat.config.model_reasoning_effort = Some(ReasoningEffortConfig::High);

    let preset = get_available_model(&chat, "gpt-5.1-codex-max");
    chat.open_reasoning_popup(preset);

    let popup = render_bottom_popup(&chat, 80);
    assert_snapshot!("model_reasoning_selection_popup", popup);
}

#[tokio::test]
async fn model_reasoning_selection_popup_extra_high_warning_snapshot() {
    let (mut chat, _rx, _op_rx) = make_chatwidget_manual(Some("gpt-5.1-codex-max")).await;

    set_chatgpt_auth(&mut chat);
    chat.config.model_reasoning_effort = Some(ReasoningEffortConfig::XHigh);

    let preset = get_available_model(&chat, "gpt-5.1-codex-max");
    chat.open_reasoning_popup(preset);

    let popup = render_bottom_popup(&chat, 80);
    assert_snapshot!("model_reasoning_selection_popup_extra_high_warning", popup);
}

#[tokio::test]
async fn reasoning_popup_shows_extra_high_with_space() {
    let (mut chat, _rx, _op_rx) = make_chatwidget_manual(Some("gpt-5.1-codex-max")).await;

    set_chatgpt_auth(&mut chat);

    let preset = get_available_model(&chat, "gpt-5.1-codex-max");
    chat.open_reasoning_popup(preset);

    let popup = render_bottom_popup(&chat, 120);
    assert!(
        popup.contains("Extra high"),
        "expected popup to include 'Extra high'; popup: {popup}"
    );
    assert!(
        !popup.contains("Extrahigh"),
        "expected popup not to include 'Extrahigh'; popup: {popup}"
    );
}

#[tokio::test]
async fn single_reasoning_option_skips_selection() {
    let (mut chat, mut rx, _op_rx) = make_chatwidget_manual(None).await;

    let single_effort = vec![ReasoningEffortPreset {
        effort: ReasoningEffortConfig::High,
        description: "Greater reasoning depth for complex or ambiguous problems".to_string(),
    }];
    let preset = ModelPreset {
        id: "model-with-single-reasoning".to_string(),
        model: "model-with-single-reasoning".to_string(),
        display_name: "model-with-single-reasoning".to_string(),
        description: "".to_string(),
        default_reasoning_effort: ReasoningEffortConfig::High,
        supported_reasoning_efforts: single_effort,
        is_default: false,
        upgrade: None,
        show_in_picker: true,
        supported_in_api: true,
    };
    chat.open_reasoning_popup(preset);

    let popup = render_bottom_popup(&chat, 80);
    assert!(
        !popup.contains("Select Reasoning Level"),
        "expected reasoning selection popup to be skipped"
    );

    let mut events = Vec::new();
    while let Ok(ev) = rx.try_recv() {
        events.push(ev);
    }

    assert!(
        events
            .iter()
            .any(|ev| matches!(ev, AppEvent::UpdateReasoningEffort(Some(effort)) if *effort == ReasoningEffortConfig::High)),
        "expected reasoning effort to be applied automatically; events: {events:?}"
    );
}

#[tokio::test]
async fn feedback_selection_popup_snapshot() {
    let (mut chat, _rx, _op_rx) = make_chatwidget_manual(None).await;

    // Open the feedback category selection popup via slash command.
    chat.dispatch_command(SlashCommand::Feedback);

    let popup = render_bottom_popup(&chat, 80);
    assert_snapshot!("feedback_selection_popup", popup);
}

#[tokio::test]
async fn feedback_upload_consent_popup_snapshot() {
    let (mut chat, _rx, _op_rx) = make_chatwidget_manual(None).await;

    // Open the consent popup directly for a chosen category.
    chat.open_feedback_consent(crate::app_event::FeedbackCategory::Bug);

    let popup = render_bottom_popup(&chat, 80);
    assert_snapshot!("feedback_upload_consent_popup", popup);
}

#[tokio::test]
async fn reasoning_popup_escape_returns_to_model_popup() {
    let (mut chat, _rx, _op_rx) = make_chatwidget_manual(Some("gpt-5.1-codex-max")).await;
    chat.open_model_popup();

    let preset = get_available_model(&chat, "gpt-5.1-codex-max");
    chat.open_reasoning_popup(preset);

    let before_escape = render_bottom_popup(&chat, 80);
    assert!(before_escape.contains("Select Reasoning Level"));

    chat.handle_key_event(KeyEvent::new(KeyCode::Esc, KeyModifiers::NONE));

    let after_escape = render_bottom_popup(&chat, 80);
    assert!(after_escape.contains("Select Model"));
    assert!(!after_escape.contains("Select Reasoning Level"));
}

#[tokio::test]
async fn exec_history_extends_previous_when_consecutive() {
    let (mut chat, _rx, _op_rx) = make_chatwidget_manual(None).await;

    // 1) Start "ls -la" (List)
    let begin_ls = begin_exec(&mut chat, "call-ls", "ls -la");
    assert_snapshot!("exploring_step1_start_ls", active_blob(&chat));

    // 2) Finish "ls -la"
    end_exec(&mut chat, begin_ls, "", "", 0);
    assert_snapshot!("exploring_step2_finish_ls", active_blob(&chat));

    // 3) Start "cat foo.txt" (Read)
    let begin_cat_foo = begin_exec(&mut chat, "call-cat-foo", "cat foo.txt");
    assert_snapshot!("exploring_step3_start_cat_foo", active_blob(&chat));

    // 4) Complete "cat foo.txt"
    end_exec(&mut chat, begin_cat_foo, "hello from foo", "", 0);
    assert_snapshot!("exploring_step4_finish_cat_foo", active_blob(&chat));

    // 5) Start & complete "sed -n 100,200p foo.txt" (treated as Read of foo.txt)
    let begin_sed_range = begin_exec(&mut chat, "call-sed-range", "sed -n 100,200p foo.txt");
    end_exec(&mut chat, begin_sed_range, "chunk", "", 0);
    assert_snapshot!("exploring_step5_finish_sed_range", active_blob(&chat));

    // 6) Start & complete "cat bar.txt"
    let begin_cat_bar = begin_exec(&mut chat, "call-cat-bar", "cat bar.txt");
    end_exec(&mut chat, begin_cat_bar, "hello from bar", "", 0);
    assert_snapshot!("exploring_step6_finish_cat_bar", active_blob(&chat));
}

#[tokio::test]
async fn user_shell_command_renders_output_not_exploring() {
    let (mut chat, mut rx, _op_rx) = make_chatwidget_manual(None).await;

    let begin_ls = begin_exec_with_source(
        &mut chat,
        "user-shell-ls",
        "ls",
        ExecCommandSource::UserShell,
    );
    end_exec(&mut chat, begin_ls, "file1\nfile2\n", "", 0);

    let cells = drain_insert_history(&mut rx);
    assert_eq!(
        cells.len(),
        1,
        "expected a single history cell for the user command"
    );
    let blob = lines_to_single_string(cells.first().unwrap());
    assert_snapshot!("user_shell_ls_output", blob);
}

#[tokio::test]
async fn disabled_slash_command_while_task_running_snapshot() {
    // Build a chat widget and simulate an active task
    let (mut chat, mut rx, _op_rx) = make_chatwidget_manual(None).await;
    chat.bottom_pane.set_task_running(true);

    // Dispatch a command that is unavailable while a task runs (e.g., /model)
    chat.dispatch_command(SlashCommand::Model);

    // Drain history and snapshot the rendered error line(s)
    let cells = drain_insert_history(&mut rx);
    assert!(
        !cells.is_empty(),
        "expected an error message history cell to be emitted",
    );
    let blob = lines_to_single_string(cells.last().unwrap());
    assert_snapshot!(blob);
}

#[tokio::test]
async fn approvals_popup_shows_disabled_presets() {
    let (mut chat, _rx, _op_rx) = make_chatwidget_manual(None).await;

    chat.config.approval_policy =
        Constrained::new(AskForApproval::OnRequest, |candidate| match candidate {
            AskForApproval::OnRequest => Ok(()),
            _ => Err(ConstraintError::invalid_value(
                candidate.to_string(),
                "this message should be printed in the description",
            )),
        })
        .expect("construct constrained approval policy");
    chat.open_approvals_popup();

    let width = 80;
    let height = chat.desired_height(width);
    let mut terminal =
        ratatui::Terminal::new(VT100Backend::new(width, height)).expect("create terminal");
    terminal.set_viewport_area(Rect::new(0, 0, width, height));
    terminal
        .draw(|f| chat.render(f.area(), f.buffer_mut()))
        .expect("render approvals popup");

    let screen = terminal.backend().vt100().screen().contents();
    let collapsed = screen.split_whitespace().collect::<Vec<_>>().join(" ");
    assert!(
        collapsed.contains("(disabled)"),
        "disabled preset label should be shown"
    );
    assert!(
        collapsed.contains("this message should be printed in the description"),
        "disabled preset reason should be shown"
    );
}

#[tokio::test]
async fn approvals_popup_navigation_skips_disabled() {
    let (mut chat, mut rx, mut op_rx) = make_chatwidget_manual(None).await;

    chat.config.approval_policy =
        Constrained::new(AskForApproval::OnRequest, |candidate| match candidate {
            AskForApproval::OnRequest => Ok(()),
            _ => Err(ConstraintError::invalid_value(
                candidate.to_string(),
                "[on-request]",
            )),
        })
        .expect("construct constrained approval policy");
    chat.open_approvals_popup();

    // The approvals popup is the active bottom-pane view; drive navigation via chat handle_key_event.
    // Start selected at idx 0 (enabled), move down twice; the disabled option should be skipped
    // and selection should wrap back to idx 0 (also enabled).
    chat.handle_key_event(KeyEvent::from(KeyCode::Down));
    chat.handle_key_event(KeyEvent::from(KeyCode::Down));

    // Press numeric shortcut for the disabled row (3 => idx 2); should not close or accept.
    chat.handle_key_event(KeyEvent::from(KeyCode::Char('3')));

    // Ensure the popup remains open and no selection actions were sent.
    let width = 80;
    let height = chat.desired_height(width);
    let mut terminal =
        ratatui::Terminal::new(VT100Backend::new(width, height)).expect("create terminal");
    terminal.set_viewport_area(Rect::new(0, 0, width, height));
    terminal
        .draw(|f| chat.render(f.area(), f.buffer_mut()))
        .expect("render approvals popup after disabled selection");
    let screen = terminal.backend().vt100().screen().contents();
    assert!(
        screen.contains("Select Approval Mode"),
        "popup should remain open after selecting a disabled entry"
    );
    assert!(
        op_rx.try_recv().is_err(),
        "no actions should be dispatched yet"
    );
    assert!(rx.try_recv().is_err(), "no history should be emitted");

    // Press Enter; selection should land on an enabled preset and dispatch updates.
    chat.handle_key_event(KeyEvent::from(KeyCode::Enter));
    let mut app_events = Vec::new();
    while let Ok(ev) = rx.try_recv() {
        app_events.push(ev);
    }
    assert!(
        app_events.iter().any(|ev| matches!(
            ev,
            AppEvent::CodexOp(Op::OverrideTurnContext {
                approval_policy: Some(AskForApproval::OnRequest),
                ..
            })
        )),
        "enter should select an enabled preset"
    );
    assert!(
        !app_events.iter().any(|ev| matches!(
            ev,
            AppEvent::CodexOp(Op::OverrideTurnContext {
                approval_policy: Some(AskForApproval::Never),
                ..
            })
        )),
        "disabled preset should not be selected"
    );
}

//
// Snapshot test: command approval modal
//
// Synthesizes a Codex ExecApprovalRequest event to trigger the approval modal
// and snapshots the visual output using the ratatui TestBackend.
#[tokio::test]
async fn approval_modal_exec_snapshot() -> anyhow::Result<()> {
    // Build a chat widget with manual channels to avoid spawning the agent.
    let (mut chat, _rx, _op_rx) = make_chatwidget_manual(None).await;
    // Ensure policy allows surfacing approvals explicitly (not strictly required for direct event).
    chat.config.approval_policy.set(AskForApproval::OnRequest)?;
    // Inject an exec approval request to display the approval modal.
    let ev = ExecApprovalRequestEvent {
        call_id: "call-approve-cmd".into(),
        turn_id: "turn-approve-cmd".into(),
        command: vec!["bash".into(), "-lc".into(), "echo hello world".into()],
        cwd: std::env::current_dir().unwrap_or_else(|_| PathBuf::from(".")),
        reason: Some(
            "this is a test reason such as one that would be produced by the model".into(),
        ),
        proposed_execpolicy_amendment: Some(ExecPolicyAmendment::new(vec![
            "echo".into(),
            "hello".into(),
            "world".into(),
        ])),
        parsed_cmd: vec![],
    };
    chat.handle_codex_event(Event {
        id: "sub-approve".into(),
        agent_id: None,
        msg: EventMsg::ExecApprovalRequest(ev),
    });
    // Render to a fixed-size test terminal and snapshot.
    // Call desired_height first and use that exact height for rendering.
    let width = 100;
    let height = chat.desired_height(width);
    let mut terminal =
        crate::custom_terminal::Terminal::with_options(VT100Backend::new(width, height))
            .expect("create terminal");
    let viewport = Rect::new(0, 0, width, height);
    terminal.set_viewport_area(viewport);

    terminal
        .draw(|f| chat.render(f.area(), f.buffer_mut()))
        .expect("draw approval modal");
    assert!(
        terminal
            .backend()
            .vt100()
            .screen()
            .contents()
            .contains("echo hello world")
    );
    assert_snapshot!(
        "approval_modal_exec",
        terminal.backend().vt100().screen().contents()
    );

    Ok(())
}

// Snapshot test: command approval modal without a reason
// Ensures spacing looks correct when no reason text is provided.
#[tokio::test]
async fn approval_modal_exec_without_reason_snapshot() -> anyhow::Result<()> {
    let (mut chat, _rx, _op_rx) = make_chatwidget_manual(None).await;
    chat.config.approval_policy.set(AskForApproval::OnRequest)?;

    let ev = ExecApprovalRequestEvent {
        call_id: "call-approve-cmd-noreason".into(),
        turn_id: "turn-approve-cmd-noreason".into(),
        command: vec!["bash".into(), "-lc".into(), "echo hello world".into()],
        cwd: std::env::current_dir().unwrap_or_else(|_| PathBuf::from(".")),
        reason: None,
        proposed_execpolicy_amendment: Some(ExecPolicyAmendment::new(vec![
            "echo".into(),
            "hello".into(),
            "world".into(),
        ])),
        parsed_cmd: vec![],
    };
    chat.handle_codex_event(Event {
        id: "sub-approve-noreason".into(),
        agent_id: None,
        msg: EventMsg::ExecApprovalRequest(ev),
    });

    let width = 100;
    let height = chat.desired_height(width);
    let mut terminal =
        ratatui::Terminal::new(VT100Backend::new(width, height)).expect("create terminal");
    terminal.set_viewport_area(Rect::new(0, 0, width, height));
    terminal
        .draw(|f| chat.render(f.area(), f.buffer_mut()))
        .expect("draw approval modal (no reason)");
    assert_snapshot!(
        "approval_modal_exec_no_reason",
        terminal.backend().vt100().screen().contents()
    );

    Ok(())
}

// Snapshot test: patch approval modal
#[tokio::test]
async fn approval_modal_patch_snapshot() -> anyhow::Result<()> {
    let (mut chat, _rx, _op_rx) = make_chatwidget_manual(None).await;
    chat.config.approval_policy.set(AskForApproval::OnRequest)?;

    // Build a small changeset and a reason/grant_root to exercise the prompt text.
    let mut changes = HashMap::new();
    changes.insert(
        PathBuf::from("README.md"),
        FileChange::Add {
            content: "hello\nworld\n".into(),
        },
    );
    let ev = ApplyPatchApprovalRequestEvent {
        call_id: "call-approve-patch".into(),
        turn_id: "turn-approve-patch".into(),
        changes,
        reason: Some("The model wants to apply changes".into()),
        grant_root: Some(PathBuf::from("/tmp")),
    };
    chat.handle_codex_event(Event {
        id: "sub-approve-patch".into(),
        agent_id: None,
        msg: EventMsg::ApplyPatchApprovalRequest(ev),
    });

    // Render at the widget's desired height and snapshot.
    let height = chat.desired_height(80);
    let mut terminal =
        ratatui::Terminal::new(VT100Backend::new(80, height)).expect("create terminal");
    terminal.set_viewport_area(Rect::new(0, 0, 80, height));
    terminal
        .draw(|f| chat.render(f.area(), f.buffer_mut()))
        .expect("draw patch approval modal");
    assert_snapshot!(
        "approval_modal_patch",
        terminal.backend().vt100().screen().contents()
    );

    Ok(())
}

#[tokio::test]
async fn interrupt_restores_queued_messages_into_composer() {
    let (mut chat, mut rx, mut op_rx) = make_chatwidget_manual(None).await;

    // Simulate a running task to enable queuing of user inputs.
    chat.bottom_pane.set_task_running(true);

    // Queue two user messages while the task is running.
    chat.queued_user_messages
        .push_back(UserMessage::from("first queued".to_string()));
    chat.queued_user_messages
        .push_back(UserMessage::from("second queued".to_string()));
    chat.refresh_queued_user_messages();

    // Deliver a TurnAborted event with Interrupted reason (as if Esc was pressed).
    chat.handle_codex_event(Event {
        id: "turn-1".into(),
        agent_id: None,
        msg: EventMsg::TurnAborted(codex_core::protocol::TurnAbortedEvent {
            reason: TurnAbortReason::Interrupted,
        }),
    });

    // Composer should now contain the queued messages joined by newlines, in order.
    assert_eq!(
        chat.bottom_pane.composer_text(),
        "first queued\nsecond queued"
    );

    // Queue should be cleared and no new user input should have been auto-submitted.
    assert!(chat.queued_user_messages.is_empty());
    assert!(
        op_rx.try_recv().is_err(),
        "unexpected outbound op after interrupt"
    );

    // Drain rx to avoid unused warnings.
    let _ = drain_insert_history(&mut rx);
}

#[tokio::test]
async fn interrupt_prepends_queued_messages_before_existing_composer_text() {
    let (mut chat, mut rx, mut op_rx) = make_chatwidget_manual(None).await;

    chat.bottom_pane.set_task_running(true);
    chat.bottom_pane
        .set_composer_text("current draft".to_string());

    chat.queued_user_messages
        .push_back(UserMessage::from("first queued".to_string()));
    chat.queued_user_messages
        .push_back(UserMessage::from("second queued".to_string()));
    chat.refresh_queued_user_messages();

    chat.handle_codex_event(Event {
        id: "turn-1".into(),
        agent_id: None,
        msg: EventMsg::TurnAborted(codex_core::protocol::TurnAbortedEvent {
            reason: TurnAbortReason::Interrupted,
        }),
    });

    assert_eq!(
        chat.bottom_pane.composer_text(),
        "first queued\nsecond queued\ncurrent draft"
    );
    assert!(chat.queued_user_messages.is_empty());
    assert!(
        op_rx.try_recv().is_err(),
        "unexpected outbound op after interrupt"
    );

    let _ = drain_insert_history(&mut rx);
}

// Snapshot test: ChatWidget at very small heights (idle)
// Ensures overall layout behaves when terminal height is extremely constrained.
#[tokio::test]
async fn ui_snapshots_small_heights_idle() {
    use ratatui::Terminal;
    use ratatui::backend::TestBackend;
    let (chat, _rx, _op_rx) = make_chatwidget_manual(None).await;
    for h in [1u16, 2, 3] {
        let name = format!("chat_small_idle_h{h}");
        let mut terminal = Terminal::new(TestBackend::new(40, h)).expect("create terminal");
        terminal
            .draw(|f| chat.render(f.area(), f.buffer_mut()))
            .expect("draw chat idle");
        assert_snapshot!(name, terminal.backend());
    }
}

// Snapshot test: ChatWidget at very small heights (task running)
// Validates how status + composer are presented within tight space.
#[tokio::test]
async fn ui_snapshots_small_heights_task_running() {
    use ratatui::Terminal;
    use ratatui::backend::TestBackend;
    let (mut chat, _rx, _op_rx) = make_chatwidget_manual(None).await;
    // Activate status line
    chat.handle_codex_event(Event {
        id: "task-1".into(),
        agent_id: None,
        msg: EventMsg::TaskStarted(TaskStartedEvent {
            model_context_window: None,
        }),
    });
    chat.handle_codex_event(Event {
        id: "task-1".into(),
        agent_id: None,
        msg: EventMsg::AgentReasoningDelta(AgentReasoningDeltaEvent {
            delta: "**Thinking**".into(),
        }),
    });
    for h in [1u16, 2, 3] {
        let name = format!("chat_small_running_h{h}");
        let mut terminal = Terminal::new(TestBackend::new(40, h)).expect("create terminal");
        terminal
            .draw(|f| chat.render(f.area(), f.buffer_mut()))
            .expect("draw chat running");
        assert_snapshot!(name, terminal.backend());
    }
}

// Snapshot test: status widget + approval modal active together
// The modal takes precedence visually; this captures the layout with a running
// task (status indicator active) while an approval request is shown.
#[tokio::test]
async fn status_widget_and_approval_modal_snapshot() {
    use codex_core::protocol::ExecApprovalRequestEvent;

    let (mut chat, _rx, _op_rx) = make_chatwidget_manual(None).await;
    // Begin a running task so the status indicator would be active.
    chat.handle_codex_event(Event {
        id: "task-1".into(),
        agent_id: None,
        msg: EventMsg::TaskStarted(TaskStartedEvent {
            model_context_window: None,
        }),
    });
    // Provide a deterministic header for the status line.
    chat.handle_codex_event(Event {
        id: "task-1".into(),
        agent_id: None,
        msg: EventMsg::AgentReasoningDelta(AgentReasoningDeltaEvent {
            delta: "**Analyzing**".into(),
        }),
    });

    // Now show an approval modal (e.g. exec approval).
    let ev = ExecApprovalRequestEvent {
        call_id: "call-approve-exec".into(),
        turn_id: "turn-approve-exec".into(),
        command: vec!["echo".into(), "hello world".into()],
        cwd: PathBuf::from("/tmp"),
        reason: Some(
            "this is a test reason such as one that would be produced by the model".into(),
        ),
        proposed_execpolicy_amendment: Some(ExecPolicyAmendment::new(vec![
            "echo".into(),
            "hello world".into(),
        ])),
        parsed_cmd: vec![],
    };
    chat.handle_codex_event(Event {
        id: "sub-approve-exec".into(),
        agent_id: None,
        msg: EventMsg::ExecApprovalRequest(ev),
    });

    // Render at the widget's desired height and snapshot.
    let width: u16 = 100;
    let height = chat.desired_height(width);
    let mut terminal = ratatui::Terminal::new(ratatui::backend::TestBackend::new(width, height))
        .expect("create terminal");
    terminal.set_viewport_area(Rect::new(0, 0, width, height));
    terminal
        .draw(|f| chat.render(f.area(), f.buffer_mut()))
        .expect("draw status + approval modal");
    assert_snapshot!("status_widget_and_approval_modal", terminal.backend());
}

// Snapshot test: status widget active (StatusIndicatorView)
// Ensures the VT100 rendering of the status indicator is stable when active.
#[tokio::test]
async fn status_widget_active_snapshot() {
    let (mut chat, _rx, _op_rx) = make_chatwidget_manual(None).await;
    // Activate the status indicator by simulating a task start.
    chat.handle_codex_event(Event {
        id: "task-1".into(),
        agent_id: None,
        msg: EventMsg::TaskStarted(TaskStartedEvent {
            model_context_window: None,
        }),
    });
    // Provide a deterministic header via a bold reasoning chunk.
    chat.handle_codex_event(Event {
        id: "task-1".into(),
        agent_id: None,
        msg: EventMsg::AgentReasoningDelta(AgentReasoningDeltaEvent {
            delta: "**Analyzing**".into(),
        }),
    });
    // Render and snapshot.
    let height = chat.desired_height(80);
    let mut terminal = ratatui::Terminal::new(ratatui::backend::TestBackend::new(80, height))
        .expect("create terminal");
    terminal
        .draw(|f| chat.render(f.area(), f.buffer_mut()))
        .expect("draw status widget");
    assert_snapshot!("status_widget_active", terminal.backend());
}

#[tokio::test]
async fn mcp_startup_header_booting_snapshot() {
    let (mut chat, _rx, _op_rx) = make_chatwidget_manual(None).await;
    chat.show_welcome_banner = false;

    chat.handle_codex_event(Event {
        id: "mcp-1".into(),
        agent_id: None,
        msg: EventMsg::McpStartupUpdate(McpStartupUpdateEvent {
            server: "alpha".into(),
            status: McpStartupStatus::Starting,
        }),
    });

    let height = chat.desired_height(80);
    let mut terminal = ratatui::Terminal::new(ratatui::backend::TestBackend::new(80, height))
        .expect("create terminal");
    terminal
        .draw(|f| chat.render(f.area(), f.buffer_mut()))
        .expect("draw chat widget");
    assert_snapshot!("mcp_startup_header_booting", terminal.backend());
}

#[tokio::test]
async fn background_event_updates_status_header() {
    let (mut chat, mut rx, _op_rx) = make_chatwidget_manual(None).await;

    chat.handle_codex_event(Event {
        id: "bg-1".into(),
        agent_id: None,
        msg: EventMsg::BackgroundEvent(BackgroundEventEvent {
            message: "Waiting for `vim`".to_string(),
        }),
    });

    assert!(chat.bottom_pane.status_indicator_visible());
    assert_eq!(chat.current_status_header, "Waiting for `vim`");
    assert!(drain_insert_history(&mut rx).is_empty());
}

#[tokio::test]
async fn apply_patch_events_emit_history_cells() {
    let (mut chat, mut rx, _op_rx) = make_chatwidget_manual(None).await;

    // 1) Approval request -> proposed patch summary cell
    let mut changes = HashMap::new();
    changes.insert(
        PathBuf::from("foo.txt"),
        FileChange::Add {
            content: "hello\n".to_string(),
        },
    );
    let ev = ApplyPatchApprovalRequestEvent {
        call_id: "c1".into(),
        turn_id: "turn-c1".into(),
        changes,
        reason: None,
        grant_root: None,
    };
    chat.handle_codex_event(Event {
        id: "s1".into(),
        agent_id: None,
        msg: EventMsg::ApplyPatchApprovalRequest(ev),
    });
    let cells = drain_insert_history(&mut rx);
    assert!(
        cells.is_empty(),
        "expected approval request to surface via modal without emitting history cells"
    );

    let area = Rect::new(0, 0, 80, chat.desired_height(80));
    let mut buf = ratatui::buffer::Buffer::empty(area);
    chat.render(area, &mut buf);
    let mut saw_summary = false;
    for y in 0..area.height {
        let mut row = String::new();
        for x in 0..area.width {
            row.push(buf[(x, y)].symbol().chars().next().unwrap_or(' '));
        }
        if row.contains("foo.txt (+1 -0)") {
            saw_summary = true;
            break;
        }
    }
    assert!(saw_summary, "expected approval modal to show diff summary");

    // 2) Begin apply -> per-file apply block cell (no global header)
    let mut changes2 = HashMap::new();
    changes2.insert(
        PathBuf::from("foo.txt"),
        FileChange::Add {
            content: "hello\n".to_string(),
        },
    );
    let begin = PatchApplyBeginEvent {
        call_id: "c1".into(),
        turn_id: "turn-c1".into(),
        auto_approved: true,
        changes: changes2,
    };
    chat.handle_codex_event(Event {
        id: "s1".into(),
        agent_id: None,
        msg: EventMsg::PatchApplyBegin(begin),
    });
    let cells = drain_insert_history(&mut rx);
    assert!(!cells.is_empty(), "expected apply block cell to be sent");
    let blob = lines_to_single_string(cells.last().unwrap());
    assert!(
        blob.contains("Added foo.txt") || blob.contains("Edited foo.txt"),
        "expected single-file header with filename (Added/Edited): {blob:?}"
    );

    // 3) End apply success -> success cell
    let mut end_changes = HashMap::new();
    end_changes.insert(
        PathBuf::from("foo.txt"),
        FileChange::Add {
            content: "hello\n".to_string(),
        },
    );
    let end = PatchApplyEndEvent {
        call_id: "c1".into(),
        turn_id: "turn-c1".into(),
        stdout: "ok\n".into(),
        stderr: String::new(),
        success: true,
        changes: end_changes,
    };
    chat.handle_codex_event(Event {
        id: "s1".into(),
        agent_id: None,
        msg: EventMsg::PatchApplyEnd(end),
    });
    let cells = drain_insert_history(&mut rx);
    assert!(
        cells.is_empty(),
        "no success cell should be emitted anymore"
    );
}

#[tokio::test]
async fn apply_patch_manual_approval_adjusts_header() {
    let (mut chat, mut rx, _op_rx) = make_chatwidget_manual(None).await;

    let mut proposed_changes = HashMap::new();
    proposed_changes.insert(
        PathBuf::from("foo.txt"),
        FileChange::Add {
            content: "hello\n".to_string(),
        },
    );
    chat.handle_codex_event(Event {
        id: "s1".into(),
        agent_id: None,
        msg: EventMsg::ApplyPatchApprovalRequest(ApplyPatchApprovalRequestEvent {
            call_id: "c1".into(),
            turn_id: "turn-c1".into(),
            changes: proposed_changes,
            reason: None,
            grant_root: None,
        }),
    });
    drain_insert_history(&mut rx);

    let mut apply_changes = HashMap::new();
    apply_changes.insert(
        PathBuf::from("foo.txt"),
        FileChange::Add {
            content: "hello\n".to_string(),
        },
    );
    chat.handle_codex_event(Event {
        id: "s1".into(),
        agent_id: None,
        msg: EventMsg::PatchApplyBegin(PatchApplyBeginEvent {
            call_id: "c1".into(),
            turn_id: "turn-c1".into(),
            auto_approved: false,
            changes: apply_changes,
        }),
    });

    let cells = drain_insert_history(&mut rx);
    assert!(!cells.is_empty(), "expected apply block cell to be sent");
    let blob = lines_to_single_string(cells.last().unwrap());
    assert!(
        blob.contains("Added foo.txt") || blob.contains("Edited foo.txt"),
        "expected apply summary header for foo.txt: {blob:?}"
    );
}

#[tokio::test]
async fn apply_patch_manual_flow_snapshot() {
    let (mut chat, mut rx, _op_rx) = make_chatwidget_manual(None).await;

    let mut proposed_changes = HashMap::new();
    proposed_changes.insert(
        PathBuf::from("foo.txt"),
        FileChange::Add {
            content: "hello\n".to_string(),
        },
    );
    chat.handle_codex_event(Event {
        id: "s1".into(),
        agent_id: None,
        msg: EventMsg::ApplyPatchApprovalRequest(ApplyPatchApprovalRequestEvent {
            call_id: "c1".into(),
            turn_id: "turn-c1".into(),
            changes: proposed_changes,
            reason: Some("Manual review required".into()),
            grant_root: None,
        }),
    });
    let history_before_apply = drain_insert_history(&mut rx);
    assert!(
        history_before_apply.is_empty(),
        "expected approval modal to defer history emission"
    );

    let mut apply_changes = HashMap::new();
    apply_changes.insert(
        PathBuf::from("foo.txt"),
        FileChange::Add {
            content: "hello\n".to_string(),
        },
    );
    chat.handle_codex_event(Event {
        id: "s1".into(),
        agent_id: None,
        msg: EventMsg::PatchApplyBegin(PatchApplyBeginEvent {
            call_id: "c1".into(),
            turn_id: "turn-c1".into(),
            auto_approved: false,
            changes: apply_changes,
        }),
    });
    let approved_lines = drain_insert_history(&mut rx)
        .pop()
        .expect("approved patch cell");

    assert_snapshot!(
        "apply_patch_manual_flow_history_approved",
        lines_to_single_string(&approved_lines)
    );
}

#[tokio::test]
async fn apply_patch_approval_sends_op_with_submission_id() {
    let (mut chat, mut rx, _op_rx) = make_chatwidget_manual(None).await;
    // Simulate receiving an approval request with a distinct submission id and call id
    let mut changes = HashMap::new();
    changes.insert(
        PathBuf::from("file.rs"),
        FileChange::Add {
            content: "fn main(){}\n".into(),
        },
    );
    let ev = ApplyPatchApprovalRequestEvent {
        call_id: "call-999".into(),
        turn_id: "turn-999".into(),
        changes,
        reason: None,
        grant_root: None,
    };
    chat.handle_codex_event(Event {
        id: "sub-123".into(),
        agent_id: None,
        msg: EventMsg::ApplyPatchApprovalRequest(ev),
    });

    // Approve via key press 'y'
    chat.handle_key_event(KeyEvent::new(KeyCode::Char('y'), KeyModifiers::NONE));

    // Expect a CodexOp with PatchApproval carrying the submission id, not call id
    let mut found = false;
    while let Ok(app_ev) = rx.try_recv() {
        if let AppEvent::CodexOp(Op::PatchApproval { id, decision }) = app_ev {
            assert_eq!(id, "sub-123");
            assert_matches!(decision, codex_core::protocol::ReviewDecision::Approved);
            found = true;
            break;
        }
    }
    assert!(found, "expected PatchApproval op to be sent");
}

#[tokio::test]
async fn apply_patch_full_flow_integration_like() {
    let (mut chat, mut rx, mut op_rx) = make_chatwidget_manual(None).await;

    // 1) Backend requests approval
    let mut changes = HashMap::new();
    changes.insert(
        PathBuf::from("pkg.rs"),
        FileChange::Add { content: "".into() },
    );
    chat.handle_codex_event(Event {
        id: "sub-xyz".into(),
        agent_id: None,
        msg: EventMsg::ApplyPatchApprovalRequest(ApplyPatchApprovalRequestEvent {
            call_id: "call-1".into(),
            turn_id: "turn-call-1".into(),
            changes,
            reason: None,
            grant_root: None,
        }),
    });

    // 2) User approves via 'y' and App receives a CodexOp
    chat.handle_key_event(KeyEvent::new(KeyCode::Char('y'), KeyModifiers::NONE));
    let mut maybe_op: Option<Op> = None;
    while let Ok(app_ev) = rx.try_recv() {
        if let AppEvent::CodexOp(op) = app_ev {
            maybe_op = Some(op);
            break;
        }
    }
    let op = maybe_op.expect("expected CodexOp after key press");

    // 3) App forwards to widget.submit_op, which pushes onto codex_op_tx
    chat.submit_op(op);
    let forwarded = op_rx
        .try_recv()
        .expect("expected op forwarded to codex channel");
    match forwarded {
        Op::PatchApproval { id, decision } => {
            assert_eq!(id, "sub-xyz");
            assert_matches!(decision, codex_core::protocol::ReviewDecision::Approved);
        }
        other => panic!("unexpected op forwarded: {other:?}"),
    }

    // 4) Simulate patch begin/end events from backend; ensure history cells are emitted
    let mut changes2 = HashMap::new();
    changes2.insert(
        PathBuf::from("pkg.rs"),
        FileChange::Add { content: "".into() },
    );
    chat.handle_codex_event(Event {
        id: "sub-xyz".into(),
        agent_id: None,
        msg: EventMsg::PatchApplyBegin(PatchApplyBeginEvent {
            call_id: "call-1".into(),
            turn_id: "turn-call-1".into(),
            auto_approved: false,
            changes: changes2,
        }),
    });
    let mut end_changes = HashMap::new();
    end_changes.insert(
        PathBuf::from("pkg.rs"),
        FileChange::Add { content: "".into() },
    );
    chat.handle_codex_event(Event {
        id: "sub-xyz".into(),
        agent_id: None,
        msg: EventMsg::PatchApplyEnd(PatchApplyEndEvent {
            call_id: "call-1".into(),
            turn_id: "turn-call-1".into(),
            stdout: String::from("ok"),
            stderr: String::new(),
            success: true,
            changes: end_changes,
        }),
    });
}

#[tokio::test]
async fn apply_patch_untrusted_shows_approval_modal() -> anyhow::Result<()> {
    let (mut chat, _rx, _op_rx) = make_chatwidget_manual(None).await;
    // Ensure approval policy is untrusted (OnRequest)
    chat.config.approval_policy.set(AskForApproval::OnRequest)?;

    // Simulate a patch approval request from backend
    let mut changes = HashMap::new();
    changes.insert(
        PathBuf::from("a.rs"),
        FileChange::Add { content: "".into() },
    );
    chat.handle_codex_event(Event {
        id: "sub-1".into(),
        agent_id: None,
        msg: EventMsg::ApplyPatchApprovalRequest(ApplyPatchApprovalRequestEvent {
            call_id: "call-1".into(),
            turn_id: "turn-call-1".into(),
            changes,
            reason: None,
            grant_root: None,
        }),
    });

    // Render and ensure the approval modal title is present
    let area = Rect::new(0, 0, 80, 12);
    let mut buf = Buffer::empty(area);
    chat.render(area, &mut buf);

    let mut contains_title = false;
    for y in 0..area.height {
        let mut row = String::new();
        for x in 0..area.width {
            row.push(buf[(x, y)].symbol().chars().next().unwrap_or(' '));
        }
        if row.contains("Would you like to make the following edits?") {
            contains_title = true;
            break;
        }
    }
    assert!(
        contains_title,
        "expected approval modal to be visible with title 'Would you like to make the following edits?'"
    );

    Ok(())
}

#[tokio::test]
async fn apply_patch_request_shows_diff_summary() -> anyhow::Result<()> {
    let (mut chat, mut rx, _op_rx) = make_chatwidget_manual(None).await;

    // Ensure we are in OnRequest so an approval is surfaced
    chat.config.approval_policy.set(AskForApproval::OnRequest)?;

    // Simulate backend asking to apply a patch adding two lines to README.md
    let mut changes = HashMap::new();
    changes.insert(
        PathBuf::from("README.md"),
        FileChange::Add {
            // Two lines (no trailing empty line counted)
            content: "line one\nline two\n".into(),
        },
    );
    chat.handle_codex_event(Event {
        id: "sub-apply".into(),
        agent_id: None,
        msg: EventMsg::ApplyPatchApprovalRequest(ApplyPatchApprovalRequestEvent {
            call_id: "call-apply".into(),
            turn_id: "turn-apply".into(),
            changes,
            reason: None,
            grant_root: None,
        }),
    });

    // No history entries yet; the modal should contain the diff summary
    let cells = drain_insert_history(&mut rx);
    assert!(
        cells.is_empty(),
        "expected approval request to render via modal instead of history"
    );

    let area = Rect::new(0, 0, 80, chat.desired_height(80));
    let mut buf = ratatui::buffer::Buffer::empty(area);
    chat.render(area, &mut buf);

    let mut saw_header = false;
    let mut saw_line1 = false;
    let mut saw_line2 = false;
    for y in 0..area.height {
        let mut row = String::new();
        for x in 0..area.width {
            row.push(buf[(x, y)].symbol().chars().next().unwrap_or(' '));
        }
        if row.contains("README.md (+2 -0)") {
            saw_header = true;
        }
        if row.contains("+line one") {
            saw_line1 = true;
        }
        if row.contains("+line two") {
            saw_line2 = true;
        }
        if saw_header && saw_line1 && saw_line2 {
            break;
        }
    }
    assert!(saw_header, "expected modal to show diff header with totals");
    assert!(
        saw_line1 && saw_line2,
        "expected modal to show per-line diff summary"
    );

    Ok(())
}

#[tokio::test]
async fn plan_update_renders_history_cell() {
    let (mut chat, mut rx, _op_rx) = make_chatwidget_manual(None).await;
    let update = UpdatePlanArgs {
        explanation: Some("Adapting plan".to_string()),
        plan: vec![
            PlanItemArg {
                step: "Explore codebase".into(),
                status: StepStatus::Completed,
            },
            PlanItemArg {
                step: "Implement feature".into(),
                status: StepStatus::InProgress,
            },
            PlanItemArg {
                step: "Write tests".into(),
                status: StepStatus::Pending,
            },
        ],
    };
    chat.handle_codex_event(Event {
        id: "sub-1".into(),
        agent_id: None,
        msg: EventMsg::PlanUpdate(update),
    });
    let cells = drain_insert_history(&mut rx);
    assert!(!cells.is_empty(), "expected plan update cell to be sent");
    let blob = lines_to_single_string(cells.last().unwrap());
    assert!(
        blob.contains("Updated Plan"),
        "missing plan header: {blob:?}"
    );
    assert!(blob.contains("Explore codebase"));
    assert!(blob.contains("Implement feature"));
    assert!(blob.contains("Write tests"));
}

#[tokio::test]
async fn stream_error_updates_status_indicator() {
    let (mut chat, mut rx, _op_rx) = make_chatwidget_manual(None).await;
    chat.bottom_pane.set_task_running(true);
    let msg = "Reconnecting... 2/5";
    chat.handle_codex_event(Event {
        id: "sub-1".into(),
        agent_id: None,
        msg: EventMsg::StreamError(StreamErrorEvent {
            message: msg.to_string(),
            codex_error_info: Some(CodexErrorInfo::Other),
        }),
    });

    let cells = drain_insert_history(&mut rx);
    assert!(
        cells.is_empty(),
        "expected no history cell for StreamError event"
    );
    let status = chat
        .bottom_pane
        .status_widget()
        .expect("status indicator should be visible");
    assert_eq!(status.header(), msg);
}

#[tokio::test]
async fn warning_event_adds_warning_history_cell() {
    let (mut chat, mut rx, _op_rx) = make_chatwidget_manual(None).await;
    chat.handle_codex_event(Event {
        id: "sub-1".into(),
        agent_id: None,
        msg: EventMsg::Warning(WarningEvent {
            message: "test warning message".to_string(),
        }),
    });

    let cells = drain_insert_history(&mut rx);
    assert_eq!(cells.len(), 1, "expected one warning history cell");
    let rendered = lines_to_single_string(&cells[0]);
    assert!(
        rendered.contains("test warning message"),
        "warning cell missing content: {rendered}"
    );
}

#[tokio::test]
async fn stream_recovery_restores_previous_status_header() {
    let (mut chat, mut rx, _op_rx) = make_chatwidget_manual(None).await;
    chat.handle_codex_event(Event {
        id: "task".into(),
        agent_id: None,
        msg: EventMsg::TaskStarted(TaskStartedEvent {
            model_context_window: None,
        }),
    });
    drain_insert_history(&mut rx);
    chat.handle_codex_event(Event {
        id: "retry".into(),
        agent_id: None,
        msg: EventMsg::StreamError(StreamErrorEvent {
            message: "Reconnecting... 1/5".to_string(),
            codex_error_info: Some(CodexErrorInfo::Other),
        }),
    });
    drain_insert_history(&mut rx);
    chat.handle_codex_event(Event {
        id: "delta".into(),
        agent_id: None,
        msg: EventMsg::AgentMessageDelta(AgentMessageDeltaEvent {
            delta: "hello".to_string(),
        }),
    });

    let status = chat
        .bottom_pane
        .status_widget()
        .expect("status indicator should be visible");
    assert_eq!(status.header(), "Working");
    assert!(chat.retry_status_header.is_none());
}

#[tokio::test]
async fn multiple_agent_messages_in_single_turn_emit_multiple_headers() {
    let (mut chat, mut rx, _op_rx) = make_chatwidget_manual(None).await;

    // Begin turn
    chat.handle_codex_event(Event {
        id: "s1".into(),
        agent_id: None,
        msg: EventMsg::TaskStarted(TaskStartedEvent {
            model_context_window: None,
        }),
    });

    // First finalized assistant message
    chat.handle_codex_event(Event {
        id: "s1".into(),
        agent_id: None,
        msg: EventMsg::AgentMessage(AgentMessageEvent {
            message: "First message".into(),
        }),
    });

    // Second finalized assistant message in the same turn
    chat.handle_codex_event(Event {
        id: "s1".into(),
        agent_id: None,
        msg: EventMsg::AgentMessage(AgentMessageEvent {
            message: "Second message".into(),
        }),
    });

    // End turn
    chat.handle_codex_event(Event {
        id: "s1".into(),
        agent_id: None,
        msg: EventMsg::TaskComplete(TaskCompleteEvent {
            last_agent_message: None,
        }),
    });

    let cells = drain_insert_history(&mut rx);
    let combined: String = cells
        .iter()
        .map(|lines| lines_to_single_string(lines))
        .collect();
    assert!(
        combined.contains("First message"),
        "missing first message: {combined}"
    );
    assert!(
        combined.contains("Second message"),
        "missing second message: {combined}"
    );
    let first_idx = combined.find("First message").unwrap();
    let second_idx = combined.find("Second message").unwrap();
    assert!(first_idx < second_idx, "messages out of order: {combined}");
}

<<<<<<< HEAD
#[test]
fn non_selected_agent_events_buffer_until_switch() {
    let (mut chat, mut rx, _op_rx) = make_chatwidget_manual(None);

    chat.handle_codex_event(Event {
        id: "ev1".into(),
        agent_id: Some("worker_1".into()),
        msg: EventMsg::AgentMessage(AgentMessageEvent {
            message: "hello from worker".into(),
        }),
    });

    let cells = drain_insert_history(&mut rx);
    assert!(cells.is_empty(), "expected no history while not selected");

    chat.switch_to_agent("worker_1".to_string());

    let cells = drain_insert_history(&mut rx);
    let combined: String = cells
        .iter()
        .map(|lines| lines_to_single_string(lines))
        .collect();
    assert!(
        combined.contains("Viewing agent `worker_1`"),
        "missing view header: {combined}"
    );
    assert!(
        combined.contains("hello from worker"),
        "missing buffered message: {combined}"
    );
}

#[test]
fn approval_ops_route_to_requesting_agent() {
    let (mut chat, _rx, mut op_rx) = make_chatwidget_manual(None);
    let ev = ExecApprovalRequestEvent {
        call_id: "call-1".into(),
        turn_id: "turn-1".into(),
        command: vec!["echo".into(), "ok".into()],
        cwd: std::env::current_dir().unwrap_or_else(|_| PathBuf::from(".")),
        reason: None,
        proposed_execpolicy_amendment: None,
        parsed_cmd: vec![],
    };
    chat.handle_codex_event(Event {
        id: "sub-1".into(),
        agent_id: Some("worker_2".into()),
        msg: EventMsg::ExecApprovalRequest(ev),
    });

    chat.submit_op(Op::ExecApproval {
        id: "sub-1".into(),
        decision: codex_core::protocol::ReviewDecision::Approved,
    });

    let routed = op_rx.try_recv().expect("expected routed op");
    match routed {
        Op::ForAgent { agent_id, op } => {
            assert_eq!(agent_id, "worker_2");
            assert!(
                matches!(*op, Op::ExecApproval { .. }),
                "expected exec approval op, got {op:?}"
            );
        }
        other => panic!("expected ForAgent op, got {other:?}"),
    }
}

#[test]
fn ctrl_n_create_agent_from_composer_routes_submission() {
    let (mut chat, _rx, mut op_rx) = make_chatwidget_manual(None);
    chat.set_composer_text("hello".to_string());

    chat.create_agent_from_composer("worker_3".to_string());

    let first = op_rx.try_recv().expect("expected first routed op");
    match first {
        Op::ForAgent { agent_id, op } => {
            assert_eq!(agent_id, "worker_3");
            assert!(
                matches!(*op, Op::UserInput { .. }),
                "expected user input op, got {op:?}"
            );
        }
        other => panic!("expected ForAgent op, got {other:?}"),
    }

    let second = op_rx.try_recv().expect("expected second routed op");
    match second {
        Op::ForAgent { agent_id, op } => {
            assert_eq!(agent_id, "worker_3");
            assert!(
                matches!(*op, Op::AddToHistory { .. }),
                "expected add to history op, got {op:?}"
            );
        }
        other => panic!("expected ForAgent op, got {other:?}"),
    }
}

#[test]
fn final_reasoning_then_message_without_deltas_are_rendered() {
    let (mut chat, mut rx, _op_rx) = make_chatwidget_manual(None);
=======
#[tokio::test]
async fn final_reasoning_then_message_without_deltas_are_rendered() {
    let (mut chat, mut rx, _op_rx) = make_chatwidget_manual(None).await;
>>>>>>> c26c29be

    // No deltas; only final reasoning followed by final message.
    chat.handle_codex_event(Event {
        id: "s1".into(),
        agent_id: None,
        msg: EventMsg::AgentReasoning(AgentReasoningEvent {
            text: "I will first analyze the request.".into(),
        }),
    });
    chat.handle_codex_event(Event {
        id: "s1".into(),
        agent_id: None,
        msg: EventMsg::AgentMessage(AgentMessageEvent {
            message: "Here is the result.".into(),
        }),
    });

    // Drain history and snapshot the combined visible content.
    let cells = drain_insert_history(&mut rx);
    let combined = cells
        .iter()
        .map(|lines| lines_to_single_string(lines))
        .collect::<String>();
    assert_snapshot!(combined);
}

#[tokio::test]
async fn deltas_then_same_final_message_are_rendered_snapshot() {
    let (mut chat, mut rx, _op_rx) = make_chatwidget_manual(None).await;

    // Stream some reasoning deltas first.
    chat.handle_codex_event(Event {
        id: "s1".into(),
        agent_id: None,
        msg: EventMsg::AgentReasoningDelta(AgentReasoningDeltaEvent {
            delta: "I will ".into(),
        }),
    });
    chat.handle_codex_event(Event {
        id: "s1".into(),
        agent_id: None,
        msg: EventMsg::AgentReasoningDelta(AgentReasoningDeltaEvent {
            delta: "first analyze the ".into(),
        }),
    });
    chat.handle_codex_event(Event {
        id: "s1".into(),
        agent_id: None,
        msg: EventMsg::AgentReasoningDelta(AgentReasoningDeltaEvent {
            delta: "request.".into(),
        }),
    });
    chat.handle_codex_event(Event {
        id: "s1".into(),
        agent_id: None,
        msg: EventMsg::AgentReasoning(AgentReasoningEvent {
            text: "request.".into(),
        }),
    });

    // Then stream answer deltas, followed by the exact same final message.
    chat.handle_codex_event(Event {
        id: "s1".into(),
        agent_id: None,
        msg: EventMsg::AgentMessageDelta(AgentMessageDeltaEvent {
            delta: "Here is the ".into(),
        }),
    });
    chat.handle_codex_event(Event {
        id: "s1".into(),
        agent_id: None,
        msg: EventMsg::AgentMessageDelta(AgentMessageDeltaEvent {
            delta: "result.".into(),
        }),
    });

    chat.handle_codex_event(Event {
        id: "s1".into(),
        agent_id: None,
        msg: EventMsg::AgentMessage(AgentMessageEvent {
            message: "Here is the result.".into(),
        }),
    });

    // Snapshot the combined visible content to ensure we render as expected
    // when deltas are followed by the identical final message.
    let cells = drain_insert_history(&mut rx);
    let combined = cells
        .iter()
        .map(|lines| lines_to_single_string(lines))
        .collect::<String>();
    assert_snapshot!(combined);
}

// Combined visual snapshot using vt100 for history + direct buffer overlay for UI.
// This renders the final visual as seen in a terminal: history above, then a blank line,
// then the exec block, another blank line, the status line, a blank line, and the composer.
#[tokio::test]
async fn chatwidget_exec_and_status_layout_vt100_snapshot() {
    let (mut chat, mut rx, _op_rx) = make_chatwidget_manual(None).await;
    chat.handle_codex_event(Event {
        id: "t1".into(),
        agent_id: None,
        msg: EventMsg::AgentMessage(AgentMessageEvent { message: "I’m going to search the repo for where “Change Approved” is rendered to update that view.".into() }),
    });

    let command = vec!["bash".into(), "-lc".into(), "rg \"Change Approved\"".into()];
    let parsed_cmd = vec![
        ParsedCommand::Search {
            query: Some("Change Approved".into()),
            path: None,
            cmd: "rg \"Change Approved\"".into(),
        },
        ParsedCommand::Read {
            name: "diff_render.rs".into(),
            cmd: "cat diff_render.rs".into(),
            path: "diff_render.rs".into(),
        },
    ];
    let cwd = std::env::current_dir().unwrap_or_else(|_| PathBuf::from("."));
    chat.handle_codex_event(Event {
        id: "c1".into(),
        agent_id: None,
        msg: EventMsg::ExecCommandBegin(ExecCommandBeginEvent {
            call_id: "c1".into(),
            process_id: None,
            turn_id: "turn-1".into(),
            command: command.clone(),
            cwd: cwd.clone(),
            parsed_cmd: parsed_cmd.clone(),
            source: ExecCommandSource::Agent,
            interaction_input: None,
        }),
    });
    chat.handle_codex_event(Event {
        id: "c1".into(),
        agent_id: None,
        msg: EventMsg::ExecCommandEnd(ExecCommandEndEvent {
            call_id: "c1".into(),
            process_id: None,
            turn_id: "turn-1".into(),
            command,
            cwd,
            parsed_cmd,
            source: ExecCommandSource::Agent,
            interaction_input: None,
            stdout: String::new(),
            stderr: String::new(),
            aggregated_output: String::new(),
            exit_code: 0,
            duration: std::time::Duration::from_millis(16000),
            formatted_output: String::new(),
        }),
    });
    chat.handle_codex_event(Event {
        id: "t1".into(),
        agent_id: None,
        msg: EventMsg::TaskStarted(TaskStartedEvent {
            model_context_window: None,
        }),
    });
    chat.handle_codex_event(Event {
        id: "t1".into(),
        agent_id: None,
        msg: EventMsg::AgentReasoningDelta(AgentReasoningDeltaEvent {
            delta: "**Investigating rendering code**".into(),
        }),
    });
    chat.bottom_pane
        .set_composer_text("Summarize recent commits".to_string());

    let width: u16 = 80;
    let ui_height: u16 = chat.desired_height(width);
    let vt_height: u16 = 40;
    let viewport = Rect::new(0, vt_height - ui_height - 1, width, ui_height);

    let backend = VT100Backend::new(width, vt_height);
    let mut term = crate::custom_terminal::Terminal::with_options(backend).expect("terminal");
    term.set_viewport_area(viewport);

    for lines in drain_insert_history(&mut rx) {
        crate::insert_history::insert_history_lines(&mut term, lines)
            .expect("Failed to insert history lines in test");
    }

    term.draw(|f| {
        chat.render(f.area(), f.buffer_mut());
    })
    .unwrap();

    assert_snapshot!(term.backend().vt100().screen().contents());
}

// E2E vt100 snapshot for complex markdown with indented and nested fenced code blocks
#[tokio::test]
async fn chatwidget_markdown_code_blocks_vt100_snapshot() {
    let (mut chat, mut rx, _op_rx) = make_chatwidget_manual(None).await;

    // Simulate a final agent message via streaming deltas instead of a single message

    chat.handle_codex_event(Event {
        id: "t1".into(),
        agent_id: None,
        msg: EventMsg::TaskStarted(TaskStartedEvent {
            model_context_window: None,
        }),
    });
    // Build a vt100 visual from the history insertions only (no UI overlay)
    let width: u16 = 80;
    let height: u16 = 50;
    let backend = VT100Backend::new(width, height);
    let mut term = crate::custom_terminal::Terminal::with_options(backend).expect("terminal");
    // Place viewport at the last line so that history lines insert above it
    term.set_viewport_area(Rect::new(0, height - 1, width, 1));

    // Simulate streaming via AgentMessageDelta in 2-character chunks (no final AgentMessage).
    let source: &str = r#"

    -- Indented code block (4 spaces)
    SELECT *
    FROM "users"
    WHERE "email" LIKE '%@example.com';

````markdown
```sh
printf 'fenced within fenced\n'
```
````

```jsonc
{
  // comment allowed in jsonc
  "path": "C:\\Program Files\\App",
  "regex": "^foo.*(bar)?$"
}
```
"#;

    let mut it = source.chars();
    loop {
        let mut delta = String::new();
        match it.next() {
            Some(c) => delta.push(c),
            None => break,
        }
        if let Some(c2) = it.next() {
            delta.push(c2);
        }

        chat.handle_codex_event(Event {
            id: "t1".into(),
            agent_id: None,
            msg: EventMsg::AgentMessageDelta(AgentMessageDeltaEvent { delta }),
        });
        // Drive commit ticks and drain emitted history lines into the vt100 buffer.
        loop {
            chat.on_commit_tick();
            let mut inserted_any = false;
            while let Ok(app_ev) = rx.try_recv() {
                if let AppEvent::InsertHistoryCell(cell) = app_ev {
                    let lines = cell.display_lines(width);
                    crate::insert_history::insert_history_lines(&mut term, lines)
                        .expect("Failed to insert history lines in test");
                    inserted_any = true;
                }
            }
            if !inserted_any {
                break;
            }
        }
    }

    // Finalize the stream without sending a final AgentMessage, to flush any tail.
    chat.handle_codex_event(Event {
        id: "t1".into(),
        agent_id: None,
        msg: EventMsg::TaskComplete(TaskCompleteEvent {
            last_agent_message: None,
        }),
    });
    for lines in drain_insert_history(&mut rx) {
        crate::insert_history::insert_history_lines(&mut term, lines)
            .expect("Failed to insert history lines in test");
    }

    assert_snapshot!(term.backend().vt100().screen().contents());
}

#[tokio::test]
async fn chatwidget_tall() {
    let (mut chat, _rx, _op_rx) = make_chatwidget_manual(None).await;
    chat.handle_codex_event(Event {
        id: "t1".into(),
        agent_id: None,
        msg: EventMsg::TaskStarted(TaskStartedEvent {
            model_context_window: None,
        }),
    });
    for i in 0..30 {
        chat.queue_user_message(format!("Hello, world! {i}").into());
    }
    let width: u16 = 80;
    let height: u16 = 24;
    let backend = VT100Backend::new(width, height);
    let mut term = crate::custom_terminal::Terminal::with_options(backend).expect("terminal");
    let desired_height = chat.desired_height(width).min(height);
    term.set_viewport_area(Rect::new(0, height - desired_height, width, desired_height));
    term.draw(|f| {
        chat.render(f.area(), f.buffer_mut());
    })
    .unwrap();
    assert_snapshot!(term.backend().vt100().screen().contents());
}<|MERGE_RESOLUTION|>--- conflicted
+++ resolved
@@ -419,7 +419,7 @@
         last_rendered_width: std::cell::Cell::new(None),
         feedback: codex_feedback::CodexFeedback::new(),
         current_rollout_path: None,
-<<<<<<< HEAD
+        external_editor_state: ExternalEditorState::Closed,
         selected_agent_id: default_agent_id.clone(),
         known_agents: vec![default_agent_id.clone()],
         known_agents_set: HashSet::from([default_agent_id]),
@@ -427,9 +427,6 @@
         agent_states: HashMap::new(),
         approval_agent_ids: HashMap::new(),
         elicitation_agent_ids: HashMap::new(),
-=======
-        external_editor_state: ExternalEditorState::Closed,
->>>>>>> c26c29be
     };
     (widget, rx, op_rx)
 }
@@ -3423,7 +3420,6 @@
     assert!(first_idx < second_idx, "messages out of order: {combined}");
 }
 
-<<<<<<< HEAD
 #[test]
 fn non_selected_agent_events_buffer_until_switch() {
     let (mut chat, mut rx, _op_rx) = make_chatwidget_manual(None);
@@ -3524,14 +3520,9 @@
     }
 }
 
-#[test]
-fn final_reasoning_then_message_without_deltas_are_rendered() {
-    let (mut chat, mut rx, _op_rx) = make_chatwidget_manual(None);
-=======
 #[tokio::test]
 async fn final_reasoning_then_message_without_deltas_are_rendered() {
     let (mut chat, mut rx, _op_rx) = make_chatwidget_manual(None).await;
->>>>>>> c26c29be
 
     // No deltas; only final reasoning followed by final message.
     chat.handle_codex_event(Event {

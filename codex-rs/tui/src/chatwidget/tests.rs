--- conflicted
+++ resolved
@@ -1,12 +1,11 @@
 use super::*;
 use crate::app_event::AppEvent;
 use crate::app_event_sender::AppEventSender;
-<<<<<<< HEAD
-use codex_core::ConversationManager;
-=======
+use crate::slash_command::SlashCommand;
+use crate::slash_command::SlashCommandInvocation;
 use codex_core::AuthManager;
 use codex_core::CodexAuth;
->>>>>>> 5c7d9e27
+use codex_core::ConversationManager;
 use codex_core::config::Config;
 use codex_core::config::ConfigOverrides;
 use codex_core::config::ConfigToml;
@@ -49,11 +48,8 @@
 use std::io::BufRead;
 use std::io::BufReader;
 use std::path::PathBuf;
-<<<<<<< HEAD
 use std::sync::Arc;
-=======
 use tempfile::NamedTempFile;
->>>>>>> 5c7d9e27
 use tokio::sync::mpsc::unbounded_channel;
 
 fn test_config() -> Config {
@@ -351,15 +347,18 @@
     let (tx_raw, _rx) = unbounded_channel::<AppEvent>();
     let tx = AppEventSender::new(tx_raw);
 
-    let mut chat = ChatWidget::new(
-        cfg,
-        conversation_manager,
-        crate::tui::FrameRequester::test_dummy(),
-        tx,
-        None,
-        Vec::new(),
-        false,
-    );
+    let auth_manager = AuthManager::from_auth_for_testing(CodexAuth::from_api_key("test"));
+    let init = ChatWidgetInit {
+        config: cfg,
+        frame_requester: FrameRequester::test_dummy(),
+        app_event_tx: tx,
+        initial_prompt: None,
+        initial_images: Vec::new(),
+        enhanced_keys_supported: false,
+        auth_manager,
+    };
+
+    let mut chat = ChatWidget::new(init, conversation_manager);
 
     assert!(chat.bottom_pane.vim_kill_switch_active());
     assert!(!chat.bottom_pane.vim_mode_enabled());
@@ -1074,7 +1073,7 @@
     chat.bottom_pane.set_task_running(true);
 
     // Dispatch a command that is unavailable while a task runs (e.g., /model)
-    chat.dispatch_command(SlashCommand::Model);
+    chat.dispatch_command(SlashCommandInvocation::new(SlashCommand::Model, Vec::new()));
 
     // Drain history and snapshot the rendered error line(s)
     let cells = drain_insert_history(&mut rx);

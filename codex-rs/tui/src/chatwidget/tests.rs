--- conflicted
+++ resolved
@@ -23,11 +23,6 @@
 use codex_core::protocol::ExecCommandEndEvent;
 use codex_core::protocol::ExitedReviewModeEvent;
 use codex_core::protocol::FileChange;
-<<<<<<< HEAD
-use codex_core::protocol::InputItem;
-use codex_core::protocol::InputMessageKind;
-=======
->>>>>>> 7a291ebb
 use codex_core::protocol::Op;
 use codex_core::protocol::PatchApplyBeginEvent;
 use codex_core::protocol::PatchApplyEndEvent;
@@ -44,6 +39,7 @@
 use codex_protocol::plan_tool::PlanItemArg;
 use codex_protocol::plan_tool::StepStatus;
 use codex_protocol::plan_tool::UpdatePlanArgs;
+use codex_protocol::user_input::UserInput;
 use crossterm::event::KeyCode;
 use crossterm::event::KeyEvent;
 use crossterm::event::KeyModifiers;
@@ -414,7 +410,7 @@
                 "auto prompts should emit exactly one input item"
             );
             match &items[0] {
-                InputItem::Text { text } => text.clone(),
+                UserInput::Text { text } => text.clone(),
                 other => panic!("expected text input item, got {other:?}"),
             }
         }

--- conflicted
+++ resolved
@@ -323,13 +323,9 @@
         session_header: SessionHeader::new(cfg.model),
         initial_user_message: None,
         token_info: None,
-<<<<<<< HEAD
-        stream_controller: None,
-=======
         rate_limit_snapshot: None,
         rate_limit_warnings: RateLimitWarningState::default(),
-        stream: StreamController::new(cfg),
->>>>>>> e258ca61
+        stream_controller: None,
         running_commands: HashMap::new(),
         task_complete_pending: false,
         interrupts: InterruptManager::new(),

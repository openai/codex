--- conflicted
+++ resolved
@@ -157,9 +157,9 @@
     );
 }
 
-#[test]
-fn resumed_session_does_not_start_rate_limit_poller_until_input() {
-    let (mut chat, _rx, _ops) = make_chatwidget_manual(None);
+#[tokio::test]
+async fn resumed_session_does_not_start_rate_limit_poller_until_input() {
+    let (mut chat, _rx, _ops) = make_chatwidget_manual(None).await;
     set_chatgpt_auth(&mut chat);
 
     let conversation_id = ConversationId::new();
@@ -189,9 +189,9 @@
     );
 }
 
-#[test]
-fn resumed_session_does_not_auto_execute_plan() {
-    let (mut chat, _rx, mut op_rx) = make_chatwidget_manual(None);
+#[tokio::test]
+async fn resumed_session_does_not_auto_execute_plan() {
+    let (mut chat, _rx, mut op_rx) = make_chatwidget_manual(None).await;
     set_chatgpt_auth(&mut chat);
 
     let conversation_id = ConversationId::new();
@@ -426,9 +426,9 @@
     let _ = &mut w;
 }
 
-#[test]
-fn exiting_plan_mode_with_approved_output_auto_executes() {
-    let (mut chat, _app_event_rx, mut op_rx) = make_chatwidget_manual(None);
+#[tokio::test]
+async fn exiting_plan_mode_with_approved_output_auto_executes() {
+    let (mut chat, _app_event_rx, mut op_rx) = make_chatwidget_manual(None).await;
 
     chat.on_exited_plan_mode(ExitedPlanModeEvent {
         plan_output: Some(PlanOutputEvent {
@@ -1626,10 +1626,9 @@
     );
 }
 
-<<<<<<< HEAD
-#[test]
-fn subagent_history_cell_keeps_updating_after_other_history_is_inserted() {
-    let (mut chat, mut rx, _op_rx) = make_chatwidget_manual(None);
+#[tokio::test]
+async fn subagent_history_cell_keeps_updating_after_other_history_is_inserted() {
+    let (mut chat, mut rx, _op_rx) = make_chatwidget_manual(None).await;
 
     chat.handle_subagent_begin_now(SubAgentToolCallBeginEvent {
         call_id: "call-1".to_string(),
@@ -1664,14 +1663,9 @@
     );
 }
 
-#[test]
-fn undo_success_events_render_info_messages() {
-    let (mut chat, mut rx, _op_rx) = make_chatwidget_manual(None);
-=======
 #[tokio::test]
 async fn undo_success_events_render_info_messages() {
     let (mut chat, mut rx, _op_rx) = make_chatwidget_manual(None).await;
->>>>>>> a6974087
 
     chat.handle_codex_event(Event {
         id: "turn-1".to_string(),
@@ -3396,10 +3390,9 @@
     assert!(blob.contains("Write tests"));
 }
 
-<<<<<<< HEAD
-#[test]
-fn plan_update_dedupes_identical_updates() {
-    let (mut chat, mut rx, _op_rx) = make_chatwidget_manual(None);
+#[tokio::test]
+async fn plan_update_dedupes_identical_updates() {
+    let (mut chat, mut rx, _op_rx) = make_chatwidget_manual(None).await;
     let update = UpdatePlanArgs {
         explanation: Some("Updating plan".to_string()),
         plan: vec![
@@ -3427,14 +3420,9 @@
     assert_eq!(cells.len(), 1, "expected a single plan update cell");
 }
 
-#[test]
-fn stream_error_updates_status_indicator() {
-    let (mut chat, mut rx, _op_rx) = make_chatwidget_manual(None);
-=======
 #[tokio::test]
 async fn stream_error_updates_status_indicator() {
     let (mut chat, mut rx, _op_rx) = make_chatwidget_manual(None).await;
->>>>>>> a6974087
     chat.bottom_pane.set_task_running(true);
     let msg = "Reconnecting... 2/5";
     chat.handle_codex_event(Event {

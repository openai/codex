--- conflicted
+++ resolved
@@ -34,14 +34,11 @@
 use codex_core::protocol::StreamErrorEvent;
 use codex_core::protocol::TaskCompleteEvent;
 use codex_core::protocol::TaskStartedEvent;
-<<<<<<< HEAD
 use codex_core::protocol::TokenCountEvent;
 use codex_core::protocol::TokenUsage;
 use codex_core::protocol::TokenUsageInfo;
-=======
 use codex_core::protocol::UndoCompletedEvent;
 use codex_core::protocol::UndoStartedEvent;
->>>>>>> 5ee8a17b
 use codex_core::protocol::ViewImageToolCallEvent;
 use codex_protocol::ConversationId;
 use codex_protocol::plan_tool::PlanItemArg;
@@ -376,12 +373,7 @@
         suppress_session_configured_redraw: false,
         pending_notification: None,
         is_review_mode: false,
-<<<<<<< HEAD
         pre_review_token_info: None,
-        ghost_snapshots: Vec::new(),
-        ghost_snapshots_disabled: false,
-=======
->>>>>>> 5ee8a17b
         needs_final_message_separator: false,
         last_rendered_width: std::cell::Cell::new(None),
         feedback: codex_feedback::CodexFeedback::new(),

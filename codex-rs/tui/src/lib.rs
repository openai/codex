--- conflicted
+++ resolved
@@ -226,15 +226,12 @@
         // Reading the OpenAI API key is an async operation because it may need
         // to refresh the token. Block on it.
         let codex_home = config.codex_home.clone();
-<<<<<<< HEAD
         match load_auth(
             &codex_home,
             &config.model_provider.name,
             &config.model_provider.env_key,
+            true,
         ) {
-=======
-        match load_auth(&codex_home, true) {
->>>>>>> 88ea215c
             Ok(Some(_)) => false,
             Ok(None) => true,
             Err(err) => {

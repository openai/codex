--- conflicted
+++ resolved
@@ -351,8 +351,6 @@
 
     let mut tui = Tui::new(terminal);
 
-<<<<<<< HEAD
-=======
     #[cfg(not(debug_assertions))]
     {
         use crate::update_prompt::UpdatePromptOutcome;
@@ -375,7 +373,7 @@
 
     // Show update banner in terminal history (instead of stderr) so it is visible
     // within the TUI scrollback. Building spans keeps styling consistent.
->>>>>>> 0139f678
+   
     #[cfg(not(debug_assertions))]
     if let Some(latest_version) = updates::get_upgrade_version(&config) {
         use crate::history_cell::padded_emoji;

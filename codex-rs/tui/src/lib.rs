// Forbid accidental stdout/stderr writes in the *library* portion of the TUI.
// The standalone `codex-tui` binary prints a short help message before the
// alternate‑screen mode starts; that file opts‑out locally via `allow`.
#![deny(clippy::print_stdout, clippy::print_stderr)]
use app::App;
use codex_core::config::Config;
use codex_core::config::ConfigOverrides;
use codex_core::config_types::SandboxMode;
use codex_core::protocol::AskForApproval;
use codex_core::util::is_inside_git_repo;
use codex_login::load_auth;
use log_layer::TuiLogLayer;
use std::fs::OpenOptions;
use std::io::Write;
use std::path::PathBuf;
use tracing::error;
use tracing_appender::non_blocking;
use tracing_subscriber::EnvFilter;
use tracing_subscriber::prelude::*;

mod app;
mod app_event;
mod app_event_sender;
mod bottom_pane;
mod chatwidget;
mod citation_regex;
mod cli;
<<<<<<< HEAD
mod custom_terminal;
=======
>>>>>>> ea01a5ff
mod exec_command;
mod file_search;
mod get_git_diff;
mod git_warning_screen;
mod history_cell;
mod insert_history;
mod log_layer;
mod markdown;
mod slash_command;
mod status_indicator_widget;
mod text_block;
mod text_formatting;
mod tui;
mod user_approval_widget;

pub use cli::Cli;

pub async fn run_main(
    cli: Cli,
    codex_linux_sandbox_exe: Option<PathBuf>,
) -> std::io::Result<codex_core::protocol::TokenUsage> {
    let (sandbox_mode, approval_policy) = if cli.full_auto {
        (
            Some(SandboxMode::WorkspaceWrite),
            Some(AskForApproval::OnFailure),
        )
    } else if cli.dangerously_bypass_approvals_and_sandbox {
        (
            Some(SandboxMode::DangerFullAccess),
            Some(AskForApproval::Never),
        )
    } else {
        (
            cli.sandbox_mode.map(Into::<SandboxMode>::into),
            cli.approval_policy.map(Into::into),
        )
    };

    let config = {
        // Load configuration and support CLI overrides.
        let overrides = ConfigOverrides {
            model: cli.model.clone(),
            approval_policy,
            sandbox_mode,
            cwd: cli.cwd.clone().map(|p| p.canonicalize().unwrap_or(p)),
            model_provider: None,
            config_profile: cli.config_profile.clone(),
            codex_linux_sandbox_exe,
            base_instructions: None,
            include_plan_tool: None,
        };
        // Parse `-c` overrides from the CLI.
        let cli_kv_overrides = match cli.config_overrides.parse_overrides() {
            Ok(v) => v,
            #[allow(clippy::print_stderr)]
            Err(e) => {
                eprintln!("Error parsing -c overrides: {e}");
                std::process::exit(1);
            }
        };

        #[allow(clippy::print_stderr)]
        match Config::load_with_cli_overrides(cli_kv_overrides, overrides) {
            Ok(config) => config,
            Err(err) => {
                eprintln!("Error loading configuration: {err}");
                std::process::exit(1);
            }
        }
    };

    let log_dir = codex_core::config::log_dir(&config)?;
    std::fs::create_dir_all(&log_dir)?;
    // Open (or create) your log file, appending to it.
    let mut log_file_opts = OpenOptions::new();
    log_file_opts.create(true).append(true);

    // Ensure the file is only readable and writable by the current user.
    // Doing the equivalent to `chmod 600` on Windows is quite a bit more code
    // and requires the Windows API crates, so we can reconsider that when
    // Codex CLI is officially supported on Windows.
    #[cfg(unix)]
    {
        use std::os::unix::fs::OpenOptionsExt;
        log_file_opts.mode(0o600);
    }

    let log_file = log_file_opts.open(log_dir.join("codex-tui.log"))?;

    // Wrap file in non‑blocking writer.
    let (non_blocking, _guard) = non_blocking(log_file);

    // use RUST_LOG env var, default to info for codex crates.
    let env_filter = || {
        EnvFilter::try_from_default_env()
            .unwrap_or_else(|_| EnvFilter::new("codex_core=info,codex_tui=info"))
    };

    // Build layered subscriber:
    let file_layer = tracing_subscriber::fmt::layer()
        .with_writer(non_blocking)
        .with_target(false)
        .with_filter(env_filter());

    // Channel that carries formatted log lines to the UI.
    let (log_tx, log_rx) = tokio::sync::mpsc::unbounded_channel::<String>();
    let tui_layer = TuiLogLayer::new(log_tx.clone(), 120).with_filter(env_filter());

    let _ = tracing_subscriber::registry()
        .with(file_layer)
        .with(tui_layer)
        .try_init();

    let show_login_screen = should_show_login_screen(&config);
    if show_login_screen {
        std::io::stdout()
            .write_all(b"No API key detected.\nLogin with your ChatGPT account? [Yn] ")?;
        std::io::stdout().flush()?;
        let mut input = String::new();
        std::io::stdin().read_line(&mut input)?;
        let trimmed = input.trim();
        if !(trimmed.is_empty() || trimmed.eq_ignore_ascii_case("y")) {
            std::process::exit(1);
        }
        // Spawn a task to run the login command.
        // Block until the login command is finished.
        codex_login::login_with_chatgpt(&config.codex_home, false).await?;

        std::io::stdout().write_all(b"Login successful.\n")?;
    }

    // Determine whether we need to display the "not a git repo" warning
    // modal. The flag is shown when the current working directory is *not*
    // inside a Git repository **and** the user did *not* pass the
    // `--allow-no-git-exec` flag.
    let show_git_warning = !cli.skip_git_repo_check && !is_inside_git_repo(&config);

    run_ratatui_app(cli, config, show_git_warning, log_rx)
        .map_err(|err| std::io::Error::other(err.to_string()))
}

fn run_ratatui_app(
    cli: Cli,
    config: Config,
    show_git_warning: bool,
    mut log_rx: tokio::sync::mpsc::UnboundedReceiver<String>,
) -> color_eyre::Result<codex_core::protocol::TokenUsage> {
    color_eyre::install()?;

    // Forward panic reports through tracing so they appear in the UI status
    // line instead of interleaving raw panic output with the interface.
    std::panic::set_hook(Box::new(|info| {
        tracing::error!("panic: {info}");
    }));
    let mut terminal = tui::init(&config)?;
    terminal.clear()?;

    let Cli { prompt, images, .. } = cli;
    let mut app = App::new(config.clone(), prompt, show_git_warning, images);

    // Bridge log receiver into the AppEvent channel so latest log lines update the UI.
    {
        let app_event_tx = app.event_sender();
        tokio::spawn(async move {
            while let Some(line) = log_rx.recv().await {
                app_event_tx.send(crate::app_event::AppEvent::LatestLog(line));
            }
        });
    }

    let app_result = app.run(&mut terminal);
    let usage = app.token_usage();

    restore();
    // ignore error when collecting usage – report underlying error instead
    app_result.map(|_| usage)
}

#[expect(
    clippy::print_stderr,
    reason = "TUI should no longer be displayed, so we can write to stderr."
)]
fn restore() {
    if let Err(err) = tui::restore() {
        eprintln!(
            "failed to restore terminal. Run `reset` or restart your terminal to recover: {err}"
        );
    }
}

#[allow(clippy::unwrap_used)]
fn should_show_login_screen(config: &Config) -> bool {
    if config.model_provider.requires_auth {
        // Reading the OpenAI API key is an async operation because it may need
        // to refresh the token. Block on it.
        let codex_home = config.codex_home.clone();
        match load_auth(&codex_home) {
            Ok(Some(_)) => false,
            Ok(None) => true,
            Err(err) => {
                error!("Failed to read auth.json: {err}");
                true
            }
        }
    } else {
        false
    }
}<|MERGE_RESOLUTION|>--- conflicted
+++ resolved
@@ -25,10 +25,7 @@
 mod chatwidget;
 mod citation_regex;
 mod cli;
-<<<<<<< HEAD
 mod custom_terminal;
-=======
->>>>>>> ea01a5ff
 mod exec_command;
 mod file_search;
 mod get_git_diff;

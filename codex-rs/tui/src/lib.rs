--- conflicted
+++ resolved
@@ -33,11 +33,7 @@
 mod app_backtrack;
 mod app_event;
 mod app_event_sender;
-<<<<<<< HEAD
-=======
 mod ascii_animation;
-mod backtrack_helpers;
->>>>>>> 71038381
 mod bottom_pane;
 mod chatwidget;
 mod citation_regex;

--- conflicted
+++ resolved
@@ -47,11 +47,8 @@
 mod shimmer;
 mod slash_command;
 mod streaming;
-<<<<<<< HEAD
 mod terminal_info;
 mod text_block;
-=======
->>>>>>> a8c7f539
 mod text_formatting;
 mod text_processing;
 mod theme;

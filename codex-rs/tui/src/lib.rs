// Forbid accidental stdout/stderr writes in the *library* portion of the TUI.
// The standalone `codex-tui` binary prints a short help message before the
// alternate‑screen mode starts; that file opts‑out locally via `allow`.
#![deny(clippy::print_stdout, clippy::print_stderr)]
#![deny(clippy::disallowed_methods)]
use app::App;
use codex_core::AuthManager;
use codex_core::BUILT_IN_OSS_MODEL_PROVIDER_ID;
use codex_core::CodexAuth;
use codex_core::RolloutRecorder;
use codex_core::config::Config;
use codex_core::config::ConfigOverrides;
use codex_core::config::ConfigToml;
use codex_core::config::find_codex_home;
use codex_core::config::load_config_as_toml_with_cli_overrides;
use codex_core::protocol::AskForApproval;
use codex_core::protocol::SandboxPolicy;
use codex_ollama::DEFAULT_OSS_MODEL;
use codex_protocol::config_types::SandboxMode;
use codex_protocol::mcp_protocol::AuthMode;
use std::fs::OpenOptions;
use std::path::PathBuf;
use tracing::error;
use tracing_appender::non_blocking;
use tracing_subscriber::EnvFilter;
use tracing_subscriber::prelude::*;

mod app;
mod app_backtrack;
mod app_event;
mod app_event_sender;
mod backtrack_helpers;
mod bottom_pane;
mod chatwidget;
mod citation_regex;
mod cli;
mod clipboard_paste;
pub mod custom_terminal;
mod diff_render;
mod exec_command;
mod file_search;
mod get_git_diff;
mod history_cell;
pub mod insert_history;
mod key_hint;
pub mod live_wrap;
mod markdown;
mod markdown_render;
mod markdown_stream;
pub mod onboarding;
mod pager_overlay;
mod render;
mod resume_picker;
mod session_log;
mod shimmer;
mod slash_command;
mod status_indicator_widget;
mod streaming;
mod text_formatting;
mod tui;
mod user_approval_widget;
mod version;
mod wrapping;

#[cfg(not(debug_assertions))]
mod updates;

pub use cli::Cli;

use crate::onboarding::TrustDirectorySelection;
use crate::onboarding::onboarding_screen::OnboardingScreenArgs;
use crate::onboarding::onboarding_screen::run_onboarding_app;
use crate::tui::Tui;

// (tests access modules directly within the crate)

pub async fn run_main(
    cli: Cli,
    codex_linux_sandbox_exe: Option<PathBuf>,
) -> std::io::Result<codex_core::protocol::TokenUsage> {
    let (sandbox_mode, approval_policy) = if cli.full_auto {
        (
            Some(SandboxMode::WorkspaceWrite),
            Some(AskForApproval::OnFailure),
        )
    } else if cli.dangerously_bypass_approvals_and_sandbox {
        (
            Some(SandboxMode::DangerFullAccess),
            Some(AskForApproval::Never),
        )
    } else {
        (
            cli.sandbox_mode.map(Into::<SandboxMode>::into),
            cli.approval_policy.map(Into::into),
        )
    };

    // When using `--oss`, let the bootstrapper pick the model (defaulting to
    // gpt-oss:20b) and ensure it is present locally. Also, force the built‑in
    // `oss` model provider.
    let model = if let Some(model) = &cli.model {
        Some(model.clone())
    } else if cli.oss {
        Some(DEFAULT_OSS_MODEL.to_owned())
    } else {
        None // No model specified, will use the default.
    };

    let model_provider_override = if cli.oss {
        Some(BUILT_IN_OSS_MODEL_PROVIDER_ID.to_owned())
    } else {
        None
    };

    // canonicalize the cwd
    let cwd = cli.cwd.clone().map(|p| p.canonicalize().unwrap_or(p));

    let overrides = ConfigOverrides {
        model,
        approval_policy,
        sandbox_mode,
        cwd,
        model_provider: model_provider_override,
        config_profile: cli.config_profile.clone(),
        codex_linux_sandbox_exe,
        base_instructions: None,
        include_plan_tool: Some(true),
        include_apply_patch_tool: None,
        include_view_image_tool: None,
        show_raw_agent_reasoning: cli.oss.then_some(true),
        tools_web_search_request: cli.web_search.then_some(true),
    };
    let raw_overrides = cli.config_overrides.raw_overrides.clone();
    let overrides_cli = codex_common::CliConfigOverrides { raw_overrides };
    let cli_kv_overrides = match overrides_cli.parse_overrides() {
        Ok(v) => v,
        #[allow(clippy::print_stderr)]
        Err(e) => {
            eprintln!("Error parsing -c overrides: {e}");
            std::process::exit(1);
        }
    };

    let mut config = {
        // Load configuration and support CLI overrides.

        #[allow(clippy::print_stderr)]
        match Config::load_with_cli_overrides(cli_kv_overrides.clone(), overrides) {
            Ok(config) => config,
            Err(err) => {
                eprintln!("Error loading configuration: {err}");
                std::process::exit(1);
            }
        }
    };

    // we load config.toml here to determine project state.
    #[allow(clippy::print_stderr)]
    let config_toml = {
        let codex_home = match find_codex_home() {
            Ok(codex_home) => codex_home,
            Err(err) => {
                eprintln!("Error finding codex home: {err}");
                std::process::exit(1);
            }
        };

        match load_config_as_toml_with_cli_overrides(&codex_home, cli_kv_overrides) {
            Ok(config_toml) => config_toml,
            Err(err) => {
                eprintln!("Error loading config.toml: {err}");
                std::process::exit(1);
            }
        }
    };

    let should_show_trust_screen = determine_repo_trust_state(
        &mut config,
        &config_toml,
        approval_policy,
        sandbox_mode,
        cli.config_profile.clone(),
    )?;

    let log_dir = codex_core::config::log_dir(&config)?;
    std::fs::create_dir_all(&log_dir)?;
    // Open (or create) your log file, appending to it.
    let mut log_file_opts = OpenOptions::new();
    log_file_opts.create(true).append(true);

    // Ensure the file is only readable and writable by the current user.
    // Doing the equivalent to `chmod 600` on Windows is quite a bit more code
    // and requires the Windows API crates, so we can reconsider that when
    // Codex CLI is officially supported on Windows.
    #[cfg(unix)]
    {
        use std::os::unix::fs::OpenOptionsExt;
        log_file_opts.mode(0o600);
    }

    let log_file = log_file_opts.open(log_dir.join("codex-tui.log"))?;

    // Wrap file in non‑blocking writer.
    let (non_blocking, _guard) = non_blocking(log_file);

    // use RUST_LOG env var, default to info for codex crates.
    let env_filter = || {
        EnvFilter::try_from_default_env()
            .unwrap_or_else(|_| EnvFilter::new("codex_core=info,codex_tui=info"))
    };

    // Build layered subscriber:
    let file_layer = tracing_subscriber::fmt::layer()
        .with_writer(non_blocking)
        .with_target(false)
        .with_span_events(tracing_subscriber::fmt::format::FmtSpan::CLOSE)
        .with_filter(env_filter());

    if cli.oss {
        codex_ollama::ensure_oss_ready(&config)
            .await
            .map_err(|e| std::io::Error::other(format!("OSS setup failed: {e}")))?;
    }

    let _ = tracing_subscriber::registry().with(file_layer).try_init();

    run_ratatui_app(cli, config, should_show_trust_screen)
        .await
        .map_err(|err| std::io::Error::other(err.to_string()))
}

async fn run_ratatui_app(
    cli: Cli,
    config: Config,
    should_show_trust_screen: bool,
) -> color_eyre::Result<codex_core::protocol::TokenUsage> {
    let mut config = config;
    color_eyre::install()?;

    // Forward panic reports through tracing so they appear in the UI status
    // line, but do not swallow the default/color-eyre panic handler.
    // Chain to the previous hook so users still get a rich panic report
    // (including backtraces) after we restore the terminal.
    let prev_hook = std::panic::take_hook();
    std::panic::set_hook(Box::new(move |info| {
        tracing::error!("panic: {info}");
        prev_hook(info);
    }));
    let mut terminal = tui::init()?;
    terminal.clear()?;

    let mut tui = Tui::new(terminal);

    // Show update banner in terminal history (instead of stderr) so it is visible
    // within the TUI scrollback. Building spans keeps styling consistent.
    #[cfg(not(debug_assertions))]
    if let Some(latest_version) = updates::get_upgrade_version(&config) {
        use ratatui::style::Stylize as _;
        use ratatui::text::Line;

        let current_version = env!("CARGO_PKG_VERSION");
        let exe = std::env::current_exe()?;
        let managed_by_npm = std::env::var_os("CODEX_MANAGED_BY_NPM").is_some();

        let mut lines: Vec<Line<'static>> = Vec::new();
        lines.push(Line::from(vec![
            "✨⬆️ Update available!".bold().cyan(),
            " ".into(),
            format!("{current_version} -> {latest_version}.").into(),
        ]));

        if managed_by_npm {
            let npm_cmd = "npm install -g @openai/codex@latest";
            lines.push(Line::from(vec![
                "Run ".into(),
                npm_cmd.cyan(),
                " to update.".into(),
            ]));
        } else if cfg!(target_os = "macos")
            && (exe.starts_with("/opt/homebrew") || exe.starts_with("/usr/local"))
        {
            let brew_cmd = "brew upgrade codex";
            lines.push(Line::from(vec![
                "Run ".into(),
                brew_cmd.cyan(),
                " to update.".into(),
            ]));
        } else {
            lines.push(Line::from(vec![
                "See ".into(),
                "https://github.com/openai/codex/releases/latest".cyan(),
                " for the latest releases and installation options.".into(),
            ]));
        }

        lines.push("".into());
        tui.insert_history_lines(lines);
    }

    // Initialize high-fidelity session event logging if enabled.
    session_log::maybe_init(&config);

    let Cli {
        prompt,
        images,
        resume,
        r#continue,
        ..
    } = cli;

<<<<<<< HEAD
    let auth_manager = AuthManager::shared(
        config.codex_home.clone(),
        config.responses_originator_header.clone(),
    );
=======
    let auth_manager = AuthManager::shared(config.codex_home.clone(), config.preferred_auth_method);
>>>>>>> 87654ec0
    let login_status = get_login_status(&config);
    let should_show_onboarding =
        should_show_onboarding(login_status, &config, should_show_trust_screen);
    if should_show_onboarding {
        let directory_trust_decision = run_onboarding_app(
            OnboardingScreenArgs {
                show_login_screen: should_show_login_screen(login_status, &config),
                show_trust_screen: should_show_trust_screen,
                login_status,
                auth_manager: auth_manager.clone(),
                config: config.clone(),
            },
            &mut tui,
        )
        .await?;
        if let Some(TrustDirectorySelection::Trust) = directory_trust_decision {
            config.approval_policy = AskForApproval::OnRequest;
            config.sandbox_policy = SandboxPolicy::new_workspace_write_policy();
        }
    }

    let resume_selection = if r#continue {
        match RolloutRecorder::list_conversations(&config.codex_home, 1, None).await {
            Ok(page) => page
                .items
                .first()
                .map(|it| resume_picker::ResumeSelection::Resume(it.path.clone()))
                .unwrap_or(resume_picker::ResumeSelection::StartFresh),
            Err(_) => resume_picker::ResumeSelection::StartFresh,
        }
    } else if resume {
        match resume_picker::run_resume_picker(&mut tui, &config.codex_home).await? {
            resume_picker::ResumeSelection::Exit => {
                restore();
                session_log::log_session_end();
                return Ok(codex_core::protocol::TokenUsage::default());
            }
            other => other,
        }
    } else {
        resume_picker::ResumeSelection::StartFresh
    };

    let app_result = App::run(
        &mut tui,
        auth_manager,
        config,
        prompt,
        images,
        resume_selection,
    )
    .await;

    restore();
    // Mark the end of the recorded session.
    session_log::log_session_end();
    // ignore error when collecting usage – report underlying error instead
    app_result
}

#[expect(
    clippy::print_stderr,
    reason = "TUI should no longer be displayed, so we can write to stderr."
)]
fn restore() {
    if let Err(err) = tui::restore() {
        eprintln!(
            "failed to restore terminal. Run `reset` or restart your terminal to recover: {err}"
        );
    }
}

#[derive(Debug, Clone, Copy, PartialEq, Eq)]
pub enum LoginStatus {
    AuthMode(AuthMode),
    NotAuthenticated,
}

fn get_login_status(config: &Config) -> LoginStatus {
    if config.model_provider.requires_openai_auth {
        // Reading the OpenAI API key is an async operation because it may need
        // to refresh the token. Block on it.
        let codex_home = config.codex_home.clone();
<<<<<<< HEAD
        match CodexAuth::from_codex_home(&codex_home, &config.responses_originator_header) {
=======
        match CodexAuth::from_codex_home(&codex_home, config.preferred_auth_method) {
>>>>>>> 87654ec0
            Ok(Some(auth)) => LoginStatus::AuthMode(auth.mode),
            Ok(None) => LoginStatus::NotAuthenticated,
            Err(err) => {
                error!("Failed to read auth.json: {err}");
                LoginStatus::NotAuthenticated
            }
        }
    } else {
        LoginStatus::NotAuthenticated
    }
}

/// Determine if user has configured a sandbox / approval policy,
/// or if the current cwd project is trusted, and updates the config
/// accordingly.
fn determine_repo_trust_state(
    config: &mut Config,
    config_toml: &ConfigToml,
    approval_policy_overide: Option<AskForApproval>,
    sandbox_mode_override: Option<SandboxMode>,
    config_profile_override: Option<String>,
) -> std::io::Result<bool> {
    let config_profile = config_toml.get_config_profile(config_profile_override)?;

    if approval_policy_overide.is_some() || sandbox_mode_override.is_some() {
        // if the user has overridden either approval policy or sandbox mode,
        // skip the trust flow
        Ok(false)
    } else if config_profile.approval_policy.is_some() {
        // if the user has specified settings in a config profile, skip the trust flow
        // todo: profile sandbox mode?
        Ok(false)
    } else if config_toml.approval_policy.is_some() || config_toml.sandbox_mode.is_some() {
        // if the user has specified either approval policy or sandbox mode in config.toml
        // skip the trust flow
        Ok(false)
    } else if config_toml.is_cwd_trusted(&config.cwd) {
        // if the current cwd project is trusted and no config has been set
        // skip the trust flow and set the approval policy and sandbox mode
        config.approval_policy = AskForApproval::OnRequest;
        config.sandbox_policy = SandboxPolicy::new_workspace_write_policy();
        Ok(false)
    } else {
        // if none of the above conditions are met, show the trust screen
        Ok(true)
    }
}

fn should_show_onboarding(
    login_status: LoginStatus,
    config: &Config,
    show_trust_screen: bool,
) -> bool {
    if show_trust_screen {
        return true;
    }

    should_show_login_screen(login_status, config)
}

fn should_show_login_screen(login_status: LoginStatus, config: &Config) -> bool {
    // Only show the login screen for providers that actually require OpenAI auth
    // (OpenAI or equivalents). For OSS/other providers, skip login entirely.
    if !config.model_provider.requires_openai_auth {
        return false;
    }

    login_status == LoginStatus::NotAuthenticated
}

#[cfg(test)]
mod tests {
    use super::*;

    fn make_config() -> Config {
        Config::load_from_base_config_with_overrides(
            ConfigToml::default(),
            ConfigOverrides::default(),
            std::env::temp_dir(),
        )
        .expect("load default config")
    }

    #[test]
    fn shows_login_when_not_authenticated() {
        let cfg = make_config();
        assert!(should_show_login_screen(
            LoginStatus::NotAuthenticated,
            &cfg
        ));
    }
}<|MERGE_RESOLUTION|>--- conflicted
+++ resolved
@@ -308,14 +308,7 @@
         ..
     } = cli;
 
-<<<<<<< HEAD
-    let auth_manager = AuthManager::shared(
-        config.codex_home.clone(),
-        config.responses_originator_header.clone(),
-    );
-=======
-    let auth_manager = AuthManager::shared(config.codex_home.clone(), config.preferred_auth_method);
->>>>>>> 87654ec0
+    let auth_manager = AuthManager::shared(config.codex_home.clone());
     let login_status = get_login_status(&config);
     let should_show_onboarding =
         should_show_onboarding(login_status, &config, should_show_trust_screen);
@@ -399,11 +392,7 @@
         // Reading the OpenAI API key is an async operation because it may need
         // to refresh the token. Block on it.
         let codex_home = config.codex_home.clone();
-<<<<<<< HEAD
-        match CodexAuth::from_codex_home(&codex_home, &config.responses_originator_header) {
-=======
-        match CodexAuth::from_codex_home(&codex_home, config.preferred_auth_method) {
->>>>>>> 87654ec0
+        match CodexAuth::from_codex_home(&codex_home) {
             Ok(Some(auth)) => LoginStatus::AuthMode(auth.mode),
             Ok(None) => LoginStatus::NotAuthenticated,
             Err(err) => {

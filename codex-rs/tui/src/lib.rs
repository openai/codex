// Forbid accidental stdout/stderr writes in the *library* portion of the TUI.
// The standalone `codex-tui` binary prints a short help message before the
// alternate‑screen mode starts; that file opts‑out locally via `allow`.
#![deny(clippy::print_stdout, clippy::print_stderr)]
#![deny(clippy::disallowed_methods)]
use additional_dirs::add_dir_warning_message;
use app::App;
pub use app::AppExitInfo;
use codex_app_server_protocol::AuthMode;
use codex_common::oss::ensure_oss_provider_ready;
use codex_common::oss::get_default_model_for_oss_provider;
use codex_core::AuthManager;
use codex_core::CodexAuth;
use codex_core::INTERACTIVE_SESSION_SOURCES;
use codex_core::RolloutRecorder;
use codex_core::auth::enforce_login_restrictions;
use codex_core::config::Config;
use codex_core::config::ConfigOverrides;
use codex_core::config::find_codex_home;
use codex_core::config::load_config_as_toml_with_cli_overrides;
use codex_core::config::resolve_oss_provider;
use codex_core::find_conversation_path_by_id_str;
use codex_core::get_platform_sandbox;
use codex_core::protocol::AskForApproval;
use codex_protocol::config_types::SandboxMode;
use opentelemetry_appender_tracing::layer::OpenTelemetryTracingBridge;
use std::fs::OpenOptions;
use std::path::PathBuf;
use tracing::error;
use tracing_appender::non_blocking;
use tracing_subscriber::EnvFilter;
use tracing_subscriber::filter::Targets;
use tracing_subscriber::prelude::*;

mod additional_dirs;
mod app;
mod app_backtrack;
mod app_event;
mod app_event_sender;
mod ascii_animation;
mod bottom_pane;
mod chatwidget;
mod cli;
mod clipboard_paste;
mod color;
pub mod custom_terminal;
mod diff_render;
mod exec_cell;
mod exec_command;
mod file_search;
mod frames;
mod get_git_diff;
mod history_cell;
pub mod insert_history;
mod key_hint;
pub mod live_wrap;
mod markdown;
mod markdown_render;
mod markdown_stream;
<<<<<<< HEAD
mod mermaid;
=======
mod model_migration;
>>>>>>> b519267d
pub mod onboarding;
mod oss_selection;
mod pager_overlay;
pub mod public_widgets;
mod render;
mod resume_picker;
mod security_prompts;
mod security_report_viewer;
mod security_review;
mod selection_list;
mod session_log;
mod shimmer;
mod slash_command;
mod status;
mod status_indicator_widget;
mod streaming;
mod style;
mod terminal_palette;
mod text_formatting;
mod tui;
mod ui_consts;
pub mod update_action;
mod update_prompt;
mod updates;
mod version;

mod wrapping;

#[cfg(test)]
pub mod test_backend;

use crate::onboarding::TrustDirectorySelection;
use crate::onboarding::onboarding_screen::OnboardingScreenArgs;
use crate::onboarding::onboarding_screen::run_onboarding_app;
use crate::tui::Tui;
pub use cli::Cli;
pub use markdown_render::render_markdown_text;
pub use public_widgets::composer_input::ComposerAction;
pub use public_widgets::composer_input::ComposerInput;
use std::io::Write as _;

// (tests access modules directly within the crate)

pub async fn run_main(
    mut cli: Cli,
    codex_linux_sandbox_exe: Option<PathBuf>,
) -> std::io::Result<AppExitInfo> {
    let (sandbox_mode, approval_policy) = if cli.full_auto {
        (
            Some(SandboxMode::WorkspaceWrite),
            Some(AskForApproval::OnRequest),
        )
    } else if cli.dangerously_bypass_approvals_and_sandbox {
        (
            Some(SandboxMode::DangerFullAccess),
            Some(AskForApproval::Never),
        )
    } else {
        (
            cli.sandbox_mode.map(Into::<SandboxMode>::into),
            cli.approval_policy.map(Into::into),
        )
    };

    // Map the legacy --search flag to the new feature toggle.
    if cli.web_search {
        cli.config_overrides
            .raw_overrides
            .push("features.web_search_request=true".to_string());
    }

    // When using `--oss`, let the bootstrapper pick the model (defaulting to
    // gpt-oss:20b) and ensure it is present locally. Also, force the built‑in
    let raw_overrides = cli.config_overrides.raw_overrides.clone();
    // `oss` model provider.
    let overrides_cli = codex_common::CliConfigOverrides { raw_overrides };
    let cli_kv_overrides = match overrides_cli.parse_overrides() {
        // Parse `-c` overrides from the CLI.
        Ok(v) => v,
        #[allow(clippy::print_stderr)]
        Err(e) => {
            eprintln!("Error parsing -c overrides: {e}");
            std::process::exit(1);
        }
    };

    // we load config.toml here to determine project state.
    #[allow(clippy::print_stderr)]
    let codex_home = match find_codex_home() {
        Ok(codex_home) => codex_home.to_path_buf(),
        Err(err) => {
            eprintln!("Error finding codex home: {err}");
            std::process::exit(1);
        }
    };

    #[allow(clippy::print_stderr)]
    let config_toml =
        match load_config_as_toml_with_cli_overrides(&codex_home, cli_kv_overrides.clone()).await {
            Ok(config_toml) => config_toml,
            Err(err) => {
                eprintln!("Error loading config.toml: {err}");
                std::process::exit(1);
            }
        };

    let model_provider_override = if cli.oss {
        let resolved = resolve_oss_provider(
            cli.oss_provider.as_deref(),
            &config_toml,
            cli.config_profile.clone(),
        );

        if let Some(provider) = resolved {
            Some(provider)
        } else {
            // No provider configured, prompt the user
            let provider = oss_selection::select_oss_provider(&codex_home).await?;
            if provider == "__CANCELLED__" {
                return Err(std::io::Error::other(
                    "OSS provider selection was cancelled by user",
                ));
            }
            Some(provider)
        }
    } else {
        None
    };

    // When using `--oss`, let the bootstrapper pick the model based on selected provider
    let model = if let Some(model) = &cli.model {
        Some(model.clone())
    } else if cli.oss {
        // Use the provider from model_provider_override
        model_provider_override
            .as_ref()
            .and_then(|provider_id| get_default_model_for_oss_provider(provider_id))
            .map(std::borrow::ToOwned::to_owned)
    } else {
        None // No model specified, will use the default.
    };

    // canonicalize the cwd
    let cwd = cli.cwd.clone().map(|p| p.canonicalize().unwrap_or(p));
    let additional_dirs = cli.add_dir.clone();

    let overrides = ConfigOverrides {
        model,
        review_model: None,
        approval_policy,
        sandbox_mode,
        cwd,
        model_provider: model_provider_override.clone(),
        config_profile: cli.config_profile.clone(),
        codex_linux_sandbox_exe,
        base_instructions: None,
        developer_instructions: None,
        compact_prompt: None,
        include_apply_patch_tool: None,
        show_raw_agent_reasoning: cli.oss.then_some(true),
        tools_web_search_request: None,
        experimental_sandbox_command_assessment: None,
        additional_writable_roots: additional_dirs,
    };

    let config = load_config_or_exit(cli_kv_overrides.clone(), overrides.clone()).await;

    if let Some(warning) = add_dir_warning_message(&cli.add_dir, &config.sandbox_policy) {
        #[allow(clippy::print_stderr)]
        {
            eprintln!("Error adding directories: {warning}");
            std::process::exit(1);
        }
    }

    #[allow(clippy::print_stderr)]
    if let Err(err) = enforce_login_restrictions(&config).await {
        eprintln!("{err}");
        std::process::exit(1);
    }

    let active_profile = config.active_profile.clone();
    let log_dir = codex_core::config::log_dir(&config)?;
    std::fs::create_dir_all(&log_dir)?;
    // Open (or create) your log file, appending to it.
    let mut log_file_opts = OpenOptions::new();
    log_file_opts.create(true).append(true);

    // Ensure the file is only readable and writable by the current user.
    // Doing the equivalent to `chmod 600` on Windows is quite a bit more code
    // and requires the Windows API crates, so we can reconsider that when
    // Codex CLI is officially supported on Windows.
    #[cfg(unix)]
    {
        use std::os::unix::fs::OpenOptionsExt;
        log_file_opts.mode(0o600);
    }

    let log_file = log_file_opts.open(log_dir.join("codex-tui.log"))?;

    // Wrap file in non‑blocking writer.
    let (non_blocking, _guard) = non_blocking(log_file);

    // use RUST_LOG env var, default to info for codex crates.
    let env_filter = || {
        EnvFilter::try_from_default_env().unwrap_or_else(|_| {
            EnvFilter::new("codex_core=info,codex_tui=info,codex_rmcp_client=info")
        })
    };

    let file_layer = tracing_subscriber::fmt::layer()
        .with_writer(non_blocking)
        .with_target(false)
        .with_span_events(tracing_subscriber::fmt::format::FmtSpan::CLOSE)
        .with_filter(env_filter());

    let feedback = codex_feedback::CodexFeedback::new();
    let targets = Targets::new().with_default(tracing::Level::TRACE);

    let feedback_layer = tracing_subscriber::fmt::layer()
        .with_writer(feedback.make_writer())
        .with_ansi(false)
        .with_target(false)
        .with_filter(targets);

    if cli.oss && model_provider_override.is_some() {
        // We're in the oss section, so provider_id should be Some
        // Let's handle None case gracefully though just in case
        let provider_id = match model_provider_override.as_ref() {
            Some(id) => id,
            None => {
                error!("OSS provider unexpectedly not set when oss flag is used");
                return Err(std::io::Error::other(
                    "OSS provider not set but oss flag was used",
                ));
            }
        };
        ensure_oss_provider_ready(provider_id, &config).await?;
    }

    let otel = codex_core::otel_init::build_provider(&config, env!("CARGO_PKG_VERSION"));

    #[allow(clippy::print_stderr)]
    let otel = match otel {
        Ok(otel) => otel,
        Err(e) => {
            eprintln!("Could not create otel exporter: {e}");
            std::process::exit(1);
        }
    };

    if let Some(provider) = otel.as_ref() {
        let otel_layer = OpenTelemetryTracingBridge::new(&provider.logger).with_filter(
            tracing_subscriber::filter::filter_fn(codex_core::otel_init::codex_export_filter),
        );

        let _ = tracing_subscriber::registry()
            .with(file_layer)
            .with(feedback_layer)
            .with(otel_layer)
            .try_init();
    } else {
        let _ = tracing_subscriber::registry()
            .with(file_layer)
            .with(feedback_layer)
            .try_init();
    };

    run_ratatui_app(
        cli,
        config,
        overrides,
        cli_kv_overrides,
        active_profile,
        feedback,
    )
    .await
    .map_err(|err| std::io::Error::other(err.to_string()))
}

async fn run_ratatui_app(
    cli: Cli,
    initial_config: Config,
    overrides: ConfigOverrides,
    cli_kv_overrides: Vec<(String, toml::Value)>,
    active_profile: Option<String>,
    feedback: codex_feedback::CodexFeedback,
) -> color_eyre::Result<AppExitInfo> {
    color_eyre::install()?;

    // Forward panic reports through tracing so they appear in the UI status
    // line, but do not swallow the default/color-eyre panic handler.
    // Chain to the previous hook so users still get a rich panic report
    // (including backtraces) after we restore the terminal.
    let prev_hook = std::panic::take_hook();
    std::panic::set_hook(Box::new(move |info| {
        tracing::error!("panic: {info}");
        prev_hook(info);
    }));
    let mut terminal = tui::init()?;
    terminal.clear()?;

    let mut tui = Tui::new(terminal);

    #[cfg(not(debug_assertions))]
    {
        use crate::update_prompt::UpdatePromptOutcome;

        let allow_auto_update = update_prompt::auto_update_enabled();
        let skip_update_prompt = cli.prompt.as_ref().is_some_and(|prompt| !prompt.is_empty());
        if !skip_update_prompt || allow_auto_update {
            match update_prompt::run_update_prompt_if_needed(&mut tui, &initial_config).await? {
                UpdatePromptOutcome::Continue => {}
                UpdatePromptOutcome::RunUpdate(action) => {
                    crate::tui::restore()?;
                    return Ok(AppExitInfo {
                        token_usage: codex_core::protocol::TokenUsage::default(),
                        conversation_id: None,
                        update_action: Some(action),
                    });
                }
            }
        }
    }

    // Initialize high-fidelity session event logging if enabled.
    session_log::maybe_init(&initial_config);

    let auth_manager = AuthManager::shared(
        initial_config.codex_home.clone(),
        false,
        initial_config.cli_auth_credentials_store_mode,
    );
    let login_status = get_login_status(&initial_config);
    let should_show_trust_screen = should_show_trust_screen(&initial_config);
    let should_show_onboarding =
        should_show_onboarding(login_status, &initial_config, should_show_trust_screen);

    let config = if should_show_onboarding {
        let onboarding_result = run_onboarding_app(
            OnboardingScreenArgs {
                show_login_screen: should_show_login_screen(login_status, &initial_config),
                show_trust_screen: should_show_trust_screen,
                login_status,
                auth_manager: auth_manager.clone(),
                config: initial_config.clone(),
            },
            &mut tui,
        )
        .await?;
        if onboarding_result.should_exit {
            restore();
            session_log::log_session_end();
            let _ = tui.terminal.clear();
            return Ok(AppExitInfo {
                token_usage: codex_core::protocol::TokenUsage::default(),
                conversation_id: None,
                update_action: None,
            });
        }
        // if the user acknowledged windows or made an explicit decision ato trust the directory, reload the config accordingly
        if onboarding_result
            .directory_trust_decision
            .map(|d| d == TrustDirectorySelection::Trust)
            .unwrap_or(false)
        {
            load_config_or_exit(cli_kv_overrides, overrides).await
        } else {
            initial_config
        }
    } else {
        initial_config
    };

    // Determine resume behavior: explicit id, then resume last, then picker.
    let resume_selection = if let Some(id_str) = cli.resume_session_id.as_deref() {
        match find_conversation_path_by_id_str(&config.codex_home, id_str).await? {
            Some(path) => resume_picker::ResumeSelection::Resume(path),
            None => {
                error!("Error finding conversation path: {id_str}");
                restore();
                session_log::log_session_end();
                let _ = tui.terminal.clear();
                if let Err(err) = writeln!(
                    std::io::stdout(),
                    "No saved session found with ID {id_str}. Run `codex resume` without an ID to choose from existing sessions."
                ) {
                    error!("Failed to write resume error message: {err}");
                }
                return Ok(AppExitInfo {
                    token_usage: codex_core::protocol::TokenUsage::default(),
                    conversation_id: None,
                    update_action: None,
                });
            }
        }
    } else if cli.resume_last {
        let provider_filter = vec![config.model_provider_id.clone()];
        match RolloutRecorder::list_conversations(
            &config.codex_home,
            1,
            None,
            INTERACTIVE_SESSION_SOURCES,
            Some(provider_filter.as_slice()),
            &config.model_provider_id,
        )
        .await
        {
            Ok(page) => page
                .items
                .first()
                .map(|it| resume_picker::ResumeSelection::Resume(it.path.clone()))
                .unwrap_or(resume_picker::ResumeSelection::StartFresh),
            Err(_) => resume_picker::ResumeSelection::StartFresh,
        }
    } else if cli.resume_picker {
        match resume_picker::run_resume_picker(
            &mut tui,
            &config.codex_home,
            &config.model_provider_id,
            cli.resume_show_all,
        )
        .await?
        {
            resume_picker::ResumeSelection::Exit => {
                restore();
                session_log::log_session_end();
                return Ok(AppExitInfo {
                    token_usage: codex_core::protocol::TokenUsage::default(),
                    conversation_id: None,
                    update_action: None,
                });
            }
            other => other,
        }
    } else {
        resume_picker::ResumeSelection::StartFresh
    };

    let Cli { prompt, images, .. } = cli;

    let app_result = App::run(
        &mut tui,
        auth_manager,
        config,
        active_profile,
        prompt,
        images,
        resume_selection,
        feedback,
    )
    .await;

    restore();
    // Mark the end of the recorded session.
    session_log::log_session_end();
    // ignore error when collecting usage – report underlying error instead
    app_result
}

#[expect(
    clippy::print_stderr,
    reason = "TUI should no longer be displayed, so we can write to stderr."
)]
fn restore() {
    if let Err(err) = tui::restore() {
        eprintln!(
            "failed to restore terminal. Run `reset` or restart your terminal to recover: {err}"
        );
    }
}

#[derive(Debug, Clone, Copy, PartialEq, Eq)]
pub enum LoginStatus {
    AuthMode(AuthMode),
    NotAuthenticated,
}

fn get_login_status(config: &Config) -> LoginStatus {
    if config.model_provider.requires_openai_auth {
        // Reading the OpenAI API key is an async operation because it may need
        // to refresh the token. Block on it.
        let codex_home = config.codex_home.clone();
        match CodexAuth::from_auth_storage(&codex_home, config.cli_auth_credentials_store_mode) {
            Ok(Some(auth)) => LoginStatus::AuthMode(auth.mode),
            Ok(None) => LoginStatus::NotAuthenticated,
            Err(err) => {
                error!("Failed to read auth.json: {err}");
                LoginStatus::NotAuthenticated
            }
        }
    } else {
        LoginStatus::NotAuthenticated
    }
}

async fn load_config_or_exit(
    cli_kv_overrides: Vec<(String, toml::Value)>,
    overrides: ConfigOverrides,
) -> Config {
    #[allow(clippy::print_stderr)]
    match Config::load_with_cli_overrides(cli_kv_overrides, overrides).await {
        Ok(config) => config,
        Err(err) => {
            eprintln!("Error loading configuration: {err}");
            std::process::exit(1);
        }
    }
}

/// Determine if user has configured a sandbox / approval policy,
/// or if the current cwd project is already trusted. If not, we need to
/// show the trust screen.
fn should_show_trust_screen(config: &Config) -> bool {
    if cfg!(target_os = "windows") && get_platform_sandbox().is_none() {
        // If the experimental sandbox is not enabled, Native Windows cannot enforce sandboxed write access; skip the trust prompt entirely.
        return false;
    }
    if config.did_user_set_custom_approval_policy_or_sandbox_mode {
        // Respect explicit approval/sandbox overrides made by the user.
        return false;
    }
    // otherwise, show only if no trust decision has been made
    config.active_project.trust_level.is_none()
}

fn should_show_onboarding(
    login_status: LoginStatus,
    config: &Config,
    show_trust_screen: bool,
) -> bool {
    if show_trust_screen {
        return true;
    }

    should_show_login_screen(login_status, config)
}

fn should_show_login_screen(login_status: LoginStatus, config: &Config) -> bool {
    // Only show the login screen for providers that actually require OpenAI auth
    // (OpenAI or equivalents). For OSS/other providers, skip login entirely.
    if !config.model_provider.requires_openai_auth {
        return false;
    }

    login_status == LoginStatus::NotAuthenticated
}

#[cfg(test)]
mod tests {
    use super::*;
    use codex_core::config::ConfigOverrides;
    use codex_core::config::ConfigToml;
    use codex_core::config::ProjectConfig;
    use serial_test::serial;
    use tempfile::TempDir;

    #[test]
    #[serial]
    fn windows_skips_trust_prompt_without_sandbox() -> std::io::Result<()> {
        let temp_dir = TempDir::new()?;
        let mut config = Config::load_from_base_config_with_overrides(
            ConfigToml::default(),
            ConfigOverrides::default(),
            temp_dir.path().to_path_buf(),
        )?;
        config.did_user_set_custom_approval_policy_or_sandbox_mode = false;
        config.active_project = ProjectConfig { trust_level: None };
        config.set_windows_sandbox_globally(false);

        let should_show = should_show_trust_screen(&config);
        if cfg!(target_os = "windows") {
            assert!(
                !should_show,
                "Windows trust prompt should always be skipped on native Windows"
            );
        } else {
            assert!(
                should_show,
                "Non-Windows should still show trust prompt when project is untrusted"
            );
        }
        Ok(())
    }
    #[test]
    #[serial]
    fn windows_shows_trust_prompt_with_sandbox() -> std::io::Result<()> {
        let temp_dir = TempDir::new()?;
        let mut config = Config::load_from_base_config_with_overrides(
            ConfigToml::default(),
            ConfigOverrides::default(),
            temp_dir.path().to_path_buf(),
        )?;
        config.did_user_set_custom_approval_policy_or_sandbox_mode = false;
        config.active_project = ProjectConfig { trust_level: None };
        config.set_windows_sandbox_globally(true);

        let should_show = should_show_trust_screen(&config);
        if cfg!(target_os = "windows") {
            assert!(
                should_show,
                "Windows trust prompt should be shown on native Windows with sandbox enabled"
            );
        } else {
            assert!(
                should_show,
                "Non-Windows should still show trust prompt when project is untrusted"
            );
        }
        Ok(())
    }
    #[test]
    fn untrusted_project_skips_trust_prompt() -> std::io::Result<()> {
        use codex_protocol::config_types::TrustLevel;
        let temp_dir = TempDir::new()?;
        let mut config = Config::load_from_base_config_with_overrides(
            ConfigToml::default(),
            ConfigOverrides::default(),
            temp_dir.path().to_path_buf(),
        )?;
        config.did_user_set_custom_approval_policy_or_sandbox_mode = false;
        config.active_project = ProjectConfig {
            trust_level: Some(TrustLevel::Untrusted),
        };

        let should_show = should_show_trust_screen(&config);
        assert!(
            !should_show,
            "Trust prompt should not be shown for projects explicitly marked as untrusted"
        );
        Ok(())
    }
}<|MERGE_RESOLUTION|>--- conflicted
+++ resolved
@@ -57,11 +57,8 @@
 mod markdown;
 mod markdown_render;
 mod markdown_stream;
-<<<<<<< HEAD
 mod mermaid;
-=======
 mod model_migration;
->>>>>>> b519267d
 pub mod onboarding;
 mod oss_selection;
 mod pager_overlay;

--- conflicted
+++ resolved
@@ -196,19 +196,17 @@
 
     let config = load_config_or_exit(cli_kv_overrides.clone(), overrides.clone()).await;
 
-<<<<<<< HEAD
     if let Some(warning) = add_dir_warning_message(&cli.add_dir, &config.sandbox_policy) {
         #[allow(clippy::print_stderr)]
         {
             eprintln!("Error adding directories: {warning}");
             std::process::exit(1);
         }
-=======
+
     #[allow(clippy::print_stderr)]
     if let Err(err) = enforce_login_restrictions(&config).await {
         eprintln!("{err}");
         std::process::exit(1);
->>>>>>> 049a61bc
     }
 
     let active_profile = config.active_profile.clone();

// Forbid accidental stdout/stderr writes in the *library* portion of the TUI.
// The standalone `codex-tui` binary prints a short help message before the
// alternate‑screen mode starts; that file opts‑out locally via `allow`.
#![deny(clippy::print_stdout, clippy::print_stderr)]
#![deny(clippy::disallowed_methods)]
use app::App;
use codex_core::AuthManager;
use codex_core::BUILT_IN_OSS_MODEL_PROVIDER_ID;
use codex_core::CodexAuth;
use codex_core::config::Config;
use codex_core::config::ConfigOverrides;
use codex_core::config::ConfigToml;
use codex_core::config::find_codex_home;
use codex_core::config::load_config_as_toml_with_cli_overrides;
use codex_core::protocol::AskForApproval;
use codex_core::protocol::SandboxPolicy;
<<<<<<< HEAD
use codex_login::AuthMode;
use codex_login::CodexAuth;
=======
>>>>>>> a56eb481
use codex_ollama::DEFAULT_OSS_MODEL;
use codex_protocol::config_types::SandboxMode;
use codex_protocol::mcp_protocol::AuthMode;
use std::fs::OpenOptions;
use std::path::PathBuf;
use tracing_appender::non_blocking;
use tracing_subscriber::EnvFilter;
use tracing_subscriber::prelude::*;

// Colorize strings printed to stderr for the release‑mode update banner.
// Gate the import so we don't trigger an unused‑import warning in debug builds.
#[cfg(not(debug_assertions))]
use color_eyre::owo_colors::OwoColorize;

mod app;
mod app_event;
mod app_event_sender;
mod bottom_pane;
mod chatwidget;
mod citation_regex;
mod cli;
<<<<<<< HEAD
mod common;
mod colors;
=======
mod clipboard_paste;
pub mod custom_terminal;
>>>>>>> a56eb481
mod diff_render;
mod exec_command;
mod file_search;
mod get_git_diff;
mod glitch_animation;
mod history_cell;
mod insert_history;
pub mod live_wrap;
mod markdown;
mod markdown_renderer;
mod markdown_stream;
mod syntax_highlight;
pub mod onboarding;
mod pager_overlay;
mod render;
// mod scroll_view; // Orphaned after trait-based HistoryCell migration
mod session_log;
mod shimmer;
mod slash_command;
mod resume;
mod streaming;
mod terminal_info;
// mod text_block; // Orphaned after trait-based HistoryCell migration
mod text_formatting;
mod text_processing;
mod theme;
mod tui;
mod user_approval_widget;
mod height_manager;
mod transcript_app;
mod clipboard_paste;
// Upstream introduced a standalone status indicator widget. Our fork renders
// status within the composer title; keep the module private unless tests need it.
mod status_indicator_widget;

// Internal vt100-based replay tests live as a separate source file to keep them
// close to the widget code. Include them in unit tests.
#[cfg(all(test, feature = "legacy_tests"))]
mod chatwidget_stream_tests;

#[cfg(not(debug_assertions))]
mod updates;

pub use cli::Cli;

// (tests access modules directly within the crate)

pub async fn run_main(
    cli: Cli,
    codex_linux_sandbox_exe: Option<PathBuf>,
) -> std::io::Result<codex_core::protocol::TokenUsage> {
    let (sandbox_mode, approval_policy) = if cli.full_auto {
        (
            Some(SandboxMode::WorkspaceWrite),
            Some(AskForApproval::OnFailure),
        )
    } else if cli.dangerously_bypass_approvals_and_sandbox {
        (
            Some(SandboxMode::DangerFullAccess),
            Some(AskForApproval::Never),
        )
    } else {
        (
            cli.sandbox_mode.map(Into::<SandboxMode>::into),
            cli.approval_policy.map(Into::into),
        )
    };

    // When using `--oss`, let the bootstrapper pick the model (defaulting to
    // gpt-oss:20b) and ensure it is present locally. Also, force the built‑in
    // `oss` model provider.
    let model = if let Some(model) = &cli.model {
        Some(model.clone())
    } else if cli.oss {
        Some(DEFAULT_OSS_MODEL.to_owned())
    } else {
        None // No model specified, will use the default.
    };

    let model_provider_override = if cli.oss {
        Some(BUILT_IN_OSS_MODEL_PROVIDER_ID.to_owned())
    } else {
        None
    };

    // canonicalize the cwd
    let cwd = cli.cwd.clone().map(|p| p.canonicalize().unwrap_or(p));

    let overrides = ConfigOverrides {
        model,
        approval_policy,
        sandbox_mode,
        cwd,
        model_provider: model_provider_override,
        config_profile: cli.config_profile.clone(),
        codex_linux_sandbox_exe,
        base_instructions: None,
        include_plan_tool: Some(true),
        disable_response_storage: cli.oss.then_some(true),
        show_raw_agent_reasoning: cli.oss.then_some(true),
        debug: Some(cli.debug),
        // Enable web search by default (no CLI flag).
        tools_web_search_request: Some(true),
    };

    // Parse `-c` overrides from the CLI.
    let cli_kv_overrides = match cli.config_overrides.parse_overrides() {
        Ok(v) => v,
        #[allow(clippy::print_stderr)]
        Err(e) => {
            eprintln!("Error parsing -c overrides: {e}");
            std::process::exit(1);
        }
    };

    let mut config = {
        // Load configuration and support CLI overrides.

        #[allow(clippy::print_stderr)]
        match Config::load_with_cli_overrides(cli_kv_overrides.clone(), overrides) {
            Ok(config) => config,
            Err(err) => {
                eprintln!("Error loading configuration: {err}");
                std::process::exit(1);
            }
        }
    };

    // we load config.toml here to determine project state.
    #[allow(clippy::print_stderr)]
    let config_toml = {
        let codex_home = match find_codex_home() {
            Ok(codex_home) => codex_home,
            Err(err) => {
                eprintln!("Error finding codex home: {err}");
                std::process::exit(1);
            }
        };

        match load_config_as_toml_with_cli_overrides(&codex_home, cli_kv_overrides) {
            Ok(config_toml) => config_toml,
            Err(err) => {
                eprintln!("Error loading config.toml: {err}");
                std::process::exit(1);
            }
        }
    };

    let should_show_trust_screen = determine_repo_trust_state(
        &mut config,
        &config_toml,
        approval_policy,
        sandbox_mode,
        cli.config_profile.clone(),
    )?;

    let log_dir = codex_core::config::log_dir(&config)?;
    std::fs::create_dir_all(&log_dir)?;
    // Open (or create) your log file, appending to it.
    let mut log_file_opts = OpenOptions::new();
    log_file_opts.create(true).append(true);

    // Ensure the file is only readable and writable by the current user.
    // Doing the equivalent to `chmod 600` on Windows is quite a bit more code
    // and requires the Windows API crates, so we can reconsider that when
    // Codex CLI is officially supported on Windows.
    #[cfg(unix)]
    {
        use std::os::unix::fs::OpenOptionsExt;
        log_file_opts.mode(0o600);
    }

    let log_file = log_file_opts.open(log_dir.join("codex-tui.log"))?;

    // Wrap file in non‑blocking writer.
    let (non_blocking, _guard) = non_blocking(log_file);

    // use RUST_LOG env var, default to info for codex crates.
    let env_filter = || {
        EnvFilter::try_from_default_env().unwrap_or_else(|_| {
            EnvFilter::new("codex_core=info,codex_tui=info,codex_browser=info")
        })
    };

    // Build layered subscriber:
    let file_layer = tracing_subscriber::fmt::layer()
        .with_writer(non_blocking)
        .with_target(false)
        .with_filter(env_filter());

    if cli.oss {
        codex_ollama::ensure_oss_ready(&config)
            .await
            .map_err(|e| std::io::Error::other(format!("OSS setup failed: {e}")))?;
    }

    let _ = tracing_subscriber::registry().with(file_layer).try_init();

    #[allow(clippy::print_stderr)]
    #[cfg(not(debug_assertions))]
    if let Some(latest_version) = updates::get_upgrade_version(&config) {
        let current_version = option_env!("CODE_VERSION").unwrap_or(env!("CARGO_PKG_VERSION"));
        let exe = std::env::current_exe()?;
        let managed_by_npm = std::env::var_os("CODEX_MANAGED_BY_NPM").is_some();

        eprintln!(
            "{} {current_version} -> {latest_version}.",
            "Code update available!".blue()
        );

        if managed_by_npm {
            let npm_cmd = "npm install -g @just-every/code@latest";
            eprintln!("Run {} to update.", npm_cmd.cyan().on_black());
        } else if cfg!(target_os = "macos")
            && (exe.starts_with("/opt/homebrew") || exe.starts_with("/usr/local"))
        {
            let brew_cmd = "brew upgrade code";
            eprintln!("Run {} to update.", brew_cmd.cyan().on_black());
        } else {
            eprintln!(
                "See {} for the latest releases and installation options.",
                "https://github.com/just-every/code/releases/latest"
                    .cyan()
                    .on_black()
            );
        }

        eprintln!("");
    }

    run_ratatui_app(cli, config, should_show_trust_screen)
        .map_err(|err| std::io::Error::other(err.to_string()))
}

fn run_ratatui_app(
    cli: Cli,
    config: Config,
    should_show_trust_screen: bool,
) -> color_eyre::Result<codex_core::protocol::TokenUsage> {
    color_eyre::install()?;

    // Forward panic reports through tracing so they appear in the UI status
    // line, but do not swallow the default/color-eyre panic handler.
    // Chain to the previous hook so users still get a rich panic report
    // (including backtraces) after we restore the terminal.
    let prev_hook = std::panic::take_hook();
    std::panic::set_hook(Box::new(move |info| {
        tracing::error!("panic: {info}");
        prev_hook(info);
    }));
    let (mut terminal, terminal_info) = tui::init(&config)?;
    terminal.clear()?;

    // Show update banner in terminal history (instead of stderr) so it is visible
    // within the TUI scrollback. Building spans keeps styling consistent.
    #[cfg(not(debug_assertions))]
    if let Some(latest_version) = updates::get_upgrade_version(&config) {
        use ratatui::style::Stylize as _;
        use ratatui::text::Line;

        let current_version = option_env!("CODE_VERSION").unwrap_or(env!("CARGO_PKG_VERSION"));
        let exe = std::env::current_exe()?;
        let managed_by_npm = std::env::var_os("CODEX_MANAGED_BY_NPM").is_some();

        let mut lines: Vec<Line<'static>> = Vec::new();
        lines.push(Line::from(vec![
            "✨⬆️ Update available!".bold().cyan(),
            " ".into(),
            format!("{current_version} -> {latest_version}.").into(),
        ]));

        if managed_by_npm {
            let npm_cmd = "npm install -g @openai/codex@latest";
            lines.push(Line::from(vec![
                "Run ".into(),
                npm_cmd.cyan(),
                " to update.".into(),
            ]));
        } else if cfg!(target_os = "macos")
            && (exe.starts_with("/opt/homebrew") || exe.starts_with("/usr/local"))
        {
            let brew_cmd = "brew upgrade codex";
            lines.push(Line::from(vec![
                "Run ".into(),
                brew_cmd.cyan(),
                " to update.".into(),
            ]));
        } else {
            lines.push(Line::from(vec![
                "See ".into(),
                "https://github.com/openai/codex/releases/latest".cyan(),
                " for the latest releases and installation options.".into(),
            ]));
        }

<<<<<<< HEAD
        lines.push(Line::from(""));
        crate::insert_history::insert_history_lines(&mut terminal, lines);
=======
        lines.push("".into());
        tui.insert_history_lines(lines);
>>>>>>> a56eb481
    }

    // Initialize high-fidelity session event logging if enabled.
    session_log::maybe_init(&config);

    let Cli {
        prompt,
        images,
        debug,
        order,
        ..
    } = cli;
    let mut app = App::new(
        config.clone(),
        prompt,
        images,
        should_show_trust_screen,
        debug,
        order,
        terminal_info,
    );

    let app_result = app.run(&mut terminal);
    let usage = app.token_usage();

    restore();
    // Mark the end of the recorded session.
    session_log::log_session_end();
    // ignore error when collecting usage – report underlying error instead
    app_result.map(|_| usage)
}

#[expect(
    clippy::print_stderr,
    reason = "TUI should no longer be displayed, so we can write to stderr."
)]
fn restore() {
    if let Err(err) = tui::restore() {
        eprintln!(
            "failed to restore terminal. Run `reset` or restart your terminal to recover: {err}"
        );
    }
}

/// Minimal login status indicator for onboarding flow.
#[derive(Debug, Clone, Copy)]
pub enum LoginStatus {
    NotAuthenticated,
    AuthMode(AuthMode),
}

/// Determine current login status based on auth.json presence.
pub fn get_login_status(config: &Config) -> LoginStatus {
    let codex_home = config.codex_home.clone();
    match CodexAuth::from_codex_home(&codex_home, AuthMode::ApiKey) {
        Ok(Some(auth)) => LoginStatus::AuthMode(auth.mode),
        _ => LoginStatus::NotAuthenticated,
    }
}

/// Determine if user has configured a sandbox / approval policy,
/// or if the current cwd project is trusted, and updates the config
/// accordingly.
fn determine_repo_trust_state(
    config: &mut Config,
    config_toml: &ConfigToml,
    approval_policy_overide: Option<AskForApproval>,
    sandbox_mode_override: Option<SandboxMode>,
    config_profile_override: Option<String>,
) -> std::io::Result<bool> {
    let config_profile = config_toml.get_config_profile(config_profile_override)?;

    if approval_policy_overide.is_some() || sandbox_mode_override.is_some() {
        // if the user has overridden either approval policy or sandbox mode,
        // skip the trust flow
        Ok(false)
    } else if config_profile.approval_policy.is_some() {
        // if the user has specified settings in a config profile, skip the trust flow
        // todo: profile sandbox mode?
        Ok(false)
    } else if config_toml.approval_policy.is_some() || config_toml.sandbox_mode.is_some() {
        // if the user has specified either approval policy or sandbox mode in config.toml
        // skip the trust flow
        Ok(false)
    } else if config_toml.is_cwd_trusted(&config.cwd) {
        // if the current cwd project is trusted and no config has been set
        // skip the trust flow and set the approval policy and sandbox mode
        config.approval_policy = AskForApproval::OnRequest;
        config.sandbox_policy = SandboxPolicy::new_workspace_write_policy();
        Ok(false)
    } else {
        // if none of the above conditions are met, show the trust screen
        Ok(true)
    }
}<|MERGE_RESOLUTION|>--- conflicted
+++ resolved
@@ -14,11 +14,8 @@
 use codex_core::config::load_config_as_toml_with_cli_overrides;
 use codex_core::protocol::AskForApproval;
 use codex_core::protocol::SandboxPolicy;
-<<<<<<< HEAD
 use codex_login::AuthMode;
 use codex_login::CodexAuth;
-=======
->>>>>>> a56eb481
 use codex_ollama::DEFAULT_OSS_MODEL;
 use codex_protocol::config_types::SandboxMode;
 use codex_protocol::mcp_protocol::AuthMode;
@@ -40,13 +37,8 @@
 mod chatwidget;
 mod citation_regex;
 mod cli;
-<<<<<<< HEAD
 mod common;
 mod colors;
-=======
-mod clipboard_paste;
-pub mod custom_terminal;
->>>>>>> a56eb481
 mod diff_render;
 mod exec_command;
 mod file_search;
@@ -342,13 +334,8 @@
             ]));
         }
 
-<<<<<<< HEAD
         lines.push(Line::from(""));
         crate::insert_history::insert_history_lines(&mut terminal, lines);
-=======
-        lines.push("".into());
-        tui.insert_history_lines(lines);
->>>>>>> a56eb481
     }
 
     // Initialize high-fidelity session event logging if enabled.

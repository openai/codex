use crate::key_hint::has_ctrl_or_alt;
use crossterm::event::KeyCode;
use crossterm::event::KeyEvent;
use crossterm::event::KeyEventKind;
use crossterm::event::KeyModifiers;
use ratatui::buffer::Buffer;
use ratatui::layout::Constraint;
use ratatui::layout::Layout;
use ratatui::layout::Margin;
use ratatui::layout::Rect;
use ratatui::style::Style;
use ratatui::style::Stylize;
use ratatui::text::Line;
use ratatui::text::Span;
use ratatui::widgets::Block;
use ratatui::widgets::StatefulWidgetRef;
use ratatui::widgets::WidgetRef;

use super::chat_composer_history::ChatComposerHistory;
use super::command_popup::CommandItem;
use super::command_popup::CommandPopup;
use super::file_search_popup::FileSearchPopup;
use super::footer::FooterMode;
use super::footer::FooterProps;
use super::footer::esc_hint_mode;
use super::footer::footer_height;
use super::footer::render_footer;
use super::footer::reset_mode_after_activity;
use super::footer::toggle_shortcut_mode;
use super::paste_burst::CharDecision;
use super::paste_burst::PasteBurst;
use crate::bottom_pane::paste_burst::FlushResult;
use crate::bottom_pane::prompt_args::expand_custom_prompt;
use crate::bottom_pane::prompt_args::expand_if_numeric_with_positional_args;
use crate::bottom_pane::prompt_args::parse_slash_name;
use crate::bottom_pane::prompt_args::prompt_argument_names;
use crate::bottom_pane::prompt_args::prompt_command_with_arg_placeholders;
use crate::bottom_pane::prompt_args::prompt_has_numeric_placeholders;
use crate::render::Insets;
use crate::render::RectExt;
use crate::render::renderable::Renderable;
use crate::slash_command::SlashCommand;
use crate::slash_command::built_in_slash_commands;
use crate::style::user_message_style;
use base64::Engine;
use codex_protocol::custom_prompts::CustomPrompt;
use codex_protocol::custom_prompts::PROMPTS_CMD_PREFIX;

use crate::app_event::AppEvent;
use crate::app_event_sender::AppEventSender;
use crate::bottom_pane::textarea::TextArea;
use crate::bottom_pane::textarea::TextAreaState;
use crate::clipboard_paste::normalize_pasted_path;
use crate::clipboard_paste::paste_image_to_temp_png;
use crate::clipboard_paste::pasted_image_format;
use crate::history_cell;
use crate::ui_consts::LIVE_PREFIX_COLS;
use codex_core::environment_context::get_operating_system_info;
use codex_core::environment_context::try_map_windows_drive_to_wsl_path;
use codex_file_search::FileMatch;
use std::cell::RefCell;
use std::collections::HashMap;
use std::path::Path;
use std::path::PathBuf;
use std::time::Duration;
use std::time::Instant;

/// If the pasted content exceeds this number of characters, replace it with a
/// placeholder in the UI.
const LARGE_PASTE_CHAR_THRESHOLD: usize = 1000;

/// Result returned when the user interacts with the text area.
#[derive(Debug, PartialEq)]
pub enum InputResult {
    Submitted(String),
    Command(SlashCommand),
    None,
}

#[derive(Clone, Debug, PartialEq)]
struct AttachedImage {
    placeholder: String,
    path: PathBuf,
}

enum PromptSelectionMode {
    Completion,
    Submit,
}

enum PromptSelectionAction {
    Insert { text: String, cursor: Option<usize> },
    Submit { text: String },
}

pub(crate) struct ChatComposer {
    textarea: TextArea,
    textarea_state: RefCell<TextAreaState>,
    active_popup: ActivePopup,
    app_event_tx: AppEventSender,
    history: ChatComposerHistory,
    ctrl_c_quit_hint: bool,
    esc_backtrack_hint: bool,
    use_shift_enter_hint: bool,
    dismissed_file_popup_token: Option<String>,
    current_file_query: Option<String>,
    pending_pastes: Vec<(String, String)>,
    has_focus: bool,
    attached_images: Vec<AttachedImage>,
    placeholder_text: String,
    is_task_running: bool,
    // Non-bracketed paste burst tracker.
    paste_burst: PasteBurst,
    // When true, disables paste-burst logic and inserts characters immediately.
    disable_paste_burst: bool,
    custom_prompts: Vec<CustomPrompt>,
    footer_mode: FooterMode,
    footer_hint_override: Option<Vec<(String, String)>>,
    context_window_percent: Option<i64>,
}

/// Popup state – at most one can be visible at any time.
enum ActivePopup {
    None,
    Command(CommandPopup),
    File(FileSearchPopup),
}

const FOOTER_SPACING_HEIGHT: u16 = 0;

impl ChatComposer {
    pub fn new(
        has_input_focus: bool,
        app_event_tx: AppEventSender,
        enhanced_keys_supported: bool,
        placeholder_text: String,
        disable_paste_burst: bool,
    ) -> Self {
        let use_shift_enter_hint = enhanced_keys_supported;

        let mut this = Self {
            textarea: TextArea::new(),
            textarea_state: RefCell::new(TextAreaState::default()),
            active_popup: ActivePopup::None,
            app_event_tx,
            history: ChatComposerHistory::new(),
            ctrl_c_quit_hint: false,
            esc_backtrack_hint: false,
            use_shift_enter_hint,
            dismissed_file_popup_token: None,
            current_file_query: None,
            pending_pastes: Vec::new(),
            has_focus: has_input_focus,
            attached_images: Vec::new(),
            placeholder_text,
            is_task_running: false,
            paste_burst: PasteBurst::default(),
            disable_paste_burst: false,
            custom_prompts: Vec::new(),
            footer_mode: FooterMode::ShortcutSummary,
            footer_hint_override: None,
            context_window_percent: None,
        };
        // Apply configuration via the setter to keep side-effects centralized.
        this.set_disable_paste_burst(disable_paste_burst);
        this
    }

    fn layout_areas(&self, area: Rect) -> [Rect; 3] {
        let footer_props = self.footer_props();
        let footer_hint_height = self
            .custom_footer_height()
            .unwrap_or_else(|| footer_height(footer_props));
        let footer_spacing = Self::footer_spacing(footer_hint_height);
        let footer_total_height = footer_hint_height + footer_spacing;
        let popup_constraint = match &self.active_popup {
            ActivePopup::Command(popup) => {
                Constraint::Max(popup.calculate_required_height(area.width))
            }
            ActivePopup::File(popup) => Constraint::Max(popup.calculate_required_height()),
            ActivePopup::None => Constraint::Max(footer_total_height),
        };
        let [composer_rect, popup_rect] =
            Layout::vertical([Constraint::Min(3), popup_constraint]).areas(area);
        let textarea_rect = composer_rect.inset(Insets::tlbr(1, LIVE_PREFIX_COLS, 1, 1));
        [composer_rect, textarea_rect, popup_rect]
    }

    fn footer_spacing(footer_hint_height: u16) -> u16 {
        if footer_hint_height == 0 {
            0
        } else {
            FOOTER_SPACING_HEIGHT
        }
    }

    /// Returns true if the composer currently contains no user input.
    pub(crate) fn is_empty(&self) -> bool {
        self.textarea.is_empty()
    }

    /// Record the history metadata advertised by `SessionConfiguredEvent` so
    /// that the composer can navigate cross-session history.
    pub(crate) fn set_history_metadata(&mut self, log_id: u64, entry_count: usize) {
        self.history.set_metadata(log_id, entry_count);
    }

    /// Integrate an asynchronous response to an on-demand history lookup. If
    /// the entry is present and the offset matches the current cursor we
    /// immediately populate the textarea.
    pub(crate) fn on_history_entry_response(
        &mut self,
        log_id: u64,
        offset: usize,
        entry: Option<String>,
    ) -> bool {
        let Some(text) = self.history.on_entry_response(log_id, offset, entry) else {
            return false;
        };
        self.set_text_content(text);
        true
    }

    pub fn handle_paste(&mut self, pasted: String) -> bool {
        let char_count = pasted.chars().count();
        if char_count > LARGE_PASTE_CHAR_THRESHOLD {
            let placeholder = format!("[Pasted Content {char_count} chars]");
            self.textarea.insert_element(&placeholder);
            self.pending_pastes.push((placeholder, pasted));
        } else if char_count > 1 && self.handle_paste_image_path(pasted.clone()) {
            self.textarea.insert_str(" ");
        } else {
            self.textarea.insert_str(&pasted);
        }
        // Explicit paste events should not trigger Enter suppression.
        self.paste_burst.clear_after_explicit_paste();
        // Keep popup sync consistent with key handling: prefer slash popup; only
        // sync file popup when slash popup is NOT active.
        self.sync_command_popup();
        if matches!(self.active_popup, ActivePopup::Command(_)) {
            self.dismissed_file_popup_token = None;
        } else {
            self.sync_file_search_popup();
        }
        true
    }

    pub fn handle_paste_image_path(&mut self, pasted: String) -> bool {
        // Support data: URLs (base64) pasted from some terminals/clients.
        // If the pasted text is a data URL, decode it into a project-local
        // ./.codex/tmp file and attach that file as an image.
        let pasted_trim = pasted.trim();
        if pasted_trim.starts_with("data:") {
            if let Some(comma) = pasted_trim.find(',') {
                let header = &pasted_trim[5..comma]; // after "data:"
                let b64 = &pasted_trim[comma + 1..];
                if header.contains("base64")
                    && let Ok(decoded) = base64::engine::general_purpose::STANDARD.decode(b64)
                {
                    // Try to determine extension from mime type
                    let ext = if header.contains("image/png") {
                        "png"
                    } else if header.contains("image/jpeg") || header.contains("image/jpg") {
                        "jpg"
                    } else {
                        "png"
                    };

                    if let Ok(cwd) = std::env::current_dir() {
                        let tmp_dir = cwd.join(".codex").join("tmp");
                        if std::fs::create_dir_all(&tmp_dir).is_ok() {
                            let uniq = std::time::SystemTime::now()
                                .duration_since(std::time::UNIX_EPOCH)
                                .ok()
                                .map(|d| d.as_millis().to_string())
                                .unwrap_or_else(|| "0".to_string());
                            let dest = tmp_dir.join(format!("pasted-{uniq}.{ext}"));
                            if std::fs::write(&dest, &decoded).is_ok()
                                && let Ok((w, h)) = image::image_dimensions(&dest)
                            {
                                tracing::info!("OK (data URL pasted): {}", dest.display());
                                let format_label = pasted_image_format(&dest).label();
                                self.attach_image(dest, w, h, format_label);
                                return true;
                            }
                        }
                    }
                    // Fallthrough: if project-local write failed, try a system tempfile
                    if let Ok(tmp) = tempfile::Builder::new()
                        .suffix(&format!(".{ext}"))
                        .tempfile()
                        && std::fs::write(tmp.path(), &decoded).is_ok()
                        && let Ok((w, h)) = image::image_dimensions(tmp.path())
                        && let Ok((_f, pathbuf)) = tmp.keep()
                    {
                        let format_label = pasted_image_format(&pathbuf).label();
                        self.attach_image(pathbuf, w, h, format_label);
                        return true;
                    }
                }
            }
            return false;
        }

        let Some(path_buf) = normalize_pasted_path(&pasted) else {
            return false;
        };

        // Try to read image dimensions for the normalized path. If that fails,
        // attempt a WSL-style mapping for pasted Windows drive-letter paths
        // (e.g. C:\Users\...) → /mnt/c/... which occurs when pasting from
        // Windows into a WSL terminal.
        match image::image_dimensions(&path_buf) {
            Ok((w, h)) => {
                tracing::info!("OK: {pasted}");
                let format_label = pasted_image_format(&path_buf).label();
                self.attach_image(path_buf, w, h, format_label);
                true
            }
            Err(err) => {
<<<<<<< HEAD
                // Attempt simple Windows drive → /mnt mapping (only if it looks like a Windows path).
                if let Some(mapped) = try_map_windows_drive_to_wsl_path(&path_buf.to_string_lossy())
                    && let Ok((w, h)) = image::image_dimensions(&mapped)
                {
                    tracing::info!("OK (WSL mapped): {}", mapped.display());
                    let format_label = pasted_image_format(&mapped).label();
                    self.attach_image(mapped, w, h, format_label);
                    return true;
                }

                tracing::info!("ERR: {err}");
=======
                tracing::trace!("ERR: {err}");
>>>>>>> cfc57e14
                false
            }
        }
    }

    pub(crate) fn set_disable_paste_burst(&mut self, disabled: bool) {
        let was_disabled = self.disable_paste_burst;
        self.disable_paste_burst = disabled;
        if disabled && !was_disabled {
            self.paste_burst.clear_window_after_non_char();
        }
    }

    /// Override the footer hint items displayed beneath the composer. Passing
    /// `None` restores the default shortcut footer.
    pub(crate) fn set_footer_hint_override(&mut self, items: Option<Vec<(String, String)>>) {
        self.footer_hint_override = items;
    }

    /// Replace the entire composer content with `text` and reset cursor.
    pub(crate) fn set_text_content(&mut self, text: String) {
        // Clear any existing content, placeholders, and attachments first.
        self.textarea.set_text("");
        self.pending_pastes.clear();
        self.attached_images.clear();
        self.textarea.set_text(&text);
        self.textarea.set_cursor(0);
        self.sync_command_popup();
        self.sync_file_search_popup();
    }

    pub(crate) fn clear_for_ctrl_c(&mut self) -> Option<String> {
        if self.is_empty() {
            return None;
        }
        let previous = self.current_text();
        self.set_text_content(String::new());
        self.history.reset_navigation();
        self.history.record_local_submission(&previous);
        Some(previous)
    }

    /// Get the current composer text.
    pub(crate) fn current_text(&self) -> String {
        self.textarea.text().to_string()
    }

    /// Attempt to start a burst by retro-capturing recent chars before the cursor.
    pub fn attach_image(&mut self, path: PathBuf, width: u32, height: u32, _format_label: &str) {
        let file_label = path
            .file_name()
            .map(|name| name.to_string_lossy().into_owned())
            .unwrap_or_else(|| "image".to_string());
        let placeholder = format!("[{file_label} {width}x{height}]");
        // Insert as an element to match large paste placeholder behavior:
        // styled distinctly and treated atomically for cursor/mutations.
        self.textarea.insert_element(&placeholder);
        self.attached_images
            .push(AttachedImage { placeholder, path });
    }

    pub fn take_recent_submission_images(&mut self) -> Vec<PathBuf> {
        let images = std::mem::take(&mut self.attached_images);
        images.into_iter().map(|img| img.path).collect()
    }

    pub(crate) fn flush_paste_burst_if_due(&mut self) -> bool {
        self.handle_paste_burst_flush(Instant::now())
    }

    pub(crate) fn is_in_paste_burst(&self) -> bool {
        self.paste_burst.is_active()
    }

    pub(crate) fn recommended_paste_flush_delay() -> Duration {
        PasteBurst::recommended_flush_delay()
    }

    /// Integrate results from an asynchronous file search.
    pub(crate) fn on_file_search_result(&mut self, query: String, matches: Vec<FileMatch>) {
        // Only apply if user is still editing a token starting with `query`.
        let current_opt = Self::current_at_token(&self.textarea);
        let Some(current_token) = current_opt else {
            return;
        };

        if !current_token.starts_with(&query) {
            return;
        }

        if let ActivePopup::File(popup) = &mut self.active_popup {
            popup.set_matches(&query, matches);
        }
    }

    pub fn set_ctrl_c_quit_hint(&mut self, show: bool, has_focus: bool) {
        self.ctrl_c_quit_hint = show;
        if show {
            self.footer_mode = FooterMode::CtrlCReminder;
        } else {
            self.footer_mode = reset_mode_after_activity(self.footer_mode);
        }
        self.set_has_focus(has_focus);
    }

    pub(crate) fn insert_str(&mut self, text: &str) {
        self.textarea.insert_str(text);
        self.sync_command_popup();
        self.sync_file_search_popup();
    }

    /// Handle a key event coming from the main UI.
    pub fn handle_key_event(&mut self, key_event: KeyEvent) -> (InputResult, bool) {
        let result = match &mut self.active_popup {
            ActivePopup::Command(_) => self.handle_key_event_with_slash_popup(key_event),
            ActivePopup::File(_) => self.handle_key_event_with_file_popup(key_event),
            ActivePopup::None => self.handle_key_event_without_popup(key_event),
        };

        // Update (or hide/show) popup after processing the key.
        self.sync_command_popup();
        if matches!(self.active_popup, ActivePopup::Command(_)) {
            self.dismissed_file_popup_token = None;
        } else {
            self.sync_file_search_popup();
        }

        result
    }

    /// Return true if either the slash-command popup or the file-search popup is active.
    pub(crate) fn popup_active(&self) -> bool {
        !matches!(self.active_popup, ActivePopup::None)
    }

    /// Handle key event when the slash-command popup is visible.
    fn handle_key_event_with_slash_popup(&mut self, key_event: KeyEvent) -> (InputResult, bool) {
        if self.handle_shortcut_overlay_key(&key_event) {
            return (InputResult::None, true);
        }
        if key_event.code == KeyCode::Esc {
            let next_mode = esc_hint_mode(self.footer_mode, self.is_task_running);
            if next_mode != self.footer_mode {
                self.footer_mode = next_mode;
                return (InputResult::None, true);
            }
        } else {
            self.footer_mode = reset_mode_after_activity(self.footer_mode);
        }
        let ActivePopup::Command(popup) = &mut self.active_popup else {
            unreachable!();
        };

        match key_event {
            KeyEvent {
                code: KeyCode::Up, ..
            }
            | KeyEvent {
                code: KeyCode::Char('p'),
                modifiers: KeyModifiers::CONTROL,
                ..
            } => {
                popup.move_up();
                (InputResult::None, true)
            }
            KeyEvent {
                code: KeyCode::Down,
                ..
            }
            | KeyEvent {
                code: KeyCode::Char('n'),
                modifiers: KeyModifiers::CONTROL,
                ..
            } => {
                popup.move_down();
                (InputResult::None, true)
            }
            KeyEvent {
                code: KeyCode::Esc, ..
            } => {
                // Dismiss the slash popup; keep the current input untouched.
                self.active_popup = ActivePopup::None;
                (InputResult::None, true)
            }
            KeyEvent {
                code: KeyCode::Tab, ..
            } => {
                // Ensure popup filtering/selection reflects the latest composer text
                // before applying completion.
                let first_line = self.textarea.text().lines().next().unwrap_or("");
                popup.on_composer_text_change(first_line.to_string());
                if let Some(sel) = popup.selected_item() {
                    let mut cursor_target: Option<usize> = None;
                    match sel {
                        CommandItem::Builtin(cmd) => {
                            let starts_with_cmd = first_line
                                .trim_start()
                                .starts_with(&format!("/{}", cmd.command()));
                            if !starts_with_cmd {
                                self.textarea.set_text(&format!("/{} ", cmd.command()));
                            }
                            if !self.textarea.text().is_empty() {
                                cursor_target = Some(self.textarea.text().len());
                            }
                        }
                        CommandItem::UserPrompt(idx) => {
                            if let Some(prompt) = popup.prompt(idx) {
                                match prompt_selection_action(
                                    prompt,
                                    first_line,
                                    PromptSelectionMode::Completion,
                                ) {
                                    PromptSelectionAction::Insert { text, cursor } => {
                                        let target = cursor.unwrap_or(text.len());
                                        self.textarea.set_text(&text);
                                        cursor_target = Some(target);
                                    }
                                    PromptSelectionAction::Submit { .. } => {}
                                }
                            }
                        }
                    }
                    if let Some(pos) = cursor_target {
                        self.textarea.set_cursor(pos);
                    }
                }
                (InputResult::None, true)
            }
            KeyEvent {
                code: KeyCode::Enter,
                modifiers: KeyModifiers::NONE,
                ..
            } => {
                // If the current line starts with a custom prompt name and includes
                // positional args for a numeric-style template, expand and submit
                // immediately regardless of the popup selection.
                let first_line = self.textarea.text().lines().next().unwrap_or("");
                if let Some((name, _rest)) = parse_slash_name(first_line)
                    && let Some(prompt_name) = name.strip_prefix(&format!("{PROMPTS_CMD_PREFIX}:"))
                    && let Some(prompt) = self.custom_prompts.iter().find(|p| p.name == prompt_name)
                    && let Some(expanded) =
                        expand_if_numeric_with_positional_args(prompt, first_line)
                {
                    self.textarea.set_text("");
                    return (InputResult::Submitted(expanded), true);
                }

                if let Some(sel) = popup.selected_item() {
                    match sel {
                        CommandItem::Builtin(cmd) => {
                            self.textarea.set_text("");
                            return (InputResult::Command(cmd), true);
                        }
                        CommandItem::UserPrompt(idx) => {
                            if let Some(prompt) = popup.prompt(idx) {
                                match prompt_selection_action(
                                    prompt,
                                    first_line,
                                    PromptSelectionMode::Submit,
                                ) {
                                    PromptSelectionAction::Submit { text } => {
                                        self.textarea.set_text("");
                                        return (InputResult::Submitted(text), true);
                                    }
                                    PromptSelectionAction::Insert { text, cursor } => {
                                        let target = cursor.unwrap_or(text.len());
                                        self.textarea.set_text(&text);
                                        self.textarea.set_cursor(target);
                                        return (InputResult::None, true);
                                    }
                                }
                            }
                            return (InputResult::None, true);
                        }
                    }
                }
                // Fallback to default newline handling if no command selected.
                self.handle_key_event_without_popup(key_event)
            }
            input => self.handle_input_basic(input),
        }
    }

    #[inline]
    fn clamp_to_char_boundary(text: &str, pos: usize) -> usize {
        let mut p = pos.min(text.len());
        if p < text.len() && !text.is_char_boundary(p) {
            p = text
                .char_indices()
                .map(|(i, _)| i)
                .take_while(|&i| i <= p)
                .last()
                .unwrap_or(0);
        }
        p
    }

    #[inline]
    fn handle_non_ascii_char(&mut self, input: KeyEvent) -> (InputResult, bool) {
        if let KeyEvent {
            code: KeyCode::Char(ch),
            ..
        } = input
        {
            let now = Instant::now();
            if self.paste_burst.try_append_char_if_active(ch, now) {
                return (InputResult::None, true);
            }
        }
        if let Some(pasted) = self.paste_burst.flush_before_modified_input() {
            self.handle_paste(pasted);
        }
        self.textarea.input(input);
        let text_after = self.textarea.text();
        self.pending_pastes
            .retain(|(placeholder, _)| text_after.contains(placeholder));
        (InputResult::None, true)
    }

    /// Handle key events when file search popup is visible.
    fn handle_key_event_with_file_popup(&mut self, key_event: KeyEvent) -> (InputResult, bool) {
        if self.handle_shortcut_overlay_key(&key_event) {
            return (InputResult::None, true);
        }
        if key_event.code == KeyCode::Esc {
            let next_mode = esc_hint_mode(self.footer_mode, self.is_task_running);
            if next_mode != self.footer_mode {
                self.footer_mode = next_mode;
                return (InputResult::None, true);
            }
        } else {
            self.footer_mode = reset_mode_after_activity(self.footer_mode);
        }
        let ActivePopup::File(popup) = &mut self.active_popup else {
            unreachable!();
        };

        match key_event {
            KeyEvent {
                code: KeyCode::Up, ..
            }
            | KeyEvent {
                code: KeyCode::Char('p'),
                modifiers: KeyModifiers::CONTROL,
                ..
            } => {
                popup.move_up();
                (InputResult::None, true)
            }
            KeyEvent {
                code: KeyCode::Down,
                ..
            }
            | KeyEvent {
                code: KeyCode::Char('n'),
                modifiers: KeyModifiers::CONTROL,
                ..
            } => {
                popup.move_down();
                (InputResult::None, true)
            }
            KeyEvent {
                code: KeyCode::Esc, ..
            } => {
                // Hide popup without modifying text, remember token to avoid immediate reopen.
                if let Some(tok) = Self::current_at_token(&self.textarea) {
                    self.dismissed_file_popup_token = Some(tok);
                }
                self.active_popup = ActivePopup::None;
                (InputResult::None, true)
            }
            KeyEvent {
                code: KeyCode::Tab, ..
            }
            | KeyEvent {
                code: KeyCode::Enter,
                modifiers: KeyModifiers::NONE,
                ..
            } => {
                let Some(sel) = popup.selected_match() else {
                    self.active_popup = ActivePopup::None;
                    return (InputResult::None, true);
                };

                let sel_path = sel.to_string();
                // If selected path looks like an image (png/jpeg), attach as image instead of inserting text.
                let is_image = Self::is_image_path(&sel_path);
                if is_image {
                    // Determine dimensions; if that fails fall back to normal path insertion.
                    let path_buf = PathBuf::from(&sel_path);
                    if let Ok((w, h)) = image::image_dimensions(&path_buf) {
                        // Remove the current @token (mirror logic from insert_selected_path without inserting text)
                        // using the flat text and byte-offset cursor API.
                        let cursor_offset = self.textarea.cursor();
                        let text = self.textarea.text();
                        // Clamp to a valid char boundary to avoid panics when slicing.
                        let safe_cursor = Self::clamp_to_char_boundary(text, cursor_offset);
                        let before_cursor = &text[..safe_cursor];
                        let after_cursor = &text[safe_cursor..];

                        // Determine token boundaries in the full text.
                        let start_idx = before_cursor
                            .char_indices()
                            .rfind(|(_, c)| c.is_whitespace())
                            .map(|(idx, c)| idx + c.len_utf8())
                            .unwrap_or(0);
                        let end_rel_idx = after_cursor
                            .char_indices()
                            .find(|(_, c)| c.is_whitespace())
                            .map(|(idx, _)| idx)
                            .unwrap_or(after_cursor.len());
                        let end_idx = safe_cursor + end_rel_idx;

                        self.textarea.replace_range(start_idx..end_idx, "");
                        self.textarea.set_cursor(start_idx);

                        let format_label = match Path::new(&sel_path)
                            .extension()
                            .and_then(|e| e.to_str())
                            .map(str::to_ascii_lowercase)
                        {
                            Some(ext) if ext == "png" => "PNG",
                            Some(ext) if ext == "jpg" || ext == "jpeg" => "JPEG",
                            _ => "IMG",
                        };
                        self.attach_image(path_buf, w, h, format_label);
                        // Add a trailing space to keep typing fluid.
                        self.textarea.insert_str(" ");
                    } else {
                        // Fallback to plain path insertion if metadata read fails.
                        self.insert_selected_path(&sel_path);
                    }
                } else {
                    // Non-image: inserting file path.
                    self.insert_selected_path(&sel_path);
                }
                // No selection: treat Enter as closing the popup/session.
                self.active_popup = ActivePopup::None;
                (InputResult::None, true)
            }
            input => self.handle_input_basic(input),
        }
    }

    fn is_image_path(path: &str) -> bool {
        let lower = path.to_ascii_lowercase();
        lower.ends_with(".png") || lower.ends_with(".jpg") || lower.ends_with(".jpeg")
    }

    /// Extract the `@token` that the cursor is currently positioned on, if any.
    ///
    /// The returned string **does not** include the leading `@`.
    ///
    /// Behavior:
    /// - The cursor may be anywhere *inside* the token (including on the
    ///   leading `@`). It does **not** need to be at the end of the line.
    /// - A token is delimited by ASCII whitespace (space, tab, newline).
    /// - If the token under the cursor starts with `@`, that token is
    ///   returned without the leading `@`. This includes the case where the
    ///   token is just "@" (empty query), which is used to trigger a UI hint
    fn current_at_token(textarea: &TextArea) -> Option<String> {
        let cursor_offset = textarea.cursor();
        let text = textarea.text();

        // Adjust the provided byte offset to the nearest valid char boundary at or before it.
        let mut safe_cursor = cursor_offset.min(text.len());
        // If we're not on a char boundary, move back to the start of the current char.
        if safe_cursor < text.len() && !text.is_char_boundary(safe_cursor) {
            // Find the last valid boundary <= cursor_offset.
            safe_cursor = text
                .char_indices()
                .map(|(i, _)| i)
                .take_while(|&i| i <= cursor_offset)
                .last()
                .unwrap_or(0);
        }

        // Split the line around the (now safe) cursor position.
        let before_cursor = &text[..safe_cursor];
        let after_cursor = &text[safe_cursor..];

        // Detect whether we're on whitespace at the cursor boundary.
        let at_whitespace = if safe_cursor < text.len() {
            text[safe_cursor..]
                .chars()
                .next()
                .map(char::is_whitespace)
                .unwrap_or(false)
        } else {
            false
        };

        // Left candidate: token containing the cursor position.
        let start_left = before_cursor
            .char_indices()
            .rfind(|(_, c)| c.is_whitespace())
            .map(|(idx, c)| idx + c.len_utf8())
            .unwrap_or(0);
        let end_left_rel = after_cursor
            .char_indices()
            .find(|(_, c)| c.is_whitespace())
            .map(|(idx, _)| idx)
            .unwrap_or(after_cursor.len());
        let end_left = safe_cursor + end_left_rel;
        let token_left = if start_left < end_left {
            Some(&text[start_left..end_left])
        } else {
            None
        };

        // Right candidate: token immediately after any whitespace from the cursor.
        let ws_len_right: usize = after_cursor
            .chars()
            .take_while(|c| c.is_whitespace())
            .map(char::len_utf8)
            .sum();
        let start_right = safe_cursor + ws_len_right;
        let end_right_rel = text[start_right..]
            .char_indices()
            .find(|(_, c)| c.is_whitespace())
            .map(|(idx, _)| idx)
            .unwrap_or(text.len() - start_right);
        let end_right = start_right + end_right_rel;
        let token_right = if start_right < end_right {
            Some(&text[start_right..end_right])
        } else {
            None
        };

        let left_at = token_left
            .filter(|t| t.starts_with('@'))
            .map(|t| t[1..].to_string());
        let right_at = token_right
            .filter(|t| t.starts_with('@'))
            .map(|t| t[1..].to_string());

        if at_whitespace {
            if right_at.is_some() {
                return right_at;
            }
            if token_left.is_some_and(|t| t == "@") {
                return None;
            }
            return left_at;
        }
        if after_cursor.starts_with('@') {
            return right_at.or(left_at);
        }
        left_at.or(right_at)
    }

    /// Replace the active `@token` (the one under the cursor) with `path`.
    ///
    /// The algorithm mirrors `current_at_token` so replacement works no matter
    /// where the cursor is within the token and regardless of how many
    /// `@tokens` exist in the line.
    fn insert_selected_path(&mut self, path: &str) {
        let cursor_offset = self.textarea.cursor();
        let text = self.textarea.text();
        // Clamp to a valid char boundary to avoid panics when slicing.
        let safe_cursor = Self::clamp_to_char_boundary(text, cursor_offset);

        let before_cursor = &text[..safe_cursor];
        let after_cursor = &text[safe_cursor..];

        // Determine token boundaries.
        let start_idx = before_cursor
            .char_indices()
            .rfind(|(_, c)| c.is_whitespace())
            .map(|(idx, c)| idx + c.len_utf8())
            .unwrap_or(0);

        let end_rel_idx = after_cursor
            .char_indices()
            .find(|(_, c)| c.is_whitespace())
            .map(|(idx, _)| idx)
            .unwrap_or(after_cursor.len());
        let end_idx = safe_cursor + end_rel_idx;

        // If the path contains whitespace, wrap it in double quotes so the
        // local prompt arg parser treats it as a single argument. Avoid adding
        // quotes when the path already contains one to keep behavior simple.
        let needs_quotes = path.chars().any(char::is_whitespace);
        let inserted = if needs_quotes && !path.contains('"') {
            format!("\"{path}\"")
        } else {
            path.to_string()
        };

        // Replace the slice `[start_idx, end_idx)` with the chosen path and a trailing space.
        let mut new_text =
            String::with_capacity(text.len() - (end_idx - start_idx) + inserted.len() + 1);
        new_text.push_str(&text[..start_idx]);
        new_text.push_str(&inserted);
        new_text.push(' ');
        new_text.push_str(&text[end_idx..]);

        self.textarea.set_text(&new_text);
        let new_cursor = start_idx.saturating_add(inserted.len()).saturating_add(1);
        self.textarea.set_cursor(new_cursor);
    }

    /// Handle key event when no popup is visible.
    fn handle_key_event_without_popup(&mut self, key_event: KeyEvent) -> (InputResult, bool) {
        if self.handle_shortcut_overlay_key(&key_event) {
            return (InputResult::None, true);
        }
        // Support an explicit keyboard shortcut to paste image from clipboard
        // using the native clipboard reader (arboard) or Windows PowerShell
        // fallback when running under WSL. This avoids relying on the terminal
        // to forward Ctrl+V as text. Shortcut: Ctrl+Alt+V.
        if let KeyEvent {
            code: KeyCode::Char('v'),
            modifiers,
            ..
        } = key_event
            && modifiers.contains(KeyModifiers::CONTROL)
            && modifiers.contains(KeyModifiers::ALT)
            && get_operating_system_info()
                .and_then(|info| info.is_likely_windows_subsystem_for_linux)
                .unwrap_or(false)
        {
            match paste_image_to_temp_png() {
                Ok((path, info)) => {
                    let format_label = pasted_image_format(&path).label();
                    self.attach_image(path, info.width, info.height, format_label);
                    return (InputResult::None, true);
                }
                Err(e) => {
                    tracing::warn!("paste_image_to_temp_png failed: {}", e.to_string());
                    let msg = format!("Failed to paste image from clipboard: {e}");
                    self.app_event_tx.send(AppEvent::InsertHistoryCell(Box::new(
                        history_cell::new_info_event(msg, None),
                    )));
                    return (InputResult::None, true);
                }
            }
        }
        if key_event.code == KeyCode::Esc {
            if self.is_empty() {
                let next_mode = esc_hint_mode(self.footer_mode, self.is_task_running);
                if next_mode != self.footer_mode {
                    self.footer_mode = next_mode;
                    return (InputResult::None, true);
                }
            }
        } else {
            self.footer_mode = reset_mode_after_activity(self.footer_mode);
        }
        match key_event {
            KeyEvent {
                code: KeyCode::Char('d'),
                modifiers: crossterm::event::KeyModifiers::CONTROL,
                kind: KeyEventKind::Press,
                ..
            } if self.is_empty() => {
                self.app_event_tx.send(AppEvent::ExitRequest);
                (InputResult::None, true)
            }
            // -------------------------------------------------------------
            // History navigation (Up / Down) – only when the composer is not
            // empty or when the cursor is at the correct position, to avoid
            // interfering with normal cursor movement.
            // -------------------------------------------------------------
            KeyEvent {
                code: KeyCode::Up | KeyCode::Down,
                ..
            }
            | KeyEvent {
                code: KeyCode::Char('p') | KeyCode::Char('n'),
                modifiers: KeyModifiers::CONTROL,
                ..
            } => {
                if self
                    .history
                    .should_handle_navigation(self.textarea.text(), self.textarea.cursor())
                {
                    let replace_text = match key_event.code {
                        KeyCode::Up => self.history.navigate_up(&self.app_event_tx),
                        KeyCode::Down => self.history.navigate_down(&self.app_event_tx),
                        KeyCode::Char('p') => self.history.navigate_up(&self.app_event_tx),
                        KeyCode::Char('n') => self.history.navigate_down(&self.app_event_tx),
                        _ => unreachable!(),
                    };
                    if let Some(text) = replace_text {
                        self.set_text_content(text);
                        return (InputResult::None, true);
                    }
                }
                self.handle_input_basic(key_event)
            }
            KeyEvent {
                code: KeyCode::Enter,
                modifiers: KeyModifiers::NONE,
                ..
            } => {
                // If the first line is a bare built-in slash command (no args),
                // dispatch it even when the slash popup isn't visible. This preserves
                // the workflow: type a prefix ("/di"), press Tab to complete to
                // "/diff ", then press Enter to run it. Tab moves the cursor beyond
                // the '/name' token and our caret-based heuristic hides the popup,
                // but Enter should still dispatch the command rather than submit
                // literal text.
                let first_line = self.textarea.text().lines().next().unwrap_or("");
                if let Some((name, rest)) = parse_slash_name(first_line)
                    && rest.is_empty()
                    && let Some((_n, cmd)) = built_in_slash_commands()
                        .into_iter()
                        .find(|(n, _)| *n == name)
                {
                    self.textarea.set_text("");
                    return (InputResult::Command(cmd), true);
                }
                // If we're in a paste-like burst capture, treat Enter as part of the burst
                // and accumulate it rather than submitting or inserting immediately.
                // Do not treat Enter as paste inside a slash-command context.
                let in_slash_context = matches!(self.active_popup, ActivePopup::Command(_))
                    || self
                        .textarea
                        .text()
                        .lines()
                        .next()
                        .unwrap_or("")
                        .starts_with('/');
                if self.paste_burst.is_active() && !in_slash_context {
                    let now = Instant::now();
                    if self.paste_burst.append_newline_if_active(now) {
                        return (InputResult::None, true);
                    }
                }
                // If we have pending placeholder pastes, submit immediately to expand them.
                if !self.pending_pastes.is_empty() {
                    let mut text = self.textarea.text().to_string();
                    self.textarea.set_text("");
                    for (placeholder, actual) in &self.pending_pastes {
                        if text.contains(placeholder) {
                            text = text.replace(placeholder, actual);
                        }
                    }
                    self.pending_pastes.clear();
                    if text.is_empty() {
                        return (InputResult::None, true);
                    }
                    self.history.record_local_submission(&text);
                    return (InputResult::Submitted(text), true);
                }

                // During a paste-like burst, treat Enter as a newline instead of submit.
                let now = Instant::now();
                if self
                    .paste_burst
                    .newline_should_insert_instead_of_submit(now)
                    && !in_slash_context
                {
                    self.textarea.insert_str("\n");
                    self.paste_burst.extend_window(now);
                    return (InputResult::None, true);
                }
                let mut text = self.textarea.text().to_string();
                let original_input = text.clone();
                let input_starts_with_space = original_input.starts_with(' ');
                self.textarea.set_text("");

                // Replace all pending pastes in the text
                for (placeholder, actual) in &self.pending_pastes {
                    if text.contains(placeholder) {
                        text = text.replace(placeholder, actual);
                    }
                }
                self.pending_pastes.clear();

                // If there is neither text nor attachments, suppress submission entirely.
                let has_attachments = !self.attached_images.is_empty();
                text = text.trim().to_string();
                if let Some((name, _rest)) = parse_slash_name(&text) {
                    let treat_as_plain_text = input_starts_with_space || name.contains('/');
                    if !treat_as_plain_text {
                        let is_builtin = built_in_slash_commands()
                            .into_iter()
                            .any(|(command_name, _)| command_name == name);
                        let prompt_prefix = format!("{PROMPTS_CMD_PREFIX}:");
                        let is_known_prompt = name
                            .strip_prefix(&prompt_prefix)
                            .map(|prompt_name| {
                                self.custom_prompts
                                    .iter()
                                    .any(|prompt| prompt.name == prompt_name)
                            })
                            .unwrap_or(false);
                        if !is_builtin && !is_known_prompt {
                            let message = format!(
                                r#"Unrecognized command '/{name}'. Type "/" for a list of supported commands."#
                            );
                            self.app_event_tx.send(AppEvent::InsertHistoryCell(Box::new(
                                history_cell::new_info_event(message, None),
                            )));
                            self.textarea.set_text(&original_input);
                            self.textarea.set_cursor(original_input.len());
                            return (InputResult::None, true);
                        }
                    }
                }

                let expanded_prompt = match expand_custom_prompt(&text, &self.custom_prompts) {
                    Ok(expanded) => expanded,
                    Err(err) => {
                        self.app_event_tx.send(AppEvent::InsertHistoryCell(Box::new(
                            history_cell::new_error_event(err.user_message()),
                        )));
                        self.textarea.set_text(&original_input);
                        self.textarea.set_cursor(original_input.len());
                        return (InputResult::None, true);
                    }
                };
                if let Some(expanded) = expanded_prompt {
                    text = expanded;
                }
                if text.is_empty() && !has_attachments {
                    return (InputResult::None, true);
                }
                if !text.is_empty() {
                    self.history.record_local_submission(&text);
                }
                // Do not clear attached_images here; ChatWidget drains them via take_recent_submission_images().
                (InputResult::Submitted(text), true)
            }
            input => self.handle_input_basic(input),
        }
    }

    fn handle_paste_burst_flush(&mut self, now: Instant) -> bool {
        match self.paste_burst.flush_if_due(now) {
            FlushResult::Paste(pasted) => {
                self.handle_paste(pasted);
                true
            }
            FlushResult::Typed(ch) => {
                // Mirror insert_str() behavior so popups stay in sync when a
                // pending fast char flushes as normal typed input.
                self.textarea.insert_str(ch.to_string().as_str());
                // Keep popup sync consistent with key handling: prefer slash popup; only
                // sync file popup when slash popup is NOT active.
                self.sync_command_popup();
                if matches!(self.active_popup, ActivePopup::Command(_)) {
                    self.dismissed_file_popup_token = None;
                } else {
                    self.sync_file_search_popup();
                }
                true
            }
            FlushResult::None => false,
        }
    }

    /// Handle generic Input events that modify the textarea content.
    fn handle_input_basic(&mut self, input: KeyEvent) -> (InputResult, bool) {
        // If we have a buffered non-bracketed paste burst and enough time has
        // elapsed since the last char, flush it before handling a new input.
        let now = Instant::now();
        self.handle_paste_burst_flush(now);

        if !matches!(input.code, KeyCode::Esc) {
            self.footer_mode = reset_mode_after_activity(self.footer_mode);
        }

        // If we're capturing a burst and receive Enter, accumulate it instead of inserting.
        if matches!(input.code, KeyCode::Enter)
            && self.paste_burst.is_active()
            && self.paste_burst.append_newline_if_active(now)
        {
            return (InputResult::None, true);
        }

        // Intercept plain Char inputs to optionally accumulate into a burst buffer.
        if let KeyEvent {
            code: KeyCode::Char(ch),
            modifiers,
            ..
        } = input
        {
            let has_ctrl_or_alt = has_ctrl_or_alt(modifiers);
            if !has_ctrl_or_alt {
                // Non-ASCII characters (e.g., from IMEs) can arrive in quick bursts and be
                // misclassified by paste heuristics. Flush any active burst buffer and insert
                // non-ASCII characters directly.
                if !ch.is_ascii() {
                    return self.handle_non_ascii_char(input);
                }

                match self.paste_burst.on_plain_char(ch, now) {
                    CharDecision::BufferAppend => {
                        self.paste_burst.append_char_to_buffer(ch, now);
                        return (InputResult::None, true);
                    }
                    CharDecision::BeginBuffer { retro_chars } => {
                        let cur = self.textarea.cursor();
                        let txt = self.textarea.text();
                        let safe_cur = Self::clamp_to_char_boundary(txt, cur);
                        let before = &txt[..safe_cur];
                        if let Some(grab) =
                            self.paste_burst
                                .decide_begin_buffer(now, before, retro_chars as usize)
                        {
                            if !grab.grabbed.is_empty() {
                                self.textarea.replace_range(grab.start_byte..safe_cur, "");
                            }
                            self.paste_burst.begin_with_retro_grabbed(grab.grabbed, now);
                            self.paste_burst.append_char_to_buffer(ch, now);
                            return (InputResult::None, true);
                        }
                        // If decide_begin_buffer opted not to start buffering,
                        // fall through to normal insertion below.
                    }
                    CharDecision::BeginBufferFromPending => {
                        // First char was held; now append the current one.
                        self.paste_burst.append_char_to_buffer(ch, now);
                        return (InputResult::None, true);
                    }
                    CharDecision::RetainFirstChar => {
                        // Keep the first fast char pending momentarily.
                        return (InputResult::None, true);
                    }
                }
            }
            if let Some(pasted) = self.paste_burst.flush_before_modified_input() {
                self.handle_paste(pasted);
            }
        }

        // For non-char inputs (or after flushing), handle normally.
        // Special handling for backspace on placeholders
        if let KeyEvent {
            code: KeyCode::Backspace,
            ..
        } = input
            && self.try_remove_any_placeholder_at_cursor()
        {
            return (InputResult::None, true);
        }

        // Normal input handling
        self.textarea.input(input);
        let text_after = self.textarea.text();

        // Update paste-burst heuristic for plain Char (no Ctrl/Alt) events.
        let crossterm::event::KeyEvent {
            code, modifiers, ..
        } = input;
        match code {
            KeyCode::Char(_) => {
                let has_ctrl_or_alt = has_ctrl_or_alt(modifiers);
                if has_ctrl_or_alt {
                    self.paste_burst.clear_window_after_non_char();
                }
            }
            KeyCode::Enter => {
                // Keep burst window alive (supports blank lines in paste).
            }
            _ => {
                // Other keys: clear burst window (buffer should have been flushed above if needed).
                self.paste_burst.clear_window_after_non_char();
            }
        }

        // Check if any placeholders were removed and remove their corresponding pending pastes
        self.pending_pastes
            .retain(|(placeholder, _)| text_after.contains(placeholder));

        // Keep attached images in proportion to how many matching placeholders exist in the text.
        // This handles duplicate placeholders that share the same visible label.
        if !self.attached_images.is_empty() {
            let mut needed: HashMap<String, usize> = HashMap::new();
            for img in &self.attached_images {
                needed
                    .entry(img.placeholder.clone())
                    .or_insert_with(|| text_after.matches(&img.placeholder).count());
            }

            let mut used: HashMap<String, usize> = HashMap::new();
            let mut kept: Vec<AttachedImage> = Vec::with_capacity(self.attached_images.len());
            for img in self.attached_images.drain(..) {
                let total_needed = *needed.get(&img.placeholder).unwrap_or(&0);
                let used_count = used.entry(img.placeholder.clone()).or_insert(0);
                if *used_count < total_needed {
                    kept.push(img);
                    *used_count += 1;
                }
            }
            self.attached_images = kept;
        }

        (InputResult::None, true)
    }

    /// Attempts to remove an image or paste placeholder if the cursor is at the end of one.
    /// Returns true if a placeholder was removed.
    fn try_remove_any_placeholder_at_cursor(&mut self) -> bool {
        // Clamp the cursor to a valid char boundary to avoid panics when slicing.
        let text = self.textarea.text();
        let p = Self::clamp_to_char_boundary(text, self.textarea.cursor());

        // Try image placeholders first
        let mut out: Option<(usize, String)> = None;
        // Detect if the cursor is at the end of any image placeholder.
        // If duplicates exist, remove the specific occurrence's mapping.
        for (i, img) in self.attached_images.iter().enumerate() {
            let ph = &img.placeholder;
            if p < ph.len() {
                continue;
            }
            let start = p - ph.len();
            if text.get(start..p) != Some(ph.as_str()) {
                continue;
            }

            // Count the number of occurrences of `ph` before `start`.
            let mut occ_before = 0usize;
            let mut search_pos = 0usize;
            while search_pos < start {
                let segment = match text.get(search_pos..start) {
                    Some(s) => s,
                    None => break,
                };
                if let Some(found) = segment.find(ph) {
                    occ_before += 1;
                    search_pos += found + ph.len();
                } else {
                    break;
                }
            }

            // Remove the occ_before-th attached image that shares this placeholder label.
            out = if let Some((remove_idx, _)) = self
                .attached_images
                .iter()
                .enumerate()
                .filter(|(_, img2)| img2.placeholder == *ph)
                .nth(occ_before)
            {
                Some((remove_idx, ph.clone()))
            } else {
                Some((i, ph.clone()))
            };
            break;
        }
        if let Some((idx, placeholder)) = out {
            self.textarea.replace_range(p - placeholder.len()..p, "");
            self.attached_images.remove(idx);
            return true;
        }

        // Also handle when the cursor is at the START of an image placeholder.
        // let result = 'out: {
        let out: Option<(usize, String)> = 'out: {
            for (i, img) in self.attached_images.iter().enumerate() {
                let ph = &img.placeholder;
                if p + ph.len() > text.len() {
                    continue;
                }
                if text.get(p..p + ph.len()) != Some(ph.as_str()) {
                    continue;
                }

                // Count occurrences of `ph` before `p`.
                let mut occ_before = 0usize;
                let mut search_pos = 0usize;
                while search_pos < p {
                    let segment = match text.get(search_pos..p) {
                        Some(s) => s,
                        None => break 'out None,
                    };
                    if let Some(found) = segment.find(ph) {
                        occ_before += 1;
                        search_pos += found + ph.len();
                    } else {
                        break 'out None;
                    }
                }

                if let Some((remove_idx, _)) = self
                    .attached_images
                    .iter()
                    .enumerate()
                    .filter(|(_, img2)| img2.placeholder == *ph)
                    .nth(occ_before)
                {
                    break 'out Some((remove_idx, ph.clone()));
                } else {
                    break 'out Some((i, ph.clone()));
                }
            }
            None
        };

        if let Some((idx, placeholder)) = out {
            self.textarea.replace_range(p..p + placeholder.len(), "");
            self.attached_images.remove(idx);
            return true;
        }

        // Then try pasted-content placeholders
        if let Some(placeholder) = self.pending_pastes.iter().find_map(|(ph, _)| {
            if p < ph.len() {
                return None;
            }
            let start = p - ph.len();
            if text.get(start..p) == Some(ph.as_str()) {
                Some(ph.clone())
            } else {
                None
            }
        }) {
            self.textarea.replace_range(p - placeholder.len()..p, "");
            self.pending_pastes.retain(|(ph, _)| ph != &placeholder);
            return true;
        }

        // Also handle when the cursor is at the START of a pasted-content placeholder.
        if let Some(placeholder) = self.pending_pastes.iter().find_map(|(ph, _)| {
            if p + ph.len() > text.len() {
                return None;
            }
            if text.get(p..p + ph.len()) == Some(ph.as_str()) {
                Some(ph.clone())
            } else {
                None
            }
        }) {
            self.textarea.replace_range(p..p + placeholder.len(), "");
            self.pending_pastes.retain(|(ph, _)| ph != &placeholder);
            return true;
        }

        false
    }

    fn handle_shortcut_overlay_key(&mut self, key_event: &KeyEvent) -> bool {
        if key_event.kind != KeyEventKind::Press {
            return false;
        }

        let toggles = matches!(
            key_event,
            KeyEvent {
                code: KeyCode::Char('?'),
                modifiers: KeyModifiers::NONE,
                ..
            } if self.is_empty()
        );

        if !toggles {
            return false;
        }

        let next = toggle_shortcut_mode(self.footer_mode, self.ctrl_c_quit_hint);
        let changed = next != self.footer_mode;
        self.footer_mode = next;
        changed
    }

    fn footer_props(&self) -> FooterProps {
        FooterProps {
            mode: self.footer_mode(),
            esc_backtrack_hint: self.esc_backtrack_hint,
            use_shift_enter_hint: self.use_shift_enter_hint,
            is_task_running: self.is_task_running,
            context_window_percent: self.context_window_percent,
        }
    }

    fn footer_mode(&self) -> FooterMode {
        match self.footer_mode {
            FooterMode::EscHint => FooterMode::EscHint,
            FooterMode::ShortcutOverlay => FooterMode::ShortcutOverlay,
            FooterMode::CtrlCReminder => FooterMode::CtrlCReminder,
            FooterMode::ShortcutSummary if self.ctrl_c_quit_hint => FooterMode::CtrlCReminder,
            FooterMode::ShortcutSummary if !self.is_empty() => FooterMode::ContextOnly,
            other => other,
        }
    }

    fn custom_footer_height(&self) -> Option<u16> {
        self.footer_hint_override
            .as_ref()
            .map(|items| if items.is_empty() { 0 } else { 1 })
    }

    /// Synchronize `self.command_popup` with the current text in the
    /// textarea. This must be called after every modification that can change
    /// the text so the popup is shown/updated/hidden as appropriate.
    fn sync_command_popup(&mut self) {
        // Determine whether the caret is inside the initial '/name' token on the first line.
        let text = self.textarea.text();
        let first_line_end = text.find('\n').unwrap_or(text.len());
        let first_line = &text[..first_line_end];
        let cursor = self.textarea.cursor();
        let caret_on_first_line = cursor <= first_line_end;

        let is_editing_slash_command_name = if first_line.starts_with('/') && caret_on_first_line {
            // Compute the end of the initial '/name' token (name may be empty yet).
            let token_end = first_line
                .char_indices()
                .find(|(_, c)| c.is_whitespace())
                .map(|(i, _)| i)
                .unwrap_or(first_line.len());
            cursor <= token_end
        } else {
            false
        };
        // If the cursor is currently positioned within an `@token`, prefer the
        // file-search popup over the slash popup so users can insert a file path
        // as an argument to the command (e.g., "/review @docs/...").
        if Self::current_at_token(&self.textarea).is_some() {
            if matches!(self.active_popup, ActivePopup::Command(_)) {
                self.active_popup = ActivePopup::None;
            }
            return;
        }
        match &mut self.active_popup {
            ActivePopup::Command(popup) => {
                if is_editing_slash_command_name {
                    popup.on_composer_text_change(first_line.to_string());
                } else {
                    self.active_popup = ActivePopup::None;
                }
            }
            _ => {
                if is_editing_slash_command_name {
                    let mut command_popup = CommandPopup::new(self.custom_prompts.clone());
                    command_popup.on_composer_text_change(first_line.to_string());
                    self.active_popup = ActivePopup::Command(command_popup);
                }
            }
        }
    }

    pub(crate) fn set_custom_prompts(&mut self, prompts: Vec<CustomPrompt>) {
        self.custom_prompts = prompts.clone();
        if let ActivePopup::Command(popup) = &mut self.active_popup {
            popup.set_prompts(prompts);
        }
    }

    /// Synchronize `self.file_search_popup` with the current text in the textarea.
    /// Note this is only called when self.active_popup is NOT Command.
    fn sync_file_search_popup(&mut self) {
        // Determine if there is an @token underneath the cursor.
        let query = match Self::current_at_token(&self.textarea) {
            Some(token) => token,
            None => {
                self.active_popup = ActivePopup::None;
                self.dismissed_file_popup_token = None;
                return;
            }
        };

        // If user dismissed popup for this exact query, don't reopen until text changes.
        if self.dismissed_file_popup_token.as_ref() == Some(&query) {
            return;
        }

        if !query.is_empty() {
            self.app_event_tx
                .send(AppEvent::StartFileSearch(query.clone()));
        }

        match &mut self.active_popup {
            ActivePopup::File(popup) => {
                if query.is_empty() {
                    popup.set_empty_prompt();
                } else {
                    popup.set_query(&query);
                }
            }
            _ => {
                let mut popup = FileSearchPopup::new();
                if query.is_empty() {
                    popup.set_empty_prompt();
                } else {
                    popup.set_query(&query);
                }
                self.active_popup = ActivePopup::File(popup);
            }
        }

        self.current_file_query = Some(query);
        self.dismissed_file_popup_token = None;
    }

    fn set_has_focus(&mut self, has_focus: bool) {
        self.has_focus = has_focus;
    }

    pub fn set_task_running(&mut self, running: bool) {
        self.is_task_running = running;
    }

    pub(crate) fn set_context_window_percent(&mut self, percent: Option<i64>) {
        if self.context_window_percent != percent {
            self.context_window_percent = percent;
        }
    }

    pub(crate) fn set_esc_backtrack_hint(&mut self, show: bool) {
        self.esc_backtrack_hint = show;
        if show {
            self.footer_mode = esc_hint_mode(self.footer_mode, self.is_task_running);
        } else {
            self.footer_mode = reset_mode_after_activity(self.footer_mode);
        }
    }
}

impl Renderable for ChatComposer {
    fn cursor_pos(&self, area: Rect) -> Option<(u16, u16)> {
        let [_, textarea_rect, _] = self.layout_areas(area);
        let state = *self.textarea_state.borrow();
        self.textarea.cursor_pos_with_state(textarea_rect, state)
    }

    fn desired_height(&self, width: u16) -> u16 {
        let footer_props = self.footer_props();
        let footer_hint_height = self
            .custom_footer_height()
            .unwrap_or_else(|| footer_height(footer_props));
        let footer_spacing = Self::footer_spacing(footer_hint_height);
        let footer_total_height = footer_hint_height + footer_spacing;
        const COLS_WITH_MARGIN: u16 = LIVE_PREFIX_COLS + 1;
        self.textarea
            .desired_height(width.saturating_sub(COLS_WITH_MARGIN))
            + 2
            + match &self.active_popup {
                ActivePopup::None => footer_total_height,
                ActivePopup::Command(c) => c.calculate_required_height(width),
                ActivePopup::File(c) => c.calculate_required_height(),
            }
    }

    fn render(&self, area: Rect, buf: &mut Buffer) {
        let [composer_rect, textarea_rect, popup_rect] = self.layout_areas(area);
        match &self.active_popup {
            ActivePopup::Command(popup) => {
                popup.render_ref(popup_rect, buf);
            }
            ActivePopup::File(popup) => {
                popup.render_ref(popup_rect, buf);
            }
            ActivePopup::None => {
                let footer_props = self.footer_props();
                let custom_height = self.custom_footer_height();
                let footer_hint_height =
                    custom_height.unwrap_or_else(|| footer_height(footer_props));
                let footer_spacing = Self::footer_spacing(footer_hint_height);
                let hint_rect = if footer_spacing > 0 && footer_hint_height > 0 {
                    let [_, hint_rect] = Layout::vertical([
                        Constraint::Length(footer_spacing),
                        Constraint::Length(footer_hint_height),
                    ])
                    .areas(popup_rect);
                    hint_rect
                } else {
                    popup_rect
                };
                if let Some(items) = self.footer_hint_override.as_ref() {
                    if !items.is_empty() {
                        let mut spans = Vec::with_capacity(items.len() * 4);
                        for (idx, (key, label)) in items.iter().enumerate() {
                            spans.push(" ".into());
                            spans.push(Span::styled(key.clone(), Style::default().bold()));
                            spans.push(format!(" {label}").into());
                            if idx + 1 != items.len() {
                                spans.push("   ".into());
                            }
                        }
                        let mut custom_rect = hint_rect;
                        if custom_rect.width > 2 {
                            custom_rect.x += 2;
                            custom_rect.width = custom_rect.width.saturating_sub(2);
                        }
                        Line::from(spans).render_ref(custom_rect, buf);
                    }
                } else {
                    render_footer(hint_rect, buf, footer_props);
                }
            }
        }
        let style = user_message_style();
        Block::default().style(style).render_ref(composer_rect, buf);
        if !textarea_rect.is_empty() {
            buf.set_span(
                textarea_rect.x - LIVE_PREFIX_COLS,
                textarea_rect.y,
                &"›".bold(),
                textarea_rect.width,
            );
        }

        let mut state = self.textarea_state.borrow_mut();
        StatefulWidgetRef::render_ref(&(&self.textarea), textarea_rect, buf, &mut state);
        if self.textarea.text().is_empty() {
            let placeholder = Span::from(self.placeholder_text.as_str()).dim();
            Line::from(vec![placeholder]).render_ref(textarea_rect.inner(Margin::new(0, 0)), buf);
        }
    }
}

fn prompt_selection_action(
    prompt: &CustomPrompt,
    first_line: &str,
    mode: PromptSelectionMode,
) -> PromptSelectionAction {
    let named_args = prompt_argument_names(&prompt.content);
    let has_numeric = prompt_has_numeric_placeholders(&prompt.content);

    match mode {
        PromptSelectionMode::Completion => {
            if !named_args.is_empty() {
                let (text, cursor) =
                    prompt_command_with_arg_placeholders(&prompt.name, &named_args);
                return PromptSelectionAction::Insert {
                    text,
                    cursor: Some(cursor),
                };
            }
            if has_numeric {
                let text = format!("/{PROMPTS_CMD_PREFIX}:{} ", prompt.name);
                return PromptSelectionAction::Insert { text, cursor: None };
            }
            let text = format!("/{PROMPTS_CMD_PREFIX}:{}", prompt.name);
            PromptSelectionAction::Insert { text, cursor: None }
        }
        PromptSelectionMode::Submit => {
            if !named_args.is_empty() {
                let (text, cursor) =
                    prompt_command_with_arg_placeholders(&prompt.name, &named_args);
                return PromptSelectionAction::Insert {
                    text,
                    cursor: Some(cursor),
                };
            }
            if has_numeric {
                if let Some(expanded) = expand_if_numeric_with_positional_args(prompt, first_line) {
                    return PromptSelectionAction::Submit { text: expanded };
                }
                let text = format!("/{PROMPTS_CMD_PREFIX}:{} ", prompt.name);
                return PromptSelectionAction::Insert { text, cursor: None };
            }
            PromptSelectionAction::Submit {
                text: prompt.content.clone(),
            }
        }
    }
}

#[cfg(test)]
mod tests {
    use super::*;
    use image::ImageBuffer;
    use image::Rgba;
    use pretty_assertions::assert_eq;
    use std::path::PathBuf;
    use tempfile::tempdir;

    use crate::app_event::AppEvent;
    use crate::bottom_pane::AppEventSender;
    use crate::bottom_pane::ChatComposer;
    use crate::bottom_pane::InputResult;
    use crate::bottom_pane::chat_composer::AttachedImage;
    use crate::bottom_pane::chat_composer::LARGE_PASTE_CHAR_THRESHOLD;
    use crate::bottom_pane::prompt_args::extract_positional_args_for_prompt_line;
    use crate::bottom_pane::textarea::TextArea;
    use tokio::sync::mpsc::unbounded_channel;

    #[test]
    fn footer_hint_row_is_separated_from_composer() {
        let (tx, _rx) = unbounded_channel::<AppEvent>();
        let sender = AppEventSender::new(tx);
        let composer = ChatComposer::new(
            true,
            sender,
            false,
            "Ask Codex to do anything".to_string(),
            false,
        );

        let area = Rect::new(0, 0, 40, 6);
        let mut buf = Buffer::empty(area);
        composer.render(area, &mut buf);

        let row_to_string = |y: u16| {
            let mut row = String::new();
            for x in 0..area.width {
                row.push(buf[(x, y)].symbol().chars().next().unwrap_or(' '));
            }
            row
        };

        let mut hint_row: Option<(u16, String)> = None;
        for y in 0..area.height {
            let row = row_to_string(y);
            if row.contains("? for shortcuts") {
                hint_row = Some((y, row));
                break;
            }
        }

        let (hint_row_idx, hint_row_contents) =
            hint_row.expect("expected footer hint row to be rendered");
        assert_eq!(
            hint_row_idx,
            area.height - 1,
            "hint row should occupy the bottom line: {hint_row_contents:?}",
        );

        assert!(
            hint_row_idx > 0,
            "expected a spacing row above the footer hints",
        );

        let spacing_row = row_to_string(hint_row_idx - 1);
        assert_eq!(
            spacing_row.trim(),
            "",
            "expected blank spacing row above hints but saw: {spacing_row:?}",
        );
    }

    fn snapshot_composer_state<F>(name: &str, enhanced_keys_supported: bool, setup: F)
    where
        F: FnOnce(&mut ChatComposer),
    {
        use ratatui::Terminal;
        use ratatui::backend::TestBackend;

        let width = 100;
        let (tx, _rx) = unbounded_channel::<AppEvent>();
        let sender = AppEventSender::new(tx);
        let mut composer = ChatComposer::new(
            true,
            sender,
            enhanced_keys_supported,
            "Ask Codex to do anything".to_string(),
            false,
        );
        setup(&mut composer);
        let footer_props = composer.footer_props();
        let footer_lines = footer_height(footer_props);
        let footer_spacing = ChatComposer::footer_spacing(footer_lines);
        let height = footer_lines + footer_spacing + 8;
        let mut terminal = Terminal::new(TestBackend::new(width, height)).unwrap();
        terminal
            .draw(|f| composer.render(f.area(), f.buffer_mut()))
            .unwrap();
        insta::assert_snapshot!(name, terminal.backend());
    }

    #[test]
    fn footer_mode_snapshots() {
        use crossterm::event::KeyCode;
        use crossterm::event::KeyEvent;
        use crossterm::event::KeyModifiers;

        snapshot_composer_state("footer_mode_shortcut_overlay", true, |composer| {
            composer.set_esc_backtrack_hint(true);
            let _ =
                composer.handle_key_event(KeyEvent::new(KeyCode::Char('?'), KeyModifiers::NONE));
        });

        snapshot_composer_state("footer_mode_ctrl_c_quit", true, |composer| {
            composer.set_ctrl_c_quit_hint(true, true);
        });

        snapshot_composer_state("footer_mode_ctrl_c_interrupt", true, |composer| {
            composer.set_task_running(true);
            composer.set_ctrl_c_quit_hint(true, true);
        });

        snapshot_composer_state("footer_mode_ctrl_c_then_esc_hint", true, |composer| {
            composer.set_ctrl_c_quit_hint(true, true);
            let _ = composer.handle_key_event(KeyEvent::new(KeyCode::Esc, KeyModifiers::NONE));
        });

        snapshot_composer_state("footer_mode_esc_hint_from_overlay", true, |composer| {
            let _ =
                composer.handle_key_event(KeyEvent::new(KeyCode::Char('?'), KeyModifiers::NONE));
            let _ = composer.handle_key_event(KeyEvent::new(KeyCode::Esc, KeyModifiers::NONE));
        });

        snapshot_composer_state("footer_mode_esc_hint_backtrack", true, |composer| {
            composer.set_esc_backtrack_hint(true);
            let _ = composer.handle_key_event(KeyEvent::new(KeyCode::Esc, KeyModifiers::NONE));
        });

        snapshot_composer_state(
            "footer_mode_overlay_then_external_esc_hint",
            true,
            |composer| {
                let _ = composer
                    .handle_key_event(KeyEvent::new(KeyCode::Char('?'), KeyModifiers::NONE));
                composer.set_esc_backtrack_hint(true);
            },
        );

        snapshot_composer_state("footer_mode_hidden_while_typing", true, |composer| {
            type_chars_humanlike(composer, &['h']);
        });
    }

    #[test]
    fn esc_hint_stays_hidden_with_draft_content() {
        use crossterm::event::KeyCode;
        use crossterm::event::KeyEvent;
        use crossterm::event::KeyModifiers;

        let (tx, _rx) = unbounded_channel::<AppEvent>();
        let sender = AppEventSender::new(tx);
        let mut composer = ChatComposer::new(
            true,
            sender,
            true,
            "Ask Codex to do anything".to_string(),
            false,
        );

        type_chars_humanlike(&mut composer, &['d']);

        assert!(!composer.is_empty());
        assert_eq!(composer.current_text(), "d");
        assert_eq!(composer.footer_mode, FooterMode::ShortcutSummary);
        assert!(matches!(composer.active_popup, ActivePopup::None));

        let _ = composer.handle_key_event(KeyEvent::new(KeyCode::Esc, KeyModifiers::NONE));

        assert_eq!(composer.footer_mode, FooterMode::ShortcutSummary);
        assert!(!composer.esc_backtrack_hint);
    }

    #[test]
    fn clear_for_ctrl_c_records_cleared_draft() {
        let (tx, _rx) = unbounded_channel::<AppEvent>();
        let sender = AppEventSender::new(tx);
        let mut composer = ChatComposer::new(
            true,
            sender,
            false,
            "Ask Codex to do anything".to_string(),
            false,
        );

        composer.set_text_content("draft text".to_string());
        assert_eq!(composer.clear_for_ctrl_c(), Some("draft text".to_string()));
        assert!(composer.is_empty());

        assert_eq!(
            composer.history.navigate_up(&composer.app_event_tx),
            Some("draft text".to_string())
        );
    }

    #[test]
    fn question_mark_only_toggles_on_first_char() {
        use crossterm::event::KeyCode;
        use crossterm::event::KeyEvent;
        use crossterm::event::KeyModifiers;

        let (tx, _rx) = unbounded_channel::<AppEvent>();
        let sender = AppEventSender::new(tx);
        let mut composer = ChatComposer::new(
            true,
            sender,
            false,
            "Ask Codex to do anything".to_string(),
            false,
        );

        let (result, needs_redraw) =
            composer.handle_key_event(KeyEvent::new(KeyCode::Char('?'), KeyModifiers::NONE));
        assert_eq!(result, InputResult::None);
        assert!(needs_redraw, "toggling overlay should request redraw");
        assert_eq!(composer.footer_mode, FooterMode::ShortcutOverlay);

        // Toggle back to prompt mode so subsequent typing captures characters.
        let _ = composer.handle_key_event(KeyEvent::new(KeyCode::Char('?'), KeyModifiers::NONE));
        assert_eq!(composer.footer_mode, FooterMode::ShortcutSummary);

        type_chars_humanlike(&mut composer, &['h']);
        assert_eq!(composer.textarea.text(), "h");
        assert_eq!(composer.footer_mode(), FooterMode::ContextOnly);

        let (result, needs_redraw) =
            composer.handle_key_event(KeyEvent::new(KeyCode::Char('?'), KeyModifiers::NONE));
        assert_eq!(result, InputResult::None);
        assert!(needs_redraw, "typing should still mark the view dirty");
        std::thread::sleep(ChatComposer::recommended_paste_flush_delay());
        let _ = composer.flush_paste_burst_if_due();
        assert_eq!(composer.textarea.text(), "h?");
        assert_eq!(composer.footer_mode, FooterMode::ShortcutSummary);
        assert_eq!(composer.footer_mode(), FooterMode::ContextOnly);
    }

    #[test]
    fn shortcut_overlay_persists_while_task_running() {
        use crossterm::event::KeyCode;
        use crossterm::event::KeyEvent;
        use crossterm::event::KeyModifiers;

        let (tx, _rx) = unbounded_channel::<AppEvent>();
        let sender = AppEventSender::new(tx);
        let mut composer = ChatComposer::new(
            true,
            sender,
            false,
            "Ask Codex to do anything".to_string(),
            false,
        );

        let _ = composer.handle_key_event(KeyEvent::new(KeyCode::Char('?'), KeyModifiers::NONE));
        assert_eq!(composer.footer_mode, FooterMode::ShortcutOverlay);

        composer.set_task_running(true);

        assert_eq!(composer.footer_mode, FooterMode::ShortcutOverlay);
        assert_eq!(composer.footer_mode(), FooterMode::ShortcutOverlay);
    }

    #[test]
    fn test_current_at_token_basic_cases() {
        let test_cases = vec![
            // Valid @ tokens
            ("@hello", 3, Some("hello".to_string()), "Basic ASCII token"),
            (
                "@file.txt",
                4,
                Some("file.txt".to_string()),
                "ASCII with extension",
            ),
            (
                "hello @world test",
                8,
                Some("world".to_string()),
                "ASCII token in middle",
            ),
            (
                "@test123",
                5,
                Some("test123".to_string()),
                "ASCII with numbers",
            ),
            // Unicode examples
            ("@İstanbul", 3, Some("İstanbul".to_string()), "Turkish text"),
            (
                "@testЙЦУ.rs",
                8,
                Some("testЙЦУ.rs".to_string()),
                "Mixed ASCII and Cyrillic",
            ),
            ("@诶", 2, Some("诶".to_string()), "Chinese character"),
            ("@👍", 2, Some("👍".to_string()), "Emoji token"),
            // Invalid cases (should return None)
            ("hello", 2, None, "No @ symbol"),
            (
                "@",
                1,
                Some("".to_string()),
                "Only @ symbol triggers empty query",
            ),
            ("@ hello", 2, None, "@ followed by space"),
            ("test @ world", 6, None, "@ with spaces around"),
        ];

        for (input, cursor_pos, expected, description) in test_cases {
            let mut textarea = TextArea::new();
            textarea.insert_str(input);
            textarea.set_cursor(cursor_pos);

            let result = ChatComposer::current_at_token(&textarea);
            assert_eq!(
                result, expected,
                "Failed for case: {description} - input: '{input}', cursor: {cursor_pos}"
            );
        }
    }

    #[test]
    fn test_current_at_token_cursor_positions() {
        let test_cases = vec![
            // Different cursor positions within a token
            ("@test", 0, Some("test".to_string()), "Cursor at @"),
            ("@test", 1, Some("test".to_string()), "Cursor after @"),
            ("@test", 5, Some("test".to_string()), "Cursor at end"),
            // Multiple tokens - cursor determines which token
            ("@file1 @file2", 0, Some("file1".to_string()), "First token"),
            (
                "@file1 @file2",
                8,
                Some("file2".to_string()),
                "Second token",
            ),
            // Edge cases
            ("@", 0, Some("".to_string()), "Only @ symbol"),
            ("@a", 2, Some("a".to_string()), "Single character after @"),
            ("", 0, None, "Empty input"),
        ];

        for (input, cursor_pos, expected, description) in test_cases {
            let mut textarea = TextArea::new();
            textarea.insert_str(input);
            textarea.set_cursor(cursor_pos);

            let result = ChatComposer::current_at_token(&textarea);
            assert_eq!(
                result, expected,
                "Failed for cursor position case: {description} - input: '{input}', cursor: {cursor_pos}",
            );
        }
    }

    #[test]
    fn test_current_at_token_whitespace_boundaries() {
        let test_cases = vec![
            // Space boundaries
            (
                "aaa@aaa",
                4,
                None,
                "Connected @ token - no completion by design",
            ),
            (
                "aaa @aaa",
                5,
                Some("aaa".to_string()),
                "@ token after space",
            ),
            (
                "test @file.txt",
                7,
                Some("file.txt".to_string()),
                "@ token after space",
            ),
            // Full-width space boundaries
            (
                "test　@İstanbul",
                8,
                Some("İstanbul".to_string()),
                "@ token after full-width space",
            ),
            (
                "@ЙЦУ　@诶",
                10,
                Some("诶".to_string()),
                "Full-width space between Unicode tokens",
            ),
            // Tab and newline boundaries
            (
                "test\t@file",
                6,
                Some("file".to_string()),
                "@ token after tab",
            ),
        ];

        for (input, cursor_pos, expected, description) in test_cases {
            let mut textarea = TextArea::new();
            textarea.insert_str(input);
            textarea.set_cursor(cursor_pos);

            let result = ChatComposer::current_at_token(&textarea);
            assert_eq!(
                result, expected,
                "Failed for whitespace boundary case: {description} - input: '{input}', cursor: {cursor_pos}",
            );
        }
    }

    #[test]
    fn ascii_prefix_survives_non_ascii_followup() {
        use crossterm::event::KeyCode;
        use crossterm::event::KeyEvent;
        use crossterm::event::KeyModifiers;

        let (tx, _rx) = unbounded_channel::<AppEvent>();
        let sender = AppEventSender::new(tx);
        let mut composer = ChatComposer::new(
            true,
            sender,
            false,
            "Ask Codex to do anything".to_string(),
            false,
        );

        let _ = composer.handle_key_event(KeyEvent::new(KeyCode::Char('1'), KeyModifiers::NONE));
        assert!(composer.is_in_paste_burst());

        let _ = composer.handle_key_event(KeyEvent::new(KeyCode::Char('あ'), KeyModifiers::NONE));

        let (result, _) =
            composer.handle_key_event(KeyEvent::new(KeyCode::Enter, KeyModifiers::NONE));
        match result {
            InputResult::Submitted(text) => assert_eq!(text, "1あ"),
            _ => panic!("expected Submitted"),
        }
    }

    #[test]
    fn handle_paste_small_inserts_text() {
        use crossterm::event::KeyCode;
        use crossterm::event::KeyEvent;
        use crossterm::event::KeyModifiers;

        let (tx, _rx) = unbounded_channel::<AppEvent>();
        let sender = AppEventSender::new(tx);
        let mut composer = ChatComposer::new(
            true,
            sender,
            false,
            "Ask Codex to do anything".to_string(),
            false,
        );

        let needs_redraw = composer.handle_paste("hello".to_string());
        assert!(needs_redraw);
        assert_eq!(composer.textarea.text(), "hello");
        assert!(composer.pending_pastes.is_empty());

        let (result, _) =
            composer.handle_key_event(KeyEvent::new(KeyCode::Enter, KeyModifiers::NONE));
        match result {
            InputResult::Submitted(text) => assert_eq!(text, "hello"),
            _ => panic!("expected Submitted"),
        }
    }

    #[test]
    fn empty_enter_returns_none() {
        use crossterm::event::KeyCode;
        use crossterm::event::KeyEvent;
        use crossterm::event::KeyModifiers;

        let (tx, _rx) = unbounded_channel::<AppEvent>();
        let sender = AppEventSender::new(tx);
        let mut composer = ChatComposer::new(
            true,
            sender,
            false,
            "Ask Codex to do anything".to_string(),
            false,
        );

        // Ensure composer is empty and press Enter.
        assert!(composer.textarea.text().is_empty());
        let (result, _needs_redraw) =
            composer.handle_key_event(KeyEvent::new(KeyCode::Enter, KeyModifiers::NONE));

        match result {
            InputResult::None => {}
            other => panic!("expected None for empty enter, got: {other:?}"),
        }
    }

    #[test]
    fn handle_paste_large_uses_placeholder_and_replaces_on_submit() {
        use crossterm::event::KeyCode;
        use crossterm::event::KeyEvent;
        use crossterm::event::KeyModifiers;

        let (tx, _rx) = unbounded_channel::<AppEvent>();
        let sender = AppEventSender::new(tx);
        let mut composer = ChatComposer::new(
            true,
            sender,
            false,
            "Ask Codex to do anything".to_string(),
            false,
        );

        let large = "x".repeat(LARGE_PASTE_CHAR_THRESHOLD + 10);
        let needs_redraw = composer.handle_paste(large.clone());
        assert!(needs_redraw);
        let placeholder = format!("[Pasted Content {} chars]", large.chars().count());
        assert_eq!(composer.textarea.text(), placeholder);
        assert_eq!(composer.pending_pastes.len(), 1);
        assert_eq!(composer.pending_pastes[0].0, placeholder);
        assert_eq!(composer.pending_pastes[0].1, large);

        let (result, _) =
            composer.handle_key_event(KeyEvent::new(KeyCode::Enter, KeyModifiers::NONE));
        match result {
            InputResult::Submitted(text) => assert_eq!(text, large),
            _ => panic!("expected Submitted"),
        }
        assert!(composer.pending_pastes.is_empty());
    }

    #[test]
    fn edit_clears_pending_paste() {
        use crossterm::event::KeyCode;
        use crossterm::event::KeyEvent;
        use crossterm::event::KeyModifiers;

        let large = "y".repeat(LARGE_PASTE_CHAR_THRESHOLD + 1);
        let (tx, _rx) = unbounded_channel::<AppEvent>();
        let sender = AppEventSender::new(tx);
        let mut composer = ChatComposer::new(
            true,
            sender,
            false,
            "Ask Codex to do anything".to_string(),
            false,
        );

        composer.handle_paste(large);
        assert_eq!(composer.pending_pastes.len(), 1);

        // Any edit that removes the placeholder should clear pending_paste
        composer.handle_key_event(KeyEvent::new(KeyCode::Backspace, KeyModifiers::NONE));
        assert!(composer.pending_pastes.is_empty());
    }

    #[test]
    fn ui_snapshots() {
        use crossterm::event::KeyCode;
        use crossterm::event::KeyEvent;
        use crossterm::event::KeyModifiers;
        use ratatui::Terminal;
        use ratatui::backend::TestBackend;

        let (tx, _rx) = unbounded_channel::<AppEvent>();
        let sender = AppEventSender::new(tx);
        let mut terminal = match Terminal::new(TestBackend::new(100, 10)) {
            Ok(t) => t,
            Err(e) => panic!("Failed to create terminal: {e}"),
        };

        let test_cases = vec![
            ("empty", None),
            ("small", Some("short".to_string())),
            ("large", Some("z".repeat(LARGE_PASTE_CHAR_THRESHOLD + 5))),
            ("multiple_pastes", None),
            ("backspace_after_pastes", None),
        ];

        for (name, input) in test_cases {
            // Create a fresh composer for each test case
            let mut composer = ChatComposer::new(
                true,
                sender.clone(),
                false,
                "Ask Codex to do anything".to_string(),
                false,
            );

            if let Some(text) = input {
                composer.handle_paste(text);
            } else if name == "multiple_pastes" {
                // First large paste
                composer.handle_paste("x".repeat(LARGE_PASTE_CHAR_THRESHOLD + 3));
                // Second large paste
                composer.handle_paste("y".repeat(LARGE_PASTE_CHAR_THRESHOLD + 7));
                // Small paste
                composer.handle_paste(" another short paste".to_string());
            } else if name == "backspace_after_pastes" {
                // Three large pastes
                composer.handle_paste("a".repeat(LARGE_PASTE_CHAR_THRESHOLD + 2));
                composer.handle_paste("b".repeat(LARGE_PASTE_CHAR_THRESHOLD + 4));
                composer.handle_paste("c".repeat(LARGE_PASTE_CHAR_THRESHOLD + 6));
                // Move cursor to end and press backspace
                composer.textarea.set_cursor(composer.textarea.text().len());
                composer.handle_key_event(KeyEvent::new(KeyCode::Backspace, KeyModifiers::NONE));
            }

            terminal
                .draw(|f| composer.render(f.area(), f.buffer_mut()))
                .unwrap_or_else(|e| panic!("Failed to draw {name} composer: {e}"));

            insta::assert_snapshot!(name, terminal.backend());
        }
    }

    #[test]
    fn slash_popup_model_first_for_mo_ui() {
        use ratatui::Terminal;
        use ratatui::backend::TestBackend;

        let (tx, _rx) = unbounded_channel::<AppEvent>();
        let sender = AppEventSender::new(tx);

        let mut composer = ChatComposer::new(
            true,
            sender,
            false,
            "Ask Codex to do anything".to_string(),
            false,
        );

        // Type "/mo" humanlike so paste-burst doesn’t interfere.
        type_chars_humanlike(&mut composer, &['/', 'm', 'o']);

        let mut terminal = match Terminal::new(TestBackend::new(60, 5)) {
            Ok(t) => t,
            Err(e) => panic!("Failed to create terminal: {e}"),
        };
        terminal
            .draw(|f| composer.render(f.area(), f.buffer_mut()))
            .unwrap_or_else(|e| panic!("Failed to draw composer: {e}"));

        // Visual snapshot should show the slash popup with /model as the first entry.
        insta::assert_snapshot!("slash_popup_mo", terminal.backend());
    }

    #[test]
    fn slash_popup_model_first_for_mo_logic() {
        use super::super::command_popup::CommandItem;
        let (tx, _rx) = unbounded_channel::<AppEvent>();
        let sender = AppEventSender::new(tx);
        let mut composer = ChatComposer::new(
            true,
            sender,
            false,
            "Ask Codex to do anything".to_string(),
            false,
        );
        type_chars_humanlike(&mut composer, &['/', 'm', 'o']);

        match &composer.active_popup {
            ActivePopup::Command(popup) => match popup.selected_item() {
                Some(CommandItem::Builtin(cmd)) => {
                    assert_eq!(cmd.command(), "model")
                }
                Some(CommandItem::UserPrompt(_)) => {
                    panic!("unexpected prompt selected for '/mo'")
                }
                None => panic!("no selected command for '/mo'"),
            },
            _ => panic!("slash popup not active after typing '/mo'"),
        }
    }

    // Test helper: simulate human typing with a brief delay and flush the paste-burst buffer
    fn type_chars_humanlike(composer: &mut ChatComposer, chars: &[char]) {
        use crossterm::event::KeyCode;
        use crossterm::event::KeyEvent;
        use crossterm::event::KeyModifiers;
        for &ch in chars {
            let _ = composer.handle_key_event(KeyEvent::new(KeyCode::Char(ch), KeyModifiers::NONE));
            std::thread::sleep(ChatComposer::recommended_paste_flush_delay());
            let _ = composer.flush_paste_burst_if_due();
        }
    }

    #[test]
    fn slash_init_dispatches_command_and_does_not_submit_literal_text() {
        use crossterm::event::KeyCode;
        use crossterm::event::KeyEvent;
        use crossterm::event::KeyModifiers;

        let (tx, _rx) = unbounded_channel::<AppEvent>();
        let sender = AppEventSender::new(tx);
        let mut composer = ChatComposer::new(
            true,
            sender,
            false,
            "Ask Codex to do anything".to_string(),
            false,
        );

        // Type the slash command.
        type_chars_humanlike(&mut composer, &['/', 'i', 'n', 'i', 't']);

        // Press Enter to dispatch the selected command.
        let (result, _needs_redraw) =
            composer.handle_key_event(KeyEvent::new(KeyCode::Enter, KeyModifiers::NONE));

        // When a slash command is dispatched, the composer should return a
        // Command result (not submit literal text) and clear its textarea.
        match result {
            InputResult::Command(cmd) => {
                assert_eq!(cmd.command(), "init");
            }
            InputResult::Submitted(text) => {
                panic!("expected command dispatch, but composer submitted literal text: {text}")
            }
            InputResult::None => panic!("expected Command result for '/init'"),
        }
        assert!(composer.textarea.is_empty(), "composer should be cleared");
    }

    #[test]
    fn extract_args_supports_quoted_paths_single_arg() {
        let args = extract_positional_args_for_prompt_line(
            "/prompts:review \"docs/My File.md\"",
            "review",
        );
        assert_eq!(args, vec!["docs/My File.md".to_string()]);
    }

    #[test]
    fn extract_args_supports_mixed_quoted_and_unquoted() {
        let args =
            extract_positional_args_for_prompt_line("/prompts:cmd \"with spaces\" simple", "cmd");
        assert_eq!(args, vec!["with spaces".to_string(), "simple".to_string()]);
    }

    #[test]
    fn slash_tab_completion_moves_cursor_to_end() {
        use crossterm::event::KeyCode;
        use crossterm::event::KeyEvent;
        use crossterm::event::KeyModifiers;

        let (tx, _rx) = unbounded_channel::<AppEvent>();
        let sender = AppEventSender::new(tx);
        let mut composer = ChatComposer::new(
            true,
            sender,
            false,
            "Ask Codex to do anything".to_string(),
            false,
        );

        type_chars_humanlike(&mut composer, &['/', 'c']);

        let (_result, _needs_redraw) =
            composer.handle_key_event(KeyEvent::new(KeyCode::Tab, KeyModifiers::NONE));

        assert_eq!(composer.textarea.text(), "/compact ");
        assert_eq!(composer.textarea.cursor(), composer.textarea.text().len());
    }

    #[test]
    fn slash_tab_then_enter_dispatches_builtin_command() {
        let (tx, _rx) = unbounded_channel::<AppEvent>();
        let sender = AppEventSender::new(tx);
        let mut composer = ChatComposer::new(
            true,
            sender,
            false,
            "Ask Codex to do anything".to_string(),
            false,
        );

        // Type a prefix and complete with Tab, which inserts a trailing space
        // and moves the cursor beyond the '/name' token (hides the popup).
        type_chars_humanlike(&mut composer, &['/', 'd', 'i']);
        let (_res, _redraw) =
            composer.handle_key_event(KeyEvent::new(KeyCode::Tab, KeyModifiers::NONE));
        assert_eq!(composer.textarea.text(), "/diff ");

        // Press Enter: should dispatch the command, not submit literal text.
        let (result, _needs_redraw) =
            composer.handle_key_event(KeyEvent::new(KeyCode::Enter, KeyModifiers::NONE));
        match result {
            InputResult::Command(cmd) => assert_eq!(cmd.command(), "diff"),
            InputResult::Submitted(text) => {
                panic!("expected command dispatch after Tab completion, got literal submit: {text}")
            }
            InputResult::None => panic!("expected Command result for '/diff'"),
        }
        assert!(composer.textarea.is_empty());
    }

    #[test]
    fn slash_mention_dispatches_command_and_inserts_at() {
        use crossterm::event::KeyCode;
        use crossterm::event::KeyEvent;
        use crossterm::event::KeyModifiers;

        let (tx, _rx) = unbounded_channel::<AppEvent>();
        let sender = AppEventSender::new(tx);
        let mut composer = ChatComposer::new(
            true,
            sender,
            false,
            "Ask Codex to do anything".to_string(),
            false,
        );

        type_chars_humanlike(&mut composer, &['/', 'm', 'e', 'n', 't', 'i', 'o', 'n']);

        let (result, _needs_redraw) =
            composer.handle_key_event(KeyEvent::new(KeyCode::Enter, KeyModifiers::NONE));

        match result {
            InputResult::Command(cmd) => {
                assert_eq!(cmd.command(), "mention");
            }
            InputResult::Submitted(text) => {
                panic!("expected command dispatch, but composer submitted literal text: {text}")
            }
            InputResult::None => panic!("expected Command result for '/mention'"),
        }
        assert!(composer.textarea.is_empty(), "composer should be cleared");
        composer.insert_str("@");
        assert_eq!(composer.textarea.text(), "@");
    }

    #[test]
    fn test_multiple_pastes_submission() {
        use crossterm::event::KeyCode;
        use crossterm::event::KeyEvent;
        use crossterm::event::KeyModifiers;

        let (tx, _rx) = unbounded_channel::<AppEvent>();
        let sender = AppEventSender::new(tx);
        let mut composer = ChatComposer::new(
            true,
            sender,
            false,
            "Ask Codex to do anything".to_string(),
            false,
        );

        // Define test cases: (paste content, is_large)
        let test_cases = [
            ("x".repeat(LARGE_PASTE_CHAR_THRESHOLD + 3), true),
            (" and ".to_string(), false),
            ("y".repeat(LARGE_PASTE_CHAR_THRESHOLD + 7), true),
        ];

        // Expected states after each paste
        let mut expected_text = String::new();
        let mut expected_pending_count = 0;

        // Apply all pastes and build expected state
        let states: Vec<_> = test_cases
            .iter()
            .map(|(content, is_large)| {
                composer.handle_paste(content.clone());
                if *is_large {
                    let placeholder = format!("[Pasted Content {} chars]", content.chars().count());
                    expected_text.push_str(&placeholder);
                    expected_pending_count += 1;
                } else {
                    expected_text.push_str(content);
                }
                (expected_text.clone(), expected_pending_count)
            })
            .collect();

        // Verify all intermediate states were correct
        assert_eq!(
            states,
            vec![
                (
                    format!("[Pasted Content {} chars]", test_cases[0].0.chars().count()),
                    1
                ),
                (
                    format!(
                        "[Pasted Content {} chars] and ",
                        test_cases[0].0.chars().count()
                    ),
                    1
                ),
                (
                    format!(
                        "[Pasted Content {} chars] and [Pasted Content {} chars]",
                        test_cases[0].0.chars().count(),
                        test_cases[2].0.chars().count()
                    ),
                    2
                ),
            ]
        );

        // Submit and verify final expansion
        let (result, _) =
            composer.handle_key_event(KeyEvent::new(KeyCode::Enter, KeyModifiers::NONE));
        if let InputResult::Submitted(text) = result {
            assert_eq!(text, format!("{} and {}", test_cases[0].0, test_cases[2].0));
        } else {
            panic!("expected Submitted");
        }
    }

    #[test]
    fn test_placeholder_deletion() {
        use crossterm::event::KeyCode;
        use crossterm::event::KeyEvent;
        use crossterm::event::KeyModifiers;

        let (tx, _rx) = unbounded_channel::<AppEvent>();
        let sender = AppEventSender::new(tx);
        let mut composer = ChatComposer::new(
            true,
            sender,
            false,
            "Ask Codex to do anything".to_string(),
            false,
        );

        // Define test cases: (content, is_large)
        let test_cases = [
            ("a".repeat(LARGE_PASTE_CHAR_THRESHOLD + 5), true),
            (" and ".to_string(), false),
            ("b".repeat(LARGE_PASTE_CHAR_THRESHOLD + 6), true),
        ];

        // Apply all pastes
        let mut current_pos = 0;
        let states: Vec<_> = test_cases
            .iter()
            .map(|(content, is_large)| {
                composer.handle_paste(content.clone());
                if *is_large {
                    let placeholder = format!("[Pasted Content {} chars]", content.chars().count());
                    current_pos += placeholder.len();
                } else {
                    current_pos += content.len();
                }
                (
                    composer.textarea.text().to_string(),
                    composer.pending_pastes.len(),
                    current_pos,
                )
            })
            .collect();

        // Delete placeholders one by one and collect states
        let mut deletion_states = vec![];

        // First deletion
        composer.textarea.set_cursor(states[0].2);
        composer.handle_key_event(KeyEvent::new(KeyCode::Backspace, KeyModifiers::NONE));
        deletion_states.push((
            composer.textarea.text().to_string(),
            composer.pending_pastes.len(),
        ));

        // Second deletion
        composer.textarea.set_cursor(composer.textarea.text().len());
        composer.handle_key_event(KeyEvent::new(KeyCode::Backspace, KeyModifiers::NONE));
        deletion_states.push((
            composer.textarea.text().to_string(),
            composer.pending_pastes.len(),
        ));

        // Verify all states
        assert_eq!(
            deletion_states,
            vec![
                (" and [Pasted Content 1006 chars]".to_string(), 1),
                (" and ".to_string(), 0),
            ]
        );
    }

    #[test]
    fn test_partial_placeholder_deletion() {
        use crossterm::event::KeyCode;
        use crossterm::event::KeyEvent;
        use crossterm::event::KeyModifiers;

        let (tx, _rx) = unbounded_channel::<AppEvent>();
        let sender = AppEventSender::new(tx);
        let mut composer = ChatComposer::new(
            true,
            sender,
            false,
            "Ask Codex to do anything".to_string(),
            false,
        );

        // Define test cases: (cursor_position_from_end, expected_pending_count)
        let test_cases = [
            5, // Delete from middle - should clear tracking
            0, // Delete from end - should clear tracking
        ];

        let paste = "x".repeat(LARGE_PASTE_CHAR_THRESHOLD + 4);
        let placeholder = format!("[Pasted Content {} chars]", paste.chars().count());

        let states: Vec<_> = test_cases
            .into_iter()
            .map(|pos_from_end| {
                composer.handle_paste(paste.clone());
                composer
                    .textarea
                    .set_cursor(placeholder.len() - pos_from_end);
                composer.handle_key_event(KeyEvent::new(KeyCode::Backspace, KeyModifiers::NONE));
                let result = (
                    composer.textarea.text().contains(&placeholder),
                    composer.pending_pastes.len(),
                );
                composer.textarea.set_text("");
                result
            })
            .collect();

        assert_eq!(
            states,
            vec![
                (false, 0), // After deleting from middle
                (false, 0), // After deleting from end
            ]
        );
    }

    // --- Image attachment tests ---
    #[test]
    fn attach_image_and_submit_includes_image_paths() {
        let (tx, _rx) = unbounded_channel::<AppEvent>();
        let sender = AppEventSender::new(tx);
        let mut composer = ChatComposer::new(
            true,
            sender,
            false,
            "Ask Codex to do anything".to_string(),
            false,
        );
        let path = PathBuf::from("/tmp/image1.png");
        composer.attach_image(path.clone(), 32, 16, "PNG");
        composer.handle_paste(" hi".into());
        let (result, _) =
            composer.handle_key_event(KeyEvent::new(KeyCode::Enter, KeyModifiers::NONE));
        match result {
            InputResult::Submitted(text) => assert_eq!(text, "[image1.png 32x16] hi"),
            _ => panic!("expected Submitted"),
        }
        let imgs = composer.take_recent_submission_images();
        assert_eq!(vec![path], imgs);
    }

    #[test]
    fn attach_image_without_text_submits_empty_text_and_images() {
        let (tx, _rx) = unbounded_channel::<AppEvent>();
        let sender = AppEventSender::new(tx);
        let mut composer = ChatComposer::new(
            true,
            sender,
            false,
            "Ask Codex to do anything".to_string(),
            false,
        );
        let path = PathBuf::from("/tmp/image2.png");
        composer.attach_image(path.clone(), 10, 5, "PNG");
        let (result, _) =
            composer.handle_key_event(KeyEvent::new(KeyCode::Enter, KeyModifiers::NONE));
        match result {
            InputResult::Submitted(text) => assert_eq!(text, "[image2.png 10x5]"),
            _ => panic!("expected Submitted"),
        }
        let imgs = composer.take_recent_submission_images();
        assert_eq!(imgs.len(), 1);
        assert_eq!(imgs[0], path);
        assert!(composer.attached_images.is_empty());
    }

    #[test]
    fn image_placeholder_backspace_behaves_like_text_placeholder() {
        let (tx, _rx) = unbounded_channel::<AppEvent>();
        let sender = AppEventSender::new(tx);
        let mut composer = ChatComposer::new(
            true,
            sender,
            false,
            "Ask Codex to do anything".to_string(),
            false,
        );
        let path = PathBuf::from("/tmp/image3.png");
        composer.attach_image(path.clone(), 20, 10, "PNG");
        let placeholder = composer.attached_images[0].placeholder.clone();

        // Case 1: backspace at end
        composer.textarea.move_cursor_to_end_of_line(false);
        composer.handle_key_event(KeyEvent::new(KeyCode::Backspace, KeyModifiers::NONE));
        assert!(!composer.textarea.text().contains(&placeholder));
        assert!(composer.attached_images.is_empty());

        // Re-add and test backspace in middle: should break the placeholder string
        // and drop the image mapping (same as text placeholder behavior).
        composer.attach_image(path, 20, 10, "PNG");
        let placeholder2 = composer.attached_images[0].placeholder.clone();
        // Move cursor to roughly middle of placeholder
        if let Some(start_pos) = composer.textarea.text().find(&placeholder2) {
            let mid_pos = start_pos + (placeholder2.len() / 2);
            composer.textarea.set_cursor(mid_pos);
            composer.handle_key_event(KeyEvent::new(KeyCode::Backspace, KeyModifiers::NONE));
            assert!(!composer.textarea.text().contains(&placeholder2));
            assert!(composer.attached_images.is_empty());
        } else {
            panic!("Placeholder not found in textarea");
        }
    }

    #[test]
    fn backspace_with_multibyte_text_before_placeholder_does_not_panic() {
        use crossterm::event::KeyCode;
        use crossterm::event::KeyEvent;
        use crossterm::event::KeyModifiers;

        let (tx, _rx) = unbounded_channel::<AppEvent>();
        let sender = AppEventSender::new(tx);
        let mut composer = ChatComposer::new(
            true,
            sender,
            false,
            "Ask Codex to do anything".to_string(),
            false,
        );

        // Insert an image placeholder at the start
        let path = PathBuf::from("/tmp/image_multibyte.png");
        composer.attach_image(path, 10, 5, "PNG");
        // Add multibyte text after the placeholder
        composer.textarea.insert_str("日本語");

        // Cursor is at end; pressing backspace should delete the last character
        // without panicking and leave the placeholder intact.
        composer.handle_key_event(KeyEvent::new(KeyCode::Backspace, KeyModifiers::NONE));

        assert_eq!(composer.attached_images.len(), 1);
        assert!(
            composer
                .textarea
                .text()
                .starts_with("[image_multibyte.png 10x5]")
        );
    }

    #[test]
    fn deleting_one_of_duplicate_image_placeholders_removes_matching_entry() {
        let (tx, _rx) = unbounded_channel::<AppEvent>();
        let sender = AppEventSender::new(tx);
        let mut composer = ChatComposer::new(
            true,
            sender,
            false,
            "Ask Codex to do anything".to_string(),
            false,
        );

        let path1 = PathBuf::from("/tmp/image_dup1.png");
        let path2 = PathBuf::from("/tmp/image_dup2.png");

        composer.attach_image(path1, 10, 5, "PNG");
        // separate placeholders with a space for clarity
        composer.handle_paste(" ".into());
        composer.attach_image(path2.clone(), 10, 5, "PNG");

        let placeholder1 = composer.attached_images[0].placeholder.clone();
        let placeholder2 = composer.attached_images[1].placeholder.clone();
        let text = composer.textarea.text().to_string();
        let start1 = text.find(&placeholder1).expect("first placeholder present");
        let end1 = start1 + placeholder1.len();
        composer.textarea.set_cursor(end1);

        // Backspace should delete the first placeholder and its mapping.
        composer.handle_key_event(KeyEvent::new(KeyCode::Backspace, KeyModifiers::NONE));

        let new_text = composer.textarea.text().to_string();
        assert_eq!(
            0,
            new_text.matches(&placeholder1).count(),
            "first placeholder removed"
        );
        assert_eq!(
            1,
            new_text.matches(&placeholder2).count(),
            "second placeholder remains"
        );
        assert_eq!(
            vec![AttachedImage {
                path: path2,
                placeholder: "[image_dup2.png 10x5]".to_string()
            }],
            composer.attached_images,
            "one image mapping remains"
        );
    }

    #[test]
    fn pasting_filepath_attaches_image() {
        let tmp = tempdir().expect("create TempDir");
        let tmp_path: PathBuf = tmp.path().join("codex_tui_test_paste_image.png");
        let img: ImageBuffer<Rgba<u8>, Vec<u8>> =
            ImageBuffer::from_fn(3, 2, |_x, _y| Rgba([1, 2, 3, 255]));
        img.save(&tmp_path).expect("failed to write temp png");

        let (tx, _rx) = unbounded_channel::<AppEvent>();
        let sender = AppEventSender::new(tx);
        let mut composer = ChatComposer::new(
            true,
            sender,
            false,
            "Ask Codex to do anything".to_string(),
            false,
        );

        let needs_redraw = composer.handle_paste(tmp_path.to_string_lossy().to_string());
        assert!(needs_redraw);
        assert!(
            composer
                .textarea
                .text()
                .starts_with("[codex_tui_test_paste_image.png 3x2] ")
        );

        let imgs = composer.take_recent_submission_images();
        assert_eq!(imgs, vec![tmp_path]);
    }

    #[test]
    fn selecting_custom_prompt_without_args_submits_content() {
        let prompt_text = "Hello from saved prompt";

        let (tx, _rx) = unbounded_channel::<AppEvent>();
        let sender = AppEventSender::new(tx);
        let mut composer = ChatComposer::new(
            true,
            sender,
            false,
            "Ask Codex to do anything".to_string(),
            false,
        );

        // Inject prompts as if received via event.
        composer.set_custom_prompts(vec![CustomPrompt {
            name: "my-prompt".to_string(),
            path: "/tmp/my-prompt.md".to_string().into(),
            content: prompt_text.to_string(),
            description: None,
            argument_hint: None,
        }]);

        type_chars_humanlike(
            &mut composer,
            &[
                '/', 'p', 'r', 'o', 'm', 'p', 't', 's', ':', 'm', 'y', '-', 'p', 'r', 'o', 'm',
                'p', 't',
            ],
        );

        let (result, _needs_redraw) =
            composer.handle_key_event(KeyEvent::new(KeyCode::Enter, KeyModifiers::NONE));

        assert_eq!(InputResult::Submitted(prompt_text.to_string()), result);
        assert!(composer.textarea.is_empty());
    }

    #[test]
    fn custom_prompt_submission_expands_arguments() {
        let (tx, _rx) = unbounded_channel::<AppEvent>();
        let sender = AppEventSender::new(tx);
        let mut composer = ChatComposer::new(
            true,
            sender,
            false,
            "Ask Codex to do anything".to_string(),
            false,
        );

        composer.set_custom_prompts(vec![CustomPrompt {
            name: "my-prompt".to_string(),
            path: "/tmp/my-prompt.md".to_string().into(),
            content: "Review $USER changes on $BRANCH".to_string(),
            description: None,
            argument_hint: None,
        }]);

        composer
            .textarea
            .set_text("/prompts:my-prompt USER=Alice BRANCH=main");

        let (result, _needs_redraw) =
            composer.handle_key_event(KeyEvent::new(KeyCode::Enter, KeyModifiers::NONE));

        assert_eq!(
            InputResult::Submitted("Review Alice changes on main".to_string()),
            result
        );
        assert!(composer.textarea.is_empty());
    }

    #[test]
    fn custom_prompt_submission_accepts_quoted_values() {
        let (tx, _rx) = unbounded_channel::<AppEvent>();
        let sender = AppEventSender::new(tx);
        let mut composer = ChatComposer::new(
            true,
            sender,
            false,
            "Ask Codex to do anything".to_string(),
            false,
        );

        composer.set_custom_prompts(vec![CustomPrompt {
            name: "my-prompt".to_string(),
            path: "/tmp/my-prompt.md".to_string().into(),
            content: "Pair $USER with $BRANCH".to_string(),
            description: None,
            argument_hint: None,
        }]);

        composer
            .textarea
            .set_text("/prompts:my-prompt USER=\"Alice Smith\" BRANCH=dev-main");

        let (result, _needs_redraw) =
            composer.handle_key_event(KeyEvent::new(KeyCode::Enter, KeyModifiers::NONE));

        assert_eq!(
            InputResult::Submitted("Pair Alice Smith with dev-main".to_string()),
            result
        );
        assert!(composer.textarea.is_empty());
    }

    #[test]
    fn slash_path_input_submits_without_command_error() {
        use crossterm::event::KeyCode;
        use crossterm::event::KeyEvent;
        use crossterm::event::KeyModifiers;

        let (tx, mut rx) = unbounded_channel::<AppEvent>();
        let sender = AppEventSender::new(tx);
        let mut composer = ChatComposer::new(
            true,
            sender,
            false,
            "Ask Codex to do anything".to_string(),
            false,
        );

        composer
            .textarea
            .set_text("/Users/example/project/src/main.rs");

        let (result, _needs_redraw) =
            composer.handle_key_event(KeyEvent::new(KeyCode::Enter, KeyModifiers::NONE));

        if let InputResult::Submitted(text) = result {
            assert_eq!(text, "/Users/example/project/src/main.rs");
        } else {
            panic!("expected Submitted");
        }
        assert!(composer.textarea.is_empty());
        match rx.try_recv() {
            Ok(event) => panic!("unexpected event: {event:?}"),
            Err(tokio::sync::mpsc::error::TryRecvError::Empty) => {}
            Err(err) => panic!("unexpected channel state: {err:?}"),
        }
    }

    #[test]
    fn slash_with_leading_space_submits_as_text() {
        use crossterm::event::KeyCode;
        use crossterm::event::KeyEvent;
        use crossterm::event::KeyModifiers;

        let (tx, mut rx) = unbounded_channel::<AppEvent>();
        let sender = AppEventSender::new(tx);
        let mut composer = ChatComposer::new(
            true,
            sender,
            false,
            "Ask Codex to do anything".to_string(),
            false,
        );

        composer.textarea.set_text(" /this-looks-like-a-command");

        let (result, _needs_redraw) =
            composer.handle_key_event(KeyEvent::new(KeyCode::Enter, KeyModifiers::NONE));

        if let InputResult::Submitted(text) = result {
            assert_eq!(text, "/this-looks-like-a-command");
        } else {
            panic!("expected Submitted");
        }
        assert!(composer.textarea.is_empty());
        match rx.try_recv() {
            Ok(event) => panic!("unexpected event: {event:?}"),
            Err(tokio::sync::mpsc::error::TryRecvError::Empty) => {}
            Err(err) => panic!("unexpected channel state: {err:?}"),
        }
    }

    #[test]
    fn custom_prompt_invalid_args_reports_error() {
        let (tx, mut rx) = unbounded_channel::<AppEvent>();
        let sender = AppEventSender::new(tx);
        let mut composer = ChatComposer::new(
            true,
            sender,
            false,
            "Ask Codex to do anything".to_string(),
            false,
        );

        composer.set_custom_prompts(vec![CustomPrompt {
            name: "my-prompt".to_string(),
            path: "/tmp/my-prompt.md".to_string().into(),
            content: "Review $USER changes".to_string(),
            description: None,
            argument_hint: None,
        }]);

        composer
            .textarea
            .set_text("/prompts:my-prompt USER=Alice stray");

        let (result, _needs_redraw) =
            composer.handle_key_event(KeyEvent::new(KeyCode::Enter, KeyModifiers::NONE));

        assert_eq!(InputResult::None, result);
        assert_eq!(
            "/prompts:my-prompt USER=Alice stray",
            composer.textarea.text()
        );

        let mut found_error = false;
        while let Ok(event) = rx.try_recv() {
            if let AppEvent::InsertHistoryCell(cell) = event {
                let message = cell
                    .display_lines(80)
                    .into_iter()
                    .map(|line| line.to_string())
                    .collect::<Vec<_>>()
                    .join("\n");
                assert!(message.contains("expected key=value"));
                found_error = true;
                break;
            }
        }
        assert!(found_error, "expected error history cell to be sent");
    }

    #[test]
    fn custom_prompt_missing_required_args_reports_error() {
        let (tx, mut rx) = unbounded_channel::<AppEvent>();
        let sender = AppEventSender::new(tx);
        let mut composer = ChatComposer::new(
            true,
            sender,
            false,
            "Ask Codex to do anything".to_string(),
            false,
        );

        composer.set_custom_prompts(vec![CustomPrompt {
            name: "my-prompt".to_string(),
            path: "/tmp/my-prompt.md".to_string().into(),
            content: "Review $USER changes on $BRANCH".to_string(),
            description: None,
            argument_hint: None,
        }]);

        // Provide only one of the required args
        composer.textarea.set_text("/prompts:my-prompt USER=Alice");

        let (result, _needs_redraw) =
            composer.handle_key_event(KeyEvent::new(KeyCode::Enter, KeyModifiers::NONE));

        assert_eq!(InputResult::None, result);
        assert_eq!("/prompts:my-prompt USER=Alice", composer.textarea.text());

        let mut found_error = false;
        while let Ok(event) = rx.try_recv() {
            if let AppEvent::InsertHistoryCell(cell) = event {
                let message = cell
                    .display_lines(80)
                    .into_iter()
                    .map(|line| line.to_string())
                    .collect::<Vec<_>>()
                    .join("\n");
                assert!(message.to_lowercase().contains("missing required args"));
                assert!(message.contains("BRANCH"));
                found_error = true;
                break;
            }
        }
        assert!(
            found_error,
            "expected missing args error history cell to be sent"
        );
    }

    #[test]
    fn selecting_custom_prompt_with_args_expands_placeholders() {
        // Support $1..$9 and $ARGUMENTS in prompt content.
        let prompt_text = "Header: $1\nArgs: $ARGUMENTS\nNinth: $9\n";

        let (tx, _rx) = unbounded_channel::<AppEvent>();
        let sender = AppEventSender::new(tx);
        let mut composer = ChatComposer::new(
            true,
            sender,
            false,
            "Ask Codex to do anything".to_string(),
            false,
        );

        composer.set_custom_prompts(vec![CustomPrompt {
            name: "my-prompt".to_string(),
            path: "/tmp/my-prompt.md".to_string().into(),
            content: prompt_text.to_string(),
            description: None,
            argument_hint: None,
        }]);

        // Type the slash command with two args and hit Enter to submit.
        type_chars_humanlike(
            &mut composer,
            &[
                '/', 'p', 'r', 'o', 'm', 'p', 't', 's', ':', 'm', 'y', '-', 'p', 'r', 'o', 'm',
                'p', 't', ' ', 'f', 'o', 'o', ' ', 'b', 'a', 'r',
            ],
        );
        let (result, _needs_redraw) =
            composer.handle_key_event(KeyEvent::new(KeyCode::Enter, KeyModifiers::NONE));

        let expected = "Header: foo\nArgs: foo bar\nNinth: \n".to_string();
        assert_eq!(InputResult::Submitted(expected), result);
    }

    #[test]
    fn numeric_prompt_positional_args_does_not_error() {
        // Ensure that a prompt with only numeric placeholders does not trigger
        // key=value parsing errors when given positional arguments.
        let (tx, _rx) = unbounded_channel::<AppEvent>();
        let sender = AppEventSender::new(tx);
        let mut composer = ChatComposer::new(
            true,
            sender,
            false,
            "Ask Codex to do anything".to_string(),
            false,
        );

        composer.set_custom_prompts(vec![CustomPrompt {
            name: "elegant".to_string(),
            path: "/tmp/elegant.md".to_string().into(),
            content: "Echo: $ARGUMENTS".to_string(),
            description: None,
            argument_hint: None,
        }]);

        // Type positional args; should submit with numeric expansion, no errors.
        composer.textarea.set_text("/prompts:elegant hi");
        let (result, _needs_redraw) =
            composer.handle_key_event(KeyEvent::new(KeyCode::Enter, KeyModifiers::NONE));

        assert_eq!(InputResult::Submitted("Echo: hi".to_string()), result);
        assert!(composer.textarea.is_empty());
    }

    #[test]
    fn selecting_custom_prompt_with_no_args_inserts_template() {
        let prompt_text = "X:$1 Y:$2 All:[$ARGUMENTS]";

        let (tx, _rx) = unbounded_channel::<AppEvent>();
        let sender = AppEventSender::new(tx);
        let mut composer = ChatComposer::new(
            true,
            sender,
            false,
            "Ask Codex to do anything".to_string(),
            false,
        );

        composer.set_custom_prompts(vec![CustomPrompt {
            name: "p".to_string(),
            path: "/tmp/p.md".to_string().into(),
            content: prompt_text.to_string(),
            description: None,
            argument_hint: None,
        }]);

        type_chars_humanlike(
            &mut composer,
            &['/', 'p', 'r', 'o', 'm', 'p', 't', 's', ':', 'p'],
        );
        let (result, _needs_redraw) =
            composer.handle_key_event(KeyEvent::new(KeyCode::Enter, KeyModifiers::NONE));

        // With no args typed, selecting the prompt inserts the command template
        // and does not submit immediately.
        assert_eq!(InputResult::None, result);
        assert_eq!("/prompts:p ", composer.textarea.text());
    }

    #[test]
    fn selecting_custom_prompt_preserves_literal_dollar_dollar() {
        // '$$' should remain untouched.
        let prompt_text = "Cost: $$ and first: $1";

        let (tx, _rx) = unbounded_channel::<AppEvent>();
        let sender = AppEventSender::new(tx);
        let mut composer = ChatComposer::new(
            true,
            sender,
            false,
            "Ask Codex to do anything".to_string(),
            false,
        );

        composer.set_custom_prompts(vec![CustomPrompt {
            name: "price".to_string(),
            path: "/tmp/price.md".to_string().into(),
            content: prompt_text.to_string(),
            description: None,
            argument_hint: None,
        }]);

        type_chars_humanlike(
            &mut composer,
            &[
                '/', 'p', 'r', 'o', 'm', 'p', 't', 's', ':', 'p', 'r', 'i', 'c', 'e', ' ', 'x',
            ],
        );
        let (result, _needs_redraw) =
            composer.handle_key_event(KeyEvent::new(KeyCode::Enter, KeyModifiers::NONE));

        assert_eq!(
            InputResult::Submitted("Cost: $$ and first: x".to_string()),
            result
        );
    }

    #[test]
    fn selecting_custom_prompt_reuses_cached_arguments_join() {
        let prompt_text = "First: $ARGUMENTS\nSecond: $ARGUMENTS";

        let (tx, _rx) = unbounded_channel::<AppEvent>();
        let sender = AppEventSender::new(tx);
        let mut composer = ChatComposer::new(
            true,
            sender,
            false,
            "Ask Codex to do anything".to_string(),
            false,
        );

        composer.set_custom_prompts(vec![CustomPrompt {
            name: "repeat".to_string(),
            path: "/tmp/repeat.md".to_string().into(),
            content: prompt_text.to_string(),
            description: None,
            argument_hint: None,
        }]);

        type_chars_humanlike(
            &mut composer,
            &[
                '/', 'p', 'r', 'o', 'm', 'p', 't', 's', ':', 'r', 'e', 'p', 'e', 'a', 't', ' ',
                'o', 'n', 'e', ' ', 't', 'w', 'o',
            ],
        );
        let (result, _needs_redraw) =
            composer.handle_key_event(KeyEvent::new(KeyCode::Enter, KeyModifiers::NONE));

        let expected = "First: one two\nSecond: one two".to_string();
        assert_eq!(InputResult::Submitted(expected), result);
    }

    #[test]
    fn burst_paste_fast_small_buffers_and_flushes_on_stop() {
        use crossterm::event::KeyCode;
        use crossterm::event::KeyEvent;
        use crossterm::event::KeyModifiers;

        let (tx, _rx) = unbounded_channel::<AppEvent>();
        let sender = AppEventSender::new(tx);
        let mut composer = ChatComposer::new(
            true,
            sender,
            false,
            "Ask Codex to do anything".to_string(),
            false,
        );

        let count = 32;
        for _ in 0..count {
            let _ =
                composer.handle_key_event(KeyEvent::new(KeyCode::Char('a'), KeyModifiers::NONE));
            assert!(
                composer.is_in_paste_burst(),
                "expected active paste burst during fast typing"
            );
            assert!(
                composer.textarea.text().is_empty(),
                "text should not appear during burst"
            );
        }

        assert!(
            composer.textarea.text().is_empty(),
            "text should remain empty until flush"
        );
        std::thread::sleep(ChatComposer::recommended_paste_flush_delay());
        let flushed = composer.flush_paste_burst_if_due();
        assert!(flushed, "expected buffered text to flush after stop");
        assert_eq!(composer.textarea.text(), "a".repeat(count));
        assert!(
            composer.pending_pastes.is_empty(),
            "no placeholder for small burst"
        );
    }

    #[test]
    fn burst_paste_fast_large_inserts_placeholder_on_flush() {
        use crossterm::event::KeyCode;
        use crossterm::event::KeyEvent;
        use crossterm::event::KeyModifiers;

        let (tx, _rx) = unbounded_channel::<AppEvent>();
        let sender = AppEventSender::new(tx);
        let mut composer = ChatComposer::new(
            true,
            sender,
            false,
            "Ask Codex to do anything".to_string(),
            false,
        );

        let count = LARGE_PASTE_CHAR_THRESHOLD + 1; // > threshold to trigger placeholder
        for _ in 0..count {
            let _ =
                composer.handle_key_event(KeyEvent::new(KeyCode::Char('x'), KeyModifiers::NONE));
        }

        // Nothing should appear until we stop and flush
        assert!(composer.textarea.text().is_empty());
        std::thread::sleep(ChatComposer::recommended_paste_flush_delay());
        let flushed = composer.flush_paste_burst_if_due();
        assert!(flushed, "expected flush after stopping fast input");

        let expected_placeholder = format!("[Pasted Content {count} chars]");
        assert_eq!(composer.textarea.text(), expected_placeholder);
        assert_eq!(composer.pending_pastes.len(), 1);
        assert_eq!(composer.pending_pastes[0].0, expected_placeholder);
        assert_eq!(composer.pending_pastes[0].1.len(), count);
        assert!(composer.pending_pastes[0].1.chars().all(|c| c == 'x'));
    }

    #[test]
    fn humanlike_typing_1000_chars_appears_live_no_placeholder() {
        let (tx, _rx) = unbounded_channel::<AppEvent>();
        let sender = AppEventSender::new(tx);
        let mut composer = ChatComposer::new(
            true,
            sender,
            false,
            "Ask Codex to do anything".to_string(),
            false,
        );

        let count = LARGE_PASTE_CHAR_THRESHOLD; // 1000 in current config
        let chars: Vec<char> = vec!['z'; count];
        type_chars_humanlike(&mut composer, &chars);

        assert_eq!(composer.textarea.text(), "z".repeat(count));
        assert!(composer.pending_pastes.is_empty());
    }
}<|MERGE_RESOLUTION|>--- conflicted
+++ resolved
@@ -318,7 +318,6 @@
                 true
             }
             Err(err) => {
-<<<<<<< HEAD
                 // Attempt simple Windows drive → /mnt mapping (only if it looks like a Windows path).
                 if let Some(mapped) = try_map_windows_drive_to_wsl_path(&path_buf.to_string_lossy())
                     && let Ok((w, h)) = image::image_dimensions(&mapped)
@@ -329,10 +328,7 @@
                     return true;
                 }
 
-                tracing::info!("ERR: {err}");
-=======
                 tracing::trace!("ERR: {err}");
->>>>>>> cfc57e14
                 false
             }
         }

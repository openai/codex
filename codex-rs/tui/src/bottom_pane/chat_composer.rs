use crossterm::event::KeyCode;
use crossterm::event::KeyEvent;
use crossterm::event::KeyEventKind;
use crossterm::event::KeyModifiers;
use ratatui::buffer::Buffer;
use ratatui::layout::Constraint;
use ratatui::layout::Layout;
use ratatui::layout::Margin;
use ratatui::layout::Rect;
use ratatui::style::Style;
use ratatui::style::Stylize;
use ratatui::text::Line;
use ratatui::text::Span;
use ratatui::widgets::Block;
use ratatui::widgets::StatefulWidgetRef;
use ratatui::widgets::WidgetRef;

use super::chat_composer_history::ChatComposerHistory;
use super::command_popup::CommandItem;
use super::command_popup::CommandPopup;
use super::file_search_popup::FileSearchPopup;
use super::footer::FooterMode;
use super::footer::FooterProps;
use super::footer::esc_hint_mode;
use super::footer::footer_height;
use super::footer::render_footer;
use super::footer::reset_mode_after_activity;
use super::footer::toggle_shortcut_mode;
use super::paste_burst::CharDecision;
use super::paste_burst::PasteBurst;
use crate::bottom_pane::paste_burst::FlushResult;
use crate::bottom_pane::prompt_args::expand_custom_prompt;
use crate::bottom_pane::prompt_args::expand_if_numeric_with_positional_args;
use crate::bottom_pane::prompt_args::parse_slash_name;
use crate::bottom_pane::prompt_args::prompt_argument_names;
use crate::bottom_pane::prompt_args::prompt_command_with_arg_placeholders;
use crate::bottom_pane::prompt_args::prompt_has_numeric_placeholders;
use crate::slash_command::SlashCommand;
use crate::slash_command::built_in_slash_commands;
use crate::style::user_message_style;
use codex_protocol::custom_prompts::CustomPrompt;
use codex_protocol::custom_prompts::PROMPTS_CMD_PREFIX;

use crate::app_event::AppEvent;
use crate::app_event_sender::AppEventSender;
use crate::bottom_pane::textarea::TextArea;
use crate::bottom_pane::textarea::TextAreaState;
use crate::clipboard_paste::normalize_pasted_path;
use crate::clipboard_paste::pasted_image_format;
use crate::history_cell;
use crate::ui_consts::LIVE_PREFIX_COLS;
use codex_file_search::FileMatch;
use std::cell::RefCell;
use std::collections::HashMap;
use std::path::Path;
use std::path::PathBuf;
use std::time::Duration;
use std::time::Instant;

/// If the pasted content exceeds this number of characters, replace it with a
/// placeholder in the UI.
const LARGE_PASTE_CHAR_THRESHOLD: usize = 1000;

/// Result returned when the user interacts with the text area.
#[derive(Debug, PartialEq)]
pub enum InputResult {
    Submitted(String),
    Command(SlashCommand),
    None,
}

#[derive(Clone, Debug, PartialEq)]
struct AttachedImage {
    placeholder: String,
    path: PathBuf,
}

enum PromptSelectionMode {
    Completion,
    Submit,
}

enum PromptSelectionAction {
    Insert { text: String, cursor: Option<usize> },
    Submit { text: String },
}

pub(crate) struct ChatComposer {
    textarea: TextArea,
    textarea_state: RefCell<TextAreaState>,
    active_popup: ActivePopup,
    app_event_tx: AppEventSender,
    history: ChatComposerHistory,
    ctrl_c_quit_hint: bool,
    esc_backtrack_hint: bool,
    use_shift_enter_hint: bool,
    dismissed_file_popup_token: Option<String>,
    current_file_query: Option<String>,
    pending_pastes: Vec<(String, String)>,
    has_focus: bool,
    attached_images: Vec<AttachedImage>,
    placeholder_text: String,
    is_task_running: bool,
    // Non-bracketed paste burst tracker.
    paste_burst: PasteBurst,
    // When true, disables paste-burst logic and inserts characters immediately.
    disable_paste_burst: bool,
    custom_prompts: Vec<CustomPrompt>,
    footer_mode: FooterMode,
    footer_hint_override: Option<Vec<(String, String)>>,
    context_window_percent: Option<i64>,
}

/// Popup state – at most one can be visible at any time.
enum ActivePopup {
    None,
    Command(CommandPopup),
    File(FileSearchPopup),
}

const FOOTER_SPACING_HEIGHT: u16 = 0;

impl ChatComposer {
    pub fn new(
        has_input_focus: bool,
        app_event_tx: AppEventSender,
        enhanced_keys_supported: bool,
        placeholder_text: String,
        disable_paste_burst: bool,
    ) -> Self {
        let use_shift_enter_hint = enhanced_keys_supported;

        let mut this = Self {
            textarea: TextArea::new(),
            textarea_state: RefCell::new(TextAreaState::default()),
            active_popup: ActivePopup::None,
            app_event_tx,
            history: ChatComposerHistory::new(),
            ctrl_c_quit_hint: false,
            esc_backtrack_hint: false,
            use_shift_enter_hint,
            dismissed_file_popup_token: None,
            current_file_query: None,
            pending_pastes: Vec::new(),
            has_focus: has_input_focus,
            attached_images: Vec::new(),
            placeholder_text,
            is_task_running: false,
            paste_burst: PasteBurst::default(),
            disable_paste_burst: false,
            custom_prompts: Vec::new(),
            footer_mode: FooterMode::ShortcutSummary,
            footer_hint_override: None,
            context_window_percent: None,
        };
        // Apply configuration via the setter to keep side-effects centralized.
        this.set_disable_paste_burst(disable_paste_burst);
        this
    }

    pub fn desired_height(&self, width: u16) -> u16 {
        let footer_props = self.footer_props();
        let footer_hint_height = self
            .custom_footer_height()
            .unwrap_or_else(|| footer_height(footer_props));
        let footer_spacing = Self::footer_spacing(footer_hint_height);
        let footer_total_height = footer_hint_height + footer_spacing;
        const COLS_WITH_MARGIN: u16 = LIVE_PREFIX_COLS + 1;
        self.textarea
            .desired_height(width.saturating_sub(COLS_WITH_MARGIN))
            + 2
            + match &self.active_popup {
                ActivePopup::None => footer_total_height,
                ActivePopup::Command(c) => c.calculate_required_height(width),
                ActivePopup::File(c) => c.calculate_required_height(),
            }
    }

    fn layout_areas(&self, area: Rect) -> [Rect; 3] {
        let footer_props = self.footer_props();
        let footer_hint_height = self
            .custom_footer_height()
            .unwrap_or_else(|| footer_height(footer_props));
        let footer_spacing = Self::footer_spacing(footer_hint_height);
        let footer_total_height = footer_hint_height + footer_spacing;
        let popup_constraint = match &self.active_popup {
            ActivePopup::Command(popup) => {
                Constraint::Max(popup.calculate_required_height(area.width))
            }
            ActivePopup::File(popup) => Constraint::Max(popup.calculate_required_height()),
            ActivePopup::None => Constraint::Max(footer_total_height),
        };
        let mut area = area;
        if area.height > 1 {
            area.height -= 1;
            area.y += 1;
        }
        let [composer_rect, popup_rect] =
            Layout::vertical([Constraint::Min(1), popup_constraint]).areas(area);
        let mut textarea_rect = composer_rect;
        textarea_rect.width = textarea_rect.width.saturating_sub(
            LIVE_PREFIX_COLS + 1, /* keep a one-column right margin for wrapping */
        );
        textarea_rect.x = textarea_rect.x.saturating_add(LIVE_PREFIX_COLS);
        [composer_rect, textarea_rect, popup_rect]
    }

    fn footer_spacing(footer_hint_height: u16) -> u16 {
        if footer_hint_height == 0 {
            0
        } else {
            FOOTER_SPACING_HEIGHT
        }
    }

    pub fn cursor_pos(&self, area: Rect) -> Option<(u16, u16)> {
        let [_, textarea_rect, _] = self.layout_areas(area);
        let state = *self.textarea_state.borrow();
        self.textarea.cursor_pos_with_state(textarea_rect, state)
    }

    /// Returns true if the composer currently contains no user input.
    pub(crate) fn is_empty(&self) -> bool {
        self.textarea.is_empty()
    }

    /// Record the history metadata advertised by `SessionConfiguredEvent` so
    /// that the composer can navigate cross-session history.
    pub(crate) fn set_history_metadata(&mut self, log_id: u64, entry_count: usize) {
        self.history.set_metadata(log_id, entry_count);
    }

    /// Integrate an asynchronous response to an on-demand history lookup. If
    /// the entry is present and the offset matches the current cursor we
    /// immediately populate the textarea.
    pub(crate) fn on_history_entry_response(
        &mut self,
        log_id: u64,
        offset: usize,
        entry: Option<String>,
    ) -> bool {
        let Some(text) = self.history.on_entry_response(log_id, offset, entry) else {
            return false;
        };
        self.set_text_content(text);
        true
    }

    pub(crate) fn resume_arg_from_line(line: &str) -> Option<&str> {
        line.trim_start()
            .strip_prefix("/resume")
            .map(str::trim)
            .filter(|s| !s.is_empty())
    }

    pub(crate) fn handle_resume_with_arg(&mut self, arg: &str) -> (InputResult, bool) {
        if self.is_task_running {
            let msg = format!(
                "'/{}' is disabled while a task is in progress.",
                SlashCommand::Resume.command()
            );
            self.app_event_tx.send(AppEvent::InsertHistoryCell(Box::new(
                crate::history_cell::new_error_event(msg),
            )));
            return (InputResult::None, true);
        }

        if arg.eq_ignore_ascii_case("last") {
            self.app_event_tx.send(AppEvent::ResumeLast);
        } else {
            self.app_event_tx
                .send(AppEvent::ResumeById(arg.to_string()));
        }
        (InputResult::None, true)
    }

    pub fn handle_paste(&mut self, pasted: String) -> bool {
        let char_count = pasted.chars().count();
        if char_count > LARGE_PASTE_CHAR_THRESHOLD {
            let placeholder = format!("[Pasted Content {char_count} chars]");
            self.textarea.insert_element(&placeholder);
            self.pending_pastes.push((placeholder, pasted));
        } else if char_count > 1 && self.handle_paste_image_path(pasted.clone()) {
            self.textarea.insert_str(" ");
        } else {
            self.textarea.insert_str(&pasted);
        }
        // Explicit paste events should not trigger Enter suppression.
        self.paste_burst.clear_after_explicit_paste();
        // Keep popup sync consistent with key handling: prefer slash popup; only
        // sync file popup when slash popup is NOT active.
        self.sync_command_popup();
        if matches!(self.active_popup, ActivePopup::Command(_)) {
            self.dismissed_file_popup_token = None;
        } else {
            self.sync_file_search_popup();
        }
        true
    }

    pub fn handle_paste_image_path(&mut self, pasted: String) -> bool {
        let Some(path_buf) = normalize_pasted_path(&pasted) else {
            return false;
        };

        match image::image_dimensions(&path_buf) {
            Ok((w, h)) => {
                tracing::info!("OK: {pasted}");
                let format_label = pasted_image_format(&path_buf).label();
                self.attach_image(path_buf, w, h, format_label);
                true
            }
            Err(err) => {
                tracing::info!("ERR: {err}");
                false
            }
        }
    }

    pub(crate) fn set_disable_paste_burst(&mut self, disabled: bool) {
        let was_disabled = self.disable_paste_burst;
        self.disable_paste_burst = disabled;
        if disabled && !was_disabled {
            self.paste_burst.clear_window_after_non_char();
        }
    }

    /// Override the footer hint items displayed beneath the composer. Passing
    /// `None` restores the default shortcut footer.
    pub(crate) fn set_footer_hint_override(&mut self, items: Option<Vec<(String, String)>>) {
        self.footer_hint_override = items;
    }

    /// Replace the entire composer content with `text` and reset cursor.
    pub(crate) fn set_text_content(&mut self, text: String) {
        // Clear any existing content, placeholders, and attachments first.
        self.textarea.set_text("");
        self.pending_pastes.clear();
        self.attached_images.clear();
        self.textarea.set_text(&text);
        self.textarea.set_cursor(0);
        self.sync_command_popup();
        self.sync_file_search_popup();
    }

    pub(crate) fn clear_for_ctrl_c(&mut self) -> Option<String> {
        if self.is_empty() {
            return None;
        }
        let previous = self.current_text();
        self.set_text_content(String::new());
        self.history.reset_navigation();
        self.history.record_local_submission(&previous);
        Some(previous)
    }

    /// Get the current composer text.
    pub(crate) fn current_text(&self) -> String {
        self.textarea.text().to_string()
    }

    /// Attempt to start a burst by retro-capturing recent chars before the cursor.
    pub fn attach_image(&mut self, path: PathBuf, width: u32, height: u32, _format_label: &str) {
        let file_label = path
            .file_name()
            .map(|name| name.to_string_lossy().into_owned())
            .unwrap_or_else(|| "image".to_string());
        let placeholder = format!("[{file_label} {width}x{height}]");
        // Insert as an element to match large paste placeholder behavior:
        // styled distinctly and treated atomically for cursor/mutations.
        self.textarea.insert_element(&placeholder);
        self.attached_images
            .push(AttachedImage { placeholder, path });
    }

    pub fn take_recent_submission_images(&mut self) -> Vec<PathBuf> {
        let images = std::mem::take(&mut self.attached_images);
        images.into_iter().map(|img| img.path).collect()
    }

    pub(crate) fn flush_paste_burst_if_due(&mut self) -> bool {
        self.handle_paste_burst_flush(Instant::now())
    }

    pub(crate) fn is_in_paste_burst(&self) -> bool {
        self.paste_burst.is_active()
    }

    pub(crate) fn recommended_paste_flush_delay() -> Duration {
        PasteBurst::recommended_flush_delay()
    }

    /// Integrate results from an asynchronous file search.
    pub(crate) fn on_file_search_result(&mut self, query: String, matches: Vec<FileMatch>) {
        // Only apply if user is still editing a token starting with `query`.
        let current_opt = Self::current_at_token(&self.textarea);
        let Some(current_token) = current_opt else {
            return;
        };

        if !current_token.starts_with(&query) {
            return;
        }

        if let ActivePopup::File(popup) = &mut self.active_popup {
            popup.set_matches(&query, matches);
        }
    }

    pub fn set_ctrl_c_quit_hint(&mut self, show: bool, has_focus: bool) {
        self.ctrl_c_quit_hint = show;
        if show {
            self.footer_mode = FooterMode::CtrlCReminder;
        } else {
            self.footer_mode = reset_mode_after_activity(self.footer_mode);
        }
        self.set_has_focus(has_focus);
    }

    pub(crate) fn insert_str(&mut self, text: &str) {
        self.textarea.insert_str(text);
        self.sync_command_popup();
        self.sync_file_search_popup();
    }

    /// Handle a key event coming from the main UI.
    pub fn handle_key_event(&mut self, key_event: KeyEvent) -> (InputResult, bool) {
        let result = match &mut self.active_popup {
            ActivePopup::Command(_) => self.handle_key_event_with_slash_popup(key_event),
            ActivePopup::File(_) => self.handle_key_event_with_file_popup(key_event),
            ActivePopup::None => self.handle_key_event_without_popup(key_event),
        };

        // Update (or hide/show) popup after processing the key.
        self.sync_command_popup();
        if matches!(self.active_popup, ActivePopup::Command(_)) {
            self.dismissed_file_popup_token = None;
        } else {
            self.sync_file_search_popup();
        }

        result
    }

    /// Return true if either the slash-command popup or the file-search popup is active.
    pub(crate) fn popup_active(&self) -> bool {
        !matches!(self.active_popup, ActivePopup::None)
    }

    /// Handle key event when the slash-command popup is visible.
    fn handle_key_event_with_slash_popup(&mut self, key_event: KeyEvent) -> (InputResult, bool) {
        if self.handle_shortcut_overlay_key(&key_event) {
            return (InputResult::None, true);
        }
        if key_event.code == KeyCode::Esc {
            let next_mode = esc_hint_mode(self.footer_mode, self.is_task_running);
            if next_mode != self.footer_mode {
                self.footer_mode = next_mode;
                return (InputResult::None, true);
            }
        } else {
            self.footer_mode = reset_mode_after_activity(self.footer_mode);
        }
        let ActivePopup::Command(popup) = &mut self.active_popup else {
            unreachable!();
        };

        match key_event {
            KeyEvent {
                code: KeyCode::Up, ..
            } => {
                popup.move_up();
                (InputResult::None, true)
            }
            KeyEvent {
                code: KeyCode::Down,
                ..
            } => {
                popup.move_down();
                (InputResult::None, true)
            }
            KeyEvent {
                code: KeyCode::Esc, ..
            } => {
                // Dismiss the slash popup; keep the current input untouched.
                self.active_popup = ActivePopup::None;
                (InputResult::None, true)
            }
            KeyEvent {
                code: KeyCode::Tab, ..
            } => {
                // Ensure popup filtering/selection reflects the latest composer text
                // before applying completion.
                let first_line = self.textarea.text().lines().next().unwrap_or("");
                popup.on_composer_text_change(first_line.to_string());
                if let Some(sel) = popup.selected_item() {
                    let mut cursor_target: Option<usize> = None;
                    match sel {
                        CommandItem::Builtin(cmd) => {
                            let starts_with_cmd = first_line
                                .trim_start()
                                .starts_with(&format!("/{}", cmd.command()));
                            if !starts_with_cmd {
                                self.textarea.set_text(&format!("/{} ", cmd.command()));
                            }
                            if !self.textarea.text().is_empty() {
                                cursor_target = Some(self.textarea.text().len());
                            }
                        }
                        CommandItem::UserPrompt(idx) => {
                            if let Some(prompt) = popup.prompt(idx) {
                                match prompt_selection_action(
                                    prompt,
                                    first_line,
                                    PromptSelectionMode::Completion,
                                ) {
                                    PromptSelectionAction::Insert { text, cursor } => {
                                        let target = cursor.unwrap_or(text.len());
                                        self.textarea.set_text(&text);
                                        cursor_target = Some(target);
                                    }
                                    PromptSelectionAction::Submit { .. } => {}
                                }
                            }
                        }
                    }
                    if let Some(pos) = cursor_target {
                        self.textarea.set_cursor(pos);
                    }
                }
                (InputResult::None, true)
            }
            KeyEvent {
                code: KeyCode::Enter,
                modifiers: KeyModifiers::NONE,
                ..
            } => {
<<<<<<< HEAD
                if let Some(sel) = popup.selected_item() {
                    // Capture the current first line before we clear the textarea
                    let first_line = self
                        .textarea
                        .text()
                        .lines()
                        .next()
                        .unwrap_or("")
                        .to_string();

                    // Clear textarea so no residual text remains.
=======
                // If the current line starts with a custom prompt name and includes
                // positional args for a numeric-style template, expand and submit
                // immediately regardless of the popup selection.
                let first_line = self.textarea.text().lines().next().unwrap_or("");
                if let Some((name, _rest)) = parse_slash_name(first_line)
                    && let Some(prompt_name) = name.strip_prefix(&format!("{PROMPTS_CMD_PREFIX}:"))
                    && let Some(prompt) = self.custom_prompts.iter().find(|p| p.name == prompt_name)
                    && let Some(expanded) =
                        expand_if_numeric_with_positional_args(prompt, first_line)
                {
>>>>>>> d3187dbc
                    self.textarea.set_text("");
                    return (InputResult::Submitted(expanded), true);
                }

                if let Some(sel) = popup.selected_item() {
                    match sel {
                        CommandItem::Builtin(cmd) => {
<<<<<<< HEAD
                            if cmd == SlashCommand::Resume {
                                if let Some(arg) = Self::resume_arg_from_line(&first_line) {
                                    return self.handle_resume_with_arg(arg);
                                }
                            }
=======
                            self.textarea.set_text("");
>>>>>>> d3187dbc
                            return (InputResult::Command(cmd), true);
                        }
                        CommandItem::UserPrompt(idx) => {
                            if let Some(prompt) = popup.prompt(idx) {
                                match prompt_selection_action(
                                    prompt,
                                    first_line,
                                    PromptSelectionMode::Submit,
                                ) {
                                    PromptSelectionAction::Submit { text } => {
                                        self.textarea.set_text("");
                                        return (InputResult::Submitted(text), true);
                                    }
                                    PromptSelectionAction::Insert { text, cursor } => {
                                        let target = cursor.unwrap_or(text.len());
                                        self.textarea.set_text(&text);
                                        self.textarea.set_cursor(target);
                                        return (InputResult::None, true);
                                    }
                                }
                            }
                            return (InputResult::None, true);
                        }
                    }
                }
                // Fallback to default newline handling if no command selected.
                self.handle_key_event_without_popup(key_event)
            }
            input => self.handle_input_basic(input),
        }
    }

    #[inline]
    fn clamp_to_char_boundary(text: &str, pos: usize) -> usize {
        let mut p = pos.min(text.len());
        if p < text.len() && !text.is_char_boundary(p) {
            p = text
                .char_indices()
                .map(|(i, _)| i)
                .take_while(|&i| i <= p)
                .last()
                .unwrap_or(0);
        }
        p
    }

    #[inline]
    fn handle_non_ascii_char(&mut self, input: KeyEvent) -> (InputResult, bool) {
        if let KeyEvent {
            code: KeyCode::Char(ch),
            ..
        } = input
        {
            let now = Instant::now();
            if self.paste_burst.try_append_char_if_active(ch, now) {
                return (InputResult::None, true);
            }
        }
        if let Some(pasted) = self.paste_burst.flush_before_modified_input() {
            self.handle_paste(pasted);
        }
        self.textarea.input(input);
        let text_after = self.textarea.text();
        self.pending_pastes
            .retain(|(placeholder, _)| text_after.contains(placeholder));
        (InputResult::None, true)
    }

    /// Handle key events when file search popup is visible.
    fn handle_key_event_with_file_popup(&mut self, key_event: KeyEvent) -> (InputResult, bool) {
        if self.handle_shortcut_overlay_key(&key_event) {
            return (InputResult::None, true);
        }
        if key_event.code == KeyCode::Esc {
            let next_mode = esc_hint_mode(self.footer_mode, self.is_task_running);
            if next_mode != self.footer_mode {
                self.footer_mode = next_mode;
                return (InputResult::None, true);
            }
        } else {
            self.footer_mode = reset_mode_after_activity(self.footer_mode);
        }
        let ActivePopup::File(popup) = &mut self.active_popup else {
            unreachable!();
        };

        match key_event {
            KeyEvent {
                code: KeyCode::Up, ..
            } => {
                popup.move_up();
                (InputResult::None, true)
            }
            KeyEvent {
                code: KeyCode::Down,
                ..
            } => {
                popup.move_down();
                (InputResult::None, true)
            }
            KeyEvent {
                code: KeyCode::Esc, ..
            } => {
                // Hide popup without modifying text, remember token to avoid immediate reopen.
                if let Some(tok) = Self::current_at_token(&self.textarea) {
                    self.dismissed_file_popup_token = Some(tok);
                }
                self.active_popup = ActivePopup::None;
                (InputResult::None, true)
            }
            KeyEvent {
                code: KeyCode::Tab, ..
            }
            | KeyEvent {
                code: KeyCode::Enter,
                modifiers: KeyModifiers::NONE,
                ..
            } => {
                let Some(sel) = popup.selected_match() else {
                    self.active_popup = ActivePopup::None;
                    return (InputResult::None, true);
                };

                let sel_path = sel.to_string();
                // If selected path looks like an image (png/jpeg), attach as image instead of inserting text.
                let is_image = Self::is_image_path(&sel_path);
                if is_image {
                    // Determine dimensions; if that fails fall back to normal path insertion.
                    let path_buf = PathBuf::from(&sel_path);
                    if let Ok((w, h)) = image::image_dimensions(&path_buf) {
                        // Remove the current @token (mirror logic from insert_selected_path without inserting text)
                        // using the flat text and byte-offset cursor API.
                        let cursor_offset = self.textarea.cursor();
                        let text = self.textarea.text();
                        // Clamp to a valid char boundary to avoid panics when slicing.
                        let safe_cursor = Self::clamp_to_char_boundary(text, cursor_offset);
                        let before_cursor = &text[..safe_cursor];
                        let after_cursor = &text[safe_cursor..];

                        // Determine token boundaries in the full text.
                        let start_idx = before_cursor
                            .char_indices()
                            .rfind(|(_, c)| c.is_whitespace())
                            .map(|(idx, c)| idx + c.len_utf8())
                            .unwrap_or(0);
                        let end_rel_idx = after_cursor
                            .char_indices()
                            .find(|(_, c)| c.is_whitespace())
                            .map(|(idx, _)| idx)
                            .unwrap_or(after_cursor.len());
                        let end_idx = safe_cursor + end_rel_idx;

                        self.textarea.replace_range(start_idx..end_idx, "");
                        self.textarea.set_cursor(start_idx);

                        let format_label = match Path::new(&sel_path)
                            .extension()
                            .and_then(|e| e.to_str())
                            .map(str::to_ascii_lowercase)
                        {
                            Some(ext) if ext == "png" => "PNG",
                            Some(ext) if ext == "jpg" || ext == "jpeg" => "JPEG",
                            _ => "IMG",
                        };
                        self.attach_image(path_buf, w, h, format_label);
                        // Add a trailing space to keep typing fluid.
                        self.textarea.insert_str(" ");
                    } else {
                        // Fallback to plain path insertion if metadata read fails.
                        self.insert_selected_path(&sel_path);
                    }
                } else {
                    // Non-image: inserting file path.
                    self.insert_selected_path(&sel_path);
                }
                // No selection: treat Enter as closing the popup/session.
                self.active_popup = ActivePopup::None;
                (InputResult::None, true)
            }
            input => self.handle_input_basic(input),
        }
    }

    fn is_image_path(path: &str) -> bool {
        let lower = path.to_ascii_lowercase();
        lower.ends_with(".png") || lower.ends_with(".jpg") || lower.ends_with(".jpeg")
    }

    /// Extract the `@token` that the cursor is currently positioned on, if any.
    ///
    /// The returned string **does not** include the leading `@`.
    ///
    /// Behavior:
    /// - The cursor may be anywhere *inside* the token (including on the
    ///   leading `@`). It does **not** need to be at the end of the line.
    /// - A token is delimited by ASCII whitespace (space, tab, newline).
    /// - If the token under the cursor starts with `@`, that token is
    ///   returned without the leading `@`. This includes the case where the
    ///   token is just "@" (empty query), which is used to trigger a UI hint
    fn current_at_token(textarea: &TextArea) -> Option<String> {
        let cursor_offset = textarea.cursor();
        let text = textarea.text();

        // Adjust the provided byte offset to the nearest valid char boundary at or before it.
        let mut safe_cursor = cursor_offset.min(text.len());
        // If we're not on a char boundary, move back to the start of the current char.
        if safe_cursor < text.len() && !text.is_char_boundary(safe_cursor) {
            // Find the last valid boundary <= cursor_offset.
            safe_cursor = text
                .char_indices()
                .map(|(i, _)| i)
                .take_while(|&i| i <= cursor_offset)
                .last()
                .unwrap_or(0);
        }

        // Split the line around the (now safe) cursor position.
        let before_cursor = &text[..safe_cursor];
        let after_cursor = &text[safe_cursor..];

        // Detect whether we're on whitespace at the cursor boundary.
        let at_whitespace = if safe_cursor < text.len() {
            text[safe_cursor..]
                .chars()
                .next()
                .map(char::is_whitespace)
                .unwrap_or(false)
        } else {
            false
        };

        // Left candidate: token containing the cursor position.
        let start_left = before_cursor
            .char_indices()
            .rfind(|(_, c)| c.is_whitespace())
            .map(|(idx, c)| idx + c.len_utf8())
            .unwrap_or(0);
        let end_left_rel = after_cursor
            .char_indices()
            .find(|(_, c)| c.is_whitespace())
            .map(|(idx, _)| idx)
            .unwrap_or(after_cursor.len());
        let end_left = safe_cursor + end_left_rel;
        let token_left = if start_left < end_left {
            Some(&text[start_left..end_left])
        } else {
            None
        };

        // Right candidate: token immediately after any whitespace from the cursor.
        let ws_len_right: usize = after_cursor
            .chars()
            .take_while(|c| c.is_whitespace())
            .map(char::len_utf8)
            .sum();
        let start_right = safe_cursor + ws_len_right;
        let end_right_rel = text[start_right..]
            .char_indices()
            .find(|(_, c)| c.is_whitespace())
            .map(|(idx, _)| idx)
            .unwrap_or(text.len() - start_right);
        let end_right = start_right + end_right_rel;
        let token_right = if start_right < end_right {
            Some(&text[start_right..end_right])
        } else {
            None
        };

        let left_at = token_left
            .filter(|t| t.starts_with('@'))
            .map(|t| t[1..].to_string());
        let right_at = token_right
            .filter(|t| t.starts_with('@'))
            .map(|t| t[1..].to_string());

        if at_whitespace {
            if right_at.is_some() {
                return right_at;
            }
            if token_left.is_some_and(|t| t == "@") {
                return None;
            }
            return left_at;
        }
        if after_cursor.starts_with('@') {
            return right_at.or(left_at);
        }
        left_at.or(right_at)
    }

    /// Replace the active `@token` (the one under the cursor) with `path`.
    ///
    /// The algorithm mirrors `current_at_token` so replacement works no matter
    /// where the cursor is within the token and regardless of how many
    /// `@tokens` exist in the line.
    fn insert_selected_path(&mut self, path: &str) {
        let cursor_offset = self.textarea.cursor();
        let text = self.textarea.text();
        // Clamp to a valid char boundary to avoid panics when slicing.
        let safe_cursor = Self::clamp_to_char_boundary(text, cursor_offset);

        let before_cursor = &text[..safe_cursor];
        let after_cursor = &text[safe_cursor..];

        // Determine token boundaries.
        let start_idx = before_cursor
            .char_indices()
            .rfind(|(_, c)| c.is_whitespace())
            .map(|(idx, c)| idx + c.len_utf8())
            .unwrap_or(0);

        let end_rel_idx = after_cursor
            .char_indices()
            .find(|(_, c)| c.is_whitespace())
            .map(|(idx, _)| idx)
            .unwrap_or(after_cursor.len());
        let end_idx = safe_cursor + end_rel_idx;

        // If the path contains whitespace, wrap it in double quotes so the
        // local prompt arg parser treats it as a single argument. Avoid adding
        // quotes when the path already contains one to keep behavior simple.
        let needs_quotes = path.chars().any(char::is_whitespace);
        let inserted = if needs_quotes && !path.contains('"') {
            format!("\"{path}\"")
        } else {
            path.to_string()
        };

        // Replace the slice `[start_idx, end_idx)` with the chosen path and a trailing space.
        let mut new_text =
            String::with_capacity(text.len() - (end_idx - start_idx) + inserted.len() + 1);
        new_text.push_str(&text[..start_idx]);
        new_text.push_str(&inserted);
        new_text.push(' ');
        new_text.push_str(&text[end_idx..]);

        self.textarea.set_text(&new_text);
        let new_cursor = start_idx.saturating_add(inserted.len()).saturating_add(1);
        self.textarea.set_cursor(new_cursor);
    }

    /// Handle key event when no popup is visible.
    fn handle_key_event_without_popup(&mut self, key_event: KeyEvent) -> (InputResult, bool) {
        if self.handle_shortcut_overlay_key(&key_event) {
            return (InputResult::None, true);
        }
        if key_event.code == KeyCode::Esc {
            if self.is_empty() {
                let next_mode = esc_hint_mode(self.footer_mode, self.is_task_running);
                if next_mode != self.footer_mode {
                    self.footer_mode = next_mode;
                    return (InputResult::None, true);
                }
            }
        } else {
            self.footer_mode = reset_mode_after_activity(self.footer_mode);
        }
        match key_event {
            KeyEvent {
                code: KeyCode::Char('d'),
                modifiers: crossterm::event::KeyModifiers::CONTROL,
                kind: KeyEventKind::Press,
                ..
            } if self.is_empty() => {
                self.app_event_tx.send(AppEvent::ExitRequest);
                (InputResult::None, true)
            }
            // -------------------------------------------------------------
            // History navigation (Up / Down) – only when the composer is not
            // empty or when the cursor is at the correct position, to avoid
            // interfering with normal cursor movement.
            // -------------------------------------------------------------
            KeyEvent {
                code: KeyCode::Up | KeyCode::Down,
                ..
            } => {
                if self
                    .history
                    .should_handle_navigation(self.textarea.text(), self.textarea.cursor())
                {
                    let replace_text = match key_event.code {
                        KeyCode::Up => self.history.navigate_up(&self.app_event_tx),
                        KeyCode::Down => self.history.navigate_down(&self.app_event_tx),
                        _ => unreachable!(),
                    };
                    if let Some(text) = replace_text {
                        self.set_text_content(text);
                        return (InputResult::None, true);
                    }
                }
                self.handle_input_basic(key_event)
            }
            KeyEvent {
                code: KeyCode::Enter,
                modifiers: KeyModifiers::NONE,
                ..
            } => {
                // If the first line is a bare built-in slash command (no args),
                // dispatch it even when the slash popup isn't visible. This preserves
                // the workflow: type a prefix ("/di"), press Tab to complete to
                // "/diff ", then press Enter to run it. Tab moves the cursor beyond
                // the '/name' token and our caret-based heuristic hides the popup,
                // but Enter should still dispatch the command rather than submit
                // literal text.
                let first_line = self.textarea.text().lines().next().unwrap_or("");
                if let Some((name, rest)) = parse_slash_name(first_line)
                    && rest.is_empty()
                    && let Some((_n, cmd)) = built_in_slash_commands()
                        .into_iter()
                        .find(|(n, _)| *n == name)
                {
                    self.textarea.set_text("");
                    return (InputResult::Command(cmd), true);
                }
                // If we're in a paste-like burst capture, treat Enter as part of the burst
                // and accumulate it rather than submitting or inserting immediately.
                // Do not treat Enter as paste inside a slash-command context.
                let in_slash_context = matches!(self.active_popup, ActivePopup::Command(_))
                    || self
                        .textarea
                        .text()
                        .lines()
                        .next()
                        .unwrap_or("")
                        .starts_with('/');
                if self.paste_burst.is_active() && !in_slash_context {
                    let now = Instant::now();
                    if self.paste_burst.append_newline_if_active(now) {
                        return (InputResult::None, true);
                    }
                }
                // If we have pending placeholder pastes, submit immediately to expand them.
                if !self.pending_pastes.is_empty() {
                    let mut text = self.textarea.text().to_string();
                    self.textarea.set_text("");
                    for (placeholder, actual) in &self.pending_pastes {
                        if text.contains(placeholder) {
                            text = text.replace(placeholder, actual);
                        }
                    }
                    self.pending_pastes.clear();
                    if text.is_empty() {
                        return (InputResult::None, true);
                    }
                    self.history.record_local_submission(&text);
                    return (InputResult::Submitted(text), true);
                }

                // During a paste-like burst, treat Enter as a newline instead of submit.
                let now = Instant::now();
                if self
                    .paste_burst
                    .newline_should_insert_instead_of_submit(now)
                    && !in_slash_context
                {
                    self.textarea.insert_str("\n");
                    self.paste_burst.extend_window(now);
                    return (InputResult::None, true);
                }
                let mut text = self.textarea.text().to_string();
                let original_input = text.clone();
                let input_starts_with_space = original_input.starts_with(' ');
                self.textarea.set_text("");

                // Replace all pending pastes in the text
                for (placeholder, actual) in &self.pending_pastes {
                    if text.contains(placeholder) {
                        text = text.replace(placeholder, actual);
                    }
                }
                self.pending_pastes.clear();

                // If there is neither text nor attachments, suppress submission entirely.
                let has_attachments = !self.attached_images.is_empty();
                text = text.trim().to_string();
                if let Some((name, _rest)) = parse_slash_name(&text) {
                    let treat_as_plain_text = input_starts_with_space || name.contains('/');
                    if !treat_as_plain_text {
                        let is_builtin = built_in_slash_commands()
                            .into_iter()
                            .any(|(command_name, _)| command_name == name);
                        let prompt_prefix = format!("{PROMPTS_CMD_PREFIX}:");
                        let is_known_prompt = name
                            .strip_prefix(&prompt_prefix)
                            .map(|prompt_name| {
                                self.custom_prompts
                                    .iter()
                                    .any(|prompt| prompt.name == prompt_name)
                            })
                            .unwrap_or(false);
                        if !is_builtin && !is_known_prompt {
                            let message = format!(
                                r#"Unrecognized command '/{name}'. Type "/" for a list of supported commands."#
                            );
                            self.app_event_tx.send(AppEvent::InsertHistoryCell(Box::new(
                                history_cell::new_info_event(message, None),
                            )));
                            self.textarea.set_text(&original_input);
                            self.textarea.set_cursor(original_input.len());
                            return (InputResult::None, true);
                        }
                    }
                }

                let expanded_prompt = match expand_custom_prompt(&text, &self.custom_prompts) {
                    Ok(expanded) => expanded,
                    Err(err) => {
                        self.app_event_tx.send(AppEvent::InsertHistoryCell(Box::new(
                            history_cell::new_error_event(err.user_message()),
                        )));
                        self.textarea.set_text(&original_input);
                        self.textarea.set_cursor(original_input.len());
                        return (InputResult::None, true);
                    }
                };
                if let Some(expanded) = expanded_prompt {
                    text = expanded;
                }
                if text.is_empty() && !has_attachments {
                    return (InputResult::None, true);
                }
                if !text.is_empty() {
                    self.history.record_local_submission(&text);
                }
                // Do not clear attached_images here; ChatWidget drains them via take_recent_submission_images().
                (InputResult::Submitted(text), true)
            }
            input => self.handle_input_basic(input),
        }
    }

    fn handle_paste_burst_flush(&mut self, now: Instant) -> bool {
        match self.paste_burst.flush_if_due(now) {
            FlushResult::Paste(pasted) => {
                self.handle_paste(pasted);
                true
            }
            FlushResult::Typed(ch) => {
                // Mirror insert_str() behavior so popups stay in sync when a
                // pending fast char flushes as normal typed input.
                self.textarea.insert_str(ch.to_string().as_str());
                // Keep popup sync consistent with key handling: prefer slash popup; only
                // sync file popup when slash popup is NOT active.
                self.sync_command_popup();
                if matches!(self.active_popup, ActivePopup::Command(_)) {
                    self.dismissed_file_popup_token = None;
                } else {
                    self.sync_file_search_popup();
                }
                true
            }
            FlushResult::None => false,
        }
    }

    /// Handle generic Input events that modify the textarea content.
    fn handle_input_basic(&mut self, input: KeyEvent) -> (InputResult, bool) {
        // If we have a buffered non-bracketed paste burst and enough time has
        // elapsed since the last char, flush it before handling a new input.
        let now = Instant::now();
        self.handle_paste_burst_flush(now);

        if !matches!(input.code, KeyCode::Esc) {
            self.footer_mode = reset_mode_after_activity(self.footer_mode);
        }

        // If we're capturing a burst and receive Enter, accumulate it instead of inserting.
        if matches!(input.code, KeyCode::Enter)
            && self.paste_burst.is_active()
            && self.paste_burst.append_newline_if_active(now)
        {
            return (InputResult::None, true);
        }

        // Intercept plain Char inputs to optionally accumulate into a burst buffer.
        if let KeyEvent {
            code: KeyCode::Char(ch),
            modifiers,
            ..
        } = input
        {
            let has_ctrl_or_alt =
                modifiers.contains(KeyModifiers::CONTROL) || modifiers.contains(KeyModifiers::ALT);
            if !has_ctrl_or_alt {
                // Non-ASCII characters (e.g., from IMEs) can arrive in quick bursts and be
                // misclassified by paste heuristics. Flush any active burst buffer and insert
                // non-ASCII characters directly.
                if !ch.is_ascii() {
                    return self.handle_non_ascii_char(input);
                }

                match self.paste_burst.on_plain_char(ch, now) {
                    CharDecision::BufferAppend => {
                        self.paste_burst.append_char_to_buffer(ch, now);
                        return (InputResult::None, true);
                    }
                    CharDecision::BeginBuffer { retro_chars } => {
                        let cur = self.textarea.cursor();
                        let txt = self.textarea.text();
                        let safe_cur = Self::clamp_to_char_boundary(txt, cur);
                        let before = &txt[..safe_cur];
                        if let Some(grab) =
                            self.paste_burst
                                .decide_begin_buffer(now, before, retro_chars as usize)
                        {
                            if !grab.grabbed.is_empty() {
                                self.textarea.replace_range(grab.start_byte..safe_cur, "");
                            }
                            self.paste_burst.begin_with_retro_grabbed(grab.grabbed, now);
                            self.paste_burst.append_char_to_buffer(ch, now);
                            return (InputResult::None, true);
                        }
                        // If decide_begin_buffer opted not to start buffering,
                        // fall through to normal insertion below.
                    }
                    CharDecision::BeginBufferFromPending => {
                        // First char was held; now append the current one.
                        self.paste_burst.append_char_to_buffer(ch, now);
                        return (InputResult::None, true);
                    }
                    CharDecision::RetainFirstChar => {
                        // Keep the first fast char pending momentarily.
                        return (InputResult::None, true);
                    }
                }
            }
            if let Some(pasted) = self.paste_burst.flush_before_modified_input() {
                self.handle_paste(pasted);
            }
        }

        // For non-char inputs (or after flushing), handle normally.
        // Special handling for backspace on placeholders
        if let KeyEvent {
            code: KeyCode::Backspace,
            ..
        } = input
            && self.try_remove_any_placeholder_at_cursor()
        {
            return (InputResult::None, true);
        }

        // Normal input handling
        self.textarea.input(input);
        let text_after = self.textarea.text();

        // Update paste-burst heuristic for plain Char (no Ctrl/Alt) events.
        let crossterm::event::KeyEvent {
            code, modifiers, ..
        } = input;
        match code {
            KeyCode::Char(_) => {
                let has_ctrl_or_alt = modifiers.contains(KeyModifiers::CONTROL)
                    || modifiers.contains(KeyModifiers::ALT);
                if has_ctrl_or_alt {
                    self.paste_burst.clear_window_after_non_char();
                }
            }
            KeyCode::Enter => {
                // Keep burst window alive (supports blank lines in paste).
            }
            _ => {
                // Other keys: clear burst window (buffer should have been flushed above if needed).
                self.paste_burst.clear_window_after_non_char();
            }
        }

        // Check if any placeholders were removed and remove their corresponding pending pastes
        self.pending_pastes
            .retain(|(placeholder, _)| text_after.contains(placeholder));

        // Keep attached images in proportion to how many matching placeholders exist in the text.
        // This handles duplicate placeholders that share the same visible label.
        if !self.attached_images.is_empty() {
            let mut needed: HashMap<String, usize> = HashMap::new();
            for img in &self.attached_images {
                needed
                    .entry(img.placeholder.clone())
                    .or_insert_with(|| text_after.matches(&img.placeholder).count());
            }

            let mut used: HashMap<String, usize> = HashMap::new();
            let mut kept: Vec<AttachedImage> = Vec::with_capacity(self.attached_images.len());
            for img in self.attached_images.drain(..) {
                let total_needed = *needed.get(&img.placeholder).unwrap_or(&0);
                let used_count = used.entry(img.placeholder.clone()).or_insert(0);
                if *used_count < total_needed {
                    kept.push(img);
                    *used_count += 1;
                }
            }
            self.attached_images = kept;
        }

        (InputResult::None, true)
    }

    /// Attempts to remove an image or paste placeholder if the cursor is at the end of one.
    /// Returns true if a placeholder was removed.
    fn try_remove_any_placeholder_at_cursor(&mut self) -> bool {
        // Clamp the cursor to a valid char boundary to avoid panics when slicing.
        let text = self.textarea.text();
        let p = Self::clamp_to_char_boundary(text, self.textarea.cursor());

        // Try image placeholders first
        let mut out: Option<(usize, String)> = None;
        // Detect if the cursor is at the end of any image placeholder.
        // If duplicates exist, remove the specific occurrence's mapping.
        for (i, img) in self.attached_images.iter().enumerate() {
            let ph = &img.placeholder;
            if p < ph.len() {
                continue;
            }
            let start = p - ph.len();
            if text.get(start..p) != Some(ph.as_str()) {
                continue;
            }

            // Count the number of occurrences of `ph` before `start`.
            let mut occ_before = 0usize;
            let mut search_pos = 0usize;
            while search_pos < start {
                let segment = match text.get(search_pos..start) {
                    Some(s) => s,
                    None => break,
                };
                if let Some(found) = segment.find(ph) {
                    occ_before += 1;
                    search_pos += found + ph.len();
                } else {
                    break;
                }
            }

            // Remove the occ_before-th attached image that shares this placeholder label.
            out = if let Some((remove_idx, _)) = self
                .attached_images
                .iter()
                .enumerate()
                .filter(|(_, img2)| img2.placeholder == *ph)
                .nth(occ_before)
            {
                Some((remove_idx, ph.clone()))
            } else {
                Some((i, ph.clone()))
            };
            break;
        }
        if let Some((idx, placeholder)) = out {
            self.textarea.replace_range(p - placeholder.len()..p, "");
            self.attached_images.remove(idx);
            return true;
        }

        // Also handle when the cursor is at the START of an image placeholder.
        // let result = 'out: {
        let out: Option<(usize, String)> = 'out: {
            for (i, img) in self.attached_images.iter().enumerate() {
                let ph = &img.placeholder;
                if p + ph.len() > text.len() {
                    continue;
                }
                if text.get(p..p + ph.len()) != Some(ph.as_str()) {
                    continue;
                }

                // Count occurrences of `ph` before `p`.
                let mut occ_before = 0usize;
                let mut search_pos = 0usize;
                while search_pos < p {
                    let segment = match text.get(search_pos..p) {
                        Some(s) => s,
                        None => break 'out None,
                    };
                    if let Some(found) = segment.find(ph) {
                        occ_before += 1;
                        search_pos += found + ph.len();
                    } else {
                        break 'out None;
                    }
                }

                if let Some((remove_idx, _)) = self
                    .attached_images
                    .iter()
                    .enumerate()
                    .filter(|(_, img2)| img2.placeholder == *ph)
                    .nth(occ_before)
                {
                    break 'out Some((remove_idx, ph.clone()));
                } else {
                    break 'out Some((i, ph.clone()));
                }
            }
            None
        };

        if let Some((idx, placeholder)) = out {
            self.textarea.replace_range(p..p + placeholder.len(), "");
            self.attached_images.remove(idx);
            return true;
        }

        // Then try pasted-content placeholders
        if let Some(placeholder) = self.pending_pastes.iter().find_map(|(ph, _)| {
            if p < ph.len() {
                return None;
            }
            let start = p - ph.len();
            if text.get(start..p) == Some(ph.as_str()) {
                Some(ph.clone())
            } else {
                None
            }
        }) {
            self.textarea.replace_range(p - placeholder.len()..p, "");
            self.pending_pastes.retain(|(ph, _)| ph != &placeholder);
            return true;
        }

        // Also handle when the cursor is at the START of a pasted-content placeholder.
        if let Some(placeholder) = self.pending_pastes.iter().find_map(|(ph, _)| {
            if p + ph.len() > text.len() {
                return None;
            }
            if text.get(p..p + ph.len()) == Some(ph.as_str()) {
                Some(ph.clone())
            } else {
                None
            }
        }) {
            self.textarea.replace_range(p..p + placeholder.len(), "");
            self.pending_pastes.retain(|(ph, _)| ph != &placeholder);
            return true;
        }

        false
    }

    fn handle_shortcut_overlay_key(&mut self, key_event: &KeyEvent) -> bool {
        if key_event.kind != KeyEventKind::Press {
            return false;
        }

        let toggles = matches!(
            key_event,
            KeyEvent {
                code: KeyCode::Char('?'),
                modifiers: KeyModifiers::NONE,
                ..
            } if self.is_empty()
        );

        if !toggles {
            return false;
        }

        let next = toggle_shortcut_mode(self.footer_mode, self.ctrl_c_quit_hint);
        let changed = next != self.footer_mode;
        self.footer_mode = next;
        changed
    }

    fn footer_props(&self) -> FooterProps {
        FooterProps {
            mode: self.footer_mode(),
            esc_backtrack_hint: self.esc_backtrack_hint,
            use_shift_enter_hint: self.use_shift_enter_hint,
            is_task_running: self.is_task_running,
            context_window_percent: self.context_window_percent,
        }
    }

    fn footer_mode(&self) -> FooterMode {
        match self.footer_mode {
            FooterMode::EscHint => FooterMode::EscHint,
            FooterMode::ShortcutOverlay => FooterMode::ShortcutOverlay,
            FooterMode::CtrlCReminder => FooterMode::CtrlCReminder,
            FooterMode::ShortcutSummary if self.ctrl_c_quit_hint => FooterMode::CtrlCReminder,
            FooterMode::ShortcutSummary if !self.is_empty() => FooterMode::ContextOnly,
            other => other,
        }
    }

    fn custom_footer_height(&self) -> Option<u16> {
        self.footer_hint_override
            .as_ref()
            .map(|items| if items.is_empty() { 0 } else { 1 })
    }

    /// Synchronize `self.command_popup` with the current text in the
    /// textarea. This must be called after every modification that can change
    /// the text so the popup is shown/updated/hidden as appropriate.
    fn sync_command_popup(&mut self) {
        // Determine whether the caret is inside the initial '/name' token on the first line.
        let text = self.textarea.text();
        let first_line_end = text.find('\n').unwrap_or(text.len());
        let first_line = &text[..first_line_end];
        let cursor = self.textarea.cursor();
        let caret_on_first_line = cursor <= first_line_end;

        let is_editing_slash_command_name = if first_line.starts_with('/') && caret_on_first_line {
            // Compute the end of the initial '/name' token (name may be empty yet).
            let token_end = first_line
                .char_indices()
                .find(|(_, c)| c.is_whitespace())
                .map(|(i, _)| i)
                .unwrap_or(first_line.len());
            cursor <= token_end
        } else {
            false
        };
        // If the cursor is currently positioned within an `@token`, prefer the
        // file-search popup over the slash popup so users can insert a file path
        // as an argument to the command (e.g., "/review @docs/...").
        if Self::current_at_token(&self.textarea).is_some() {
            if matches!(self.active_popup, ActivePopup::Command(_)) {
                self.active_popup = ActivePopup::None;
            }
            return;
        }
        match &mut self.active_popup {
            ActivePopup::Command(popup) => {
                if is_editing_slash_command_name {
                    popup.on_composer_text_change(first_line.to_string());
                } else {
                    self.active_popup = ActivePopup::None;
                }
            }
            _ => {
                if is_editing_slash_command_name {
                    let mut command_popup = CommandPopup::new(self.custom_prompts.clone());
                    command_popup.on_composer_text_change(first_line.to_string());
                    self.active_popup = ActivePopup::Command(command_popup);
                }
            }
        }
    }

    pub(crate) fn set_custom_prompts(&mut self, prompts: Vec<CustomPrompt>) {
        self.custom_prompts = prompts.clone();
        if let ActivePopup::Command(popup) = &mut self.active_popup {
            popup.set_prompts(prompts);
        }
    }

    /// Synchronize `self.file_search_popup` with the current text in the textarea.
    /// Note this is only called when self.active_popup is NOT Command.
    fn sync_file_search_popup(&mut self) {
        // Determine if there is an @token underneath the cursor.
        let query = match Self::current_at_token(&self.textarea) {
            Some(token) => token,
            None => {
                self.active_popup = ActivePopup::None;
                self.dismissed_file_popup_token = None;
                return;
            }
        };

        // If user dismissed popup for this exact query, don't reopen until text changes.
        if self.dismissed_file_popup_token.as_ref() == Some(&query) {
            return;
        }

        if !query.is_empty() {
            self.app_event_tx
                .send(AppEvent::StartFileSearch(query.clone()));
        }

        match &mut self.active_popup {
            ActivePopup::File(popup) => {
                if query.is_empty() {
                    popup.set_empty_prompt();
                } else {
                    popup.set_query(&query);
                }
            }
            _ => {
                let mut popup = FileSearchPopup::new();
                if query.is_empty() {
                    popup.set_empty_prompt();
                } else {
                    popup.set_query(&query);
                }
                self.active_popup = ActivePopup::File(popup);
            }
        }

        self.current_file_query = Some(query);
        self.dismissed_file_popup_token = None;
    }

    fn set_has_focus(&mut self, has_focus: bool) {
        self.has_focus = has_focus;
    }

    pub fn set_task_running(&mut self, running: bool) {
        self.is_task_running = running;
    }

    pub(crate) fn set_context_window_percent(&mut self, percent: Option<i64>) {
        if self.context_window_percent != percent {
            self.context_window_percent = percent;
        }
    }

    pub(crate) fn set_esc_backtrack_hint(&mut self, show: bool) {
        self.esc_backtrack_hint = show;
        if show {
            self.footer_mode = esc_hint_mode(self.footer_mode, self.is_task_running);
        } else {
            self.footer_mode = reset_mode_after_activity(self.footer_mode);
        }
    }
}

impl WidgetRef for ChatComposer {
    fn render_ref(&self, area: Rect, buf: &mut Buffer) {
        let [composer_rect, textarea_rect, popup_rect] = self.layout_areas(area);
        match &self.active_popup {
            ActivePopup::Command(popup) => {
                popup.render_ref(popup_rect, buf);
            }
            ActivePopup::File(popup) => {
                popup.render_ref(popup_rect, buf);
            }
            ActivePopup::None => {
                let footer_props = self.footer_props();
                let custom_height = self.custom_footer_height();
                let footer_hint_height =
                    custom_height.unwrap_or_else(|| footer_height(footer_props));
                let footer_spacing = Self::footer_spacing(footer_hint_height);
                let hint_rect = if footer_spacing > 0 && footer_hint_height > 0 {
                    let [_, hint_rect] = Layout::vertical([
                        Constraint::Length(footer_spacing),
                        Constraint::Length(footer_hint_height),
                    ])
                    .areas(popup_rect);
                    hint_rect
                } else {
                    popup_rect
                };
                if let Some(items) = self.footer_hint_override.as_ref() {
                    if !items.is_empty() {
                        let mut spans = Vec::with_capacity(items.len() * 4);
                        for (idx, (key, label)) in items.iter().enumerate() {
                            spans.push(" ".into());
                            spans.push(Span::styled(key.clone(), Style::default().bold()));
                            spans.push(format!(" {label}").into());
                            if idx + 1 != items.len() {
                                spans.push("   ".into());
                            }
                        }
                        let mut custom_rect = hint_rect;
                        if custom_rect.width > 2 {
                            custom_rect.x += 2;
                            custom_rect.width = custom_rect.width.saturating_sub(2);
                        }
                        Line::from(spans).render_ref(custom_rect, buf);
                    }
                } else {
                    render_footer(hint_rect, buf, footer_props);
                }
            }
        }
        let style = user_message_style();
        let mut block_rect = composer_rect;
        block_rect.y = composer_rect.y.saturating_sub(1);
        block_rect.height = composer_rect.height.saturating_add(1);
        Block::default().style(style).render_ref(block_rect, buf);
        buf.set_span(
            composer_rect.x,
            composer_rect.y,
            &"›".bold(),
            composer_rect.width,
        );

        let mut state = self.textarea_state.borrow_mut();
        StatefulWidgetRef::render_ref(&(&self.textarea), textarea_rect, buf, &mut state);
        if self.textarea.text().is_empty() {
            let placeholder = Span::from(self.placeholder_text.as_str()).dim();
            Line::from(vec![placeholder]).render_ref(textarea_rect.inner(Margin::new(0, 0)), buf);
        }
    }
}

fn prompt_selection_action(
    prompt: &CustomPrompt,
    first_line: &str,
    mode: PromptSelectionMode,
) -> PromptSelectionAction {
    let named_args = prompt_argument_names(&prompt.content);
    let has_numeric = prompt_has_numeric_placeholders(&prompt.content);

    match mode {
        PromptSelectionMode::Completion => {
            if !named_args.is_empty() {
                let (text, cursor) =
                    prompt_command_with_arg_placeholders(&prompt.name, &named_args);
                return PromptSelectionAction::Insert {
                    text,
                    cursor: Some(cursor),
                };
            }
            if has_numeric {
                let text = format!("/{PROMPTS_CMD_PREFIX}:{} ", prompt.name);
                return PromptSelectionAction::Insert { text, cursor: None };
            }
            let text = format!("/{PROMPTS_CMD_PREFIX}:{}", prompt.name);
            PromptSelectionAction::Insert { text, cursor: None }
        }
        PromptSelectionMode::Submit => {
            if !named_args.is_empty() {
                let (text, cursor) =
                    prompt_command_with_arg_placeholders(&prompt.name, &named_args);
                return PromptSelectionAction::Insert {
                    text,
                    cursor: Some(cursor),
                };
            }
            if has_numeric {
                if let Some(expanded) = expand_if_numeric_with_positional_args(prompt, first_line) {
                    return PromptSelectionAction::Submit { text: expanded };
                }
                let text = format!("/{PROMPTS_CMD_PREFIX}:{} ", prompt.name);
                return PromptSelectionAction::Insert { text, cursor: None };
            }
            PromptSelectionAction::Submit {
                text: prompt.content.clone(),
            }
        }
    }
}

#[cfg(test)]
mod tests {
    use super::*;
    use image::ImageBuffer;
    use image::Rgba;
    use pretty_assertions::assert_eq;
    use std::path::PathBuf;
    use tempfile::tempdir;

    use crate::app_event::AppEvent;
    use crate::bottom_pane::AppEventSender;
    use crate::bottom_pane::ChatComposer;
    use crate::bottom_pane::InputResult;
    use crate::bottom_pane::chat_composer::AttachedImage;
    use crate::bottom_pane::chat_composer::LARGE_PASTE_CHAR_THRESHOLD;
    use crate::bottom_pane::prompt_args::extract_positional_args_for_prompt_line;
    use crate::bottom_pane::textarea::TextArea;
    use tokio::sync::mpsc::unbounded_channel;

    #[test]
    fn footer_hint_row_is_separated_from_composer() {
        let (tx, _rx) = unbounded_channel::<AppEvent>();
        let sender = AppEventSender::new(tx);
        let composer = ChatComposer::new(
            true,
            sender,
            false,
            "Ask Codex to do anything".to_string(),
            false,
        );

        let area = Rect::new(0, 0, 40, 6);
        let mut buf = Buffer::empty(area);
        composer.render_ref(area, &mut buf);

        let row_to_string = |y: u16| {
            let mut row = String::new();
            for x in 0..area.width {
                row.push(buf[(x, y)].symbol().chars().next().unwrap_or(' '));
            }
            row
        };

        let mut hint_row: Option<(u16, String)> = None;
        for y in 0..area.height {
            let row = row_to_string(y);
            if row.contains("? for shortcuts") {
                hint_row = Some((y, row));
                break;
            }
        }

        let (hint_row_idx, hint_row_contents) =
            hint_row.expect("expected footer hint row to be rendered");
        assert_eq!(
            hint_row_idx,
            area.height - 1,
            "hint row should occupy the bottom line: {hint_row_contents:?}",
        );

        assert!(
            hint_row_idx > 0,
            "expected a spacing row above the footer hints",
        );

        let spacing_row = row_to_string(hint_row_idx - 1);
        assert_eq!(
            spacing_row.trim(),
            "",
            "expected blank spacing row above hints but saw: {spacing_row:?}",
        );
    }

    fn snapshot_composer_state<F>(name: &str, enhanced_keys_supported: bool, setup: F)
    where
        F: FnOnce(&mut ChatComposer),
    {
        use ratatui::Terminal;
        use ratatui::backend::TestBackend;

        let width = 100;
        let (tx, _rx) = unbounded_channel::<AppEvent>();
        let sender = AppEventSender::new(tx);
        let mut composer = ChatComposer::new(
            true,
            sender,
            enhanced_keys_supported,
            "Ask Codex to do anything".to_string(),
            false,
        );
        setup(&mut composer);
        let footer_props = composer.footer_props();
        let footer_lines = footer_height(footer_props);
        let footer_spacing = ChatComposer::footer_spacing(footer_lines);
        let height = footer_lines + footer_spacing + 8;
        let mut terminal = Terminal::new(TestBackend::new(width, height)).unwrap();
        terminal
            .draw(|f| f.render_widget_ref(composer, f.area()))
            .unwrap();
        insta::assert_snapshot!(name, terminal.backend());
    }

    #[test]
    fn footer_mode_snapshots() {
        use crossterm::event::KeyCode;
        use crossterm::event::KeyEvent;
        use crossterm::event::KeyModifiers;

        snapshot_composer_state("footer_mode_shortcut_overlay", true, |composer| {
            composer.set_esc_backtrack_hint(true);
            let _ =
                composer.handle_key_event(KeyEvent::new(KeyCode::Char('?'), KeyModifiers::NONE));
        });

        snapshot_composer_state("footer_mode_ctrl_c_quit", true, |composer| {
            composer.set_ctrl_c_quit_hint(true, true);
        });

        snapshot_composer_state("footer_mode_ctrl_c_interrupt", true, |composer| {
            composer.set_task_running(true);
            composer.set_ctrl_c_quit_hint(true, true);
        });

        snapshot_composer_state("footer_mode_ctrl_c_then_esc_hint", true, |composer| {
            composer.set_ctrl_c_quit_hint(true, true);
            let _ = composer.handle_key_event(KeyEvent::new(KeyCode::Esc, KeyModifiers::NONE));
        });

        snapshot_composer_state("footer_mode_esc_hint_from_overlay", true, |composer| {
            let _ =
                composer.handle_key_event(KeyEvent::new(KeyCode::Char('?'), KeyModifiers::NONE));
            let _ = composer.handle_key_event(KeyEvent::new(KeyCode::Esc, KeyModifiers::NONE));
        });

        snapshot_composer_state("footer_mode_esc_hint_backtrack", true, |composer| {
            composer.set_esc_backtrack_hint(true);
            let _ = composer.handle_key_event(KeyEvent::new(KeyCode::Esc, KeyModifiers::NONE));
        });

        snapshot_composer_state(
            "footer_mode_overlay_then_external_esc_hint",
            true,
            |composer| {
                let _ = composer
                    .handle_key_event(KeyEvent::new(KeyCode::Char('?'), KeyModifiers::NONE));
                composer.set_esc_backtrack_hint(true);
            },
        );

        snapshot_composer_state("footer_mode_hidden_while_typing", true, |composer| {
            type_chars_humanlike(composer, &['h']);
        });
    }

    #[test]
    fn esc_hint_stays_hidden_with_draft_content() {
        use crossterm::event::KeyCode;
        use crossterm::event::KeyEvent;
        use crossterm::event::KeyModifiers;

        let (tx, _rx) = unbounded_channel::<AppEvent>();
        let sender = AppEventSender::new(tx);
        let mut composer = ChatComposer::new(
            true,
            sender,
            true,
            "Ask Codex to do anything".to_string(),
            false,
        );

        type_chars_humanlike(&mut composer, &['d']);

        assert!(!composer.is_empty());
        assert_eq!(composer.current_text(), "d");
        assert_eq!(composer.footer_mode, FooterMode::ShortcutSummary);
        assert!(matches!(composer.active_popup, ActivePopup::None));

        let _ = composer.handle_key_event(KeyEvent::new(KeyCode::Esc, KeyModifiers::NONE));

        assert_eq!(composer.footer_mode, FooterMode::ShortcutSummary);
        assert!(!composer.esc_backtrack_hint);
    }

    #[test]
    fn clear_for_ctrl_c_records_cleared_draft() {
        let (tx, _rx) = unbounded_channel::<AppEvent>();
        let sender = AppEventSender::new(tx);
        let mut composer = ChatComposer::new(
            true,
            sender,
            false,
            "Ask Codex to do anything".to_string(),
            false,
        );

        composer.set_text_content("draft text".to_string());
        assert_eq!(composer.clear_for_ctrl_c(), Some("draft text".to_string()));
        assert!(composer.is_empty());

        assert_eq!(
            composer.history.navigate_up(&composer.app_event_tx),
            Some("draft text".to_string())
        );
    }

    #[test]
    fn question_mark_only_toggles_on_first_char() {
        use crossterm::event::KeyCode;
        use crossterm::event::KeyEvent;
        use crossterm::event::KeyModifiers;

        let (tx, _rx) = unbounded_channel::<AppEvent>();
        let sender = AppEventSender::new(tx);
        let mut composer = ChatComposer::new(
            true,
            sender,
            false,
            "Ask Codex to do anything".to_string(),
            false,
        );

        let (result, needs_redraw) =
            composer.handle_key_event(KeyEvent::new(KeyCode::Char('?'), KeyModifiers::NONE));
        assert_eq!(result, InputResult::None);
        assert!(needs_redraw, "toggling overlay should request redraw");
        assert_eq!(composer.footer_mode, FooterMode::ShortcutOverlay);

        // Toggle back to prompt mode so subsequent typing captures characters.
        let _ = composer.handle_key_event(KeyEvent::new(KeyCode::Char('?'), KeyModifiers::NONE));
        assert_eq!(composer.footer_mode, FooterMode::ShortcutSummary);

        type_chars_humanlike(&mut composer, &['h']);
        assert_eq!(composer.textarea.text(), "h");
        assert_eq!(composer.footer_mode(), FooterMode::ContextOnly);

        let (result, needs_redraw) =
            composer.handle_key_event(KeyEvent::new(KeyCode::Char('?'), KeyModifiers::NONE));
        assert_eq!(result, InputResult::None);
        assert!(needs_redraw, "typing should still mark the view dirty");
        std::thread::sleep(ChatComposer::recommended_paste_flush_delay());
        let _ = composer.flush_paste_burst_if_due();
        assert_eq!(composer.textarea.text(), "h?");
        assert_eq!(composer.footer_mode, FooterMode::ShortcutSummary);
        assert_eq!(composer.footer_mode(), FooterMode::ContextOnly);
    }

    #[test]
    fn shortcut_overlay_persists_while_task_running() {
        use crossterm::event::KeyCode;
        use crossterm::event::KeyEvent;
        use crossterm::event::KeyModifiers;

        let (tx, _rx) = unbounded_channel::<AppEvent>();
        let sender = AppEventSender::new(tx);
        let mut composer = ChatComposer::new(
            true,
            sender,
            false,
            "Ask Codex to do anything".to_string(),
            false,
        );

        let _ = composer.handle_key_event(KeyEvent::new(KeyCode::Char('?'), KeyModifiers::NONE));
        assert_eq!(composer.footer_mode, FooterMode::ShortcutOverlay);

        composer.set_task_running(true);

        assert_eq!(composer.footer_mode, FooterMode::ShortcutOverlay);
        assert_eq!(composer.footer_mode(), FooterMode::ShortcutOverlay);
    }

    #[test]
    fn test_current_at_token_basic_cases() {
        let test_cases = vec![
            // Valid @ tokens
            ("@hello", 3, Some("hello".to_string()), "Basic ASCII token"),
            (
                "@file.txt",
                4,
                Some("file.txt".to_string()),
                "ASCII with extension",
            ),
            (
                "hello @world test",
                8,
                Some("world".to_string()),
                "ASCII token in middle",
            ),
            (
                "@test123",
                5,
                Some("test123".to_string()),
                "ASCII with numbers",
            ),
            // Unicode examples
            ("@İstanbul", 3, Some("İstanbul".to_string()), "Turkish text"),
            (
                "@testЙЦУ.rs",
                8,
                Some("testЙЦУ.rs".to_string()),
                "Mixed ASCII and Cyrillic",
            ),
            ("@诶", 2, Some("诶".to_string()), "Chinese character"),
            ("@👍", 2, Some("👍".to_string()), "Emoji token"),
            // Invalid cases (should return None)
            ("hello", 2, None, "No @ symbol"),
            (
                "@",
                1,
                Some("".to_string()),
                "Only @ symbol triggers empty query",
            ),
            ("@ hello", 2, None, "@ followed by space"),
            ("test @ world", 6, None, "@ with spaces around"),
        ];

        for (input, cursor_pos, expected, description) in test_cases {
            let mut textarea = TextArea::new();
            textarea.insert_str(input);
            textarea.set_cursor(cursor_pos);

            let result = ChatComposer::current_at_token(&textarea);
            assert_eq!(
                result, expected,
                "Failed for case: {description} - input: '{input}', cursor: {cursor_pos}"
            );
        }
    }

    #[test]
    fn test_current_at_token_cursor_positions() {
        let test_cases = vec![
            // Different cursor positions within a token
            ("@test", 0, Some("test".to_string()), "Cursor at @"),
            ("@test", 1, Some("test".to_string()), "Cursor after @"),
            ("@test", 5, Some("test".to_string()), "Cursor at end"),
            // Multiple tokens - cursor determines which token
            ("@file1 @file2", 0, Some("file1".to_string()), "First token"),
            (
                "@file1 @file2",
                8,
                Some("file2".to_string()),
                "Second token",
            ),
            // Edge cases
            ("@", 0, Some("".to_string()), "Only @ symbol"),
            ("@a", 2, Some("a".to_string()), "Single character after @"),
            ("", 0, None, "Empty input"),
        ];

        for (input, cursor_pos, expected, description) in test_cases {
            let mut textarea = TextArea::new();
            textarea.insert_str(input);
            textarea.set_cursor(cursor_pos);

            let result = ChatComposer::current_at_token(&textarea);
            assert_eq!(
                result, expected,
                "Failed for cursor position case: {description} - input: '{input}', cursor: {cursor_pos}",
            );
        }
    }

    #[test]
    fn test_current_at_token_whitespace_boundaries() {
        let test_cases = vec![
            // Space boundaries
            (
                "aaa@aaa",
                4,
                None,
                "Connected @ token - no completion by design",
            ),
            (
                "aaa @aaa",
                5,
                Some("aaa".to_string()),
                "@ token after space",
            ),
            (
                "test @file.txt",
                7,
                Some("file.txt".to_string()),
                "@ token after space",
            ),
            // Full-width space boundaries
            (
                "test　@İstanbul",
                8,
                Some("İstanbul".to_string()),
                "@ token after full-width space",
            ),
            (
                "@ЙЦУ　@诶",
                10,
                Some("诶".to_string()),
                "Full-width space between Unicode tokens",
            ),
            // Tab and newline boundaries
            (
                "test\t@file",
                6,
                Some("file".to_string()),
                "@ token after tab",
            ),
        ];

        for (input, cursor_pos, expected, description) in test_cases {
            let mut textarea = TextArea::new();
            textarea.insert_str(input);
            textarea.set_cursor(cursor_pos);

            let result = ChatComposer::current_at_token(&textarea);
            assert_eq!(
                result, expected,
                "Failed for whitespace boundary case: {description} - input: '{input}', cursor: {cursor_pos}",
            );
        }
    }

    #[test]
    fn ascii_prefix_survives_non_ascii_followup() {
        use crossterm::event::KeyCode;
        use crossterm::event::KeyEvent;
        use crossterm::event::KeyModifiers;

        let (tx, _rx) = unbounded_channel::<AppEvent>();
        let sender = AppEventSender::new(tx);
        let mut composer = ChatComposer::new(
            true,
            sender,
            false,
            "Ask Codex to do anything".to_string(),
            false,
        );

        let _ = composer.handle_key_event(KeyEvent::new(KeyCode::Char('1'), KeyModifiers::NONE));
        assert!(composer.is_in_paste_burst());

        let _ = composer.handle_key_event(KeyEvent::new(KeyCode::Char('あ'), KeyModifiers::NONE));

        let (result, _) =
            composer.handle_key_event(KeyEvent::new(KeyCode::Enter, KeyModifiers::NONE));
        match result {
            InputResult::Submitted(text) => assert_eq!(text, "1あ"),
            _ => panic!("expected Submitted"),
        }
    }

    #[test]
    fn handle_paste_small_inserts_text() {
        use crossterm::event::KeyCode;
        use crossterm::event::KeyEvent;
        use crossterm::event::KeyModifiers;

        let (tx, _rx) = unbounded_channel::<AppEvent>();
        let sender = AppEventSender::new(tx);
        let mut composer = ChatComposer::new(
            true,
            sender,
            false,
            "Ask Codex to do anything".to_string(),
            false,
        );

        let needs_redraw = composer.handle_paste("hello".to_string());
        assert!(needs_redraw);
        assert_eq!(composer.textarea.text(), "hello");
        assert!(composer.pending_pastes.is_empty());

        let (result, _) =
            composer.handle_key_event(KeyEvent::new(KeyCode::Enter, KeyModifiers::NONE));
        match result {
            InputResult::Submitted(text) => assert_eq!(text, "hello"),
            _ => panic!("expected Submitted"),
        }
    }

    #[test]
    fn empty_enter_returns_none() {
        use crossterm::event::KeyCode;
        use crossterm::event::KeyEvent;
        use crossterm::event::KeyModifiers;

        let (tx, _rx) = unbounded_channel::<AppEvent>();
        let sender = AppEventSender::new(tx);
        let mut composer = ChatComposer::new(
            true,
            sender,
            false,
            "Ask Codex to do anything".to_string(),
            false,
        );

        // Ensure composer is empty and press Enter.
        assert!(composer.textarea.text().is_empty());
        let (result, _needs_redraw) =
            composer.handle_key_event(KeyEvent::new(KeyCode::Enter, KeyModifiers::NONE));

        match result {
            InputResult::None => {}
            other => panic!("expected None for empty enter, got: {other:?}"),
        }
    }

    #[test]
    fn handle_paste_large_uses_placeholder_and_replaces_on_submit() {
        use crossterm::event::KeyCode;
        use crossterm::event::KeyEvent;
        use crossterm::event::KeyModifiers;

        let (tx, _rx) = unbounded_channel::<AppEvent>();
        let sender = AppEventSender::new(tx);
        let mut composer = ChatComposer::new(
            true,
            sender,
            false,
            "Ask Codex to do anything".to_string(),
            false,
        );

        let large = "x".repeat(LARGE_PASTE_CHAR_THRESHOLD + 10);
        let needs_redraw = composer.handle_paste(large.clone());
        assert!(needs_redraw);
        let placeholder = format!("[Pasted Content {} chars]", large.chars().count());
        assert_eq!(composer.textarea.text(), placeholder);
        assert_eq!(composer.pending_pastes.len(), 1);
        assert_eq!(composer.pending_pastes[0].0, placeholder);
        assert_eq!(composer.pending_pastes[0].1, large);

        let (result, _) =
            composer.handle_key_event(KeyEvent::new(KeyCode::Enter, KeyModifiers::NONE));
        match result {
            InputResult::Submitted(text) => assert_eq!(text, large),
            _ => panic!("expected Submitted"),
        }
        assert!(composer.pending_pastes.is_empty());
    }

    #[test]
    fn edit_clears_pending_paste() {
        use crossterm::event::KeyCode;
        use crossterm::event::KeyEvent;
        use crossterm::event::KeyModifiers;

        let large = "y".repeat(LARGE_PASTE_CHAR_THRESHOLD + 1);
        let (tx, _rx) = unbounded_channel::<AppEvent>();
        let sender = AppEventSender::new(tx);
        let mut composer = ChatComposer::new(
            true,
            sender,
            false,
            "Ask Codex to do anything".to_string(),
            false,
        );

        composer.handle_paste(large);
        assert_eq!(composer.pending_pastes.len(), 1);

        // Any edit that removes the placeholder should clear pending_paste
        composer.handle_key_event(KeyEvent::new(KeyCode::Backspace, KeyModifiers::NONE));
        assert!(composer.pending_pastes.is_empty());
    }

    #[test]
    fn ui_snapshots() {
        use crossterm::event::KeyCode;
        use crossterm::event::KeyEvent;
        use crossterm::event::KeyModifiers;
        use ratatui::Terminal;
        use ratatui::backend::TestBackend;

        let (tx, _rx) = unbounded_channel::<AppEvent>();
        let sender = AppEventSender::new(tx);
        let mut terminal = match Terminal::new(TestBackend::new(100, 10)) {
            Ok(t) => t,
            Err(e) => panic!("Failed to create terminal: {e}"),
        };

        let test_cases = vec![
            ("empty", None),
            ("small", Some("short".to_string())),
            ("large", Some("z".repeat(LARGE_PASTE_CHAR_THRESHOLD + 5))),
            ("multiple_pastes", None),
            ("backspace_after_pastes", None),
        ];

        for (name, input) in test_cases {
            // Create a fresh composer for each test case
            let mut composer = ChatComposer::new(
                true,
                sender.clone(),
                false,
                "Ask Codex to do anything".to_string(),
                false,
            );

            if let Some(text) = input {
                composer.handle_paste(text);
            } else if name == "multiple_pastes" {
                // First large paste
                composer.handle_paste("x".repeat(LARGE_PASTE_CHAR_THRESHOLD + 3));
                // Second large paste
                composer.handle_paste("y".repeat(LARGE_PASTE_CHAR_THRESHOLD + 7));
                // Small paste
                composer.handle_paste(" another short paste".to_string());
            } else if name == "backspace_after_pastes" {
                // Three large pastes
                composer.handle_paste("a".repeat(LARGE_PASTE_CHAR_THRESHOLD + 2));
                composer.handle_paste("b".repeat(LARGE_PASTE_CHAR_THRESHOLD + 4));
                composer.handle_paste("c".repeat(LARGE_PASTE_CHAR_THRESHOLD + 6));
                // Move cursor to end and press backspace
                composer.textarea.set_cursor(composer.textarea.text().len());
                composer.handle_key_event(KeyEvent::new(KeyCode::Backspace, KeyModifiers::NONE));
            }

            terminal
                .draw(|f| f.render_widget_ref(composer, f.area()))
                .unwrap_or_else(|e| panic!("Failed to draw {name} composer: {e}"));

            insta::assert_snapshot!(name, terminal.backend());
        }
    }

    #[test]
    fn slash_popup_model_first_for_mo_ui() {
        use ratatui::Terminal;
        use ratatui::backend::TestBackend;

        let (tx, _rx) = unbounded_channel::<AppEvent>();
        let sender = AppEventSender::new(tx);

        let mut composer = ChatComposer::new(
            true,
            sender,
            false,
            "Ask Codex to do anything".to_string(),
            false,
        );

        // Type "/mo" humanlike so paste-burst doesn’t interfere.
        type_chars_humanlike(&mut composer, &['/', 'm', 'o']);

        let mut terminal = match Terminal::new(TestBackend::new(60, 4)) {
            Ok(t) => t,
            Err(e) => panic!("Failed to create terminal: {e}"),
        };
        terminal
            .draw(|f| f.render_widget_ref(composer, f.area()))
            .unwrap_or_else(|e| panic!("Failed to draw composer: {e}"));

        // Visual snapshot should show the slash popup with /model as the first entry.
        insta::assert_snapshot!("slash_popup_mo", terminal.backend());
    }

    #[test]
    fn slash_popup_model_first_for_mo_logic() {
        use super::super::command_popup::CommandItem;
        let (tx, _rx) = unbounded_channel::<AppEvent>();
        let sender = AppEventSender::new(tx);
        let mut composer = ChatComposer::new(
            true,
            sender,
            false,
            "Ask Codex to do anything".to_string(),
            false,
        );
        type_chars_humanlike(&mut composer, &['/', 'm', 'o']);

        match &composer.active_popup {
            ActivePopup::Command(popup) => match popup.selected_item() {
                Some(CommandItem::Builtin(cmd)) => {
                    assert_eq!(cmd.command(), "model")
                }
                Some(CommandItem::UserPrompt(_)) => {
                    panic!("unexpected prompt selected for '/mo'")
                }
                None => panic!("no selected command for '/mo'"),
            },
            _ => panic!("slash popup not active after typing '/mo'"),
        }
    }

    // Test helper: simulate human typing with a brief delay and flush the paste-burst buffer
    fn type_chars_humanlike(composer: &mut ChatComposer, chars: &[char]) {
        use crossterm::event::KeyCode;
        use crossterm::event::KeyEvent;
        use crossterm::event::KeyModifiers;
        for &ch in chars {
            let _ = composer.handle_key_event(KeyEvent::new(KeyCode::Char(ch), KeyModifiers::NONE));
            std::thread::sleep(ChatComposer::recommended_paste_flush_delay());
            let _ = composer.flush_paste_burst_if_due();
        }
    }

    #[test]
    fn slash_init_dispatches_command_and_does_not_submit_literal_text() {
        use crossterm::event::KeyCode;
        use crossterm::event::KeyEvent;
        use crossterm::event::KeyModifiers;

        let (tx, _rx) = unbounded_channel::<AppEvent>();
        let sender = AppEventSender::new(tx);
        let mut composer = ChatComposer::new(
            true,
            sender,
            false,
            "Ask Codex to do anything".to_string(),
            false,
        );

        // Type the slash command.
        type_chars_humanlike(&mut composer, &['/', 'i', 'n', 'i', 't']);

        // Press Enter to dispatch the selected command.
        let (result, _needs_redraw) =
            composer.handle_key_event(KeyEvent::new(KeyCode::Enter, KeyModifiers::NONE));

        // When a slash command is dispatched, the composer should return a
        // Command result (not submit literal text) and clear its textarea.
        match result {
            InputResult::Command(cmd) => {
                assert_eq!(cmd.command(), "init");
            }
            InputResult::Submitted(text) => {
                panic!("expected command dispatch, but composer submitted literal text: {text}")
            }
            InputResult::None => panic!("expected Command result for '/init'"),
        }
        assert!(composer.textarea.is_empty(), "composer should be cleared");
    }

    #[test]
    fn extract_args_supports_quoted_paths_single_arg() {
        let args = extract_positional_args_for_prompt_line(
            "/prompts:review \"docs/My File.md\"",
            "review",
        );
        assert_eq!(args, vec!["docs/My File.md".to_string()]);
    }

    #[test]
    fn extract_args_supports_mixed_quoted_and_unquoted() {
        let args =
            extract_positional_args_for_prompt_line("/prompts:cmd \"with spaces\" simple", "cmd");
        assert_eq!(args, vec!["with spaces".to_string(), "simple".to_string()]);
    }

    #[test]
    fn slash_tab_completion_moves_cursor_to_end() {
        use crossterm::event::KeyCode;
        use crossterm::event::KeyEvent;
        use crossterm::event::KeyModifiers;

        let (tx, _rx) = unbounded_channel::<AppEvent>();
        let sender = AppEventSender::new(tx);
        let mut composer = ChatComposer::new(
            true,
            sender,
            false,
            "Ask Codex to do anything".to_string(),
            false,
        );

        type_chars_humanlike(&mut composer, &['/', 'c']);

        let (_result, _needs_redraw) =
            composer.handle_key_event(KeyEvent::new(KeyCode::Tab, KeyModifiers::NONE));

        assert_eq!(composer.textarea.text(), "/compact ");
        assert_eq!(composer.textarea.cursor(), composer.textarea.text().len());
    }

    #[test]
    fn slash_tab_then_enter_dispatches_builtin_command() {
        let (tx, _rx) = unbounded_channel::<AppEvent>();
        let sender = AppEventSender::new(tx);
        let mut composer = ChatComposer::new(
            true,
            sender,
            false,
            "Ask Codex to do anything".to_string(),
            false,
        );

        // Type a prefix and complete with Tab, which inserts a trailing space
        // and moves the cursor beyond the '/name' token (hides the popup).
        type_chars_humanlike(&mut composer, &['/', 'd', 'i']);
        let (_res, _redraw) =
            composer.handle_key_event(KeyEvent::new(KeyCode::Tab, KeyModifiers::NONE));
        assert_eq!(composer.textarea.text(), "/diff ");

        // Press Enter: should dispatch the command, not submit literal text.
        let (result, _needs_redraw) =
            composer.handle_key_event(KeyEvent::new(KeyCode::Enter, KeyModifiers::NONE));
        match result {
            InputResult::Command(cmd) => assert_eq!(cmd.command(), "diff"),
            InputResult::Submitted(text) => {
                panic!("expected command dispatch after Tab completion, got literal submit: {text}")
            }
            InputResult::None => panic!("expected Command result for '/diff'"),
        }
        assert!(composer.textarea.is_empty());
    }

    #[test]
    fn slash_mention_dispatches_command_and_inserts_at() {
        use crossterm::event::KeyCode;
        use crossterm::event::KeyEvent;
        use crossterm::event::KeyModifiers;

        let (tx, _rx) = unbounded_channel::<AppEvent>();
        let sender = AppEventSender::new(tx);
        let mut composer = ChatComposer::new(
            true,
            sender,
            false,
            "Ask Codex to do anything".to_string(),
            false,
        );

        type_chars_humanlike(&mut composer, &['/', 'm', 'e', 'n', 't', 'i', 'o', 'n']);

        let (result, _needs_redraw) =
            composer.handle_key_event(KeyEvent::new(KeyCode::Enter, KeyModifiers::NONE));

        match result {
            InputResult::Command(cmd) => {
                assert_eq!(cmd.command(), "mention");
            }
            InputResult::Submitted(text) => {
                panic!("expected command dispatch, but composer submitted literal text: {text}")
            }
            InputResult::None => panic!("expected Command result for '/mention'"),
        }
        assert!(composer.textarea.is_empty(), "composer should be cleared");
        composer.insert_str("@");
        assert_eq!(composer.textarea.text(), "@");
    }

    #[test]
    fn test_multiple_pastes_submission() {
        use crossterm::event::KeyCode;
        use crossterm::event::KeyEvent;
        use crossterm::event::KeyModifiers;

        let (tx, _rx) = unbounded_channel::<AppEvent>();
        let sender = AppEventSender::new(tx);
        let mut composer = ChatComposer::new(
            true,
            sender,
            false,
            "Ask Codex to do anything".to_string(),
            false,
        );

        // Define test cases: (paste content, is_large)
        let test_cases = [
            ("x".repeat(LARGE_PASTE_CHAR_THRESHOLD + 3), true),
            (" and ".to_string(), false),
            ("y".repeat(LARGE_PASTE_CHAR_THRESHOLD + 7), true),
        ];

        // Expected states after each paste
        let mut expected_text = String::new();
        let mut expected_pending_count = 0;

        // Apply all pastes and build expected state
        let states: Vec<_> = test_cases
            .iter()
            .map(|(content, is_large)| {
                composer.handle_paste(content.clone());
                if *is_large {
                    let placeholder = format!("[Pasted Content {} chars]", content.chars().count());
                    expected_text.push_str(&placeholder);
                    expected_pending_count += 1;
                } else {
                    expected_text.push_str(content);
                }
                (expected_text.clone(), expected_pending_count)
            })
            .collect();

        // Verify all intermediate states were correct
        assert_eq!(
            states,
            vec![
                (
                    format!("[Pasted Content {} chars]", test_cases[0].0.chars().count()),
                    1
                ),
                (
                    format!(
                        "[Pasted Content {} chars] and ",
                        test_cases[0].0.chars().count()
                    ),
                    1
                ),
                (
                    format!(
                        "[Pasted Content {} chars] and [Pasted Content {} chars]",
                        test_cases[0].0.chars().count(),
                        test_cases[2].0.chars().count()
                    ),
                    2
                ),
            ]
        );

        // Submit and verify final expansion
        let (result, _) =
            composer.handle_key_event(KeyEvent::new(KeyCode::Enter, KeyModifiers::NONE));
        if let InputResult::Submitted(text) = result {
            assert_eq!(text, format!("{} and {}", test_cases[0].0, test_cases[2].0));
        } else {
            panic!("expected Submitted");
        }
    }

    #[test]
    fn test_placeholder_deletion() {
        use crossterm::event::KeyCode;
        use crossterm::event::KeyEvent;
        use crossterm::event::KeyModifiers;

        let (tx, _rx) = unbounded_channel::<AppEvent>();
        let sender = AppEventSender::new(tx);
        let mut composer = ChatComposer::new(
            true,
            sender,
            false,
            "Ask Codex to do anything".to_string(),
            false,
        );

        // Define test cases: (content, is_large)
        let test_cases = [
            ("a".repeat(LARGE_PASTE_CHAR_THRESHOLD + 5), true),
            (" and ".to_string(), false),
            ("b".repeat(LARGE_PASTE_CHAR_THRESHOLD + 6), true),
        ];

        // Apply all pastes
        let mut current_pos = 0;
        let states: Vec<_> = test_cases
            .iter()
            .map(|(content, is_large)| {
                composer.handle_paste(content.clone());
                if *is_large {
                    let placeholder = format!("[Pasted Content {} chars]", content.chars().count());
                    current_pos += placeholder.len();
                } else {
                    current_pos += content.len();
                }
                (
                    composer.textarea.text().to_string(),
                    composer.pending_pastes.len(),
                    current_pos,
                )
            })
            .collect();

        // Delete placeholders one by one and collect states
        let mut deletion_states = vec![];

        // First deletion
        composer.textarea.set_cursor(states[0].2);
        composer.handle_key_event(KeyEvent::new(KeyCode::Backspace, KeyModifiers::NONE));
        deletion_states.push((
            composer.textarea.text().to_string(),
            composer.pending_pastes.len(),
        ));

        // Second deletion
        composer.textarea.set_cursor(composer.textarea.text().len());
        composer.handle_key_event(KeyEvent::new(KeyCode::Backspace, KeyModifiers::NONE));
        deletion_states.push((
            composer.textarea.text().to_string(),
            composer.pending_pastes.len(),
        ));

        // Verify all states
        assert_eq!(
            deletion_states,
            vec![
                (" and [Pasted Content 1006 chars]".to_string(), 1),
                (" and ".to_string(), 0),
            ]
        );
    }

    #[test]
    fn test_partial_placeholder_deletion() {
        use crossterm::event::KeyCode;
        use crossterm::event::KeyEvent;
        use crossterm::event::KeyModifiers;

        let (tx, _rx) = unbounded_channel::<AppEvent>();
        let sender = AppEventSender::new(tx);
        let mut composer = ChatComposer::new(
            true,
            sender,
            false,
            "Ask Codex to do anything".to_string(),
            false,
        );

        // Define test cases: (cursor_position_from_end, expected_pending_count)
        let test_cases = [
            5, // Delete from middle - should clear tracking
            0, // Delete from end - should clear tracking
        ];

        let paste = "x".repeat(LARGE_PASTE_CHAR_THRESHOLD + 4);
        let placeholder = format!("[Pasted Content {} chars]", paste.chars().count());

        let states: Vec<_> = test_cases
            .into_iter()
            .map(|pos_from_end| {
                composer.handle_paste(paste.clone());
                composer
                    .textarea
                    .set_cursor(placeholder.len() - pos_from_end);
                composer.handle_key_event(KeyEvent::new(KeyCode::Backspace, KeyModifiers::NONE));
                let result = (
                    composer.textarea.text().contains(&placeholder),
                    composer.pending_pastes.len(),
                );
                composer.textarea.set_text("");
                result
            })
            .collect();

        assert_eq!(
            states,
            vec![
                (false, 0), // After deleting from middle
                (false, 0), // After deleting from end
            ]
        );
    }

    // --- Image attachment tests ---
    #[test]
    fn attach_image_and_submit_includes_image_paths() {
        let (tx, _rx) = unbounded_channel::<AppEvent>();
        let sender = AppEventSender::new(tx);
        let mut composer = ChatComposer::new(
            true,
            sender,
            false,
            "Ask Codex to do anything".to_string(),
            false,
        );
        let path = PathBuf::from("/tmp/image1.png");
        composer.attach_image(path.clone(), 32, 16, "PNG");
        composer.handle_paste(" hi".into());
        let (result, _) =
            composer.handle_key_event(KeyEvent::new(KeyCode::Enter, KeyModifiers::NONE));
        match result {
            InputResult::Submitted(text) => assert_eq!(text, "[image1.png 32x16] hi"),
            _ => panic!("expected Submitted"),
        }
        let imgs = composer.take_recent_submission_images();
        assert_eq!(vec![path], imgs);
    }

    #[test]
    fn attach_image_without_text_submits_empty_text_and_images() {
        let (tx, _rx) = unbounded_channel::<AppEvent>();
        let sender = AppEventSender::new(tx);
        let mut composer = ChatComposer::new(
            true,
            sender,
            false,
            "Ask Codex to do anything".to_string(),
            false,
        );
        let path = PathBuf::from("/tmp/image2.png");
        composer.attach_image(path.clone(), 10, 5, "PNG");
        let (result, _) =
            composer.handle_key_event(KeyEvent::new(KeyCode::Enter, KeyModifiers::NONE));
        match result {
            InputResult::Submitted(text) => assert_eq!(text, "[image2.png 10x5]"),
            _ => panic!("expected Submitted"),
        }
        let imgs = composer.take_recent_submission_images();
        assert_eq!(imgs.len(), 1);
        assert_eq!(imgs[0], path);
        assert!(composer.attached_images.is_empty());
    }

    #[test]
    fn image_placeholder_backspace_behaves_like_text_placeholder() {
        let (tx, _rx) = unbounded_channel::<AppEvent>();
        let sender = AppEventSender::new(tx);
        let mut composer = ChatComposer::new(
            true,
            sender,
            false,
            "Ask Codex to do anything".to_string(),
            false,
        );
        let path = PathBuf::from("/tmp/image3.png");
        composer.attach_image(path.clone(), 20, 10, "PNG");
        let placeholder = composer.attached_images[0].placeholder.clone();

        // Case 1: backspace at end
        composer.textarea.move_cursor_to_end_of_line(false);
        composer.handle_key_event(KeyEvent::new(KeyCode::Backspace, KeyModifiers::NONE));
        assert!(!composer.textarea.text().contains(&placeholder));
        assert!(composer.attached_images.is_empty());

        // Re-add and test backspace in middle: should break the placeholder string
        // and drop the image mapping (same as text placeholder behavior).
        composer.attach_image(path, 20, 10, "PNG");
        let placeholder2 = composer.attached_images[0].placeholder.clone();
        // Move cursor to roughly middle of placeholder
        if let Some(start_pos) = composer.textarea.text().find(&placeholder2) {
            let mid_pos = start_pos + (placeholder2.len() / 2);
            composer.textarea.set_cursor(mid_pos);
            composer.handle_key_event(KeyEvent::new(KeyCode::Backspace, KeyModifiers::NONE));
            assert!(!composer.textarea.text().contains(&placeholder2));
            assert!(composer.attached_images.is_empty());
        } else {
            panic!("Placeholder not found in textarea");
        }
    }

    #[test]
    fn backspace_with_multibyte_text_before_placeholder_does_not_panic() {
        use crossterm::event::KeyCode;
        use crossterm::event::KeyEvent;
        use crossterm::event::KeyModifiers;

        let (tx, _rx) = unbounded_channel::<AppEvent>();
        let sender = AppEventSender::new(tx);
        let mut composer = ChatComposer::new(
            true,
            sender,
            false,
            "Ask Codex to do anything".to_string(),
            false,
        );

        // Insert an image placeholder at the start
        let path = PathBuf::from("/tmp/image_multibyte.png");
        composer.attach_image(path, 10, 5, "PNG");
        // Add multibyte text after the placeholder
        composer.textarea.insert_str("日本語");

        // Cursor is at end; pressing backspace should delete the last character
        // without panicking and leave the placeholder intact.
        composer.handle_key_event(KeyEvent::new(KeyCode::Backspace, KeyModifiers::NONE));

        assert_eq!(composer.attached_images.len(), 1);
        assert!(
            composer
                .textarea
                .text()
                .starts_with("[image_multibyte.png 10x5]")
        );
    }

    #[test]
    fn deleting_one_of_duplicate_image_placeholders_removes_matching_entry() {
        let (tx, _rx) = unbounded_channel::<AppEvent>();
        let sender = AppEventSender::new(tx);
        let mut composer = ChatComposer::new(
            true,
            sender,
            false,
            "Ask Codex to do anything".to_string(),
            false,
        );

        let path1 = PathBuf::from("/tmp/image_dup1.png");
        let path2 = PathBuf::from("/tmp/image_dup2.png");

        composer.attach_image(path1, 10, 5, "PNG");
        // separate placeholders with a space for clarity
        composer.handle_paste(" ".into());
        composer.attach_image(path2.clone(), 10, 5, "PNG");

        let placeholder1 = composer.attached_images[0].placeholder.clone();
        let placeholder2 = composer.attached_images[1].placeholder.clone();
        let text = composer.textarea.text().to_string();
        let start1 = text.find(&placeholder1).expect("first placeholder present");
        let end1 = start1 + placeholder1.len();
        composer.textarea.set_cursor(end1);

        // Backspace should delete the first placeholder and its mapping.
        composer.handle_key_event(KeyEvent::new(KeyCode::Backspace, KeyModifiers::NONE));

        let new_text = composer.textarea.text().to_string();
        assert_eq!(
            0,
            new_text.matches(&placeholder1).count(),
            "first placeholder removed"
        );
        assert_eq!(
            1,
            new_text.matches(&placeholder2).count(),
            "second placeholder remains"
        );
        assert_eq!(
            vec![AttachedImage {
                path: path2,
                placeholder: "[image_dup2.png 10x5]".to_string()
            }],
            composer.attached_images,
            "one image mapping remains"
        );
    }

    #[test]
    fn pasting_filepath_attaches_image() {
        let tmp = tempdir().expect("create TempDir");
        let tmp_path: PathBuf = tmp.path().join("codex_tui_test_paste_image.png");
        let img: ImageBuffer<Rgba<u8>, Vec<u8>> =
            ImageBuffer::from_fn(3, 2, |_x, _y| Rgba([1, 2, 3, 255]));
        img.save(&tmp_path).expect("failed to write temp png");

        let (tx, _rx) = unbounded_channel::<AppEvent>();
        let sender = AppEventSender::new(tx);
        let mut composer = ChatComposer::new(
            true,
            sender,
            false,
            "Ask Codex to do anything".to_string(),
            false,
        );

        let needs_redraw = composer.handle_paste(tmp_path.to_string_lossy().to_string());
        assert!(needs_redraw);
        assert!(
            composer
                .textarea
                .text()
                .starts_with("[codex_tui_test_paste_image.png 3x2] ")
        );

        let imgs = composer.take_recent_submission_images();
        assert_eq!(imgs, vec![tmp_path]);
    }

    #[test]
    fn selecting_custom_prompt_without_args_submits_content() {
        let prompt_text = "Hello from saved prompt";

        let (tx, _rx) = unbounded_channel::<AppEvent>();
        let sender = AppEventSender::new(tx);
        let mut composer = ChatComposer::new(
            true,
            sender,
            false,
            "Ask Codex to do anything".to_string(),
            false,
        );

        // Inject prompts as if received via event.
        composer.set_custom_prompts(vec![CustomPrompt {
            name: "my-prompt".to_string(),
            path: "/tmp/my-prompt.md".to_string().into(),
            content: prompt_text.to_string(),
            description: None,
            argument_hint: None,
        }]);

        type_chars_humanlike(
            &mut composer,
            &[
                '/', 'p', 'r', 'o', 'm', 'p', 't', 's', ':', 'm', 'y', '-', 'p', 'r', 'o', 'm',
                'p', 't',
            ],
        );

        let (result, _needs_redraw) =
            composer.handle_key_event(KeyEvent::new(KeyCode::Enter, KeyModifiers::NONE));

        assert_eq!(InputResult::Submitted(prompt_text.to_string()), result);
        assert!(composer.textarea.is_empty());
    }

    #[test]
    fn custom_prompt_submission_expands_arguments() {
        let (tx, _rx) = unbounded_channel::<AppEvent>();
        let sender = AppEventSender::new(tx);
        let mut composer = ChatComposer::new(
            true,
            sender,
            false,
            "Ask Codex to do anything".to_string(),
            false,
        );

        composer.set_custom_prompts(vec![CustomPrompt {
            name: "my-prompt".to_string(),
            path: "/tmp/my-prompt.md".to_string().into(),
            content: "Review $USER changes on $BRANCH".to_string(),
            description: None,
            argument_hint: None,
        }]);

        composer
            .textarea
            .set_text("/prompts:my-prompt USER=Alice BRANCH=main");

        let (result, _needs_redraw) =
            composer.handle_key_event(KeyEvent::new(KeyCode::Enter, KeyModifiers::NONE));

        assert_eq!(
            InputResult::Submitted("Review Alice changes on main".to_string()),
            result
        );
        assert!(composer.textarea.is_empty());
    }

    #[test]
    fn custom_prompt_submission_accepts_quoted_values() {
        let (tx, _rx) = unbounded_channel::<AppEvent>();
        let sender = AppEventSender::new(tx);
        let mut composer = ChatComposer::new(
            true,
            sender,
            false,
            "Ask Codex to do anything".to_string(),
            false,
        );

        composer.set_custom_prompts(vec![CustomPrompt {
            name: "my-prompt".to_string(),
            path: "/tmp/my-prompt.md".to_string().into(),
            content: "Pair $USER with $BRANCH".to_string(),
            description: None,
            argument_hint: None,
        }]);

        composer
            .textarea
            .set_text("/prompts:my-prompt USER=\"Alice Smith\" BRANCH=dev-main");

        let (result, _needs_redraw) =
            composer.handle_key_event(KeyEvent::new(KeyCode::Enter, KeyModifiers::NONE));

        assert_eq!(
            InputResult::Submitted("Pair Alice Smith with dev-main".to_string()),
            result
        );
        assert!(composer.textarea.is_empty());
    }

    #[test]
    fn slash_path_input_submits_without_command_error() {
        use crossterm::event::KeyCode;
        use crossterm::event::KeyEvent;
        use crossterm::event::KeyModifiers;

        let (tx, mut rx) = unbounded_channel::<AppEvent>();
        let sender = AppEventSender::new(tx);
        let mut composer = ChatComposer::new(
            true,
            sender,
            false,
            "Ask Codex to do anything".to_string(),
            false,
        );

        composer
            .textarea
            .set_text("/Users/example/project/src/main.rs");

        let (result, _needs_redraw) =
            composer.handle_key_event(KeyEvent::new(KeyCode::Enter, KeyModifiers::NONE));

        if let InputResult::Submitted(text) = result {
            assert_eq!(text, "/Users/example/project/src/main.rs");
        } else {
            panic!("expected Submitted");
        }
        assert!(composer.textarea.is_empty());
        match rx.try_recv() {
            Ok(event) => panic!("unexpected event: {event:?}"),
            Err(tokio::sync::mpsc::error::TryRecvError::Empty) => {}
            Err(err) => panic!("unexpected channel state: {err:?}"),
        }
    }

    #[test]
    fn slash_with_leading_space_submits_as_text() {
        use crossterm::event::KeyCode;
        use crossterm::event::KeyEvent;
        use crossterm::event::KeyModifiers;

        let (tx, mut rx) = unbounded_channel::<AppEvent>();
        let sender = AppEventSender::new(tx);
        let mut composer = ChatComposer::new(
            true,
            sender,
            false,
            "Ask Codex to do anything".to_string(),
            false,
        );

        composer.textarea.set_text(" /this-looks-like-a-command");

        let (result, _needs_redraw) =
            composer.handle_key_event(KeyEvent::new(KeyCode::Enter, KeyModifiers::NONE));

        if let InputResult::Submitted(text) = result {
            assert_eq!(text, "/this-looks-like-a-command");
        } else {
            panic!("expected Submitted");
        }
        assert!(composer.textarea.is_empty());
        match rx.try_recv() {
            Ok(event) => panic!("unexpected event: {event:?}"),
            Err(tokio::sync::mpsc::error::TryRecvError::Empty) => {}
            Err(err) => panic!("unexpected channel state: {err:?}"),
        }
    }

    #[test]
    fn custom_prompt_invalid_args_reports_error() {
        let (tx, mut rx) = unbounded_channel::<AppEvent>();
        let sender = AppEventSender::new(tx);
        let mut composer = ChatComposer::new(
            true,
            sender,
            false,
            "Ask Codex to do anything".to_string(),
            false,
        );

        composer.set_custom_prompts(vec![CustomPrompt {
            name: "my-prompt".to_string(),
            path: "/tmp/my-prompt.md".to_string().into(),
            content: "Review $USER changes".to_string(),
            description: None,
            argument_hint: None,
        }]);

        composer
            .textarea
            .set_text("/prompts:my-prompt USER=Alice stray");

        let (result, _needs_redraw) =
            composer.handle_key_event(KeyEvent::new(KeyCode::Enter, KeyModifiers::NONE));

        assert_eq!(InputResult::None, result);
        assert_eq!(
            "/prompts:my-prompt USER=Alice stray",
            composer.textarea.text()
        );

        let mut found_error = false;
        while let Ok(event) = rx.try_recv() {
            if let AppEvent::InsertHistoryCell(cell) = event {
                let message = cell
                    .display_lines(80)
                    .into_iter()
                    .map(|line| line.to_string())
                    .collect::<Vec<_>>()
                    .join("\n");
                assert!(message.contains("expected key=value"));
                found_error = true;
                break;
            }
        }
        assert!(found_error, "expected error history cell to be sent");
    }

    #[test]
    fn custom_prompt_missing_required_args_reports_error() {
        let (tx, mut rx) = unbounded_channel::<AppEvent>();
        let sender = AppEventSender::new(tx);
        let mut composer = ChatComposer::new(
            true,
            sender,
            false,
            "Ask Codex to do anything".to_string(),
            false,
        );

        composer.set_custom_prompts(vec![CustomPrompt {
            name: "my-prompt".to_string(),
            path: "/tmp/my-prompt.md".to_string().into(),
            content: "Review $USER changes on $BRANCH".to_string(),
            description: None,
            argument_hint: None,
        }]);

        // Provide only one of the required args
        composer.textarea.set_text("/prompts:my-prompt USER=Alice");

        let (result, _needs_redraw) =
            composer.handle_key_event(KeyEvent::new(KeyCode::Enter, KeyModifiers::NONE));

        assert_eq!(InputResult::None, result);
        assert_eq!("/prompts:my-prompt USER=Alice", composer.textarea.text());

        let mut found_error = false;
        while let Ok(event) = rx.try_recv() {
            if let AppEvent::InsertHistoryCell(cell) = event {
                let message = cell
                    .display_lines(80)
                    .into_iter()
                    .map(|line| line.to_string())
                    .collect::<Vec<_>>()
                    .join("\n");
                assert!(message.to_lowercase().contains("missing required args"));
                assert!(message.contains("BRANCH"));
                found_error = true;
                break;
            }
        }
        assert!(
            found_error,
            "expected missing args error history cell to be sent"
        );
    }

    #[test]
    fn selecting_custom_prompt_with_args_expands_placeholders() {
        // Support $1..$9 and $ARGUMENTS in prompt content.
        let prompt_text = "Header: $1\nArgs: $ARGUMENTS\nNinth: $9\n";

        let (tx, _rx) = unbounded_channel::<AppEvent>();
        let sender = AppEventSender::new(tx);
        let mut composer = ChatComposer::new(
            true,
            sender,
            false,
            "Ask Codex to do anything".to_string(),
            false,
        );

        composer.set_custom_prompts(vec![CustomPrompt {
            name: "my-prompt".to_string(),
            path: "/tmp/my-prompt.md".to_string().into(),
            content: prompt_text.to_string(),
            description: None,
            argument_hint: None,
        }]);

        // Type the slash command with two args and hit Enter to submit.
        type_chars_humanlike(
            &mut composer,
            &[
                '/', 'p', 'r', 'o', 'm', 'p', 't', 's', ':', 'm', 'y', '-', 'p', 'r', 'o', 'm',
                'p', 't', ' ', 'f', 'o', 'o', ' ', 'b', 'a', 'r',
            ],
        );
        let (result, _needs_redraw) =
            composer.handle_key_event(KeyEvent::new(KeyCode::Enter, KeyModifiers::NONE));

        let expected = "Header: foo\nArgs: foo bar\nNinth: \n".to_string();
        assert_eq!(InputResult::Submitted(expected), result);
    }

    #[test]
    fn numeric_prompt_positional_args_does_not_error() {
        // Ensure that a prompt with only numeric placeholders does not trigger
        // key=value parsing errors when given positional arguments.
        let (tx, _rx) = unbounded_channel::<AppEvent>();
        let sender = AppEventSender::new(tx);
        let mut composer = ChatComposer::new(
            true,
            sender,
            false,
            "Ask Codex to do anything".to_string(),
            false,
        );

        composer.set_custom_prompts(vec![CustomPrompt {
            name: "elegant".to_string(),
            path: "/tmp/elegant.md".to_string().into(),
            content: "Echo: $ARGUMENTS".to_string(),
            description: None,
            argument_hint: None,
        }]);

        // Type positional args; should submit with numeric expansion, no errors.
        composer.textarea.set_text("/prompts:elegant hi");
        let (result, _needs_redraw) =
            composer.handle_key_event(KeyEvent::new(KeyCode::Enter, KeyModifiers::NONE));

        assert_eq!(InputResult::Submitted("Echo: hi".to_string()), result);
        assert!(composer.textarea.is_empty());
    }

    #[test]
    fn selecting_custom_prompt_with_no_args_inserts_template() {
        let prompt_text = "X:$1 Y:$2 All:[$ARGUMENTS]";

        let (tx, _rx) = unbounded_channel::<AppEvent>();
        let sender = AppEventSender::new(tx);
        let mut composer = ChatComposer::new(
            true,
            sender,
            false,
            "Ask Codex to do anything".to_string(),
            false,
        );

        composer.set_custom_prompts(vec![CustomPrompt {
            name: "p".to_string(),
            path: "/tmp/p.md".to_string().into(),
            content: prompt_text.to_string(),
            description: None,
            argument_hint: None,
        }]);

        type_chars_humanlike(
            &mut composer,
            &['/', 'p', 'r', 'o', 'm', 'p', 't', 's', ':', 'p'],
        );
        let (result, _needs_redraw) =
            composer.handle_key_event(KeyEvent::new(KeyCode::Enter, KeyModifiers::NONE));

        // With no args typed, selecting the prompt inserts the command template
        // and does not submit immediately.
        assert_eq!(InputResult::None, result);
        assert_eq!("/prompts:p ", composer.textarea.text());
    }

    #[test]
    fn selecting_custom_prompt_preserves_literal_dollar_dollar() {
        // '$$' should remain untouched.
        let prompt_text = "Cost: $$ and first: $1";

        let (tx, _rx) = unbounded_channel::<AppEvent>();
        let sender = AppEventSender::new(tx);
        let mut composer = ChatComposer::new(
            true,
            sender,
            false,
            "Ask Codex to do anything".to_string(),
            false,
        );

        composer.set_custom_prompts(vec![CustomPrompt {
            name: "price".to_string(),
            path: "/tmp/price.md".to_string().into(),
            content: prompt_text.to_string(),
            description: None,
            argument_hint: None,
        }]);

        type_chars_humanlike(
            &mut composer,
            &[
                '/', 'p', 'r', 'o', 'm', 'p', 't', 's', ':', 'p', 'r', 'i', 'c', 'e', ' ', 'x',
            ],
        );
        let (result, _needs_redraw) =
            composer.handle_key_event(KeyEvent::new(KeyCode::Enter, KeyModifiers::NONE));

        assert_eq!(
            InputResult::Submitted("Cost: $$ and first: x".to_string()),
            result
        );
    }

    #[test]
    fn selecting_custom_prompt_reuses_cached_arguments_join() {
        let prompt_text = "First: $ARGUMENTS\nSecond: $ARGUMENTS";

        let (tx, _rx) = unbounded_channel::<AppEvent>();
        let sender = AppEventSender::new(tx);
        let mut composer = ChatComposer::new(
            true,
            sender,
            false,
            "Ask Codex to do anything".to_string(),
            false,
        );

        composer.set_custom_prompts(vec![CustomPrompt {
            name: "repeat".to_string(),
            path: "/tmp/repeat.md".to_string().into(),
            content: prompt_text.to_string(),
            description: None,
            argument_hint: None,
        }]);

        type_chars_humanlike(
            &mut composer,
            &[
                '/', 'p', 'r', 'o', 'm', 'p', 't', 's', ':', 'r', 'e', 'p', 'e', 'a', 't', ' ',
                'o', 'n', 'e', ' ', 't', 'w', 'o',
            ],
        );
        let (result, _needs_redraw) =
            composer.handle_key_event(KeyEvent::new(KeyCode::Enter, KeyModifiers::NONE));

        let expected = "First: one two\nSecond: one two".to_string();
        assert_eq!(InputResult::Submitted(expected), result);
    }

    #[test]
    fn burst_paste_fast_small_buffers_and_flushes_on_stop() {
        use crossterm::event::KeyCode;
        use crossterm::event::KeyEvent;
        use crossterm::event::KeyModifiers;

        let (tx, _rx) = unbounded_channel::<AppEvent>();
        let sender = AppEventSender::new(tx);
        let mut composer = ChatComposer::new(
            true,
            sender,
            false,
            "Ask Codex to do anything".to_string(),
            false,
        );

        let count = 32;
        for _ in 0..count {
            let _ =
                composer.handle_key_event(KeyEvent::new(KeyCode::Char('a'), KeyModifiers::NONE));
            assert!(
                composer.is_in_paste_burst(),
                "expected active paste burst during fast typing"
            );
            assert!(
                composer.textarea.text().is_empty(),
                "text should not appear during burst"
            );
        }

        assert!(
            composer.textarea.text().is_empty(),
            "text should remain empty until flush"
        );
        std::thread::sleep(ChatComposer::recommended_paste_flush_delay());
        let flushed = composer.flush_paste_burst_if_due();
        assert!(flushed, "expected buffered text to flush after stop");
        assert_eq!(composer.textarea.text(), "a".repeat(count));
        assert!(
            composer.pending_pastes.is_empty(),
            "no placeholder for small burst"
        );
    }

    #[test]
    fn burst_paste_fast_large_inserts_placeholder_on_flush() {
        use crossterm::event::KeyCode;
        use crossterm::event::KeyEvent;
        use crossterm::event::KeyModifiers;

        let (tx, _rx) = unbounded_channel::<AppEvent>();
        let sender = AppEventSender::new(tx);
        let mut composer = ChatComposer::new(
            true,
            sender,
            false,
            "Ask Codex to do anything".to_string(),
            false,
        );

        let count = LARGE_PASTE_CHAR_THRESHOLD + 1; // > threshold to trigger placeholder
        for _ in 0..count {
            let _ =
                composer.handle_key_event(KeyEvent::new(KeyCode::Char('x'), KeyModifiers::NONE));
        }

        // Nothing should appear until we stop and flush
        assert!(composer.textarea.text().is_empty());
        std::thread::sleep(ChatComposer::recommended_paste_flush_delay());
        let flushed = composer.flush_paste_burst_if_due();
        assert!(flushed, "expected flush after stopping fast input");

        let expected_placeholder = format!("[Pasted Content {count} chars]");
        assert_eq!(composer.textarea.text(), expected_placeholder);
        assert_eq!(composer.pending_pastes.len(), 1);
        assert_eq!(composer.pending_pastes[0].0, expected_placeholder);
        assert_eq!(composer.pending_pastes[0].1.len(), count);
        assert!(composer.pending_pastes[0].1.chars().all(|c| c == 'x'));
    }

    #[test]
    fn humanlike_typing_1000_chars_appears_live_no_placeholder() {
        let (tx, _rx) = unbounded_channel::<AppEvent>();
        let sender = AppEventSender::new(tx);
        let mut composer = ChatComposer::new(
            true,
            sender,
            false,
            "Ask Codex to do anything".to_string(),
            false,
        );

        let count = LARGE_PASTE_CHAR_THRESHOLD; // 1000 in current config
        let chars: Vec<char> = vec!['z'; count];
        type_chars_humanlike(&mut composer, &chars);

        assert_eq!(composer.textarea.text(), "z".repeat(count));
        assert!(composer.pending_pastes.is_empty());
    }
}<|MERGE_RESOLUTION|>--- conflicted
+++ resolved
@@ -535,30 +535,23 @@
                 modifiers: KeyModifiers::NONE,
                 ..
             } => {
-<<<<<<< HEAD
-                if let Some(sel) = popup.selected_item() {
-                    // Capture the current first line before we clear the textarea
-                    let first_line = self
-                        .textarea
-                        .text()
-                        .lines()
-                        .next()
-                        .unwrap_or("")
-                        .to_string();
-
-                    // Clear textarea so no residual text remains.
-=======
                 // If the current line starts with a custom prompt name and includes
                 // positional args for a numeric-style template, expand and submit
                 // immediately regardless of the popup selection.
-                let first_line = self.textarea.text().lines().next().unwrap_or("");
+                let first_line_owned = self
+                    .textarea
+                    .text()
+                    .lines()
+                    .next()
+                    .unwrap_or("")
+                    .to_string();
+                let first_line = first_line_owned.as_str();
                 if let Some((name, _rest)) = parse_slash_name(first_line)
                     && let Some(prompt_name) = name.strip_prefix(&format!("{PROMPTS_CMD_PREFIX}:"))
                     && let Some(prompt) = self.custom_prompts.iter().find(|p| p.name == prompt_name)
                     && let Some(expanded) =
                         expand_if_numeric_with_positional_args(prompt, first_line)
                 {
->>>>>>> d3187dbc
                     self.textarea.set_text("");
                     return (InputResult::Submitted(expanded), true);
                 }
@@ -566,15 +559,13 @@
                 if let Some(sel) = popup.selected_item() {
                     match sel {
                         CommandItem::Builtin(cmd) => {
-<<<<<<< HEAD
-                            if cmd == SlashCommand::Resume {
-                                if let Some(arg) = Self::resume_arg_from_line(&first_line) {
-                                    return self.handle_resume_with_arg(arg);
-                                }
+                            if cmd == SlashCommand::Resume
+                                && let Some(arg) = Self::resume_arg_from_line(first_line)
+                            {
+                                self.textarea.set_text("");
+                                return self.handle_resume_with_arg(arg);
                             }
-=======
                             self.textarea.set_text("");
->>>>>>> d3187dbc
                             return (InputResult::Command(cmd), true);
                         }
                         CommandItem::UserPrompt(idx) => {
@@ -600,7 +591,6 @@
                         }
                     }
                 }
-                // Fallback to default newline handling if no command selected.
                 self.handle_key_event_without_popup(key_event)
             }
             input => self.handle_input_basic(input),
@@ -979,7 +969,14 @@
                 // the '/name' token and our caret-based heuristic hides the popup,
                 // but Enter should still dispatch the command rather than submit
                 // literal text.
-                let first_line = self.textarea.text().lines().next().unwrap_or("");
+                let first_line_owned = self
+                    .textarea
+                    .text()
+                    .lines()
+                    .next()
+                    .unwrap_or("")
+                    .to_string();
+                let first_line = first_line_owned.as_str();
                 if let Some((name, rest)) = parse_slash_name(first_line)
                     && rest.is_empty()
                     && let Some((_n, cmd)) = built_in_slash_commands()
@@ -988,6 +985,12 @@
                 {
                     self.textarea.set_text("");
                     return (InputResult::Command(cmd), true);
+                }
+
+                // Special-case: '/resume <arg>' without popup.
+                if let Some(arg) = Self::resume_arg_from_line(first_line) {
+                    self.textarea.set_text("");
+                    return self.handle_resume_with_arg(arg);
                 }
                 // If we're in a paste-like burst capture, treat Enter as part of the burst
                 // and accumulate it rather than submitting or inserting immediately.

use codex_core::protocol::TokenUsage;
use crossterm::event::KeyCode;
use crossterm::event::KeyEvent;
use crossterm::event::KeyModifiers;
use ratatui::buffer::Buffer;
use ratatui::layout::Constraint;
use ratatui::layout::Layout;
use ratatui::layout::Margin;
use ratatui::layout::Rect;
use ratatui::style::Modifier;
use ratatui::style::Style;
use ratatui::style::Stylize;
use ratatui::text::Line;
use ratatui::text::Span;
use ratatui::widgets::Block;
use ratatui::widgets::Borders;
use ratatui::widgets::StatefulWidgetRef;
use ratatui::widgets::WidgetRef;

use super::chat_composer_history::ChatComposerHistory;
use super::command_popup::CommandPopup;
use super::file_search_popup::FileSearchPopup;

use crate::app_event::AppEvent;
use crate::app_event_sender::AppEventSender;
use crate::bottom_pane::textarea::TextArea;
use crate::bottom_pane::textarea::TextAreaState;
use codex_file_search::FileMatch;
use std::cell::RefCell;
use std::sync::Arc;
use std::sync::atomic::AtomicBool;
use std::sync::atomic::Ordering;
use std::thread;
use std::time::Duration;

const BASE_PLACEHOLDER_TEXT: &str = "Welcome to Code — What are we coding today? Type / to see commands";
/// If the pasted content exceeds this number of characters, replace it with a
/// placeholder in the UI.
const LARGE_PASTE_CHAR_THRESHOLD: usize = 1000;

/// Result returned when the user interacts with the text area.
pub enum InputResult {
    Submitted(String),
    ScrollUp,
    ScrollDown,
    None,
}

struct TokenUsageInfo {
    total_token_usage: TokenUsage,
    last_token_usage: TokenUsage,
    model_context_window: Option<u64>,
    /// Baseline token count present in the context before the user's first
    /// message content is considered. This is used to normalize the
    /// "context left" percentage so it reflects the portion the user can
    /// influence rather than fixed prompt overhead (system prompt, tool
    /// instructions, etc.).
    ///
    /// Preferred source is `cached_input_tokens` from the first turn (when
    /// available), otherwise we fall back to 0.
    initial_prompt_tokens: u64,
}

// Format an integer with thousands separators (e.g., 125,654).
fn format_with_thousands(n: u64) -> String {
    let s = n.to_string();
    let mut out = String::with_capacity(s.len() + s.len() / 3);
    let mut count = 0usize;
    for ch in s.chars().rev() {
        if count != 0 && count % 3 == 0 {
            out.push(',');
        }
        out.push(ch);
        count += 1;
    }
    out.chars().rev().collect()
}

pub(crate) struct ChatComposer {
    textarea: TextArea,
    textarea_state: RefCell<TextAreaState>,
    active_popup: ActivePopup,
    app_event_tx: AppEventSender,
    history: ChatComposerHistory,
    ctrl_c_quit_hint: bool,
    #[allow(dead_code)]
    use_shift_enter_hint: bool,
    dismissed_file_popup_token: Option<String>,
    current_file_query: Option<String>,
    // Tracks a one-off Tab-triggered file search. When set, we will only
    // create/show a popup if the results are non-empty to avoid flicker.
    pending_tab_file_query: Option<String>,
    pending_pastes: Vec<(String, String)>,
    token_usage_info: Option<TokenUsageInfo>,
    has_focus: bool,
    has_chat_history: bool,
    last_esc_time: Option<std::time::Instant>,
    is_task_running: bool,
    // Current status message to display when task is running
    status_message: String,
    // Animation thread for spinning icon when task is running
    animation_running: Option<Arc<AtomicBool>>,
    using_chatgpt_auth: bool,
    // Ephemeral footer notice and its expiry
    footer_notice: Option<(String, std::time::Instant)>,
    // Footer hint visibility flags
    show_reasoning_hint: bool,
    show_diffs_hint: bool,
    reasoning_shown: bool,
}

/// Popup state – at most one can be visible at any time.
enum ActivePopup {
    None,
    Command(CommandPopup),
    File(FileSearchPopup),
}

impl ChatComposer {
    pub fn new(
        has_input_focus: bool,
        app_event_tx: AppEventSender,
        enhanced_keys_supported: bool,
        using_chatgpt_auth: bool,
    ) -> Self {
        let use_shift_enter_hint = enhanced_keys_supported;

        Self {
            textarea: TextArea::new(),
            textarea_state: RefCell::new(TextAreaState::default()),
            active_popup: ActivePopup::None,
            app_event_tx,
            history: ChatComposerHistory::new(),
            ctrl_c_quit_hint: false,
            use_shift_enter_hint,
            dismissed_file_popup_token: None,
            current_file_query: None,
            pending_tab_file_query: None,
            pending_pastes: Vec::new(),
            token_usage_info: None,
            has_focus: has_input_focus,
            has_chat_history: false,
            last_esc_time: None,
            is_task_running: false,
            status_message: String::from("coding"),
            animation_running: None,
            using_chatgpt_auth,
            footer_notice: None,
            show_reasoning_hint: false,
            show_diffs_hint: false,
            reasoning_shown: false,
        }
    }

    pub fn set_has_chat_history(&mut self, has_history: bool) {
        self.has_chat_history = has_history;
    }

    pub fn set_task_running(&mut self, running: bool) {
        self.is_task_running = running;

        if running {
            // Start animation thread if not already running
            if self.animation_running.is_none() {
                let animation_flag = Arc::new(AtomicBool::new(true));
                let animation_flag_clone = Arc::clone(&animation_flag);
                let app_event_tx_clone = self.app_event_tx.clone();

                thread::spawn(move || {
                    while animation_flag_clone.load(Ordering::Relaxed) {
                        thread::sleep(Duration::from_millis(200)); // Slower animation
                        app_event_tx_clone.send(AppEvent::RequestRedraw);
                    }
                });

                self.animation_running = Some(animation_flag);
            }
        } else {
            // Stop animation thread
            if let Some(animation_flag) = self.animation_running.take() {
                animation_flag.store(false, Ordering::Relaxed);
            }
        }
    }

    pub fn update_status_message(&mut self, message: String) {
        self.status_message = Self::map_status_message(&message);
    }

    pub fn flash_footer_notice(&mut self, text: String) {
        let expiry = std::time::Instant::now() + std::time::Duration::from_secs(2);
        self.footer_notice = Some((text, expiry));
    }

    // Control footer hint visibility
    pub fn set_show_reasoning_hint(&mut self, show: bool) {
        if self.show_reasoning_hint != show {
            self.show_reasoning_hint = show;
        }
    }

    pub fn set_show_diffs_hint(&mut self, show: bool) {
        if self.show_diffs_hint != show {
            self.show_diffs_hint = show;
        }
    }

    pub fn set_reasoning_state(&mut self, shown: bool) {
        self.reasoning_shown = shown;
    }

    // Map technical status messages to user-friendly ones
    fn map_status_message(technical_message: &str) -> String {
        let lower = technical_message.to_lowercase();

        // Thinking/reasoning patterns
        if lower.contains("reasoning")
            || lower.contains("thinking")
            || lower.contains("planning")
            || lower.contains("waiting for model")
            || lower.contains("model")
        {
            "Thinking".to_string()
        }
        // Tool/command execution patterns
        else if lower.contains("tool")
            || lower.contains("command")
            || lower.contains("running command")
            || lower.contains("running")
            || lower.contains("bash")
            || lower.contains("shell")
        {
            "Using tools".to_string()
        }
        // Browser activity
        else if lower.contains("browser")
            || lower.contains("chrome")
            || lower.contains("cdp")
            || lower.contains("navigate")
            || lower.contains("url")
            || lower.contains("screenshot")
        {
            "Browsing".to_string()
        }
        // Multi-agent orchestration
        else if lower.contains("agent")
            || lower.contains("agents")
            || lower.contains("orchestrating")
            || lower.contains("coordinating")
        {
            "Agents".to_string()
        }
        // Response generation patterns
        else if lower.contains("generating")
            || lower.contains("responding")
            || lower.contains("streaming")
            || lower.contains("writing response")
            || lower.contains("assistant")
            || lower.contains("chat completions")
            || lower.contains("completion")
        {
            "Responding".to_string()
        }
        // File/code editing patterns
        else if lower.contains("editing")
            || lower.contains("writing")
            || lower.contains("modifying")
            || lower.contains("creating file")
            || lower.contains("updating")
            || lower.contains("patch")
        {
            "Coding".to_string()
        }
        // Catch some common technical terms
        else if lower.contains("processing") || lower.contains("analyzing") {
            "Thinking".to_string()
        } else if lower.contains("reading") || lower.contains("searching") {
            "Reading".to_string()
        } else {
            // Default fallback - use "working" for unknown status
            "Working".to_string()
        }
    }

    pub fn desired_height(&self, width: u16) -> u16 {
        // Calculate hint/popup height
        let hint_height = match &self.active_popup {
            ActivePopup::None => 1u16,
            ActivePopup::Command(c) => c.calculate_required_height(),
            ActivePopup::File(c) => c.calculate_required_height(),
        };

        // Calculate actual content height of textarea
        // Width adjustments must mirror render exactly:
        // In render, we allocate the input block, then compute its inner area (borders = 2),
        // then apply a horizontal Margin of 1 on each side (padding = 2). Total = 4 columns.
        let content_width = width.saturating_sub(4);
        let content_lines = self.textarea.desired_height(content_width).max(1); // At least 1 line

        // Total input height: content + border (2) only, no vertical padding
        // Minimum of 3 ensures at least 1 visible line with border
        let input_height = (content_lines + 2).max(3);

        input_height + hint_height
    }

    pub fn cursor_pos(&self, area: Rect) -> Option<(u16, u16)> {
        // Split area: textarea with border at top, hints/popup at bottom
        let hint_height = if matches!(self.active_popup, ActivePopup::None) {
            1
        } else {
            match &self.active_popup {
                ActivePopup::Command(popup) => popup.calculate_required_height(),
                ActivePopup::File(popup) => popup.calculate_required_height(),
                ActivePopup::None => 1,
            }
        };
        // Calculate dynamic height based on content
        let content_width = area.width.saturating_sub(4); // Account for border and padding
        let content_lines = self.textarea.desired_height(content_width).max(1);
        let desired_input_height = (content_lines + 2).max(3); // Parent layout enforces max

        // Use desired height but don't exceed available space
        let input_height = desired_input_height.min(area.height.saturating_sub(hint_height));
        let [input_area, _] = Layout::vertical([
            Constraint::Length(input_height),
            Constraint::Length(hint_height),
        ])
        .areas(area);

        // Get inner area of the bordered input box
        let input_block = Block::default().borders(Borders::ALL);
        let textarea_rect = input_block.inner(input_area);

        // Apply same padding as in render (1 char horizontal only, no vertical padding)
        let padded_textarea_rect = textarea_rect.inner(Margin::new(1, 0));

        let state = self.textarea_state.borrow();
        self.textarea
            .cursor_pos_with_state(padded_textarea_rect, &state)
    }

    /// Returns true if the composer currently contains no user input.
    #[allow(dead_code)]
    pub(crate) fn is_empty(&self) -> bool {
        self.textarea.is_empty()
    }

    /// Update the cached *context-left* percentage and refresh the placeholder
    /// text. The UI relies on the placeholder to convey the remaining
    /// context when the composer is empty.
    pub(crate) fn set_token_usage(
        &mut self,
        total_token_usage: TokenUsage,
        last_token_usage: TokenUsage,
        model_context_window: Option<u64>,
    ) {
        let initial_prompt_tokens = self
            .token_usage_info
            .as_ref()
            .map(|info| info.initial_prompt_tokens)
            .unwrap_or_else(|| last_token_usage.cached_input_tokens.unwrap_or(0));

        self.token_usage_info = Some(TokenUsageInfo {
            total_token_usage,
            last_token_usage,
            model_context_window,
            initial_prompt_tokens,
        });
    }

    /// Record the history metadata advertised by `SessionConfiguredEvent` so
    /// that the composer can navigate cross-session history.
    pub(crate) fn set_history_metadata(&mut self, log_id: u64, entry_count: usize) {
        self.history.set_metadata(log_id, entry_count);
    }

    /// Integrate an asynchronous response to an on-demand history lookup. If
    /// the entry is present and the offset matches the current cursor we
    /// immediately populate the textarea.
    pub(crate) fn on_history_entry_response(
        &mut self,
        log_id: u64,
        offset: usize,
        entry: Option<String>,
    ) -> bool {
        let Some(text) = self.history.on_entry_response(log_id, offset, entry) else {
            return false;
        };
        self.textarea.set_text(&text);
        self.textarea.set_cursor(0);
        true
    }

    pub fn handle_paste(&mut self, pasted: String) -> bool {
        let char_count = pasted.chars().count();
        if char_count > LARGE_PASTE_CHAR_THRESHOLD {
            let placeholder = format!("[Pasted Content {char_count} chars]");
            self.textarea.insert_str(&placeholder);
            self.pending_pastes.push((placeholder, pasted));
        } else {
            self.textarea.insert_str(&pasted);
        }
        self.sync_command_popup();
        self.sync_file_search_popup();
        true
    }

    /// Integrate results from an asynchronous file search.
    pub(crate) fn on_file_search_result(&mut self, query: String, matches: Vec<FileMatch>) {
        // Handle one-off Tab-triggered case first: only open if matches exist.
        if self.pending_tab_file_query.as_ref() == Some(&query) {
            // Clear pending regardless of result to avoid repeats.
            self.pending_tab_file_query = None;

            if matches.is_empty() {
                return; // do not open popup when no matches to avoid flicker
            }

            match &mut self.active_popup {
                ActivePopup::File(popup) => popup.set_matches(&query, matches),
                _ => {
                    let mut popup = FileSearchPopup::new();
                    popup.set_query(&query);
                    popup.set_matches(&query, matches);
                    self.active_popup = ActivePopup::File(popup);
                }
            }
            self.current_file_query = Some(query);
            self.dismissed_file_popup_token = None;
            return;
        }

        // Otherwise, only apply if user is still editing a token matching the query
        // and that token qualifies for auto-trigger (i.e., @ or ./).
        let current_opt = Self::current_completion_token(&self.textarea);
        let Some(current_token) = current_opt else { return; };
        if !current_token.starts_with(&query) { return; }

        if let ActivePopup::File(popup) = &mut self.active_popup {
            popup.set_matches(&query, matches);
        }
    }

    pub fn set_ctrl_c_quit_hint(&mut self, show: bool, has_focus: bool) {
        self.ctrl_c_quit_hint = show;
        self.set_has_focus(has_focus);
    }

    pub(crate) fn insert_str(&mut self, text: &str) {
        self.textarea.insert_str(text);
        self.sync_command_popup();
        self.sync_file_search_popup();
    }

    /// Handle a key event coming from the main UI.
    pub fn handle_key_event(&mut self, key_event: KeyEvent) -> (InputResult, bool) {
        let result = match &mut self.active_popup {
            ActivePopup::Command(_) => self.handle_key_event_with_slash_popup(key_event),
            ActivePopup::File(_) => self.handle_key_event_with_file_popup(key_event),
            ActivePopup::None => self.handle_key_event_without_popup(key_event),
        };

        // Update (or hide/show) popup after processing the key.
        self.sync_command_popup();
        if matches!(self.active_popup, ActivePopup::Command(_)) {
            self.dismissed_file_popup_token = None;
        } else {
            self.sync_file_search_popup();
        }

        result
    }

    /// Handle key event when the slash-command popup is visible.
    fn handle_key_event_with_slash_popup(&mut self, key_event: KeyEvent) -> (InputResult, bool) {
        let ActivePopup::Command(popup) = &mut self.active_popup else {
            unreachable!();
        };

        match key_event {
            KeyEvent {
                code: KeyCode::Up, ..
            } => {
                popup.move_up();
                (InputResult::None, true)
            }
            KeyEvent {
                code: KeyCode::Down,
                ..
            } => {
                popup.move_down();
                (InputResult::None, true)
            }
            KeyEvent {
                code: KeyCode::Tab, ..
            } => {
                if let Some(cmd) = popup.selected_command() {
                    let first_line = self.textarea.text().lines().next().unwrap_or("");

                    let starts_with_cmd = first_line
                        .trim_start()
                        .starts_with(&format!("/{}", cmd.command()));

                    if !starts_with_cmd {
                        self.textarea.set_text(&format!("/{} ", cmd.command()));
                        self.textarea.set_cursor(self.textarea.text().len());
                    }
                    // After completing, place the cursor at the end of the
                    // slash command so the user can immediately type args.
                    let new_cursor = self.textarea.text().len();
                    self.textarea.set_cursor(new_cursor);
                }
                (InputResult::None, true)
            }
            KeyEvent {
                code: KeyCode::Enter,
                modifiers: KeyModifiers::NONE,
                ..
            } => {
                if let Some(cmd) = popup.selected_command() {
                    // Get the full command text before clearing
                    let command_text = self.textarea.text().to_string();

                    // Record the exact slash command that was typed
                    self.history.record_local_submission(&command_text);

                    // Check if this is a prompt-expanding command that will trigger agents
                    if cmd.is_prompt_expanding() {
                        self.app_event_tx.send(AppEvent::PrepareAgents);
                    }

                    // Send command to the app layer with full text.
                    self.app_event_tx
                        .send(AppEvent::DispatchCommand(*cmd, command_text.clone()));

                    // Clear textarea so no residual text remains.
                    self.textarea.set_text("");

                    // Hide popup since the command has been dispatched.
                    self.active_popup = ActivePopup::None;
                    return (InputResult::None, true);
                }
                // Fallback to default newline handling if no command selected.
                self.handle_key_event_without_popup(key_event)
            }
            input => self.handle_input_basic(input),
        }
    }

    /// Handle key events when file search popup is visible.
    fn handle_key_event_with_file_popup(&mut self, key_event: KeyEvent) -> (InputResult, bool) {
        let ActivePopup::File(popup) = &mut self.active_popup else {
            unreachable!();
        };

        match key_event {
            KeyEvent {
                code: KeyCode::Up, ..
            } => {
                popup.move_up();
                (InputResult::None, true)
            }
            KeyEvent {
                code: KeyCode::Down,
                ..
            } => {
                popup.move_down();
                (InputResult::None, true)
            }
            KeyEvent {
                code: KeyCode::Esc, ..
            } => {
                // Hide popup without modifying text, remember token to avoid immediate reopen.
                if let Some(tok) = Self::current_completion_token(&self.textarea) {
                    self.dismissed_file_popup_token = Some(tok.to_string());
                }
                self.active_popup = ActivePopup::None;
                (InputResult::None, true)
            }
            KeyEvent {
                code: KeyCode::Tab, ..
            }
            | KeyEvent {
                code: KeyCode::Enter,
                modifiers: KeyModifiers::NONE,
                ..
            } => {
                if let Some(sel) = popup.selected_match() {
                    let sel_path = sel.to_string();
                    // Drop popup borrow before using self mutably again.
                    self.insert_selected_path(&sel_path);
                    self.active_popup = ActivePopup::None;
                    return (InputResult::None, true);
                }
                (InputResult::None, false)
            }
            input => self.handle_input_basic(input),
        }
    }

    /// Extract the `@token` that the cursor is currently positioned on, if any.
    ///
    /// The returned string **does not** include the leading `@`.
    ///
    /// Behavior:
    /// - The cursor may be anywhere inside the token (including on the
    ///   leading `@`). It does not need to be at the end of the line.
    /// - A token is delimited by ASCII whitespace (space, tab, newline).
    /// - If the token under the cursor starts with `@`, that token is
    ///   returned without the leading `@`. This includes the case where the
    ///   token is just "@" (empty query), which is used to trigger a UI hint
    fn current_at_token(textarea: &TextArea) -> Option<String> {
        let cursor_offset = textarea.cursor();
        let text = textarea.text();

        // Adjust the provided byte offset to the nearest valid char boundary at or before it.
        let mut safe_cursor = cursor_offset.min(text.len());
        // If we're not on a char boundary, move back to the start of the current char.
        if safe_cursor < text.len() && !text.is_char_boundary(safe_cursor) {
            // Find the last valid boundary <= cursor_offset.
            safe_cursor = text
                .char_indices()
                .map(|(i, _)| i)
                .take_while(|&i| i <= cursor_offset)
                .last()
                .unwrap_or(0);
        }

        // Split the line around the (now safe) cursor position.
        let before_cursor = &text[..safe_cursor];
        let after_cursor = &text[safe_cursor..];

        // Detect whether we're on whitespace at the cursor boundary.
        let at_whitespace = if safe_cursor < text.len() {
            text[safe_cursor..]
                .chars()
                .next()
                .map(|c| c.is_whitespace())
                .unwrap_or(false)
        } else {
            false
        };

        // Left candidate: token containing the cursor position.
        let start_left = before_cursor
            .char_indices()
            .rfind(|(_, c)| c.is_whitespace())
            .map(|(idx, c)| idx + c.len_utf8())
            .unwrap_or(0);
        let end_left_rel = after_cursor
            .char_indices()
            .find(|(_, c)| c.is_whitespace())
            .map(|(idx, _)| idx)
            .unwrap_or(after_cursor.len());
        let end_left = safe_cursor + end_left_rel;
        let token_left = if start_left < end_left {
            Some(&text[start_left..end_left])
        } else {
            None
        };

        // Right candidate: token immediately after any whitespace from the cursor.
        let ws_len_right: usize = after_cursor
            .chars()
            .take_while(|c| c.is_whitespace())
            .map(|c| c.len_utf8())
            .sum();
        let start_right = safe_cursor + ws_len_right;
        let end_right_rel = text[start_right..]
            .char_indices()
            .find(|(_, c)| c.is_whitespace())
            .map(|(idx, _)| idx)
            .unwrap_or(text.len() - start_right);
        let end_right = start_right + end_right_rel;
        let token_right = if start_right < end_right {
            Some(&text[start_right..end_right])
        } else {
            None
        };

        let left_at = token_left
            .filter(|t| t.starts_with('@'))
            .map(|t| t[1..].to_string());
        let right_at = token_right
            .filter(|t| t.starts_with('@'))
            .map(|t| t[1..].to_string());

        if at_whitespace {
            if right_at.is_some() {
                return right_at;
            }
            if token_left.is_some_and(|t| t == "@") {
                return None;
            }
            return left_at;
        }
        if after_cursor.starts_with('@') {
            return right_at.or(left_at);
        }
        left_at.or(right_at)
    }

    /// Extract the completion token under the cursor for auto file search.
    ///
    /// Auto-trigger only for:
    /// - explicit @tokens (without the leading '@' in the return value)
    /// - tokens starting with "./" (relative paths)
    ///
    /// Returns the token text (without a leading '@' if present). Any other
    /// tokens should not auto-trigger completion; they may be handled on Tab.
    fn current_completion_token(textarea: &TextArea) -> Option<String> {
        // Prefer explicit @tokens when present.
        if let Some(tok) = Self::current_at_token(textarea) {
            return Some(tok);
        }

        // Otherwise, consider the generic token under the cursor, but only
        // auto-trigger for tokens starting with "./".
        let cursor_offset = textarea.cursor();
        let text = textarea.text();

        let mut safe_cursor = cursor_offset.min(text.len());
        if safe_cursor < text.len() && !text.is_char_boundary(safe_cursor) {
            safe_cursor = text
                .char_indices()
                .map(|(i, _)| i)
                .take_while(|&i| i <= cursor_offset)
                .last()
                .unwrap_or(0);
        }

        let before_cursor = &text[..safe_cursor];
        let after_cursor = &text[safe_cursor..];

        let start_idx = before_cursor
            .char_indices()
            .rfind(|(_, c)| c.is_whitespace())
            .map(|(idx, c)| idx + c.len_utf8())
            .unwrap_or(0);
        let end_rel_idx = after_cursor
            .char_indices()
            .find(|(_, c)| c.is_whitespace())
            .map(|(idx, _)| idx)
            .unwrap_or(after_cursor.len());
        let end_idx = safe_cursor + end_rel_idx;

        if start_idx >= end_idx {
            return None;
        }

        let token = &text[start_idx..end_idx];

        // Strip a leading '@' if the user typed it but we didn't catch it
        // (paranoia; current_at_token should have handled this case).
        let token_stripped = token.strip_prefix('@').unwrap_or(token);

        if token_stripped.starts_with("./") {
            return Some(token_stripped.to_string());
        }

        None
    }

    /// Extract the generic token under the cursor (no special rules).
    /// Used for Tab-triggered one-off file searches.
    fn current_generic_token(textarea: &TextArea) -> Option<String> {
        let cursor_offset = textarea.cursor();
        let text = textarea.text();

        let mut safe_cursor = cursor_offset.min(text.len());
        if safe_cursor < text.len() && !text.is_char_boundary(safe_cursor) {
            safe_cursor = text
                .char_indices()
                .map(|(i, _)| i)
                .take_while(|&i| i <= cursor_offset)
                .last()
                .unwrap_or(0);
        }

        let before_cursor = &text[..safe_cursor];
        let after_cursor = &text[safe_cursor..];

        let start_idx = before_cursor
            .char_indices()
            .rfind(|(_, c)| c.is_whitespace())
            .map(|(idx, c)| idx + c.len_utf8())
            .unwrap_or(0);
        let end_rel_idx = after_cursor
            .char_indices()
            .find(|(_, c)| c.is_whitespace())
            .map(|(idx, _)| idx)
            .unwrap_or(after_cursor.len());
        let end_idx = safe_cursor + end_rel_idx;

        if start_idx >= end_idx { return None; }

        Some(text[start_idx..end_idx].trim().to_string())
    }

    /// Replace the active `@token` (the one under the cursor) with `path`.
    ///
    /// The algorithm mirrors `current_at_token` so replacement works no matter
    /// where the cursor is within the token and regardless of how many
    /// `@tokens` exist in the line.
    fn insert_selected_path(&mut self, path: &str) {
        let cursor_offset = self.textarea.cursor();
        let text = self.textarea.text();

        let before_cursor = &text[..cursor_offset];
        let after_cursor = &text[cursor_offset..];

        // Determine token boundaries.
        let start_idx = before_cursor
            .char_indices()
            .rfind(|(_, c)| c.is_whitespace())
            .map(|(idx, c)| idx + c.len_utf8())
            .unwrap_or(0);

        let end_rel_idx = after_cursor
            .char_indices()
            .find(|(_, c)| c.is_whitespace())
            .map(|(idx, _)| idx)
            .unwrap_or(after_cursor.len());
        let end_idx = cursor_offset + end_rel_idx;

        // Replace the slice `[start_idx, end_idx)` with the chosen path and a trailing space.
        let mut new_text =
            String::with_capacity(text.len() - (end_idx - start_idx) + path.len() + 1);
        new_text.push_str(&text[..start_idx]);
        new_text.push_str(path);
        new_text.push(' ');
        new_text.push_str(&text[end_idx..]);

        self.textarea.set_text(&new_text);
        let new_cursor = start_idx.saturating_add(path.len()).saturating_add(1);
        self.textarea.set_cursor(new_cursor);
    }

    /// Handle key event when no popup is visible.
    fn handle_key_event_without_popup(&mut self, key_event: KeyEvent) -> (InputResult, bool) {
        match key_event {
            // -------------------------------------------------------------
            // Tab-press file search when not using @ or ./ and not in slash cmd
            // -------------------------------------------------------------
            KeyEvent { code: KeyCode::Tab, .. } => {
                // Do not trigger if composing a slash command
                let first_line = self.textarea.text().lines().next().unwrap_or("");
                let starts_with_slash_cmd = first_line.trim_start().starts_with('/');

                if starts_with_slash_cmd {
                    return (InputResult::None, false);
                }

                // If already showing a file popup, let the dedicated handler manage Tab.
                if matches!(self.active_popup, ActivePopup::File(_)) {
                    return (InputResult::None, false);
                }

                // If an @ token is present or token starts with ./, rely on auto-popup.
                if Self::current_completion_token(&self.textarea).is_some() {
                    return (InputResult::None, false);
                }

                // Use the generic token under cursor for a one-off search.
                if let Some(tok) = Self::current_generic_token(&self.textarea) {
                    if !tok.is_empty() {
                        self.pending_tab_file_query = Some(tok.clone());
                        self.app_event_tx.send(AppEvent::StartFileSearch(tok));
                        // Do not show a popup yet; wait for results and only
                        // show if there are matches to avoid flicker.
                        return (InputResult::None, true);
                    }
                }
                (InputResult::None, false)
            }
            // -------------------------------------------------------------
            // Handle Esc key for double-press clearing
            // -------------------------------------------------------------
            KeyEvent {
                code: KeyCode::Esc, ..
            } => {
                // Check if this is a double-Esc press
                const DOUBLE_ESC_THRESHOLD: std::time::Duration =
                    std::time::Duration::from_millis(500);
                let now = std::time::Instant::now();

                if let Some(last_time) = self.last_esc_time {
                    if now.duration_since(last_time) < DOUBLE_ESC_THRESHOLD
                        && !self.textarea.is_empty()
                    {
                        // Double-Esc detected, clear the input field
                        self.textarea.set_text("");
                        self.pending_pastes.clear();
                        self.last_esc_time = None;
                        self.history.reset_navigation();
                        return (InputResult::None, true);
                    }
                }

                // Single Esc - just record the time
                self.last_esc_time = Some(now);
                (InputResult::None, false)
            }
            // -------------------------------------------------------------
            // Up/Down key handling - check modifiers to determine action
            // -------------------------------------------------------------
            KeyEvent {
                code: KeyCode::Up | KeyCode::Down,
                modifiers,
                ..
            } => {
                // Check if Shift is held for history navigation
                if modifiers.contains(KeyModifiers::SHIFT) {
                    // History navigation with Shift+Up/Down
                    if self
                        .history
                        .should_handle_navigation(self.textarea.text(), self.textarea.cursor())
                    {
                        let replace_text = match key_event.code {
                            KeyCode::Up => self
                                .history
                                .navigate_up(self.textarea.text(), &self.app_event_tx),
                            KeyCode::Down => self.history.navigate_down(&self.app_event_tx),
                            _ => None,
                        };
                        if let Some(text) = replace_text {
                            self.textarea.set_text(&text);
                            self.textarea.set_cursor(0);
                            return (InputResult::None, true);
                        }
                    }
                    // If history navigation didn't happen, just ignore the key
                    (InputResult::None, false)
                } else {
                    // No Shift modifier — move cursor within the input first.
                    // Only when already at the top-left/bottom-right should Up/Down scroll chat.
                    if self.textarea.is_empty() {
                        return match key_event.code {
                            KeyCode::Up => (InputResult::ScrollUp, false),
                            KeyCode::Down => (InputResult::ScrollDown, false),
                            _ => (InputResult::None, false),
                        };
                    }

                    let before = self.textarea.cursor();
                    let len = self.textarea.text().len();
                    match key_event.code {
                        KeyCode::Up => {
                            if before == 0 {
                                (InputResult::ScrollUp, false)
                            } else {
                                // Move up a visual/logical line; if already on first line, TextArea moves to start.
                                self.textarea.input(KeyEvent::new(KeyCode::Up, KeyModifiers::NONE));
                                (InputResult::None, true)
                            }
                        }
                        KeyCode::Down => {
                            if before == len {
                                (InputResult::ScrollDown, false)
                            } else {
                                // Move down a visual/logical line; if already on last line, TextArea moves to end.
                                self.textarea.input(KeyEvent::new(KeyCode::Down, KeyModifiers::NONE));
                                (InputResult::None, true)
                            }
                        }
                        _ => (InputResult::None, false),
                    }
                }
            }
            KeyEvent {
                code: KeyCode::Enter,
                modifiers: KeyModifiers::NONE,
                ..
            } => {
                // Record the exact text that was typed (before replacement)
                let original_text = self.textarea.text().to_string();

                let mut text = self.textarea.text().to_string();
                self.textarea.set_text("");

                // Replace all pending pastes in the text
                for (placeholder, actual) in &self.pending_pastes {
                    if text.contains(placeholder) {
                        text = text.replace(placeholder, actual);
                    }
                }
                self.pending_pastes.clear();

                if text.is_empty() {
                    (InputResult::None, true)
                } else {
                    // Check if this is a prompt-expanding command that will trigger agents
                    let trimmed = original_text.trim();
                    if trimmed.starts_with("/plan ")
                        || trimmed.starts_with("/solve ")
                        || trimmed.starts_with("/code ")
                    {
                        self.app_event_tx.send(AppEvent::PrepareAgents);
                    }

                    self.history.record_local_submission(&original_text);
                    (InputResult::Submitted(text), true)
                }
            }
            input => self.handle_input_basic(input),
        }
    }

    /// Handle generic Input events that modify the textarea content.
    fn handle_input_basic(&mut self, input: KeyEvent) -> (InputResult, bool) {
        let text_before = self.textarea.text().to_string();

        // Special handling for backspace on placeholders
        if let KeyEvent {
            code: KeyCode::Backspace,
            ..
        } = input
        {
            if self.try_remove_placeholder_at_cursor() {
                // Text was modified, reset history navigation
                self.history.reset_navigation();
                return (InputResult::None, true);
            }
        }

        // Normal input handling
        self.textarea.input(input);
        let text_after = self.textarea.text();

        // If text changed, reset history navigation state
        if text_before != text_after {
            self.history.reset_navigation();
        }

        // Check if any placeholders were removed and remove their corresponding pending pastes
        self.pending_pastes
            .retain(|(placeholder, _)| text_after.contains(placeholder));

        (InputResult::None, true)
    }

    /// Attempts to remove a placeholder if the cursor is at the end of one.
    /// Returns true if a placeholder was removed.
    fn try_remove_placeholder_at_cursor(&mut self) -> bool {
        let p = self.textarea.cursor();
        let text = self.textarea.text();

        // Find any placeholder that ends at the cursor position
        let placeholder_to_remove = self.pending_pastes.iter().find_map(|(ph, _)| {
            if p < ph.len() {
                return None;
            }
            let potential_ph_start = p - ph.len();
            if text[potential_ph_start..p] == *ph {
                Some(ph.clone())
            } else {
                None
            }
        });

        if let Some(placeholder) = placeholder_to_remove {
            self.textarea.replace_range(p - placeholder.len()..p, "");
            self.pending_pastes.retain(|(ph, _)| ph != &placeholder);
            true
        } else {
            false
        }
    }

    /// Synchronize `self.command_popup` with the current text in the
    /// textarea. This must be called after every modification that can change
    /// the text so the popup is shown/updated/hidden as appropriate.
    fn sync_command_popup(&mut self) {
        let first_line = self.textarea.text().lines().next().unwrap_or("");
        let input_starts_with_slash = first_line.starts_with('/');
        match &mut self.active_popup {
            ActivePopup::Command(popup) => {
                if input_starts_with_slash {
                    popup.on_composer_text_change(first_line.to_string());
                } else {
                    self.active_popup = ActivePopup::None;
                }
            }
            _ => {
                if input_starts_with_slash {
                    let mut command_popup = CommandPopup::new_with_filter(self.using_chatgpt_auth);
                    command_popup.on_composer_text_change(first_line.to_string());
                    self.active_popup = ActivePopup::Command(command_popup);
                    // Notify app: composer expanded due to slash popup
                    self.app_event_tx.send(AppEvent::ComposerExpanded);
                }
            }
        }
    }

    /// Synchronize `self.file_search_popup` with the current text in the textarea.
    /// Note this is only called when self.active_popup is NOT Command.
    fn sync_file_search_popup(&mut self) {
        // Determine if there is a token underneath the cursor worth completing.
        let query = match Self::current_completion_token(&self.textarea) {
            Some(token) => token,
            None => {
                self.active_popup = ActivePopup::None;
                self.dismissed_file_popup_token = None;
                return;
            }
        };

        // If user dismissed popup for this exact query, don't reopen until text changes.
        if self.dismissed_file_popup_token.as_ref() == Some(&query) {
            return;
        }

        // Only trigger file search when the token has at least 2 characters to
        // reduce churn while typing the first character.
        if query.chars().count() >= 2 {
            self.app_event_tx
                .send(AppEvent::StartFileSearch(query.clone()));
        }

        match &mut self.active_popup {
            ActivePopup::File(popup) => {
                if query.is_empty() {
                    popup.set_empty_prompt();
                } else {
                    popup.set_query(&query);
                }
            }
            _ => {
                let mut popup = FileSearchPopup::new();
                if query.is_empty() {
                    popup.set_empty_prompt();
                } else {
                    popup.set_query(&query);
                }
                self.active_popup = ActivePopup::File(popup);
            }
        }

        self.current_file_query = Some(query);
        self.dismissed_file_popup_token = None;
    }

    fn set_has_focus(&mut self, has_focus: bool) {
        self.has_focus = has_focus;
    }
}

impl WidgetRef for &ChatComposer {
    fn render_ref(&self, area: Rect, buf: &mut Buffer) {
        let popup_height = match &self.active_popup {
            ActivePopup::Command(popup) => popup.calculate_required_height(),
            ActivePopup::File(popup) => popup.calculate_required_height(),
            ActivePopup::None => 1,
        };
        // Split area: textarea with border at top, hints/popup at bottom
        let hint_height = if matches!(self.active_popup, ActivePopup::None) {
            1
        } else {
            popup_height
        };

        // Calculate dynamic height based on content
        let content_width = area.width.saturating_sub(4); // Account for border and padding
        let content_lines = self.textarea.desired_height(content_width).max(1);
        let desired_input_height = (content_lines + 2).max(3); // Parent layout enforces max

        // Use desired height but don't exceed available space
        let input_height = desired_input_height.min(area.height.saturating_sub(hint_height));
        let [input_area, hint_area] = Layout::vertical([
            Constraint::Length(input_height),
            Constraint::Length(hint_height),
        ])
        .areas(area);
        match &self.active_popup {
            ActivePopup::Command(popup) => {
                popup.render_ref(hint_area, buf);
            }
            ActivePopup::File(popup) => {
                popup.render_ref(hint_area, buf);
            }
            ActivePopup::None => {
                let bottom_line_rect = hint_area;

                let key_hint_style = Style::default().fg(crate::colors::function());
                let label_style = Style::default().fg(crate::colors::text_dim());
                // Left side: padding + notices (and Ctrl+C again-to-quit notice if active)
                let mut left_spans: Vec<Span> = Vec::new();
                left_spans.push(Span::from(" "));

                if self.ctrl_c_quit_hint {
                    // Treat as a notice; keep on the left
                    left_spans.push(Span::from("Ctrl+C").style(key_hint_style));
                    left_spans.push(Span::from(" again to quit").style(label_style));
                }

                // Append ephemeral footer notice if present and not expired
                if let Some((msg, until)) = &self.footer_notice {
                    if std::time::Instant::now() <= *until {
                        if !self.ctrl_c_quit_hint { left_spans.push(Span::from("   ")); }
                        left_spans.push(Span::from(msg.clone()).style(Style::default().add_modifier(Modifier::DIM)));
                    }
                }

                // Right side: command key hints (Ctrl+R/D/C) followed by token usage if available
                // We will elide hints when space is tight in this order: hide reasoning, diff viewer.
                let mut right_spans: Vec<Span> = Vec::new();

                // Prepare token usage spans (always shown when available)
                let mut token_spans: Vec<Span> = Vec::new();
                if let Some(token_usage_info) = &self.token_usage_info {
                    let token_usage = &token_usage_info.total_token_usage;
                    let used_str = format_with_thousands(token_usage.blended_total());
                    token_spans.push(Span::from(used_str).style(label_style.add_modifier(Modifier::BOLD)));
                    token_spans.push(Span::from(" tokens ").style(label_style));
                    if let Some(context_window) = token_usage_info.model_context_window {
                        let last_token_usage = &token_usage_info.last_token_usage;
                        let percent_remaining: u8 = if context_window > 0 {
<<<<<<< HEAD
                            let percent = 100.0
                                - (last_token_usage.tokens_in_context_window() as f32
                                    / context_window as f32
                                    * 100.0);
                            percent.clamp(0.0, 100.0) as u8
                        } else { 100 };
                        token_spans.push(Span::from("(").style(label_style));
                        token_spans.push(Span::from(percent_remaining.to_string()).style(label_style.add_modifier(Modifier::BOLD)));
                        token_spans.push(Span::from("% left)").style(label_style));
                    }
                }

                // Helper to build hint spans based on inclusion flags
                let build_hints = |include_reasoning: bool, include_diff: bool| -> Vec<Span> {
                    let mut spans: Vec<Span> = Vec::new();
                    if !self.ctrl_c_quit_hint {
                        if self.show_reasoning_hint && include_reasoning {
                            if !spans.is_empty() { spans.push(Span::from("  •  ").style(Style::default())); }
                            spans.push(Span::from("Ctrl+R").style(key_hint_style));
                            let label = if self.reasoning_shown { " hide reasoning" } else { " show reasoning" };
                            spans.push(Span::from(label).style(label_style));
                        }
                        if self.show_diffs_hint && include_diff {
                            if !spans.is_empty() { spans.push(Span::from("  •  ").style(Style::default())); }
                            spans.push(Span::from("Ctrl+D").style(key_hint_style));
                            spans.push(Span::from(" diff viewer").style(label_style));
                        }
                        // Always show quit at the end of the command hints
                        if !spans.is_empty() { spans.push(Span::from("  •  ").style(Style::default())); }
                        spans.push(Span::from("Ctrl+C").style(key_hint_style));
                        spans.push(Span::from(" quit").style(label_style));
                    }
                    spans
                };

                // Start with all hints included
                let mut include_reasoning = true;
                let mut include_diff = true;
                let mut hint_spans = build_hints(include_reasoning, include_diff);

                // Measure function for spans length
                let measure = |spans: &Vec<Span>| -> usize {
                    spans.iter().map(|s| s.content.chars().count()).sum()
                };

                // Compute spacer between left and right to make right content right-aligned
                let left_len: usize = left_spans.iter().map(|s| s.content.chars().count()).sum();
                let total_width = bottom_line_rect.width as usize;
                let trailing_pad = 1usize; // one space on the right edge

                // We'll add separators between hints and tokens when both are present
                let combined_len = |h: &Vec<Span>, t: &Vec<Span>| -> usize {
                    let mut len = measure(h) + measure(t);
                    if !h.is_empty() && !t.is_empty() { len += "  •  ".chars().count(); }
                    len
                };

                // Elide hints in order until content fits
                while left_len + combined_len(&hint_spans, &token_spans) + trailing_pad > total_width {
                    if include_reasoning {
                        include_reasoning = false;
                    } else if include_diff {
                        include_diff = false;
                    } else {
                        break;
=======
                            last_token_usage.percent_of_context_window_remaining(
                                context_window,
                                token_usage_info.initial_prompt_tokens,
                            )
                        } else {
                            100
                        };
                        hint.push(Span::from("   "));
                        hint.push(
                            Span::from(format!("{percent_remaining}% context left"))
                                .style(Style::default().add_modifier(Modifier::DIM)),
                        );
>>>>>>> e58125e6
                    }
                    hint_spans = build_hints(include_reasoning, include_diff);
                }

                // Compose final right spans: hints, optional separator, then tokens
                if !hint_spans.is_empty() { right_spans.extend(hint_spans); }
                if !right_spans.is_empty() && !token_spans.is_empty() {
                    right_spans.push(Span::from("  •  ").style(Style::default()));
                }
                right_spans.extend(token_spans);

                // Recompute spacer after elision
                let right_len: usize = right_spans.iter().map(|s| s.content.chars().count()).sum();
                let spacer = if total_width > left_len + right_len + trailing_pad {
                    " ".repeat(total_width - left_len - right_len - trailing_pad)
                } else { String::from(" ") };

                let mut line_spans = left_spans;
                line_spans.push(Span::from(spacer));
                line_spans.extend(right_spans);
                line_spans.push(Span::from(" "));

                Line::from(line_spans)
                    .style(Style::default().dim())
                    .render_ref(bottom_line_rect, buf);
            }
        }
        // Draw border around input area with optional "Coding" title when task is running
        let mut input_block = Block::default()
            .borders(Borders::ALL)
            .border_style(Style::default().fg(crate::colors::border()));

        if self.is_task_running {
            use std::time::{SystemTime, UNIX_EPOCH};

            // Call this when a task starts; store it on self (e.g. self.task_seed)
            fn make_task_seed() -> u64 {
                SystemTime::now()
                    .duration_since(UNIX_EPOCH)
                    .unwrap_or_default()
                    .as_nanos() as u64
            }

            // Mix bits so low bits aren't parity-biased
            fn mix(mut x: u64) -> u64 {
                x ^= x >> 30;
                x = x.wrapping_mul(0xbf58476d1ce4e5b9);
                x ^= x >> 27;
                x = x.wrapping_mul(0x94d049bb133111eb);
                x ^ (x >> 31)
            }

            // Generate a per-render seed; good enough for varied spinners
            let seed = make_task_seed();
            let r = (mix(seed) % 200) as u64;

            // 1% ✨, 49.5% star, 49.5% diamond-family
            let selected_spinner: &[char] = if r < 2 {
                &['✨']
            } else if r < 101 {
                &['✧', '✦', '✧']
            } else {
                match r % 3 {
                    0 => &['✶'],
                    1 => &['◇'],
                    _ => &['◆'],
                }
            };

            let frame_idx = (SystemTime::now()
                .duration_since(UNIX_EPOCH)
                .unwrap_or_default()
                .as_millis()
                / 150) as usize;

            let spinner = selected_spinner[frame_idx % selected_spinner.len()];

            // Create centered title with spinner and spaces
            let title_line = Line::from(vec![
                Span::raw(" "), // Space before spinner
                Span::styled(
                    spinner.to_string(),
                    Style::default().fg(crate::colors::primary()),
                ),
                Span::styled(
                    format!(" {}... ", self.status_message),
                    Style::default().fg(crate::colors::primary()),
                ), // Space after spinner and after text
            ])
            .centered();
            input_block = input_block.title(title_line);
        }

        let textarea_rect = input_block.inner(input_area);
        input_block.render_ref(input_area, buf);

        // Add padding inside the text area (1 char horizontal only, no vertical padding)
        let padded_textarea_rect = textarea_rect.inner(Margin::new(1, 0));

        let mut state = self.textarea_state.borrow_mut();
        StatefulWidgetRef::render_ref(&(&self.textarea), padded_textarea_rect, buf, &mut state);
        // Only show placeholder if there's no chat history AND no text typed
        if !self.has_chat_history && self.textarea.text().is_empty() {
            Line::from(BASE_PLACEHOLDER_TEXT)
                .style(Style::default().dim())
                .render_ref(padded_textarea_rect, buf);
        }
    }
}

#[cfg(test)]
mod tests {
    use crate::app_event::AppEvent;
    use crate::bottom_pane::AppEventSender;
    use crate::bottom_pane::ChatComposer;
    use crate::bottom_pane::InputResult;
    use crate::bottom_pane::chat_composer::LARGE_PASTE_CHAR_THRESHOLD;
    use crate::bottom_pane::textarea::TextArea;

    #[test]
    fn test_current_at_token_basic_cases() {
        let test_cases = vec![
            // Valid @ tokens
            ("@hello", 3, Some("hello".to_string()), "Basic ASCII token"),
            (
                "@file.txt",
                4,
                Some("file.txt".to_string()),
                "ASCII with extension",
            ),
            (
                "hello @world test",
                8,
                Some("world".to_string()),
                "ASCII token in middle",
            ),
            (
                "@test123",
                5,
                Some("test123".to_string()),
                "ASCII with numbers",
            ),
            // Unicode examples
            ("@İstanbul", 3, Some("İstanbul".to_string()), "Turkish text"),
            (
                "@testЙЦУ.rs",
                8,
                Some("testЙЦУ.rs".to_string()),
                "Mixed ASCII and Cyrillic",
            ),
            ("@诶", 2, Some("诶".to_string()), "Chinese character"),
            ("@👍", 2, Some("👍".to_string()), "Emoji token"),
            // Invalid cases (should return None)
            ("hello", 2, None, "No @ symbol"),
            (
                "@",
                1,
                Some("".to_string()),
                "Only @ symbol triggers empty query",
            ),
            ("@ hello", 2, None, "@ followed by space"),
            ("test @ world", 6, None, "@ with spaces around"),
        ];

        for (input, cursor_pos, expected, description) in test_cases {
            let mut textarea = TextArea::new();
            textarea.insert_str(input);
            textarea.set_cursor(cursor_pos);

            let result = ChatComposer::current_at_token(&textarea);
            assert_eq!(
                result, expected,
                "Failed for case: {description} - input: '{input}', cursor: {cursor_pos}"
            );
        }
    }

    #[test]
    fn test_current_at_token_cursor_positions() {
        let test_cases = vec![
            // Different cursor positions within a token
            ("@test", 0, Some("test".to_string()), "Cursor at @"),
            ("@test", 1, Some("test".to_string()), "Cursor after @"),
            ("@test", 5, Some("test".to_string()), "Cursor at end"),
            // Multiple tokens - cursor determines which token
            ("@file1 @file2", 0, Some("file1".to_string()), "First token"),
            (
                "@file1 @file2",
                8,
                Some("file2".to_string()),
                "Second token",
            ),
            // Edge cases
            ("@", 0, Some("".to_string()), "Only @ symbol"),
            ("@a", 2, Some("a".to_string()), "Single character after @"),
            ("", 0, None, "Empty input"),
        ];

        for (input, cursor_pos, expected, description) in test_cases {
            let mut textarea = TextArea::new();
            textarea.insert_str(input);
            textarea.set_cursor(cursor_pos);

            let result = ChatComposer::current_at_token(&textarea);
            assert_eq!(
                result, expected,
                "Failed for cursor position case: {description} - input: '{input}', cursor: {cursor_pos}",
            );
        }
    }

    #[test]
    fn test_current_at_token_whitespace_boundaries() {
        let test_cases = vec![
            // Space boundaries
            (
                "aaa@aaa",
                4,
                None,
                "Connected @ token - no completion by design",
            ),
            (
                "aaa @aaa",
                5,
                Some("aaa".to_string()),
                "@ token after space",
            ),
            (
                "test @file.txt",
                7,
                Some("file.txt".to_string()),
                "@ token after space",
            ),
            // Full-width space boundaries
            (
                "test　@İstanbul",
                8,
                Some("İstanbul".to_string()),
                "@ token after full-width space",
            ),
            (
                "@ЙЦУ　@诶",
                10,
                Some("诶".to_string()),
                "Full-width space between Unicode tokens",
            ),
            // Tab and newline boundaries
            (
                "test\t@file",
                6,
                Some("file".to_string()),
                "@ token after tab",
            ),
        ];

        for (input, cursor_pos, expected, description) in test_cases {
            let mut textarea = TextArea::new();
            textarea.insert_str(input);
            textarea.set_cursor(cursor_pos);

            let result = ChatComposer::current_at_token(&textarea);
            assert_eq!(
                result, expected,
                "Failed for whitespace boundary case: {description} - input: '{input}', cursor: {cursor_pos}",
            );
        }
    }

    #[test]
    fn handle_paste_small_inserts_text() {
        use crossterm::event::KeyCode;
        use crossterm::event::KeyEvent;
        use crossterm::event::KeyModifiers;

        let (tx, _rx) = std::sync::mpsc::channel();
        let sender = AppEventSender::new(tx);
        let mut composer = ChatComposer::new(true, sender, false);

        let needs_redraw = composer.handle_paste("hello".to_string());
        assert!(needs_redraw);
        assert_eq!(composer.textarea.text(), "hello");
        assert!(composer.pending_pastes.is_empty());

        let (result, _) =
            composer.handle_key_event(KeyEvent::new(KeyCode::Enter, KeyModifiers::NONE));
        match result {
            InputResult::Submitted(text) => assert_eq!(text, "hello"),
            _ => panic!("expected Submitted"),
        }
    }

    #[test]
    fn handle_paste_large_uses_placeholder_and_replaces_on_submit() {
        use crossterm::event::KeyCode;
        use crossterm::event::KeyEvent;
        use crossterm::event::KeyModifiers;

        let (tx, _rx) = std::sync::mpsc::channel();
        let sender = AppEventSender::new(tx);
        let mut composer = ChatComposer::new(true, sender, false);

        let large = "x".repeat(LARGE_PASTE_CHAR_THRESHOLD + 10);
        let needs_redraw = composer.handle_paste(large.clone());
        assert!(needs_redraw);
        let placeholder = format!("[Pasted Content {} chars]", large.chars().count());
        assert_eq!(composer.textarea.text(), placeholder);
        assert_eq!(composer.pending_pastes.len(), 1);
        assert_eq!(composer.pending_pastes[0].0, placeholder);
        assert_eq!(composer.pending_pastes[0].1, large);

        let (result, _) =
            composer.handle_key_event(KeyEvent::new(KeyCode::Enter, KeyModifiers::NONE));
        match result {
            InputResult::Submitted(text) => assert_eq!(text, large),
            _ => panic!("expected Submitted"),
        }
        assert!(composer.pending_pastes.is_empty());
    }

    #[test]
    fn edit_clears_pending_paste() {
        use crossterm::event::KeyCode;
        use crossterm::event::KeyEvent;
        use crossterm::event::KeyModifiers;

        let large = "y".repeat(LARGE_PASTE_CHAR_THRESHOLD + 1);
        let (tx, _rx) = std::sync::mpsc::channel();
        let sender = AppEventSender::new(tx);
        let mut composer = ChatComposer::new(true, sender, false);

        composer.handle_paste(large);
        assert_eq!(composer.pending_pastes.len(), 1);

        // Any edit that removes the placeholder should clear pending_paste
        composer.handle_key_event(KeyEvent::new(KeyCode::Backspace, KeyModifiers::NONE));
        assert!(composer.pending_pastes.is_empty());
    }

    #[test]
    fn ui_snapshots() {
        use crossterm::event::KeyCode;
        use crossterm::event::KeyEvent;
        use crossterm::event::KeyModifiers;
        use insta::assert_snapshot;
        use ratatui::Terminal;
        use ratatui::backend::TestBackend;

        let (tx, _rx) = std::sync::mpsc::channel();
        let sender = AppEventSender::new(tx);
        let mut terminal = match Terminal::new(TestBackend::new(100, 10)) {
            Ok(t) => t,
            Err(e) => panic!("Failed to create terminal: {e}"),
        };

        let test_cases = vec![
            ("empty", None),
            ("small", Some("short".to_string())),
            ("large", Some("z".repeat(LARGE_PASTE_CHAR_THRESHOLD + 5))),
            ("multiple_pastes", None),
            ("backspace_after_pastes", None),
        ];

        for (name, input) in test_cases {
            // Create a fresh composer for each test case
            let mut composer = ChatComposer::new(true, sender.clone(), false);

            if let Some(text) = input {
                composer.handle_paste(text);
            } else if name == "multiple_pastes" {
                // First large paste
                composer.handle_paste("x".repeat(LARGE_PASTE_CHAR_THRESHOLD + 3));
                // Second large paste
                composer.handle_paste("y".repeat(LARGE_PASTE_CHAR_THRESHOLD + 7));
                // Small paste
                composer.handle_paste(" another short paste".to_string());
            } else if name == "backspace_after_pastes" {
                // Three large pastes
                composer.handle_paste("a".repeat(LARGE_PASTE_CHAR_THRESHOLD + 2));
                composer.handle_paste("b".repeat(LARGE_PASTE_CHAR_THRESHOLD + 4));
                composer.handle_paste("c".repeat(LARGE_PASTE_CHAR_THRESHOLD + 6));
                // Move cursor to end and press backspace
                composer.textarea.set_cursor(composer.textarea.text().len());
                composer.handle_key_event(KeyEvent::new(KeyCode::Backspace, KeyModifiers::NONE));
            }

            terminal
                .draw(|f| f.render_widget_ref(&composer, f.area()))
                .unwrap_or_else(|e| panic!("Failed to draw {name} composer: {e}"));

            assert_snapshot!(name, terminal.backend());
        }
    }

    #[test]
    fn slash_init_dispatches_command_and_does_not_submit_literal_text() {
        use crossterm::event::KeyCode;
        use crossterm::event::KeyEvent;
        use crossterm::event::KeyModifiers;
        use std::sync::mpsc::TryRecvError;

        let (tx, rx) = std::sync::mpsc::channel();
        let sender = AppEventSender::new(tx);
        let mut composer = ChatComposer::new(true, sender, false);

        // Type the slash command.
        for ch in [
            '/', 'i', 'n', 'i', 't', // "/init"
        ] {
            let _ = composer.handle_key_event(KeyEvent::new(KeyCode::Char(ch), KeyModifiers::NONE));
        }

        // Press Enter to dispatch the selected command.
        let (result, _needs_redraw) =
            composer.handle_key_event(KeyEvent::new(KeyCode::Enter, KeyModifiers::NONE));

        // When a slash command is dispatched, the composer should not submit
        // literal text and should clear its textarea.
        match result {
            InputResult::None | InputResult::ScrollUp | InputResult::ScrollDown => {}
            InputResult::Submitted(text) => {
                panic!("expected command dispatch, but composer submitted literal text: {text}")
            }
        }
        assert!(composer.textarea.is_empty(), "composer should be cleared");

        // Verify a DispatchCommand event for the "init" command was sent.
        match rx.try_recv() {
            Ok(AppEvent::DispatchCommand(cmd, text)) => {
                assert_eq!(cmd.command(), "init");
                assert_eq!(text, "/init");
            }
            Ok(_other) => panic!("unexpected app event"),
            Err(TryRecvError::Empty) => panic!("expected a DispatchCommand event for '/init'"),
            Err(TryRecvError::Disconnected) => panic!("app event channel disconnected"),
        }
    }

    #[test]
    fn slash_tab_completion_moves_cursor_to_end() {
        use crossterm::event::KeyCode;
        use crossterm::event::KeyEvent;
        use crossterm::event::KeyModifiers;

        let (tx, _rx) = std::sync::mpsc::channel();
        let sender = AppEventSender::new(tx);
        let mut composer =
            ChatComposer::new(true, sender, false, "Ask Codex to do anything".to_string());

        for ch in ['/', 'c'] {
            let _ = composer.handle_key_event(KeyEvent::new(KeyCode::Char(ch), KeyModifiers::NONE));
        }

        let (_result, _needs_redraw) =
            composer.handle_key_event(KeyEvent::new(KeyCode::Tab, KeyModifiers::NONE));

        assert_eq!(composer.textarea.text(), "/compact ");
        assert_eq!(composer.textarea.cursor(), composer.textarea.text().len());
    }

    #[test]
    fn slash_mention_dispatches_command_and_inserts_at() {
        use crossterm::event::KeyCode;
        use crossterm::event::KeyEvent;
        use crossterm::event::KeyModifiers;
        use std::sync::mpsc::TryRecvError;

        let (tx, rx) = std::sync::mpsc::channel();
        let sender = AppEventSender::new(tx);
        let mut composer = ChatComposer::new(true, sender, false);

        for ch in ['/', 'm', 'e', 'n', 't', 'i', 'o', 'n'] {
            let _ = composer.handle_key_event(KeyEvent::new(KeyCode::Char(ch), KeyModifiers::NONE));
        }

        let (result, _needs_redraw) =
            composer.handle_key_event(KeyEvent::new(KeyCode::Enter, KeyModifiers::NONE));

        match result {
            InputResult::None | InputResult::ScrollUp | InputResult::ScrollDown => {}
            InputResult::Submitted(text) => {
                panic!("expected command dispatch, but composer submitted literal text: {text}")
            }
        }
        assert!(composer.textarea.is_empty(), "composer should be cleared");

        match rx.try_recv() {
            Ok(AppEvent::DispatchCommand(cmd, _)) => {
                assert_eq!(cmd.command(), "mention");
                composer.insert_str("@");
            }
            Ok(_other) => panic!("unexpected app event"),
            Err(TryRecvError::Empty) => panic!("expected a DispatchCommand event for '/mention'"),
            Err(TryRecvError::Disconnected) => {
                panic!("app event channel disconnected")
            }
        }
        assert_eq!(composer.textarea.text(), "@");
    }

    #[test]
    fn test_multiple_pastes_submission() {
        use crossterm::event::KeyCode;
        use crossterm::event::KeyEvent;
        use crossterm::event::KeyModifiers;

        let (tx, _rx) = std::sync::mpsc::channel();
        let sender = AppEventSender::new(tx);
        let mut composer = ChatComposer::new(true, sender, false);

        // Define test cases: (paste content, is_large)
        let test_cases = [
            ("x".repeat(LARGE_PASTE_CHAR_THRESHOLD + 3), true),
            (" and ".to_string(), false),
            ("y".repeat(LARGE_PASTE_CHAR_THRESHOLD + 7), true),
        ];

        // Expected states after each paste
        let mut expected_text = String::new();
        let mut expected_pending_count = 0;

        // Apply all pastes and build expected state
        let states: Vec<_> = test_cases
            .iter()
            .map(|(content, is_large)| {
                composer.handle_paste(content.clone());
                if *is_large {
                    let placeholder = format!("[Pasted Content {} chars]", content.chars().count());
                    expected_text.push_str(&placeholder);
                    expected_pending_count += 1;
                } else {
                    expected_text.push_str(content);
                }
                (expected_text.clone(), expected_pending_count)
            })
            .collect();

        // Verify all intermediate states were correct
        assert_eq!(
            states,
            vec![
                (
                    format!("[Pasted Content {} chars]", test_cases[0].0.chars().count()),
                    1
                ),
                (
                    format!(
                        "[Pasted Content {} chars] and ",
                        test_cases[0].0.chars().count()
                    ),
                    1
                ),
                (
                    format!(
                        "[Pasted Content {} chars] and [Pasted Content {} chars]",
                        test_cases[0].0.chars().count(),
                        test_cases[2].0.chars().count()
                    ),
                    2
                ),
            ]
        );

        // Submit and verify final expansion
        let (result, _) =
            composer.handle_key_event(KeyEvent::new(KeyCode::Enter, KeyModifiers::NONE));
        if let InputResult::Submitted(text) = result {
            assert_eq!(text, format!("{} and {}", test_cases[0].0, test_cases[2].0));
        } else {
            panic!("expected Submitted");
        }
    }

    #[test]
    fn test_placeholder_deletion() {
        use crossterm::event::KeyCode;
        use crossterm::event::KeyEvent;
        use crossterm::event::KeyModifiers;

        let (tx, _rx) = std::sync::mpsc::channel();
        let sender = AppEventSender::new(tx);
        let mut composer = ChatComposer::new(true, sender, false);

        // Define test cases: (content, is_large)
        let test_cases = [
            ("a".repeat(LARGE_PASTE_CHAR_THRESHOLD + 5), true),
            (" and ".to_string(), false),
            ("b".repeat(LARGE_PASTE_CHAR_THRESHOLD + 6), true),
        ];

        // Apply all pastes
        let mut current_pos = 0;
        let states: Vec<_> = test_cases
            .iter()
            .map(|(content, is_large)| {
                composer.handle_paste(content.clone());
                if *is_large {
                    let placeholder = format!("[Pasted Content {} chars]", content.chars().count());
                    current_pos += placeholder.len();
                } else {
                    current_pos += content.len();
                }
                (
                    composer.textarea.text().to_string(),
                    composer.pending_pastes.len(),
                    current_pos,
                )
            })
            .collect();

        // Delete placeholders one by one and collect states
        let mut deletion_states = vec![];

        // First deletion
        composer.textarea.set_cursor(states[0].2);
        composer.handle_key_event(KeyEvent::new(KeyCode::Backspace, KeyModifiers::NONE));
        deletion_states.push((
            composer.textarea.text().to_string(),
            composer.pending_pastes.len(),
        ));

        // Second deletion
        composer.textarea.set_cursor(composer.textarea.text().len());
        composer.handle_key_event(KeyEvent::new(KeyCode::Backspace, KeyModifiers::NONE));
        deletion_states.push((
            composer.textarea.text().to_string(),
            composer.pending_pastes.len(),
        ));

        // Verify all states
        assert_eq!(
            deletion_states,
            vec![
                (" and [Pasted Content 1006 chars]".to_string(), 1),
                (" and ".to_string(), 0),
            ]
        );
    }

    #[test]
    fn test_partial_placeholder_deletion() {
        use crossterm::event::KeyCode;
        use crossterm::event::KeyEvent;
        use crossterm::event::KeyModifiers;

        let (tx, _rx) = std::sync::mpsc::channel();
        let sender = AppEventSender::new(tx);
        let mut composer = ChatComposer::new(true, sender, false);

        // Define test cases: (cursor_position_from_end, expected_pending_count)
        let test_cases = [
            5, // Delete from middle - should clear tracking
            0, // Delete from end - should clear tracking
        ];

        let paste = "x".repeat(LARGE_PASTE_CHAR_THRESHOLD + 4);
        let placeholder = format!("[Pasted Content {} chars]", paste.chars().count());

        let states: Vec<_> = test_cases
            .into_iter()
            .map(|pos_from_end| {
                composer.handle_paste(paste.clone());
                composer
                    .textarea
                    .set_cursor((placeholder.len() - pos_from_end) as usize);
                composer.handle_key_event(KeyEvent::new(KeyCode::Backspace, KeyModifiers::NONE));
                let result = (
                    composer.textarea.text().contains(&placeholder),
                    composer.pending_pastes.len(),
                );
                composer.textarea.set_text("");
                result
            })
            .collect();

        assert_eq!(
            states,
            vec![
                (false, 0), // After deleting from middle
                (false, 0), // After deleting from end
            ]
        );
    }
}<|MERGE_RESOLUTION|>--- conflicted
+++ resolved
@@ -1217,7 +1217,6 @@
                     if let Some(context_window) = token_usage_info.model_context_window {
                         let last_token_usage = &token_usage_info.last_token_usage;
                         let percent_remaining: u8 = if context_window > 0 {
-<<<<<<< HEAD
                             let percent = 100.0
                                 - (last_token_usage.tokens_in_context_window() as f32
                                     / context_window as f32
@@ -1283,20 +1282,6 @@
                         include_diff = false;
                     } else {
                         break;
-=======
-                            last_token_usage.percent_of_context_window_remaining(
-                                context_window,
-                                token_usage_info.initial_prompt_tokens,
-                            )
-                        } else {
-                            100
-                        };
-                        hint.push(Span::from("   "));
-                        hint.push(
-                            Span::from(format!("{percent_remaining}% context left"))
-                                .style(Style::default().add_modifier(Modifier::DIM)),
-                        );
->>>>>>> e58125e6
                     }
                     hint_spans = build_hints(include_reasoning, include_diff);
                 }

--- conflicted
+++ resolved
@@ -8,6 +8,7 @@
 use ratatui::layout::Margin;
 use ratatui::layout::Rect;
 use ratatui::style::Stylize;
+use ratatui::style::Style;
 use ratatui::text::Line;
 use ratatui::text::Span;
 use ratatui::widgets::Block;
@@ -28,14 +29,10 @@
 use super::paste_burst::CharDecision;
 use super::paste_burst::PasteBurst;
 use crate::bottom_pane::paste_burst::FlushResult;
-<<<<<<< HEAD
-use crate::key_hint;
-=======
 use crate::bottom_pane::prompt_args::expand_custom_prompt;
 use crate::bottom_pane::prompt_args::expand_if_numeric_with_positional_args;
 use crate::bottom_pane::prompt_args::parse_slash_name;
 use crate::bottom_pane::prompt_args::prompt_has_numeric_placeholders;
->>>>>>> 27c6c5d7
 use crate::slash_command::SlashCommand;
 use crate::style::user_message_style;
 use crate::terminal_palette;
@@ -96,12 +93,8 @@
     // When true, disables paste-burst logic and inserts characters immediately.
     disable_paste_burst: bool,
     custom_prompts: Vec<CustomPrompt>,
-<<<<<<< HEAD
-    // Optional override for footer hint items.
+    footer_mode: FooterMode,
     footer_hint_override: Option<Vec<(String, String)>>,
-=======
-    footer_mode: FooterMode,
->>>>>>> 27c6c5d7
 }
 
 /// Popup state – at most one can be visible at any time.
@@ -142,11 +135,8 @@
             paste_burst: PasteBurst::default(),
             disable_paste_burst: false,
             custom_prompts: Vec::new(),
-<<<<<<< HEAD
+            footer_mode: FooterMode::ShortcutPrompt,
             footer_hint_override: None,
-=======
-            footer_mode: FooterMode::ShortcutPrompt,
->>>>>>> 27c6c5d7
         };
         // Apply configuration via the setter to keep side-effects centralized.
         this.set_disable_paste_burst(disable_paste_burst);
@@ -155,7 +145,9 @@
 
     pub fn desired_height(&self, width: u16) -> u16 {
         let footer_props = self.footer_props();
-        let footer_hint_height = footer_height(footer_props);
+        let footer_hint_height = self
+            .custom_footer_height()
+            .unwrap_or_else(|| footer_height(footer_props));
         let footer_spacing = Self::footer_spacing(footer_hint_height);
         let footer_total_height = footer_hint_height + footer_spacing;
         self.textarea
@@ -170,7 +162,9 @@
 
     fn layout_areas(&self, area: Rect) -> [Rect; 3] {
         let footer_props = self.footer_props();
-        let footer_hint_height = footer_height(footer_props);
+        let footer_hint_height = self
+            .custom_footer_height()
+            .unwrap_or_else(|| footer_height(footer_props));
         let footer_spacing = Self::footer_spacing(footer_hint_height);
         let footer_total_height = footer_hint_height + footer_spacing;
         let popup_constraint = match &self.active_popup {
@@ -259,10 +253,6 @@
         true
     }
 
-    pub(crate) fn set_footer_hint_override(&mut self, items: Option<Vec<(String, String)>>) {
-        self.footer_hint_override = items;
-    }
-
     pub fn handle_paste_image_path(&mut self, pasted: String) -> bool {
         let Some(path_buf) = normalize_pasted_path(&pasted) else {
             return false;
@@ -288,6 +278,12 @@
         if disabled && !was_disabled {
             self.paste_burst.clear_window_after_non_char();
         }
+    }
+
+    /// Override the footer hint items displayed beneath the composer. Passing
+    /// `None` restores the default shortcut footer.
+    pub(crate) fn set_footer_hint_override(&mut self, items: Option<Vec<(String, String)>>) {
+        self.footer_hint_override = items;
     }
 
     /// Replace the entire composer content with `text` and reset cursor.
@@ -1321,6 +1317,12 @@
         }
     }
 
+    fn custom_footer_height(&self) -> Option<u16> {
+        self.footer_hint_override
+            .as_ref()
+            .map(|items| if items.is_empty() { 0 } else { 1 })
+    }
+
     /// Synchronize `self.command_popup` with the current text in the
     /// textarea. This must be called after every modification that can change
     /// the text so the popup is shown/updated/hidden as appropriate.
@@ -1452,57 +1454,42 @@
                 popup.render_ref(popup_rect, buf);
             }
             ActivePopup::None => {
-<<<<<<< HEAD
-                let hint_spacing = popup_rect.height.saturating_sub(FOOTER_HINT_HEIGHT);
-                let mut hint_rect = if hint_spacing > 0 {
-                    let [_, hint_rect] = Layout::vertical([
-                        Constraint::Length(hint_spacing),
-                        Constraint::Length(FOOTER_HINT_HEIGHT),
-=======
                 let footer_props = self.footer_props();
-                let footer_hint_height = footer_height(footer_props);
+                let custom_height = self.custom_footer_height();
+                let footer_hint_height =
+                    custom_height.unwrap_or_else(|| footer_height(footer_props));
                 let footer_spacing = Self::footer_spacing(footer_hint_height);
                 let hint_rect = if footer_spacing > 0 && footer_hint_height > 0 {
                     let [_, hint_rect] = Layout::vertical([
                         Constraint::Length(footer_spacing),
                         Constraint::Length(footer_hint_height),
->>>>>>> 27c6c5d7
                     ])
                     .areas(popup_rect);
                     hint_rect
                 } else {
                     popup_rect
                 };
-<<<<<<< HEAD
-                if self.ctrl_c_quit_hint || self.footer_hint_override.is_none() {
-                    hint_rect.x += 2;
-                    hint_rect.width = hint_rect.width.saturating_sub(2);
-                    render_footer(
-                        hint_rect,
-                        buf,
-                        FooterProps {
-                            ctrl_c_quit_hint: self.ctrl_c_quit_hint,
-                            is_task_running: self.is_task_running,
-                            esc_backtrack_hint: self.esc_backtrack_hint,
-                            use_shift_enter_hint: self.use_shift_enter_hint,
-                            token_usage_info: self.token_usage_info.as_ref(),
-                        },
-                    );
-                } else if let Some(items) = &self.footer_hint_override {
-                    let mut spans: Vec<Span<'static>> = Vec::with_capacity(items.len() * 4);
-                    for (idx, (key, label)) in items.iter().enumerate() {
-                        spans.push(" ".into());
-                        spans.push(key_hint::plain(key));
-                        spans.push(format!(" {label}").into());
-                        if idx + 1 != items.len() {
-                            spans.push("   ".into());
+                if let Some(items) = self.footer_hint_override.as_ref() {
+                    if !items.is_empty() {
+                        let mut spans = Vec::with_capacity(items.len() * 4);
+                        for (idx, (key, label)) in items.iter().enumerate() {
+                            spans.push(" ".into());
+                            spans.push(Span::styled(key.clone(), Style::default().bold()));
+                            spans.push(format!(" {label}").into());
+                            if idx + 1 != items.len() {
+                                spans.push("   ".into());
+                            }
                         }
+                        let mut custom_rect = hint_rect;
+                        if custom_rect.width > 2 {
+                            custom_rect.x += 2;
+                            custom_rect.width = custom_rect.width.saturating_sub(2);
+                        }
+                        Line::from(spans).render_ref(custom_rect, buf);
                     }
-                    Line::from(spans).render_ref(hint_rect, buf);
-                }
-=======
-                render_footer(hint_rect, buf, footer_props);
->>>>>>> 27c6c5d7
+                } else {
+                    render_footer(hint_rect, buf, footer_props);
+                }
             }
         }
         let style = user_message_style(terminal_palette::default_bg());

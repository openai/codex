use codex_core::protocol::TokenUsage;
use crossterm::event::KeyEvent;
use ratatui::buffer::Buffer;
use ratatui::layout::Alignment;
use ratatui::layout::Rect;
use ratatui::style::Style;
use ratatui::style::Stylize;
use ratatui::text::Line;
use ratatui::widgets::BorderType;
use ratatui::widgets::Borders;
use ratatui::widgets::Widget;
use ratatui::widgets::WidgetRef;
use tui_textarea::Input;
use tui_textarea::Key;
use tui_textarea::TextArea;

use super::chat_composer_history::ChatComposerHistory;
use super::command_popup::CommandPopup;
use super::file_search_popup::FileSearchPopup;

use crate::app_event::AppEvent;
use crate::app_event_sender::AppEventSender;
use codex_file_search::FileMatch;

/// Minimum number of visible text rows inside the textarea.
const MIN_TEXTAREA_ROWS: usize = 1;
/// Rows consumed by the border.
const BORDER_LINES: u16 = 2;

const BASE_PLACEHOLDER_TEXT: &str = "send a message";

/// Result returned when the user interacts with the text area.
pub enum InputResult {
    Submitted(String),
    None,
}

pub(crate) struct ChatComposer<'a> {
    textarea: TextArea<'a>,
    active_popup: ActivePopup,
    app_event_tx: AppEventSender,
    history: ChatComposerHistory,
    ctrl_c_quit_hint: bool,
    dismissed_file_popup_token: Option<String>,
    current_file_query: Option<String>,
}

/// Popup state – at most one can be visible at any time.
enum ActivePopup {
    None,
    Command(CommandPopup),
    File(FileSearchPopup),
}

impl ChatComposer<'_> {
    pub fn new(has_input_focus: bool, app_event_tx: AppEventSender) -> Self {
        let mut textarea = TextArea::default();
        textarea.set_placeholder_text(BASE_PLACEHOLDER_TEXT);
        textarea.set_cursor_line_style(ratatui::style::Style::default());

        let mut this = Self {
            textarea,
            active_popup: ActivePopup::None,
            app_event_tx,
            history: ChatComposerHistory::new(),
            ctrl_c_quit_hint: false,
            dismissed_file_popup_token: None,
            current_file_query: None,
        };
        this.update_border(has_input_focus);
        this
    }

    /// Update the cached *context-left* percentage and refresh the placeholder
    /// text. The UI relies on the placeholder to convey the remaining
    /// context when the composer is empty.
    pub(crate) fn set_token_usage(
        &mut self,
        token_usage: TokenUsage,
        model_context_window: Option<u64>,
    ) {
        let placeholder = match (token_usage.total_tokens, model_context_window) {
            (total_tokens, Some(context_window)) => {
                let percent_remaining: u8 = if context_window > 0 {
                    // Calculate the percentage of context left.
                    let percent = 100.0 - (total_tokens as f32 / context_window as f32 * 100.0);
                    percent.clamp(0.0, 100.0) as u8
                } else {
                    // If we don't have a context window, we cannot compute the
                    // percentage.
                    100
                };
                // When https://github.com/openai/codex/issues/1257 is resolved,
                // check if `percent_remaining < 25`, and if so, recommend
                // /compact.
                format!("{BASE_PLACEHOLDER_TEXT} — {percent_remaining}% context left")
            }
            (total_tokens, None) => {
                format!("{BASE_PLACEHOLDER_TEXT} — {total_tokens} tokens used")
            }
        };

        self.textarea.set_placeholder_text(placeholder);
    }

    /// Record the history metadata advertised by `SessionConfiguredEvent` so
    /// that the composer can navigate cross-session history.
    pub(crate) fn set_history_metadata(&mut self, log_id: u64, entry_count: usize) {
        self.history.set_metadata(log_id, entry_count);
    }

    /// Integrate an asynchronous response to an on-demand history lookup. If
    /// the entry is present and the offset matches the current cursor we
    /// immediately populate the textarea.
    pub(crate) fn on_history_entry_response(
        &mut self,
        log_id: u64,
        offset: usize,
        entry: Option<String>,
    ) -> bool {
        self.history
            .on_entry_response(log_id, offset, entry, &mut self.textarea)
    }

    pub fn set_input_focus(&mut self, has_focus: bool) {
        self.update_border(has_focus);
    }

    /// Integrate results from an asynchronous file search.
    pub(crate) fn on_file_search_result(&mut self, query: String, matches: Vec<FileMatch>) {
        // Only apply if user is still editing a token starting with `query`.
        let current_opt = Self::current_at_token(&self.textarea);
        let Some(current_token) = current_opt else {
            return;
        };

        if !current_token.starts_with(&query) {
            return;
        }

        if let ActivePopup::File(popup) = &mut self.active_popup {
            popup.set_matches(&query, matches);
        }
    }

    pub fn set_ctrl_c_quit_hint(&mut self, show: bool, has_focus: bool) {
        self.ctrl_c_quit_hint = show;
        self.update_border(has_focus);
    }

    /// Handle a key event coming from the main UI.
    pub fn handle_key_event(&mut self, key_event: KeyEvent) -> (InputResult, bool) {
        let result = match &mut self.active_popup {
            ActivePopup::Command(_) => self.handle_key_event_with_slash_popup(key_event),
            ActivePopup::File(_) => self.handle_key_event_with_file_popup(key_event),
            ActivePopup::None => self.handle_key_event_without_popup(key_event),
        };

        // Update (or hide/show) popup after processing the key.
        self.sync_command_popup();
        if matches!(self.active_popup, ActivePopup::Command(_)) {
            self.dismissed_file_popup_token = None;
        } else {
            self.sync_file_search_popup();
        }

        result
    }

    /// Handle key event when the slash-command popup is visible.
    fn handle_key_event_with_slash_popup(&mut self, key_event: KeyEvent) -> (InputResult, bool) {
        let ActivePopup::Command(popup) = &mut self.active_popup else {
            unreachable!();
        };

        match key_event.into() {
            Input { key: Key::Up, .. } => {
                popup.move_up();
                (InputResult::None, true)
            }
            Input { key: Key::Down, .. } => {
                popup.move_down();
                (InputResult::None, true)
            }
            Input { key: Key::Tab, .. } => {
                if let Some(cmd) = popup.selected_command() {
                    let first_line = self
                        .textarea
                        .lines()
                        .first()
                        .map(|s| s.as_str())
                        .unwrap_or("");

                    let starts_with_cmd = first_line
                        .trim_start()
                        .starts_with(&format!("/{}", cmd.command()));

                    if !starts_with_cmd {
                        self.textarea.select_all();
                        self.textarea.cut();
                        let _ = self.textarea.insert_str(format!("/{} ", cmd.command()));
                    }
                }
                (InputResult::None, true)
            }
            Input {
                key: Key::Enter,
                shift: false,
                alt: false,
                ctrl: false,
            } => {
                if let Some(cmd) = popup.selected_command() {
                    match cmd {
                        crate::bottom_pane::command_popup::CommandEntry::BuiltIn(builtin) => {
                            // Send command to the app layer.
                            self.app_event_tx.send(AppEvent::DispatchCommand(*builtin));

                            // Clear textarea so no residual text remains.
                            self.textarea.select_all();
                            self.textarea.cut();

                            // Hide popup since the command has been dispatched.
                            self.active_popup = ActivePopup::None;
                            return (InputResult::None, true);
                        }
                        crate::bottom_pane::command_popup::CommandEntry::Custom { name } => {
                            // Determine if command already typed.
                            let first_line = self
                                .textarea
                                .lines()
                                .first()
                                .map(|s| s.as_str())
                                .unwrap_or("");

                            let cmd_with_slash = format!("/{name}");
                            let starts_with_cmd =
                                first_line.trim_start().starts_with(&cmd_with_slash);

                            if !starts_with_cmd {
                                // Autocomplete: replace existing text with the chosen command.
                                self.textarea.select_all();
                                self.textarea.cut();
                                let _ = self.textarea.insert_str(format!("{cmd_with_slash} "));
                                // Keep popup hidden; user can now add args and press Enter again.
                                self.active_popup = ActivePopup::None;
                                return (InputResult::None, true);
                            } else {
                                // Command already present -> let default handling submit the message.
                                self.active_popup = ActivePopup::None;
                                // Delegate to default handling to submit the message.
                                return self.handle_key_event_without_popup(KeyEvent::new(
                                    crossterm::event::KeyCode::Enter,
                                    crossterm::event::KeyModifiers::NONE,
                                ));
                            }
                        }
                    }
                }
                // Fallback to default newline handling if no command selected.
                self.handle_key_event_without_popup(key_event)
            }
            input => self.handle_input_basic(input),
        }
    }

    /// Handle key events when file search popup is visible.
    fn handle_key_event_with_file_popup(&mut self, key_event: KeyEvent) -> (InputResult, bool) {
        let ActivePopup::File(popup) = &mut self.active_popup else {
            unreachable!();
        };

        match key_event.into() {
            Input { key: Key::Up, .. } => {
                popup.move_up();
                (InputResult::None, true)
            }
            Input { key: Key::Down, .. } => {
                popup.move_down();
                (InputResult::None, true)
            }
            Input { key: Key::Esc, .. } => {
                // Hide popup without modifying text, remember token to avoid immediate reopen.
                if let Some(tok) = Self::current_at_token(&self.textarea) {
                    self.dismissed_file_popup_token = Some(tok.to_string());
                }
                self.active_popup = ActivePopup::None;
                (InputResult::None, true)
            }
            Input { key: Key::Tab, .. }
            | Input {
                key: Key::Enter,
                ctrl: false,
                alt: false,
                shift: false,
            } => {
                if let Some(sel) = popup.selected_match() {
                    let sel_path = sel.to_string();
                    // Drop popup borrow before using self mutably again.
                    self.insert_selected_path(&sel_path);
                    self.active_popup = ActivePopup::None;
                    return (InputResult::None, true);
                }
                (InputResult::None, false)
            }
            input => self.handle_input_basic(input),
        }
    }

    /// Extract the `@token` that the cursor is currently positioned on, if any.
    ///
    /// The returned string **does not** include the leading `@`.
    ///
    /// Behavior:
    /// - The cursor may be anywhere *inside* the token (including on the
    ///   leading `@`). It does **not** need to be at the end of the line.
    /// - A token is delimited by ASCII whitespace (space, tab, newline).
    /// - If the token under the cursor starts with `@` and contains at least
    ///   one additional character, that token (without `@`) is returned.
    fn current_at_token(textarea: &tui_textarea::TextArea) -> Option<String> {
        let (row, col) = textarea.cursor();

        // Guard against out-of-bounds rows.
        let line = textarea.lines().get(row)?.as_str();

        // Calculate byte offset for cursor position
        let cursor_byte_offset = line.chars().take(col).map(|c| c.len_utf8()).sum::<usize>();

        // Split the line at the cursor position so we can search for word
        // boundaries on both sides.
        let before_cursor = &line[..cursor_byte_offset];
        let after_cursor = &line[cursor_byte_offset..];

        // Find start index (first character **after** the previous multi-byte whitespace).
        let start_idx = before_cursor
            .char_indices()
            .rfind(|(_, c)| c.is_whitespace())
            .map(|(idx, c)| idx + c.len_utf8())
            .unwrap_or(0);

        // Find end index (first multi-byte whitespace **after** the cursor position).
        let end_rel_idx = after_cursor
            .char_indices()
            .find(|(_, c)| c.is_whitespace())
            .map(|(idx, _)| idx)
            .unwrap_or(after_cursor.len());
        let end_idx = cursor_byte_offset + end_rel_idx;

        if start_idx >= end_idx {
            return None;
        }

        let token = &line[start_idx..end_idx];

        if token.starts_with('@') && token.len() > 1 {
            Some(token[1..].to_string())
        } else {
            None
        }
    }

    /// Replace the active `@token` (the one under the cursor) with `path`.
    ///
    /// The algorithm mirrors `current_at_token` so replacement works no matter
    /// where the cursor is within the token and regardless of how many
    /// `@tokens` exist in the line.
    fn insert_selected_path(&mut self, path: &str) {
        let (row, col) = self.textarea.cursor();

        // Materialize the textarea lines so we can mutate them easily.
        let mut lines: Vec<String> = self.textarea.lines().to_vec();

        if let Some(line) = lines.get_mut(row) {
            // Calculate byte offset for cursor position
            let cursor_byte_offset = line.chars().take(col).map(|c| c.len_utf8()).sum::<usize>();

            let before_cursor = &line[..cursor_byte_offset];
            let after_cursor = &line[cursor_byte_offset..];

            // Determine token boundaries.
            let start_idx = before_cursor
                .char_indices()
                .rfind(|(_, c)| c.is_whitespace())
                .map(|(idx, c)| idx + c.len_utf8())
                .unwrap_or(0);

            let end_rel_idx = after_cursor
                .char_indices()
                .find(|(_, c)| c.is_whitespace())
                .map(|(idx, _)| idx)
                .unwrap_or(after_cursor.len());
            let end_idx = cursor_byte_offset + end_rel_idx;

            // Replace the slice `[start_idx, end_idx)` with the chosen path and a trailing space.
            let mut new_line =
                String::with_capacity(line.len() - (end_idx - start_idx) + path.len() + 1);
            new_line.push_str(&line[..start_idx]);
            new_line.push_str(path);
            new_line.push(' ');
            new_line.push_str(&line[end_idx..]);

            *line = new_line;

            // Re-populate the textarea.
            let new_text = lines.join("\n");
            self.textarea.select_all();
            self.textarea.cut();
            let _ = self.textarea.insert_str(new_text);

            // Note: tui-textarea currently exposes only relative cursor
            // movements. Leaving the cursor position unchanged is acceptable
            // as subsequent typing will move the cursor naturally.
        }
    }

    /// Handle key event when no popup is visible.
    fn handle_key_event_without_popup(&mut self, key_event: KeyEvent) -> (InputResult, bool) {
        let input: Input = key_event.into();
        match input {
            // -------------------------------------------------------------
            // History navigation (Up / Down) – only when the composer is not
            // empty or when the cursor is at the correct position, to avoid
            // interfering with normal cursor movement.
            // -------------------------------------------------------------
            Input { key: Key::Up, .. } => {
                if self.history.should_handle_navigation(&self.textarea) {
                    let consumed = self
                        .history
                        .navigate_up(&mut self.textarea, &self.app_event_tx);
                    if consumed {
                        return (InputResult::None, true);
                    }
                }
                self.handle_input_basic(input)
            }
            Input { key: Key::Down, .. } => {
                if self.history.should_handle_navigation(&self.textarea) {
                    let consumed = self
                        .history
                        .navigate_down(&mut self.textarea, &self.app_event_tx);
                    if consumed {
                        return (InputResult::None, true);
                    }
                }
                self.handle_input_basic(input)
            }
            Input {
                key: Key::Enter,
                shift: false,
                alt: false,
                ctrl: false,
            } => {
                let text = self.textarea.lines().join("\n");
                self.textarea.select_all();
                self.textarea.cut();

                if text.is_empty() {
                    (InputResult::None, true)
                } else {
                    self.history.record_local_submission(&text);
                    (InputResult::Submitted(text), true)
                }
            }
            Input {
                key: Key::Enter, ..
            }
            | Input {
                key: Key::Char('j'),
                ctrl: true,
                alt: false,
                shift: false,
            } => {
                self.textarea.insert_newline();
                (InputResult::None, true)
            }
            input => self.handle_input_basic(input),
        }
    }

    /// Handle generic Input events that modify the textarea content.
    fn handle_input_basic(&mut self, input: Input) -> (InputResult, bool) {
        self.textarea.input(input);
        (InputResult::None, true)
    }

    /// Synchronize `self.command_popup` with the current text in the
    /// textarea. This must be called after every modification that can change
    /// the text so the popup is shown/updated/hidden as appropriate.
    fn sync_command_popup(&mut self) {
        // Inspect only the first line to decide whether to show the popup. In
        // the common case (no leading slash) we avoid copying the entire
        // textarea contents.
        let first_line = self
            .textarea
            .lines()
            .first()
            .map(|s| s.as_str())
            .unwrap_or("");

        let input_starts_with_slash = first_line.starts_with('/');

        // Always show popup when text starts with a slash so users can
        // discover both built-in *and* custom commands (e.g. "/project:").
        let skip_popup = false;
        match &mut self.active_popup {
            ActivePopup::Command(popup) => {
                if input_starts_with_slash && !skip_popup {
                    popup.on_composer_text_change(first_line.to_string());
                } else {
                    self.active_popup = ActivePopup::None;
                }
            }
            _ => {
                if input_starts_with_slash && !skip_popup {
                    let mut command_popup = CommandPopup::new();
                    command_popup.on_composer_text_change(first_line.to_string());
                    self.active_popup = ActivePopup::Command(command_popup);
                }
            }
        }
    }

    /// Synchronize `self.file_search_popup` with the current text in the textarea.
    /// Note this is only called when self.active_popup is NOT Command.
    fn sync_file_search_popup(&mut self) {
        // Determine if there is an @token underneath the cursor.
        let query = match Self::current_at_token(&self.textarea) {
            Some(token) => token,
            None => {
                self.active_popup = ActivePopup::None;
                self.dismissed_file_popup_token = None;
                return;
            }
        };

        // If user dismissed popup for this exact query, don't reopen until text changes.
        if self.dismissed_file_popup_token.as_ref() == Some(&query) {
            return;
        }

        self.app_event_tx
            .send(AppEvent::StartFileSearch(query.clone()));

        match &mut self.active_popup {
            ActivePopup::File(popup) => {
                popup.set_query(&query);
            }
            _ => {
                let mut popup = FileSearchPopup::new();
                popup.set_query(&query);
                self.active_popup = ActivePopup::File(popup);
            }
        }

        self.current_file_query = Some(query);
        self.dismissed_file_popup_token = None;
    }

    pub fn calculate_required_height(&self, area: &Rect) -> u16 {
        let rows = self.textarea.lines().len().max(MIN_TEXTAREA_ROWS);
        let num_popup_rows = match &self.active_popup {
            ActivePopup::Command(popup) => popup.calculate_required_height(area),
            ActivePopup::File(popup) => popup.calculate_required_height(area),
            ActivePopup::None => 0,
        };

        rows as u16 + BORDER_LINES + num_popup_rows
    }

    fn update_border(&mut self, has_focus: bool) {
        struct BlockState {
            right_title: Line<'static>,
            border_style: Style,
        }

        let bs = if has_focus {
            if self.ctrl_c_quit_hint {
                BlockState {
                    right_title: Line::from("Ctrl+C to quit").alignment(Alignment::Right),
                    border_style: Style::default(),
                }
            } else {
                BlockState {
                    right_title: Line::from("Enter to send | Ctrl+D to quit | Ctrl+J for newline")
                        .alignment(Alignment::Right),
                    border_style: Style::default(),
                }
            }
        } else {
            BlockState {
                right_title: Line::from(""),
                border_style: Style::default().dim(),
            }
        };

        self.textarea.set_block(
            ratatui::widgets::Block::default()
                .title_bottom(bs.right_title)
                .borders(Borders::ALL)
                .border_type(BorderType::Rounded)
                .border_style(bs.border_style),
        );
    }

    pub(crate) fn is_popup_visible(&self) -> bool {
        match self.active_popup {
            ActivePopup::Command(_) | ActivePopup::File(_) => true,
            ActivePopup::None => false,
        }
    }
}

impl WidgetRef for &ChatComposer<'_> {
    fn render_ref(&self, area: Rect, buf: &mut Buffer) {
        match &self.active_popup {
            ActivePopup::Command(popup) => {
                let popup_height = popup.calculate_required_height(&area);

                // Split the provided rect so that the popup is rendered at the
                // *top* and the textarea occupies the remaining space below.
                let popup_rect = Rect {
                    x: area.x,
                    y: area.y,
                    width: area.width,
                    height: popup_height.min(area.height),
                };

                let textarea_rect = Rect {
                    x: area.x,
                    y: area.y + popup_rect.height,
                    width: area.width,
                    height: area.height.saturating_sub(popup_rect.height),
                };

                popup.render(popup_rect, buf);
                self.textarea.render(textarea_rect, buf);
            }
            ActivePopup::File(popup) => {
                let popup_height = popup.calculate_required_height(&area);

                let popup_rect = Rect {
                    x: area.x,
                    y: area.y,
                    width: area.width,
                    height: popup_height.min(area.height),
                };

                let textarea_rect = Rect {
                    x: area.x,
                    y: area.y + popup_rect.height,
                    width: area.width,
                    height: area.height.saturating_sub(popup_height),
                };

                popup.render(popup_rect, buf);
                self.textarea.render(textarea_rect, buf);
            }
            ActivePopup::None => {
                self.textarea.render(area, buf);
            }
        }
    }
}

#[cfg(test)]
mod tests {
    use crate::bottom_pane::ChatComposer;
    use tui_textarea::TextArea;

    #[test]
    fn test_current_at_token_basic_cases() {
        let test_cases = vec![
            // Valid @ tokens
            ("@hello", 3, Some("hello".to_string()), "Basic ASCII token"),
            (
                "@file.txt",
                4,
                Some("file.txt".to_string()),
                "ASCII with extension",
            ),
            (
                "hello @world test",
                8,
                Some("world".to_string()),
                "ASCII token in middle",
            ),
            (
                "@test123",
                5,
                Some("test123".to_string()),
                "ASCII with numbers",
            ),
            // Unicode examples
            ("@İstanbul", 3, Some("İstanbul".to_string()), "Turkish text"),
            (
                "@testЙЦУ.rs",
                8,
                Some("testЙЦУ.rs".to_string()),
                "Mixed ASCII and Cyrillic",
            ),
            ("@诶", 2, Some("诶".to_string()), "Chinese character"),
            ("@👍", 2, Some("👍".to_string()), "Emoji token"),
            // Invalid cases (should return None)
            ("hello", 2, None, "No @ symbol"),
            ("@", 1, None, "Only @ symbol"),
            ("@ hello", 2, None, "@ followed by space"),
            ("test @ world", 6, None, "@ with spaces around"),
        ];

        for (input, cursor_pos, expected, description) in test_cases {
            let mut textarea = TextArea::default();
            textarea.insert_str(input);
            textarea.move_cursor(tui_textarea::CursorMove::Jump(0, cursor_pos));

            let result = ChatComposer::current_at_token(&textarea);
            assert_eq!(
                result, expected,
<<<<<<< HEAD
                "Failed for case: {description} - input: '{input}', cursor: {cursor_pos}",
=======
                "Failed for case: {description} - input: '{input}', cursor: {cursor_pos}"
>>>>>>> bfeb8c92
            );
        }
    }

    #[test]
    fn test_current_at_token_cursor_positions() {
        let test_cases = vec![
            // Different cursor positions within a token
            ("@test", 0, Some("test".to_string()), "Cursor at @"),
            ("@test", 1, Some("test".to_string()), "Cursor after @"),
            ("@test", 5, Some("test".to_string()), "Cursor at end"),
            // Multiple tokens - cursor determines which token
            ("@file1 @file2", 0, Some("file1".to_string()), "First token"),
            (
                "@file1 @file2",
                8,
                Some("file2".to_string()),
                "Second token",
            ),
            // Edge cases
            ("@", 0, None, "Only @ symbol"),
            ("@a", 2, Some("a".to_string()), "Single character after @"),
            ("", 0, None, "Empty input"),
        ];

        for (input, cursor_pos, expected, description) in test_cases {
            let mut textarea = TextArea::default();
            textarea.insert_str(input);
            textarea.move_cursor(tui_textarea::CursorMove::Jump(0, cursor_pos));

            let result = ChatComposer::current_at_token(&textarea);
            assert_eq!(
                result, expected,
                "Failed for cursor position case: {description} - input: '{input}', cursor: {cursor_pos}",
            );
        }
    }

    #[test]
    fn test_current_at_token_whitespace_boundaries() {
        let test_cases = vec![
            // Space boundaries
            (
                "aaa@aaa",
                4,
                None,
                "Connected @ token - no completion by design",
            ),
            (
                "aaa @aaa",
                5,
                Some("aaa".to_string()),
                "@ token after space",
            ),
            (
                "test @file.txt",
                7,
                Some("file.txt".to_string()),
                "@ token after space",
            ),
            // Full-width space boundaries
            (
                "test　@İstanbul",
                6,
                Some("İstanbul".to_string()),
                "@ token after full-width space",
            ),
            (
                "@ЙЦУ　@诶",
                6,
                Some("诶".to_string()),
                "Full-width space between Unicode tokens",
            ),
            // Tab and newline boundaries
            (
                "test\t@file",
                6,
                Some("file".to_string()),
                "@ token after tab",
            ),
        ];

        for (input, cursor_pos, expected, description) in test_cases {
            let mut textarea = TextArea::default();
            textarea.insert_str(input);
            textarea.move_cursor(tui_textarea::CursorMove::Jump(0, cursor_pos));

            let result = ChatComposer::current_at_token(&textarea);
            assert_eq!(
                result, expected,
                "Failed for whitespace boundary case: {description} - input: '{input}', cursor: {cursor_pos}",
            );
        }
    }
}<|MERGE_RESOLUTION|>--- conflicted
+++ resolved
@@ -714,11 +714,7 @@
             let result = ChatComposer::current_at_token(&textarea);
             assert_eq!(
                 result, expected,
-<<<<<<< HEAD
-                "Failed for case: {description} - input: '{input}', cursor: {cursor_pos}",
-=======
                 "Failed for case: {description} - input: '{input}', cursor: {cursor_pos}"
->>>>>>> bfeb8c92
             );
         }
     }

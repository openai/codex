--- conflicted
+++ resolved
@@ -40,11 +40,7 @@
 use crate::slash_command::SlashCommand;
 use crate::slash_command::built_in_slash_commands;
 use crate::style::user_message_style;
-<<<<<<< HEAD
-use crate::terminal_palette;
 use codex_core::config_types::KeybindingMode;
-=======
->>>>>>> 98c6dfa5
 use codex_protocol::custom_prompts::CustomPrompt;
 use codex_protocol::custom_prompts::PROMPTS_CMD_PREFIX;
 
@@ -2028,15 +2024,10 @@
             FooterMode::EscHint => FooterMode::EscHint,
             FooterMode::ShortcutOverlay => FooterMode::ShortcutOverlay,
             FooterMode::CtrlCReminder => FooterMode::CtrlCReminder,
-<<<<<<< HEAD
-            FooterMode::ShortcutPrompt if self.ctrl_c_quit_hint => FooterMode::CtrlCReminder,
-            FooterMode::ShortcutPrompt if !self.is_empty() && !self.vim_enabled() => {
-                FooterMode::Empty
-            }
-=======
             FooterMode::ShortcutSummary if self.ctrl_c_quit_hint => FooterMode::CtrlCReminder,
-            FooterMode::ShortcutSummary if !self.is_empty() => FooterMode::ContextOnly,
->>>>>>> 98c6dfa5
+            FooterMode::ShortcutSummary if !self.is_empty() && !self.vim_enabled() => {
+                FooterMode::ContextOnly
+            }
             other => other,
         }
     }

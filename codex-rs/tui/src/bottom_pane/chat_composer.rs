use crossterm::event::KeyCode;
use crossterm::event::KeyEvent;
use crossterm::event::KeyEventKind;
use crossterm::event::KeyModifiers;
use ratatui::buffer::Buffer;
use ratatui::layout::Constraint;
use ratatui::layout::Layout;
use ratatui::layout::Margin;
use ratatui::layout::Rect;
use ratatui::style::Stylize;
use ratatui::text::Line;
use ratatui::text::Span;
use ratatui::widgets::Block;
use ratatui::widgets::StatefulWidgetRef;
use ratatui::widgets::WidgetRef;

use super::chat_composer_history::ChatComposerHistory;
use super::command_popup::CommandItem;
use super::command_popup::CommandPopup;
use super::file_search_popup::FileSearchPopup;
use super::footer::FooterMode;
use super::footer::FooterProps;
use super::footer::esc_hint_mode;
use super::footer::footer_height;
use super::footer::render_footer;
use super::footer::reset_mode_after_activity;
use super::footer::toggle_shortcut_mode;
use super::paste_burst::CharDecision;
use super::paste_burst::PasteBurst;
use crate::bottom_pane::paste_burst::FlushResult;
use crate::bottom_pane::prompt_args::parse_slash_name;
use crate::bottom_pane::prompt_args::prompt_has_numeric_placeholders;
use crate::slash_command::SlashCommand;
use crate::style::user_message_style;
use crate::terminal_palette;
use codex_protocol::custom_prompts::CustomPrompt;

use super::prompt_args;
use crate::app_event::AppEvent;
use crate::app_event_sender::AppEventSender;
use crate::bottom_pane::textarea::TextArea;
use crate::bottom_pane::textarea::TextAreaState;
use crate::clipboard_paste::normalize_pasted_path;
use crate::clipboard_paste::pasted_image_format;
use crate::history_cell;
use crate::ui_consts::LIVE_PREFIX_COLS;
use codex_file_search::FileMatch;
use std::cell::RefCell;
use std::collections::HashMap;
use std::path::Path;
use std::path::PathBuf;
use std::time::Duration;
use std::time::Instant;

/// If the pasted content exceeds this number of characters, replace it with a
/// placeholder in the UI.
const LARGE_PASTE_CHAR_THRESHOLD: usize = 1000;

/// Result returned when the user interacts with the text area.
#[derive(Debug, PartialEq)]
pub enum InputResult {
    Submitted(String),
    Command(SlashCommand),
    None,
}

#[derive(Clone, Debug, PartialEq)]
struct AttachedImage {
    placeholder: String,
    path: PathBuf,
}

pub(crate) struct ChatComposer {
    textarea: TextArea,
    textarea_state: RefCell<TextAreaState>,
    active_popup: ActivePopup,
    app_event_tx: AppEventSender,
    history: ChatComposerHistory,
    ctrl_c_quit_hint: bool,
    esc_backtrack_hint: bool,
    use_shift_enter_hint: bool,
    dismissed_file_popup_token: Option<String>,
    current_file_query: Option<String>,
    pending_pastes: Vec<(String, String)>,
    has_focus: bool,
    attached_images: Vec<AttachedImage>,
    placeholder_text: String,
    is_task_running: bool,
    // Non-bracketed paste burst tracker.
    paste_burst: PasteBurst,
    // When true, disables paste-burst logic and inserts characters immediately.
    disable_paste_burst: bool,
    custom_prompts: Vec<CustomPrompt>,
    footer_mode: FooterMode,
}

/// Popup state – at most one can be visible at any time.
enum ActivePopup {
    None,
    Command(CommandPopup),
    File(FileSearchPopup),
}

const FOOTER_SPACING_HEIGHT: u16 = 0;

impl ChatComposer {
    pub fn new(
        has_input_focus: bool,
        app_event_tx: AppEventSender,
        enhanced_keys_supported: bool,
        placeholder_text: String,
        disable_paste_burst: bool,
    ) -> Self {
        let use_shift_enter_hint = enhanced_keys_supported;

        let mut this = Self {
            textarea: TextArea::new(),
            textarea_state: RefCell::new(TextAreaState::default()),
            active_popup: ActivePopup::None,
            app_event_tx,
            history: ChatComposerHistory::new(),
            ctrl_c_quit_hint: false,
            esc_backtrack_hint: false,
            use_shift_enter_hint,
            dismissed_file_popup_token: None,
            current_file_query: None,
            pending_pastes: Vec::new(),
            has_focus: has_input_focus,
            attached_images: Vec::new(),
            placeholder_text,
            is_task_running: false,
            paste_burst: PasteBurst::default(),
            disable_paste_burst: false,
            custom_prompts: Vec::new(),
            footer_mode: FooterMode::ShortcutPrompt,
        };
        // Apply configuration via the setter to keep side-effects centralized.
        this.set_disable_paste_burst(disable_paste_burst);
        this
    }

    pub fn desired_height(&self, width: u16) -> u16 {
        let footer_props = self.footer_props();
        let footer_hint_height = footer_height(footer_props);
        let footer_spacing = Self::footer_spacing(footer_hint_height);
        let footer_total_height = footer_hint_height + footer_spacing;
        self.textarea
            .desired_height(width.saturating_sub(LIVE_PREFIX_COLS))
            + 2
            + match &self.active_popup {
                ActivePopup::None => footer_total_height,
                ActivePopup::Command(c) => c.calculate_required_height(width),
                ActivePopup::File(c) => c.calculate_required_height(),
            }
    }

    fn layout_areas(&self, area: Rect) -> [Rect; 3] {
        let footer_props = self.footer_props();
        let footer_hint_height = footer_height(footer_props);
        let footer_spacing = Self::footer_spacing(footer_hint_height);
        let footer_total_height = footer_hint_height + footer_spacing;
        let popup_constraint = match &self.active_popup {
            ActivePopup::Command(popup) => {
                Constraint::Max(popup.calculate_required_height(area.width))
            }
            ActivePopup::File(popup) => Constraint::Max(popup.calculate_required_height()),
            ActivePopup::None => Constraint::Max(footer_total_height),
        };
        let mut area = area;
        if area.height > 1 {
            area.height -= 1;
            area.y += 1;
        }
        let [composer_rect, popup_rect] =
            Layout::vertical([Constraint::Min(1), popup_constraint]).areas(area);
        let mut textarea_rect = composer_rect;
        textarea_rect.width = textarea_rect.width.saturating_sub(LIVE_PREFIX_COLS);
        textarea_rect.x = textarea_rect.x.saturating_add(LIVE_PREFIX_COLS);
        [composer_rect, textarea_rect, popup_rect]
    }

    fn footer_spacing(footer_hint_height: u16) -> u16 {
        if footer_hint_height == 0 {
            0
        } else {
            FOOTER_SPACING_HEIGHT
        }
    }

    pub fn cursor_pos(&self, area: Rect) -> Option<(u16, u16)> {
        let [_, textarea_rect, _] = self.layout_areas(area);
        let state = *self.textarea_state.borrow();
        self.textarea.cursor_pos_with_state(textarea_rect, state)
    }

    /// Returns true if the composer currently contains no user input.
    pub(crate) fn is_empty(&self) -> bool {
        self.textarea.is_empty()
    }

    /// Record the history metadata advertised by `SessionConfiguredEvent` so
    /// that the composer can navigate cross-session history.
    pub(crate) fn set_history_metadata(&mut self, log_id: u64, entry_count: usize) {
        self.history.set_metadata(log_id, entry_count);
    }

    /// Integrate an asynchronous response to an on-demand history lookup. If
    /// the entry is present and the offset matches the current cursor we
    /// immediately populate the textarea.
    pub(crate) fn on_history_entry_response(
        &mut self,
        log_id: u64,
        offset: usize,
        entry: Option<String>,
    ) -> bool {
        let Some(text) = self.history.on_entry_response(log_id, offset, entry) else {
            return false;
        };
        self.textarea.set_text(&text);
        self.textarea.set_cursor(0);
        true
    }

    pub fn handle_paste(&mut self, pasted: String) -> bool {
        let char_count = pasted.chars().count();
        if char_count > LARGE_PASTE_CHAR_THRESHOLD {
            let placeholder = format!("[Pasted Content {char_count} chars]");
            self.textarea.insert_element(&placeholder);
            self.pending_pastes.push((placeholder, pasted));
        } else if char_count > 1 && self.handle_paste_image_path(pasted.clone()) {
            self.textarea.insert_str(" ");
        } else {
            self.textarea.insert_str(&pasted);
        }
        // Explicit paste events should not trigger Enter suppression.
        self.paste_burst.clear_after_explicit_paste();
        // Keep popup sync consistent with key handling: prefer slash popup; only
        // sync file popup when slash popup is NOT active.
        self.sync_command_popup();
        if matches!(self.active_popup, ActivePopup::Command(_)) {
            self.dismissed_file_popup_token = None;
        } else {
            self.sync_file_search_popup();
        }
        true
    }

    pub fn handle_paste_image_path(&mut self, pasted: String) -> bool {
        let Some(path_buf) = normalize_pasted_path(&pasted) else {
            return false;
        };

        match image::image_dimensions(&path_buf) {
            Ok((w, h)) => {
                tracing::info!("OK: {pasted}");
                let format_label = pasted_image_format(&path_buf).label();
                self.attach_image(path_buf, w, h, format_label);
                true
            }
            Err(err) => {
                tracing::info!("ERR: {err}");
                false
            }
        }
    }

    pub(crate) fn set_disable_paste_burst(&mut self, disabled: bool) {
        let was_disabled = self.disable_paste_burst;
        self.disable_paste_burst = disabled;
        if disabled && !was_disabled {
            self.paste_burst.clear_window_after_non_char();
        }
    }

    /// Replace the entire composer content with `text` and reset cursor.
    pub(crate) fn set_text_content(&mut self, text: String) {
        // Clear any existing content, placeholders, and attachments first.
        self.textarea.set_text("");
        self.pending_pastes.clear();
        self.attached_images.clear();
        self.textarea.set_text(&text);
        self.textarea.set_cursor(0);
        self.sync_command_popup();
        self.sync_file_search_popup();
    }

    /// Get the current composer text.
    pub(crate) fn current_text(&self) -> String {
        self.textarea.text().to_string()
    }

    /// Attempt to start a burst by retro-capturing recent chars before the cursor.
    pub fn attach_image(&mut self, path: PathBuf, width: u32, height: u32, format_label: &str) {
        let placeholder = format!("[image {width}x{height} {format_label}]");
        // Insert as an element to match large paste placeholder behavior:
        // styled distinctly and treated atomically for cursor/mutations.
        self.textarea.insert_element(&placeholder);
        self.attached_images
            .push(AttachedImage { placeholder, path });
    }

    pub fn take_recent_submission_images(&mut self) -> Vec<PathBuf> {
        let images = std::mem::take(&mut self.attached_images);
        images.into_iter().map(|img| img.path).collect()
    }

    pub(crate) fn flush_paste_burst_if_due(&mut self) -> bool {
        self.handle_paste_burst_flush(Instant::now())
    }

    pub(crate) fn is_in_paste_burst(&self) -> bool {
        self.paste_burst.is_active()
    }

    pub(crate) fn recommended_paste_flush_delay() -> Duration {
        PasteBurst::recommended_flush_delay()
    }

    /// Integrate results from an asynchronous file search.
    pub(crate) fn on_file_search_result(&mut self, query: String, matches: Vec<FileMatch>) {
        // Only apply if user is still editing a token starting with `query`.
        let current_opt = Self::current_at_token(&self.textarea);
        let Some(current_token) = current_opt else {
            return;
        };

        if !current_token.starts_with(&query) {
            return;
        }

        if let ActivePopup::File(popup) = &mut self.active_popup {
            popup.set_matches(&query, matches);
        }
    }

    pub fn set_ctrl_c_quit_hint(&mut self, show: bool, has_focus: bool) {
        self.ctrl_c_quit_hint = show;
        if show {
            self.footer_mode = FooterMode::CtrlCReminder;
        } else {
            self.footer_mode = reset_mode_after_activity(self.footer_mode);
        }
        self.set_has_focus(has_focus);
    }

    pub(crate) fn insert_str(&mut self, text: &str) {
        self.textarea.insert_str(text);
        self.sync_command_popup();
        self.sync_file_search_popup();
    }

    /// Handle a key event coming from the main UI.
    pub fn handle_key_event(&mut self, key_event: KeyEvent) -> (InputResult, bool) {
        let result = match &mut self.active_popup {
            ActivePopup::Command(_) => self.handle_key_event_with_slash_popup(key_event),
            ActivePopup::File(_) => self.handle_key_event_with_file_popup(key_event),
            ActivePopup::None => self.handle_key_event_without_popup(key_event),
        };

        // Update (or hide/show) popup after processing the key.
        self.sync_command_popup();
        if matches!(self.active_popup, ActivePopup::Command(_)) {
            self.dismissed_file_popup_token = None;
        } else {
            self.sync_file_search_popup();
        }

        result
    }

    /// Return true if either the slash-command popup or the file-search popup is active.
    pub(crate) fn popup_active(&self) -> bool {
        !matches!(self.active_popup, ActivePopup::None)
    }

    /// Handle key event when the slash-command popup is visible.
    fn handle_key_event_with_slash_popup(&mut self, key_event: KeyEvent) -> (InputResult, bool) {
        if self.handle_shortcut_overlay_key(&key_event) {
            return (InputResult::None, true);
        }
        if key_event.code == KeyCode::Esc {
            let next_mode = esc_hint_mode(self.footer_mode, self.is_task_running);
            if next_mode != self.footer_mode {
                self.footer_mode = next_mode;
                return (InputResult::None, true);
            }
        } else {
            self.footer_mode = reset_mode_after_activity(self.footer_mode);
        }
        let ActivePopup::Command(popup) = &mut self.active_popup else {
            unreachable!();
        };

        match key_event {
            KeyEvent {
                code: KeyCode::Up, ..
            } => {
                popup.move_up();
                (InputResult::None, true)
            }
            KeyEvent {
                code: KeyCode::Down,
                ..
            } => {
                popup.move_down();
                (InputResult::None, true)
            }
            KeyEvent {
                code: KeyCode::Esc, ..
            } => {
                // Dismiss the slash popup; keep the current input untouched.
                self.active_popup = ActivePopup::None;
                (InputResult::None, true)
            }
            KeyEvent {
                code: KeyCode::Tab, ..
            } => {
                // Ensure popup filtering/selection reflects the latest composer text
                // before applying completion.
                let first_line = self.textarea.text().lines().next().unwrap_or("");
                popup.on_composer_text_change(first_line.to_string());
                if let Some(sel) = popup.selected_item() {
                    let mut cursor_target: Option<usize> = None;
                    match sel {
                        CommandItem::Builtin(cmd) => {
                            let starts_with_cmd = first_line
                                .trim_start()
                                .starts_with(&format!("/{}", cmd.command()));
                            if !starts_with_cmd {
                                self.textarea.set_text(&format!("/{} ", cmd.command()));
                            }
                            if !self.textarea.text().is_empty() {
                                cursor_target = Some(self.textarea.text().len());
                            }
                        }
                        CommandItem::UserPrompt(idx) => {
                            if let Some(prompt) = popup.prompt(idx) {
                                let args = prompt_args::prompt_argument_names(&prompt.content);
                                let (text, cursor) = Self::prompt_command_text(&prompt.name, &args);
                                self.textarea.set_text(&text);
                                cursor_target = Some(cursor);
                            }
                        }
                    }
                    if let Some(pos) = cursor_target {
                        self.textarea.set_cursor(pos);
                    }
                }
                (InputResult::None, true)
            }
            KeyEvent {
                code: KeyCode::Enter,
                modifiers: KeyModifiers::NONE,
                ..
            } => {
                // If the current line starts with a custom prompt name and includes
                // positional args for a numeric-style template, expand and submit
                // immediately regardless of the popup selection.
                let first_line = self.textarea.text().lines().next().unwrap_or("");
                if let Some((name, _rest)) = parse_slash_name(first_line)
                    && let Some(prompt) = self.custom_prompts.iter().find(|p| p.name == name)
                    && let Some(expanded) =
                        prompt_args::expand_if_numeric_with_positional_args(prompt, first_line)
                {
                    self.textarea.set_text("");
                    return (InputResult::Submitted(expanded), true);
                }

                if let Some(sel) = popup.selected_item() {
                    match sel {
                        CommandItem::Builtin(cmd) => {
                            self.textarea.set_text("");
                            return (InputResult::Command(cmd), true);
                        }
                        CommandItem::UserPrompt(idx) => {
                            if let Some(prompt) = popup.prompt(idx) {
                                let named_args =
                                    prompt_args::prompt_argument_names(&prompt.content);
                                let has_numeric = prompt_has_numeric_placeholders(&prompt.content);

                                if named_args.is_empty() && !has_numeric {
                                    // No placeholders at all: auto-submit the literal content
                                    self.textarea.set_text("");
                                    return (InputResult::Submitted(prompt.content.clone()), true);
                                }

                                if !named_args.is_empty() {
                                    // Insert a key=value skeleton for named placeholders.
                                    let (text, cursor) =
                                        Self::prompt_command_text(&prompt.name, &named_args);
                                    self.textarea.set_text(&text);
                                    self.textarea.set_cursor(cursor);
                                } else {
                                    // Numeric placeholders only.
                                    // If the user already typed positional args on the first line,
                                    // expand immediately and submit; otherwise insert "/name " so
                                    // they can type args.
                                    let first_line =
                                        self.textarea.text().lines().next().unwrap_or("");
                                    if let Some(expanded) =
                                        prompt_args::expand_if_numeric_with_positional_args(
                                            prompt, first_line,
                                        )
                                    {
                                        self.textarea.set_text("");
                                        return (InputResult::Submitted(expanded), true);
                                    } else {
                                        let text = format!("/{} ", prompt.name);
                                        self.textarea.set_text(&text);
                                        self.textarea.set_cursor(self.textarea.text().len());
                                    }
                                }
                            }
                            return (InputResult::None, true);
                        }
                    }
                }
                // Fallback to default newline handling if no command selected.
                self.handle_key_event_without_popup(key_event)
            }
            input => self.handle_input_basic(input),
        }
    }

    #[inline]
    fn clamp_to_char_boundary(text: &str, pos: usize) -> usize {
        let mut p = pos.min(text.len());
        if p < text.len() && !text.is_char_boundary(p) {
            p = text
                .char_indices()
                .map(|(i, _)| i)
                .take_while(|&i| i <= p)
                .last()
                .unwrap_or(0);
        }
        p
    }

    #[inline]
    fn handle_non_ascii_char(&mut self, input: KeyEvent) -> (InputResult, bool) {
        if let Some(pasted) = self.paste_burst.flush_before_modified_input() {
            self.handle_paste(pasted);
        }
        self.textarea.input(input);
        let text_after = self.textarea.text();
        self.pending_pastes
            .retain(|(placeholder, _)| text_after.contains(placeholder));
        (InputResult::None, true)
    }

    /// Handle key events when file search popup is visible.
    fn handle_key_event_with_file_popup(&mut self, key_event: KeyEvent) -> (InputResult, bool) {
        if self.handle_shortcut_overlay_key(&key_event) {
            return (InputResult::None, true);
        }
        if key_event.code == KeyCode::Esc {
            let next_mode = esc_hint_mode(self.footer_mode, self.is_task_running);
            if next_mode != self.footer_mode {
                self.footer_mode = next_mode;
                return (InputResult::None, true);
            }
        } else {
            self.footer_mode = reset_mode_after_activity(self.footer_mode);
        }
        let ActivePopup::File(popup) = &mut self.active_popup else {
            unreachable!();
        };

        match key_event {
            KeyEvent {
                code: KeyCode::Up, ..
            } => {
                popup.move_up();
                (InputResult::None, true)
            }
            KeyEvent {
                code: KeyCode::Down,
                ..
            } => {
                popup.move_down();
                (InputResult::None, true)
            }
            KeyEvent {
                code: KeyCode::Esc, ..
            } => {
                // Hide popup without modifying text, remember token to avoid immediate reopen.
                if let Some(tok) = Self::current_at_token(&self.textarea) {
                    self.dismissed_file_popup_token = Some(tok);
                }
                self.active_popup = ActivePopup::None;
                (InputResult::None, true)
            }
            KeyEvent {
                code: KeyCode::Tab, ..
            }
            | KeyEvent {
                code: KeyCode::Enter,
                modifiers: KeyModifiers::NONE,
                ..
            } => {
                let Some(sel) = popup.selected_match() else {
                    self.active_popup = ActivePopup::None;
                    return (InputResult::None, true);
                };

                let sel_path = sel.to_string();
                // If selected path looks like an image (png/jpeg), attach as image instead of inserting text.
                let is_image = Self::is_image_path(&sel_path);
                if is_image {
                    // Determine dimensions; if that fails fall back to normal path insertion.
                    let path_buf = PathBuf::from(&sel_path);
                    if let Ok((w, h)) = image::image_dimensions(&path_buf) {
                        // Remove the current @token (mirror logic from insert_selected_path without inserting text)
                        // using the flat text and byte-offset cursor API.
                        let cursor_offset = self.textarea.cursor();
                        let text = self.textarea.text();
                        // Clamp to a valid char boundary to avoid panics when slicing.
                        let safe_cursor = Self::clamp_to_char_boundary(text, cursor_offset);
                        let before_cursor = &text[..safe_cursor];
                        let after_cursor = &text[safe_cursor..];

                        // Determine token boundaries in the full text.
                        let start_idx = before_cursor
                            .char_indices()
                            .rfind(|(_, c)| c.is_whitespace())
                            .map(|(idx, c)| idx + c.len_utf8())
                            .unwrap_or(0);
                        let end_rel_idx = after_cursor
                            .char_indices()
                            .find(|(_, c)| c.is_whitespace())
                            .map(|(idx, _)| idx)
                            .unwrap_or(after_cursor.len());
                        let end_idx = safe_cursor + end_rel_idx;

                        self.textarea.replace_range(start_idx..end_idx, "");
                        self.textarea.set_cursor(start_idx);

                        let format_label = match Path::new(&sel_path)
                            .extension()
                            .and_then(|e| e.to_str())
                            .map(str::to_ascii_lowercase)
                        {
                            Some(ext) if ext == "png" => "PNG",
                            Some(ext) if ext == "jpg" || ext == "jpeg" => "JPEG",
                            _ => "IMG",
                        };
                        self.attach_image(path_buf, w, h, format_label);
                        // Add a trailing space to keep typing fluid.
                        self.textarea.insert_str(" ");
                    } else {
                        // Fallback to plain path insertion if metadata read fails.
                        self.insert_selected_path(&sel_path);
                    }
                } else {
                    // Non-image: inserting file path.
                    self.insert_selected_path(&sel_path);
                }
                // No selection: treat Enter as closing the popup/session.
                self.active_popup = ActivePopup::None;
                (InputResult::None, true)
            }
            input => self.handle_input_basic(input),
        }
    }

    fn is_image_path(path: &str) -> bool {
        let lower = path.to_ascii_lowercase();
        lower.ends_with(".png") || lower.ends_with(".jpg") || lower.ends_with(".jpeg")
    }

    /// Extract the `@token` that the cursor is currently positioned on, if any.
    ///
    /// The returned string **does not** include the leading `@`.
    ///
    /// Behavior:
    /// - The cursor may be anywhere *inside* the token (including on the
    ///   leading `@`). It does **not** need to be at the end of the line.
    /// - A token is delimited by ASCII whitespace (space, tab, newline).
    /// - If the token under the cursor starts with `@`, that token is
    ///   returned without the leading `@`. This includes the case where the
    ///   token is just "@" (empty query), which is used to trigger a UI hint
    fn current_at_token(textarea: &TextArea) -> Option<String> {
        let cursor_offset = textarea.cursor();
        let text = textarea.text();

        // Adjust the provided byte offset to the nearest valid char boundary at or before it.
        let mut safe_cursor = cursor_offset.min(text.len());
        // If we're not on a char boundary, move back to the start of the current char.
        if safe_cursor < text.len() && !text.is_char_boundary(safe_cursor) {
            // Find the last valid boundary <= cursor_offset.
            safe_cursor = text
                .char_indices()
                .map(|(i, _)| i)
                .take_while(|&i| i <= cursor_offset)
                .last()
                .unwrap_or(0);
        }

        // Split the line around the (now safe) cursor position.
        let before_cursor = &text[..safe_cursor];
        let after_cursor = &text[safe_cursor..];

        // Detect whether we're on whitespace at the cursor boundary.
        let at_whitespace = if safe_cursor < text.len() {
            text[safe_cursor..]
                .chars()
                .next()
                .map(char::is_whitespace)
                .unwrap_or(false)
        } else {
            false
        };

        // Left candidate: token containing the cursor position.
        let start_left = before_cursor
            .char_indices()
            .rfind(|(_, c)| c.is_whitespace())
            .map(|(idx, c)| idx + c.len_utf8())
            .unwrap_or(0);
        let end_left_rel = after_cursor
            .char_indices()
            .find(|(_, c)| c.is_whitespace())
            .map(|(idx, _)| idx)
            .unwrap_or(after_cursor.len());
        let end_left = safe_cursor + end_left_rel;
        let token_left = if start_left < end_left {
            Some(&text[start_left..end_left])
        } else {
            None
        };

        // Right candidate: token immediately after any whitespace from the cursor.
        let ws_len_right: usize = after_cursor
            .chars()
            .take_while(|c| c.is_whitespace())
            .map(char::len_utf8)
            .sum();
        let start_right = safe_cursor + ws_len_right;
        let end_right_rel = text[start_right..]
            .char_indices()
            .find(|(_, c)| c.is_whitespace())
            .map(|(idx, _)| idx)
            .unwrap_or(text.len() - start_right);
        let end_right = start_right + end_right_rel;
        let token_right = if start_right < end_right {
            Some(&text[start_right..end_right])
        } else {
            None
        };

        let left_at = token_left
            .filter(|t| t.starts_with('@'))
            .map(|t| t[1..].to_string());
        let right_at = token_right
            .filter(|t| t.starts_with('@'))
            .map(|t| t[1..].to_string());

        if at_whitespace {
            if right_at.is_some() {
                return right_at;
            }
            if token_left.is_some_and(|t| t == "@") {
                return None;
            }
            return left_at;
        }
        if after_cursor.starts_with('@') {
            return right_at.or(left_at);
        }
        left_at.or(right_at)
    }

    /// Replace the active `@token` (the one under the cursor) with `path`.
    ///
    /// The algorithm mirrors `current_at_token` so replacement works no matter
    /// where the cursor is within the token and regardless of how many
    /// `@tokens` exist in the line.
    fn insert_selected_path(&mut self, path: &str) {
        let cursor_offset = self.textarea.cursor();
        let text = self.textarea.text();
        // Clamp to a valid char boundary to avoid panics when slicing.
        let safe_cursor = Self::clamp_to_char_boundary(text, cursor_offset);

        let before_cursor = &text[..safe_cursor];
        let after_cursor = &text[safe_cursor..];

        // Determine token boundaries.
        let start_idx = before_cursor
            .char_indices()
            .rfind(|(_, c)| c.is_whitespace())
            .map(|(idx, c)| idx + c.len_utf8())
            .unwrap_or(0);

        let end_rel_idx = after_cursor
            .char_indices()
            .find(|(_, c)| c.is_whitespace())
            .map(|(idx, _)| idx)
            .unwrap_or(after_cursor.len());
        let end_idx = safe_cursor + end_rel_idx;

        // If the path contains whitespace, wrap it in double quotes so the
        // local prompt arg parser treats it as a single argument. Avoid adding
        // quotes when the path already contains one to keep behavior simple.
        let needs_quotes = path.chars().any(char::is_whitespace);
        let inserted = if needs_quotes && !path.contains('"') {
            format!("\"{path}\"")
        } else {
            path.to_string()
        };

        // Replace the slice `[start_idx, end_idx)` with the chosen path and a trailing space.
        let mut new_text =
            String::with_capacity(text.len() - (end_idx - start_idx) + inserted.len() + 1);
        new_text.push_str(&text[..start_idx]);
        new_text.push_str(&inserted);
        new_text.push(' ');
        new_text.push_str(&text[end_idx..]);

        self.textarea.set_text(&new_text);
        let new_cursor = start_idx.saturating_add(inserted.len()).saturating_add(1);
        self.textarea.set_cursor(new_cursor);
    }

    fn prompt_command_text(name: &str, args: &[String]) -> (String, usize) {
        let mut text = format!("/{name}");
        let mut cursor: usize = text.len();
        for (i, arg) in args.iter().enumerate() {
            text.push_str(format!(" {arg}=\"\"").as_str());
            if i == 0 {
                cursor = text.len() - 1; // inside first ""
            }
        }
        (text, cursor)
    }

    /// Handle key event when no popup is visible.
    fn handle_key_event_without_popup(&mut self, key_event: KeyEvent) -> (InputResult, bool) {
        if self.handle_shortcut_overlay_key(&key_event) {
            return (InputResult::None, true);
        }
        if key_event.code == KeyCode::Esc {
            let next_mode = esc_hint_mode(self.footer_mode, self.is_task_running);
            if next_mode != self.footer_mode {
                self.footer_mode = next_mode;
                return (InputResult::None, true);
            }
        } else {
            self.footer_mode = reset_mode_after_activity(self.footer_mode);
        }
        match key_event {
            KeyEvent {
                code: KeyCode::Char('d'),
                modifiers: crossterm::event::KeyModifiers::CONTROL,
                kind: KeyEventKind::Press,
                ..
            } if self.is_empty() => {
                self.app_event_tx.send(AppEvent::ExitRequest);
                (InputResult::None, true)
            }
            // -------------------------------------------------------------
            // History navigation (Up / Down) – only when the composer is not
            // empty or when the cursor is at the correct position, to avoid
            // interfering with normal cursor movement.
            // -------------------------------------------------------------
            KeyEvent {
                code: KeyCode::Up | KeyCode::Down,
                ..
            } => {
                if self
                    .history
                    .should_handle_navigation(self.textarea.text(), self.textarea.cursor())
                {
                    let replace_text = match key_event.code {
                        KeyCode::Up => self.history.navigate_up(&self.app_event_tx),
                        KeyCode::Down => self.history.navigate_down(&self.app_event_tx),
                        _ => unreachable!(),
                    };
                    if let Some(text) = replace_text {
                        self.textarea.set_text(&text);
                        self.textarea.set_cursor(0);
                        return (InputResult::None, true);
                    }
                }
                self.handle_input_basic(key_event)
            }
            KeyEvent {
                code: KeyCode::Enter,
                modifiers: KeyModifiers::NONE,
                ..
            } => {
                // If we're in a paste-like burst capture, treat Enter as part of the burst
                // and accumulate it rather than submitting or inserting immediately.
                // Do not treat Enter as paste inside a slash-command context.
                let in_slash_context = matches!(self.active_popup, ActivePopup::Command(_))
                    || self
                        .textarea
                        .text()
                        .lines()
                        .next()
                        .unwrap_or("")
                        .starts_with('/');
                if self.paste_burst.is_active() && !in_slash_context {
                    let now = Instant::now();
                    if self.paste_burst.append_newline_if_active(now) {
                        return (InputResult::None, true);
                    }
                }
                // If we have pending placeholder pastes, submit immediately to expand them.
                if !self.pending_pastes.is_empty() {
                    let mut text = self.textarea.text().to_string();
                    self.textarea.set_text("");
                    for (placeholder, actual) in &self.pending_pastes {
                        if text.contains(placeholder) {
                            text = text.replace(placeholder, actual);
                        }
                    }
                    self.pending_pastes.clear();
                    if text.is_empty() {
                        return (InputResult::None, true);
                    }
                    self.history.record_local_submission(&text);
                    return (InputResult::Submitted(text), true);
                }

                // During a paste-like burst, treat Enter as a newline instead of submit.
                let now = Instant::now();
                if self
                    .paste_burst
                    .newline_should_insert_instead_of_submit(now)
                    && !in_slash_context
                {
                    self.textarea.insert_str("\n");
                    self.paste_burst.extend_window(now);
                    return (InputResult::None, true);
                }
                let mut text = self.textarea.text().to_string();
                let original_input = text.clone();
                self.textarea.set_text("");

                // Replace all pending pastes in the text
                for (placeholder, actual) in &self.pending_pastes {
                    if text.contains(placeholder) {
                        text = text.replace(placeholder, actual);
                    }
                }
                self.pending_pastes.clear();

                // If there is neither text nor attachments, suppress submission entirely.
                let has_attachments = !self.attached_images.is_empty();
                text = text.trim().to_string();
                let expanded_prompt =
                    match prompt_args::expand_custom_prompt(&text, &self.custom_prompts) {
                        Ok(expanded) => expanded,
                        Err(err) => {
                            self.app_event_tx.send(AppEvent::InsertHistoryCell(Box::new(
                                history_cell::new_error_event(err.user_message()),
                            )));
                            self.textarea.set_text(&original_input);
                            self.textarea.set_cursor(original_input.len());
                            return (InputResult::None, true);
                        }
                    };
                if let Some(expanded) = expanded_prompt {
                    text = expanded;
                }
                if text.is_empty() && !has_attachments {
                    return (InputResult::None, true);
                }
                if !text.is_empty() {
                    self.history.record_local_submission(&text);
                }
                // Do not clear attached_images here; ChatWidget drains them via take_recent_submission_images().
                (InputResult::Submitted(text), true)
            }
            input => self.handle_input_basic(input),
        }
    }

    fn handle_paste_burst_flush(&mut self, now: Instant) -> bool {
        match self.paste_burst.flush_if_due(now) {
            FlushResult::Paste(pasted) => {
                self.handle_paste(pasted);
                true
            }
            FlushResult::Typed(ch) => {
                // Mirror insert_str() behavior so popups stay in sync when a
                // pending fast char flushes as normal typed input.
                self.textarea.insert_str(ch.to_string().as_str());
                // Keep popup sync consistent with key handling: prefer slash popup; only
                // sync file popup when slash popup is NOT active.
                self.sync_command_popup();
                if matches!(self.active_popup, ActivePopup::Command(_)) {
                    self.dismissed_file_popup_token = None;
                } else {
                    self.sync_file_search_popup();
                }
                true
            }
            FlushResult::None => false,
        }
    }

    /// Handle generic Input events that modify the textarea content.
    fn handle_input_basic(&mut self, input: KeyEvent) -> (InputResult, bool) {
        // If we have a buffered non-bracketed paste burst and enough time has
        // elapsed since the last char, flush it before handling a new input.
        let now = Instant::now();
        self.handle_paste_burst_flush(now);

        if !matches!(input.code, KeyCode::Esc) {
            self.footer_mode = reset_mode_after_activity(self.footer_mode);
        }

        // If we're capturing a burst and receive Enter, accumulate it instead of inserting.
        if matches!(input.code, KeyCode::Enter)
            && self.paste_burst.is_active()
            && self.paste_burst.append_newline_if_active(now)
        {
            return (InputResult::None, true);
        }

        // Intercept plain Char inputs to optionally accumulate into a burst buffer.
        if let KeyEvent {
            code: KeyCode::Char(ch),
            modifiers,
            ..
        } = input
        {
            let has_ctrl_or_alt =
                modifiers.contains(KeyModifiers::CONTROL) || modifiers.contains(KeyModifiers::ALT);
            if !has_ctrl_or_alt {
                // Non-ASCII characters (e.g., from IMEs) can arrive in quick bursts and be
                // misclassified by paste heuristics. Flush any active burst buffer and insert
                // non-ASCII characters directly.
                if !ch.is_ascii() {
                    return self.handle_non_ascii_char(input);
                }

                match self.paste_burst.on_plain_char(ch, now) {
                    CharDecision::BufferAppend => {
                        self.paste_burst.append_char_to_buffer(ch, now);
                        return (InputResult::None, true);
                    }
                    CharDecision::BeginBuffer { retro_chars } => {
                        let cur = self.textarea.cursor();
                        let txt = self.textarea.text();
                        let safe_cur = Self::clamp_to_char_boundary(txt, cur);
                        let before = &txt[..safe_cur];
                        if let Some(grab) =
                            self.paste_burst
                                .decide_begin_buffer(now, before, retro_chars as usize)
                        {
                            if !grab.grabbed.is_empty() {
                                self.textarea.replace_range(grab.start_byte..safe_cur, "");
                            }
                            self.paste_burst.begin_with_retro_grabbed(grab.grabbed, now);
                            self.paste_burst.append_char_to_buffer(ch, now);
                            return (InputResult::None, true);
                        }
                        // If decide_begin_buffer opted not to start buffering,
                        // fall through to normal insertion below.
                    }
                    CharDecision::BeginBufferFromPending => {
                        // First char was held; now append the current one.
                        self.paste_burst.append_char_to_buffer(ch, now);
                        return (InputResult::None, true);
                    }
                    CharDecision::RetainFirstChar => {
                        // Keep the first fast char pending momentarily.
                        return (InputResult::None, true);
                    }
                }
            }
            if let Some(pasted) = self.paste_burst.flush_before_modified_input() {
                self.handle_paste(pasted);
            }
        }

        // For non-char inputs (or after flushing), handle normally.
        // Special handling for backspace on placeholders
        if let KeyEvent {
            code: KeyCode::Backspace,
            ..
        } = input
            && self.try_remove_any_placeholder_at_cursor()
        {
            return (InputResult::None, true);
        }

        // Normal input handling
        self.textarea.input(input);
        let text_after = self.textarea.text();

        // Update paste-burst heuristic for plain Char (no Ctrl/Alt) events.
        let crossterm::event::KeyEvent {
            code, modifiers, ..
        } = input;
        match code {
            KeyCode::Char(_) => {
                let has_ctrl_or_alt = modifiers.contains(KeyModifiers::CONTROL)
                    || modifiers.contains(KeyModifiers::ALT);
                if has_ctrl_or_alt {
                    self.paste_burst.clear_window_after_non_char();
                }
            }
            KeyCode::Enter => {
                // Keep burst window alive (supports blank lines in paste).
            }
            _ => {
                // Other keys: clear burst window (buffer should have been flushed above if needed).
                self.paste_burst.clear_window_after_non_char();
            }
        }

        // Check if any placeholders were removed and remove their corresponding pending pastes
        self.pending_pastes
            .retain(|(placeholder, _)| text_after.contains(placeholder));

        // Keep attached images in proportion to how many matching placeholders exist in the text.
        // This handles duplicate placeholders that share the same visible label.
        if !self.attached_images.is_empty() {
            let mut needed: HashMap<String, usize> = HashMap::new();
            for img in &self.attached_images {
                needed
                    .entry(img.placeholder.clone())
                    .or_insert_with(|| text_after.matches(&img.placeholder).count());
            }

            let mut used: HashMap<String, usize> = HashMap::new();
            let mut kept: Vec<AttachedImage> = Vec::with_capacity(self.attached_images.len());
            for img in self.attached_images.drain(..) {
                let total_needed = *needed.get(&img.placeholder).unwrap_or(&0);
                let used_count = used.entry(img.placeholder.clone()).or_insert(0);
                if *used_count < total_needed {
                    kept.push(img);
                    *used_count += 1;
                }
            }
            self.attached_images = kept;
        }

        (InputResult::None, true)
    }

    /// Attempts to remove an image or paste placeholder if the cursor is at the end of one.
    /// Returns true if a placeholder was removed.
    fn try_remove_any_placeholder_at_cursor(&mut self) -> bool {
        // Clamp the cursor to a valid char boundary to avoid panics when slicing.
        let text = self.textarea.text();
        let p = Self::clamp_to_char_boundary(text, self.textarea.cursor());

        // Try image placeholders first
        let mut out: Option<(usize, String)> = None;
        // Detect if the cursor is at the end of any image placeholder.
        // If duplicates exist, remove the specific occurrence's mapping.
        for (i, img) in self.attached_images.iter().enumerate() {
            let ph = &img.placeholder;
            if p < ph.len() {
                continue;
            }
            let start = p - ph.len();
            if text.get(start..p) != Some(ph.as_str()) {
                continue;
            }

            // Count the number of occurrences of `ph` before `start`.
            let mut occ_before = 0usize;
            let mut search_pos = 0usize;
            while search_pos < start {
                let segment = match text.get(search_pos..start) {
                    Some(s) => s,
                    None => break,
                };
                if let Some(found) = segment.find(ph) {
                    occ_before += 1;
                    search_pos += found + ph.len();
                } else {
                    break;
                }
            }

            // Remove the occ_before-th attached image that shares this placeholder label.
            out = if let Some((remove_idx, _)) = self
                .attached_images
                .iter()
                .enumerate()
                .filter(|(_, img2)| img2.placeholder == *ph)
                .nth(occ_before)
            {
                Some((remove_idx, ph.clone()))
            } else {
                Some((i, ph.clone()))
            };
            break;
        }
        if let Some((idx, placeholder)) = out {
            self.textarea.replace_range(p - placeholder.len()..p, "");
            self.attached_images.remove(idx);
            return true;
        }

        // Also handle when the cursor is at the START of an image placeholder.
        // let result = 'out: {
        let out: Option<(usize, String)> = 'out: {
            for (i, img) in self.attached_images.iter().enumerate() {
                let ph = &img.placeholder;
                if p + ph.len() > text.len() {
                    continue;
                }
                if text.get(p..p + ph.len()) != Some(ph.as_str()) {
                    continue;
                }

                // Count occurrences of `ph` before `p`.
                let mut occ_before = 0usize;
                let mut search_pos = 0usize;
                while search_pos < p {
                    let segment = match text.get(search_pos..p) {
                        Some(s) => s,
                        None => break 'out None,
                    };
                    if let Some(found) = segment.find(ph) {
                        occ_before += 1;
                        search_pos += found + ph.len();
                    } else {
                        break 'out None;
                    }
                }

                if let Some((remove_idx, _)) = self
                    .attached_images
                    .iter()
                    .enumerate()
                    .filter(|(_, img2)| img2.placeholder == *ph)
                    .nth(occ_before)
                {
                    break 'out Some((remove_idx, ph.clone()));
                } else {
                    break 'out Some((i, ph.clone()));
                }
            }
            None
        };

        if let Some((idx, placeholder)) = out {
            self.textarea.replace_range(p..p + placeholder.len(), "");
            self.attached_images.remove(idx);
            return true;
        }

        // Then try pasted-content placeholders
        if let Some(placeholder) = self.pending_pastes.iter().find_map(|(ph, _)| {
            if p < ph.len() {
                return None;
            }
            let start = p - ph.len();
            if text.get(start..p) == Some(ph.as_str()) {
                Some(ph.clone())
            } else {
                None
            }
        }) {
            self.textarea.replace_range(p - placeholder.len()..p, "");
            self.pending_pastes.retain(|(ph, _)| ph != &placeholder);
            return true;
        }

        // Also handle when the cursor is at the START of a pasted-content placeholder.
        if let Some(placeholder) = self.pending_pastes.iter().find_map(|(ph, _)| {
            if p + ph.len() > text.len() {
                return None;
            }
            if text.get(p..p + ph.len()) == Some(ph.as_str()) {
                Some(ph.clone())
            } else {
                None
            }
        }) {
            self.textarea.replace_range(p..p + placeholder.len(), "");
            self.pending_pastes.retain(|(ph, _)| ph != &placeholder);
            return true;
        }

        false
    }

    fn handle_shortcut_overlay_key(&mut self, key_event: &KeyEvent) -> bool {
        if key_event.kind != KeyEventKind::Press {
            return false;
        }

        let toggles = matches!(
            key_event,
            KeyEvent {
                code: KeyCode::Char('?'),
                modifiers: KeyModifiers::NONE,
                ..
            } if self.is_empty()
        );

        if !toggles {
            return false;
        }

        let next = toggle_shortcut_mode(self.footer_mode, self.ctrl_c_quit_hint);
        let changed = next != self.footer_mode;
        self.footer_mode = next;
        changed
    }

    fn footer_props(&self) -> FooterProps {
        FooterProps {
            mode: self.footer_mode(),
            esc_backtrack_hint: self.esc_backtrack_hint,
            use_shift_enter_hint: self.use_shift_enter_hint,
            is_task_running: self.is_task_running,
        }
    }

    fn footer_mode(&self) -> FooterMode {
        match self.footer_mode {
            FooterMode::EscHint => FooterMode::EscHint,
            FooterMode::ShortcutOverlay => FooterMode::ShortcutOverlay,
            FooterMode::CtrlCReminder => FooterMode::CtrlCReminder,
            FooterMode::ShortcutPrompt if self.ctrl_c_quit_hint => FooterMode::CtrlCReminder,
            FooterMode::ShortcutPrompt if !self.is_empty() => FooterMode::Empty,
            other => other,
        }
    }

    /// Synchronize `self.command_popup` with the current text in the
    /// textarea. This must be called after every modification that can change
    /// the text so the popup is shown/updated/hidden as appropriate.
    fn sync_command_popup(&mut self) {
        // Determine whether the caret is inside the initial '/name' token on the first line.
        let text = self.textarea.text();
        let first_line_end = text.find('\n').unwrap_or(text.len());
        let first_line = &text[..first_line_end];
        let cursor = self.textarea.cursor();
        let caret_on_first_line = cursor <= first_line_end;

        let is_editing_slash_command_name = if first_line.starts_with('/') && caret_on_first_line {
            // Compute the end of the initial '/name' token (name may be empty yet).
            let token_end = first_line
                .char_indices()
                .find(|(_, c)| c.is_whitespace())
                .map(|(i, _)| i)
                .unwrap_or(first_line.len());
            cursor <= token_end
        } else {
            false
        };
        // If the cursor is currently positioned within an `@token`, prefer the
        // file-search popup over the slash popup so users can insert a file path
        // as an argument to the command (e.g., "/review @docs/...").
        if Self::current_at_token(&self.textarea).is_some() {
            if matches!(self.active_popup, ActivePopup::Command(_)) {
                self.active_popup = ActivePopup::None;
            }
            return;
        }
        match &mut self.active_popup {
            ActivePopup::Command(popup) => {
                if is_editing_slash_command_name {
                    popup.on_composer_text_change(first_line.to_string());
                } else {
                    self.active_popup = ActivePopup::None;
                }
            }
            _ => {
                if is_editing_slash_command_name {
                    let mut command_popup = CommandPopup::new(self.custom_prompts.clone());
                    command_popup.on_composer_text_change(first_line.to_string());
                    self.active_popup = ActivePopup::Command(command_popup);
                }
            }
        }
    }

    pub(crate) fn set_custom_prompts(&mut self, prompts: Vec<CustomPrompt>) {
        self.custom_prompts = prompts.clone();
        if let ActivePopup::Command(popup) = &mut self.active_popup {
            popup.set_prompts(prompts);
        }
    }

    /// Synchronize `self.file_search_popup` with the current text in the textarea.
    /// Note this is only called when self.active_popup is NOT Command.
    fn sync_file_search_popup(&mut self) {
        // Determine if there is an @token underneath the cursor.
        let query = match Self::current_at_token(&self.textarea) {
            Some(token) => token,
            None => {
                self.active_popup = ActivePopup::None;
                self.dismissed_file_popup_token = None;
                return;
            }
        };

        // If user dismissed popup for this exact query, don't reopen until text changes.
        if self.dismissed_file_popup_token.as_ref() == Some(&query) {
            return;
        }

        if !query.is_empty() {
            self.app_event_tx
                .send(AppEvent::StartFileSearch(query.clone()));
        }

        match &mut self.active_popup {
            ActivePopup::File(popup) => {
                if query.is_empty() {
                    popup.set_empty_prompt();
                } else {
                    popup.set_query(&query);
                }
            }
            _ => {
                let mut popup = FileSearchPopup::new();
                if query.is_empty() {
                    popup.set_empty_prompt();
                } else {
                    popup.set_query(&query);
                }
                self.active_popup = ActivePopup::File(popup);
            }
        }

        self.current_file_query = Some(query);
        self.dismissed_file_popup_token = None;
    }

    fn set_has_focus(&mut self, has_focus: bool) {
        self.has_focus = has_focus;
    }

    pub fn set_task_running(&mut self, running: bool) {
        self.is_task_running = running;
    }

    pub(crate) fn set_esc_backtrack_hint(&mut self, show: bool) {
        self.esc_backtrack_hint = show;
        if show {
            self.footer_mode = esc_hint_mode(self.footer_mode, self.is_task_running);
        } else {
            self.footer_mode = reset_mode_after_activity(self.footer_mode);
        }
    }
}

impl WidgetRef for ChatComposer {
    fn render_ref(&self, area: Rect, buf: &mut Buffer) {
        let [composer_rect, textarea_rect, popup_rect] = self.layout_areas(area);
        match &self.active_popup {
            ActivePopup::Command(popup) => {
                popup.render_ref(popup_rect, buf);
            }
            ActivePopup::File(popup) => {
                popup.render_ref(popup_rect, buf);
            }
            ActivePopup::None => {
                let footer_props = self.footer_props();
                let footer_hint_height = footer_height(footer_props);
                let footer_spacing = Self::footer_spacing(footer_hint_height);
                let hint_rect = if footer_spacing > 0 && footer_hint_height > 0 {
                    let [_, hint_rect] = Layout::vertical([
                        Constraint::Length(footer_spacing),
                        Constraint::Length(footer_hint_height),
                    ])
                    .areas(popup_rect);
                    hint_rect
                } else {
                    popup_rect
                };
                render_footer(hint_rect, buf, footer_props);
            }
        }
        let style = user_message_style(terminal_palette::default_bg());
        let mut block_rect = composer_rect;
        block_rect.y = composer_rect.y.saturating_sub(1);
        block_rect.height = composer_rect.height.saturating_add(1);
        Block::default().style(style).render_ref(block_rect, buf);
        buf.set_span(
            composer_rect.x,
            composer_rect.y,
            &"›".bold(),
            composer_rect.width,
        );

        let mut state = self.textarea_state.borrow_mut();
        StatefulWidgetRef::render_ref(&(&self.textarea), textarea_rect, buf, &mut state);
        if self.textarea.text().is_empty() {
            let placeholder = Span::from(self.placeholder_text.as_str()).dim();
            Line::from(vec![placeholder]).render_ref(textarea_rect.inner(Margin::new(0, 0)), buf);
        }
    }
}

#[cfg(test)]
mod tests {
    use super::*;
    use image::ImageBuffer;
    use image::Rgba;
    use pretty_assertions::assert_eq;
    use std::path::PathBuf;
    use tempfile::tempdir;

    use crate::app_event::AppEvent;
    use crate::bottom_pane::AppEventSender;
    use crate::bottom_pane::ChatComposer;
    use crate::bottom_pane::InputResult;
    use crate::bottom_pane::chat_composer::AttachedImage;
    use crate::bottom_pane::chat_composer::LARGE_PASTE_CHAR_THRESHOLD;
<<<<<<< HEAD
=======
    use crate::bottom_pane::footer::footer_height;
    use crate::bottom_pane::prompt_args::extract_positional_args_for_prompt_line;
>>>>>>> c64da4ff
    use crate::bottom_pane::textarea::TextArea;
    use tokio::sync::mpsc::unbounded_channel;

    #[test]
    fn footer_hint_row_is_separated_from_composer() {
        let (tx, _rx) = unbounded_channel::<AppEvent>();
        let sender = AppEventSender::new(tx);
        let composer = ChatComposer::new(
            true,
            sender,
            false,
            "Ask Codex to do anything".to_string(),
            false,
        );

        let area = Rect::new(0, 0, 40, 6);
        let mut buf = Buffer::empty(area);
        composer.render_ref(area, &mut buf);

        let row_to_string = |y: u16| {
            let mut row = String::new();
            for x in 0..area.width {
                row.push(buf[(x, y)].symbol().chars().next().unwrap_or(' '));
            }
            row
        };

        let mut hint_row: Option<(u16, String)> = None;
        for y in 0..area.height {
            let row = row_to_string(y);
            if row.contains("? for shortcuts") {
                hint_row = Some((y, row));
                break;
            }
        }

        let (hint_row_idx, hint_row_contents) =
            hint_row.expect("expected footer hint row to be rendered");
        assert_eq!(
            hint_row_idx,
            area.height - 1,
            "hint row should occupy the bottom line: {hint_row_contents:?}",
        );

        assert!(
            hint_row_idx > 0,
            "expected a spacing row above the footer hints",
        );

        let spacing_row = row_to_string(hint_row_idx - 1);
        assert_eq!(
            spacing_row.trim(),
            "",
            "expected blank spacing row above hints but saw: {spacing_row:?}",
        );
    }

    fn snapshot_composer_state<F>(name: &str, enhanced_keys_supported: bool, setup: F)
    where
        F: FnOnce(&mut ChatComposer),
    {
        use ratatui::Terminal;
        use ratatui::backend::TestBackend;

        let width = 100;
        let (tx, _rx) = unbounded_channel::<AppEvent>();
        let sender = AppEventSender::new(tx);
        let mut composer = ChatComposer::new(
            true,
            sender,
            enhanced_keys_supported,
            "Ask Codex to do anything".to_string(),
            false,
        );
        setup(&mut composer);
        let footer_props = composer.footer_props();
        let footer_lines = footer_height(footer_props);
        let footer_spacing = ChatComposer::footer_spacing(footer_lines);
        let height = footer_lines + footer_spacing + 8;
        let mut terminal = Terminal::new(TestBackend::new(width, height)).unwrap();
        terminal
            .draw(|f| f.render_widget_ref(composer, f.area()))
            .unwrap();
        insta::assert_snapshot!(name, terminal.backend());
    }

    #[test]
    fn footer_mode_snapshots() {
        use crossterm::event::KeyCode;
        use crossterm::event::KeyEvent;
        use crossterm::event::KeyModifiers;

        snapshot_composer_state("footer_mode_shortcut_overlay", true, |composer| {
            composer.set_esc_backtrack_hint(true);
            let _ =
                composer.handle_key_event(KeyEvent::new(KeyCode::Char('?'), KeyModifiers::NONE));
        });

        snapshot_composer_state("footer_mode_ctrl_c_quit", true, |composer| {
            composer.set_ctrl_c_quit_hint(true, true);
        });

        snapshot_composer_state("footer_mode_ctrl_c_interrupt", true, |composer| {
            composer.set_task_running(true);
            composer.set_ctrl_c_quit_hint(true, true);
        });

        snapshot_composer_state("footer_mode_ctrl_c_then_esc_hint", true, |composer| {
            composer.set_ctrl_c_quit_hint(true, true);
            let _ = composer.handle_key_event(KeyEvent::new(KeyCode::Esc, KeyModifiers::NONE));
        });

        snapshot_composer_state("footer_mode_esc_hint_from_overlay", true, |composer| {
            let _ =
                composer.handle_key_event(KeyEvent::new(KeyCode::Char('?'), KeyModifiers::NONE));
            let _ = composer.handle_key_event(KeyEvent::new(KeyCode::Esc, KeyModifiers::NONE));
        });

        snapshot_composer_state("footer_mode_esc_hint_backtrack", true, |composer| {
            composer.set_esc_backtrack_hint(true);
            let _ = composer.handle_key_event(KeyEvent::new(KeyCode::Esc, KeyModifiers::NONE));
        });

        snapshot_composer_state(
            "footer_mode_overlay_then_external_esc_hint",
            true,
            |composer| {
                let _ = composer
                    .handle_key_event(KeyEvent::new(KeyCode::Char('?'), KeyModifiers::NONE));
                composer.set_esc_backtrack_hint(true);
            },
        );

        snapshot_composer_state("footer_mode_hidden_while_typing", true, |composer| {
            type_chars_humanlike(composer, &['h']);
        });
    }

    #[test]
    fn question_mark_only_toggles_on_first_char() {
        use crossterm::event::KeyCode;
        use crossterm::event::KeyEvent;
        use crossterm::event::KeyModifiers;

        let (tx, _rx) = unbounded_channel::<AppEvent>();
        let sender = AppEventSender::new(tx);
        let mut composer = ChatComposer::new(
            true,
            sender,
            false,
            "Ask Codex to do anything".to_string(),
            false,
        );

        let (result, needs_redraw) =
            composer.handle_key_event(KeyEvent::new(KeyCode::Char('?'), KeyModifiers::NONE));
        assert_eq!(result, InputResult::None);
        assert!(needs_redraw, "toggling overlay should request redraw");
        assert_eq!(composer.footer_mode, FooterMode::ShortcutOverlay);

        // Toggle back to prompt mode so subsequent typing captures characters.
        let _ = composer.handle_key_event(KeyEvent::new(KeyCode::Char('?'), KeyModifiers::NONE));
        assert_eq!(composer.footer_mode, FooterMode::ShortcutPrompt);

        type_chars_humanlike(&mut composer, &['h']);
        assert_eq!(composer.textarea.text(), "h");
        assert_eq!(composer.footer_mode(), FooterMode::Empty);

        let (result, needs_redraw) =
            composer.handle_key_event(KeyEvent::new(KeyCode::Char('?'), KeyModifiers::NONE));
        assert_eq!(result, InputResult::None);
        assert!(needs_redraw, "typing should still mark the view dirty");
        std::thread::sleep(ChatComposer::recommended_paste_flush_delay());
        let _ = composer.flush_paste_burst_if_due();
        assert_eq!(composer.textarea.text(), "h?");
        assert_eq!(composer.footer_mode, FooterMode::ShortcutPrompt);
        assert_eq!(composer.footer_mode(), FooterMode::Empty);
    }

    #[test]
    fn shortcut_overlay_persists_while_task_running() {
        use crossterm::event::KeyCode;
        use crossterm::event::KeyEvent;
        use crossterm::event::KeyModifiers;

        let (tx, _rx) = unbounded_channel::<AppEvent>();
        let sender = AppEventSender::new(tx);
        let mut composer = ChatComposer::new(
            true,
            sender,
            false,
            "Ask Codex to do anything".to_string(),
            false,
        );

        let _ = composer.handle_key_event(KeyEvent::new(KeyCode::Char('?'), KeyModifiers::NONE));
        assert_eq!(composer.footer_mode, FooterMode::ShortcutOverlay);

        composer.set_task_running(true);

        assert_eq!(composer.footer_mode, FooterMode::ShortcutOverlay);
        assert_eq!(composer.footer_mode(), FooterMode::ShortcutOverlay);
    }

    #[test]
    fn test_current_at_token_basic_cases() {
        let test_cases = vec![
            // Valid @ tokens
            ("@hello", 3, Some("hello".to_string()), "Basic ASCII token"),
            (
                "@file.txt",
                4,
                Some("file.txt".to_string()),
                "ASCII with extension",
            ),
            (
                "hello @world test",
                8,
                Some("world".to_string()),
                "ASCII token in middle",
            ),
            (
                "@test123",
                5,
                Some("test123".to_string()),
                "ASCII with numbers",
            ),
            // Unicode examples
            ("@İstanbul", 3, Some("İstanbul".to_string()), "Turkish text"),
            (
                "@testЙЦУ.rs",
                8,
                Some("testЙЦУ.rs".to_string()),
                "Mixed ASCII and Cyrillic",
            ),
            ("@诶", 2, Some("诶".to_string()), "Chinese character"),
            ("@👍", 2, Some("👍".to_string()), "Emoji token"),
            // Invalid cases (should return None)
            ("hello", 2, None, "No @ symbol"),
            (
                "@",
                1,
                Some("".to_string()),
                "Only @ symbol triggers empty query",
            ),
            ("@ hello", 2, None, "@ followed by space"),
            ("test @ world", 6, None, "@ with spaces around"),
        ];

        for (input, cursor_pos, expected, description) in test_cases {
            let mut textarea = TextArea::new();
            textarea.insert_str(input);
            textarea.set_cursor(cursor_pos);

            let result = ChatComposer::current_at_token(&textarea);
            assert_eq!(
                result, expected,
                "Failed for case: {description} - input: '{input}', cursor: {cursor_pos}"
            );
        }
    }

    #[test]
    fn test_current_at_token_cursor_positions() {
        let test_cases = vec![
            // Different cursor positions within a token
            ("@test", 0, Some("test".to_string()), "Cursor at @"),
            ("@test", 1, Some("test".to_string()), "Cursor after @"),
            ("@test", 5, Some("test".to_string()), "Cursor at end"),
            // Multiple tokens - cursor determines which token
            ("@file1 @file2", 0, Some("file1".to_string()), "First token"),
            (
                "@file1 @file2",
                8,
                Some("file2".to_string()),
                "Second token",
            ),
            // Edge cases
            ("@", 0, Some("".to_string()), "Only @ symbol"),
            ("@a", 2, Some("a".to_string()), "Single character after @"),
            ("", 0, None, "Empty input"),
        ];

        for (input, cursor_pos, expected, description) in test_cases {
            let mut textarea = TextArea::new();
            textarea.insert_str(input);
            textarea.set_cursor(cursor_pos);

            let result = ChatComposer::current_at_token(&textarea);
            assert_eq!(
                result, expected,
                "Failed for cursor position case: {description} - input: '{input}', cursor: {cursor_pos}",
            );
        }
    }

    #[test]
    fn test_current_at_token_whitespace_boundaries() {
        let test_cases = vec![
            // Space boundaries
            (
                "aaa@aaa",
                4,
                None,
                "Connected @ token - no completion by design",
            ),
            (
                "aaa @aaa",
                5,
                Some("aaa".to_string()),
                "@ token after space",
            ),
            (
                "test @file.txt",
                7,
                Some("file.txt".to_string()),
                "@ token after space",
            ),
            // Full-width space boundaries
            (
                "test　@İstanbul",
                8,
                Some("İstanbul".to_string()),
                "@ token after full-width space",
            ),
            (
                "@ЙЦУ　@诶",
                10,
                Some("诶".to_string()),
                "Full-width space between Unicode tokens",
            ),
            // Tab and newline boundaries
            (
                "test\t@file",
                6,
                Some("file".to_string()),
                "@ token after tab",
            ),
        ];

        for (input, cursor_pos, expected, description) in test_cases {
            let mut textarea = TextArea::new();
            textarea.insert_str(input);
            textarea.set_cursor(cursor_pos);

            let result = ChatComposer::current_at_token(&textarea);
            assert_eq!(
                result, expected,
                "Failed for whitespace boundary case: {description} - input: '{input}', cursor: {cursor_pos}",
            );
        }
    }

    #[test]
    fn handle_paste_small_inserts_text() {
        use crossterm::event::KeyCode;
        use crossterm::event::KeyEvent;
        use crossterm::event::KeyModifiers;

        let (tx, _rx) = unbounded_channel::<AppEvent>();
        let sender = AppEventSender::new(tx);
        let mut composer = ChatComposer::new(
            true,
            sender,
            false,
            "Ask Codex to do anything".to_string(),
            false,
        );

        let needs_redraw = composer.handle_paste("hello".to_string());
        assert!(needs_redraw);
        assert_eq!(composer.textarea.text(), "hello");
        assert!(composer.pending_pastes.is_empty());

        let (result, _) =
            composer.handle_key_event(KeyEvent::new(KeyCode::Enter, KeyModifiers::NONE));
        match result {
            InputResult::Submitted(text) => assert_eq!(text, "hello"),
            _ => panic!("expected Submitted"),
        }
    }

    #[test]
    fn empty_enter_returns_none() {
        use crossterm::event::KeyCode;
        use crossterm::event::KeyEvent;
        use crossterm::event::KeyModifiers;

        let (tx, _rx) = unbounded_channel::<AppEvent>();
        let sender = AppEventSender::new(tx);
        let mut composer = ChatComposer::new(
            true,
            sender,
            false,
            "Ask Codex to do anything".to_string(),
            false,
        );

        // Ensure composer is empty and press Enter.
        assert!(composer.textarea.text().is_empty());
        let (result, _needs_redraw) =
            composer.handle_key_event(KeyEvent::new(KeyCode::Enter, KeyModifiers::NONE));

        match result {
            InputResult::None => {}
            other => panic!("expected None for empty enter, got: {other:?}"),
        }
    }

    #[test]
    fn handle_paste_large_uses_placeholder_and_replaces_on_submit() {
        use crossterm::event::KeyCode;
        use crossterm::event::KeyEvent;
        use crossterm::event::KeyModifiers;

        let (tx, _rx) = unbounded_channel::<AppEvent>();
        let sender = AppEventSender::new(tx);
        let mut composer = ChatComposer::new(
            true,
            sender,
            false,
            "Ask Codex to do anything".to_string(),
            false,
        );

        let large = "x".repeat(LARGE_PASTE_CHAR_THRESHOLD + 10);
        let needs_redraw = composer.handle_paste(large.clone());
        assert!(needs_redraw);
        let placeholder = format!("[Pasted Content {} chars]", large.chars().count());
        assert_eq!(composer.textarea.text(), placeholder);
        assert_eq!(composer.pending_pastes.len(), 1);
        assert_eq!(composer.pending_pastes[0].0, placeholder);
        assert_eq!(composer.pending_pastes[0].1, large);

        let (result, _) =
            composer.handle_key_event(KeyEvent::new(KeyCode::Enter, KeyModifiers::NONE));
        match result {
            InputResult::Submitted(text) => assert_eq!(text, large),
            _ => panic!("expected Submitted"),
        }
        assert!(composer.pending_pastes.is_empty());
    }

    #[test]
    fn edit_clears_pending_paste() {
        use crossterm::event::KeyCode;
        use crossterm::event::KeyEvent;
        use crossterm::event::KeyModifiers;

        let large = "y".repeat(LARGE_PASTE_CHAR_THRESHOLD + 1);
        let (tx, _rx) = unbounded_channel::<AppEvent>();
        let sender = AppEventSender::new(tx);
        let mut composer = ChatComposer::new(
            true,
            sender,
            false,
            "Ask Codex to do anything".to_string(),
            false,
        );

        composer.handle_paste(large);
        assert_eq!(composer.pending_pastes.len(), 1);

        // Any edit that removes the placeholder should clear pending_paste
        composer.handle_key_event(KeyEvent::new(KeyCode::Backspace, KeyModifiers::NONE));
        assert!(composer.pending_pastes.is_empty());
    }

    #[test]
    fn ui_snapshots() {
        use crossterm::event::KeyCode;
        use crossterm::event::KeyEvent;
        use crossterm::event::KeyModifiers;
        use ratatui::Terminal;
        use ratatui::backend::TestBackend;

        let (tx, _rx) = unbounded_channel::<AppEvent>();
        let sender = AppEventSender::new(tx);
        let mut terminal = match Terminal::new(TestBackend::new(100, 10)) {
            Ok(t) => t,
            Err(e) => panic!("Failed to create terminal: {e}"),
        };

        let test_cases = vec![
            ("empty", None),
            ("small", Some("short".to_string())),
            ("large", Some("z".repeat(LARGE_PASTE_CHAR_THRESHOLD + 5))),
            ("multiple_pastes", None),
            ("backspace_after_pastes", None),
        ];

        for (name, input) in test_cases {
            // Create a fresh composer for each test case
            let mut composer = ChatComposer::new(
                true,
                sender.clone(),
                false,
                "Ask Codex to do anything".to_string(),
                false,
            );

            if let Some(text) = input {
                composer.handle_paste(text);
            } else if name == "multiple_pastes" {
                // First large paste
                composer.handle_paste("x".repeat(LARGE_PASTE_CHAR_THRESHOLD + 3));
                // Second large paste
                composer.handle_paste("y".repeat(LARGE_PASTE_CHAR_THRESHOLD + 7));
                // Small paste
                composer.handle_paste(" another short paste".to_string());
            } else if name == "backspace_after_pastes" {
                // Three large pastes
                composer.handle_paste("a".repeat(LARGE_PASTE_CHAR_THRESHOLD + 2));
                composer.handle_paste("b".repeat(LARGE_PASTE_CHAR_THRESHOLD + 4));
                composer.handle_paste("c".repeat(LARGE_PASTE_CHAR_THRESHOLD + 6));
                // Move cursor to end and press backspace
                composer.textarea.set_cursor(composer.textarea.text().len());
                composer.handle_key_event(KeyEvent::new(KeyCode::Backspace, KeyModifiers::NONE));
            }

            terminal
                .draw(|f| f.render_widget_ref(composer, f.area()))
                .unwrap_or_else(|e| panic!("Failed to draw {name} composer: {e}"));

            insta::assert_snapshot!(name, terminal.backend());
        }
    }

    #[test]
    fn slash_popup_model_first_for_mo_ui() {
        use ratatui::Terminal;
        use ratatui::backend::TestBackend;

        let (tx, _rx) = unbounded_channel::<AppEvent>();
        let sender = AppEventSender::new(tx);

        let mut composer = ChatComposer::new(
            true,
            sender,
            false,
            "Ask Codex to do anything".to_string(),
            false,
        );

        // Type "/mo" humanlike so paste-burst doesn’t interfere.
        type_chars_humanlike(&mut composer, &['/', 'm', 'o']);

        let mut terminal = match Terminal::new(TestBackend::new(60, 4)) {
            Ok(t) => t,
            Err(e) => panic!("Failed to create terminal: {e}"),
        };
        terminal
            .draw(|f| f.render_widget_ref(composer, f.area()))
            .unwrap_or_else(|e| panic!("Failed to draw composer: {e}"));

        // Visual snapshot should show the slash popup with /model as the first entry.
        insta::assert_snapshot!("slash_popup_mo", terminal.backend());
    }

    #[test]
    fn slash_popup_model_first_for_mo_logic() {
        use super::super::command_popup::CommandItem;
        let (tx, _rx) = unbounded_channel::<AppEvent>();
        let sender = AppEventSender::new(tx);
        let mut composer = ChatComposer::new(
            true,
            sender,
            false,
            "Ask Codex to do anything".to_string(),
            false,
        );
        type_chars_humanlike(&mut composer, &['/', 'm', 'o']);

        match &composer.active_popup {
            ActivePopup::Command(popup) => match popup.selected_item() {
                Some(CommandItem::Builtin(cmd)) => {
                    assert_eq!(cmd.command(), "model")
                }
                Some(CommandItem::UserPrompt(_)) => {
                    panic!("unexpected prompt selected for '/mo'")
                }
                None => panic!("no selected command for '/mo'"),
            },
            _ => panic!("slash popup not active after typing '/mo'"),
        }
    }

    // Test helper: simulate human typing with a brief delay and flush the paste-burst buffer
    fn type_chars_humanlike(composer: &mut ChatComposer, chars: &[char]) {
        use crossterm::event::KeyCode;
        use crossterm::event::KeyEvent;
        use crossterm::event::KeyModifiers;
        for &ch in chars {
            let _ = composer.handle_key_event(KeyEvent::new(KeyCode::Char(ch), KeyModifiers::NONE));
            std::thread::sleep(ChatComposer::recommended_paste_flush_delay());
            let _ = composer.flush_paste_burst_if_due();
        }
    }

    #[test]
    fn slash_init_dispatches_command_and_does_not_submit_literal_text() {
        use crossterm::event::KeyCode;
        use crossterm::event::KeyEvent;
        use crossterm::event::KeyModifiers;

        let (tx, _rx) = unbounded_channel::<AppEvent>();
        let sender = AppEventSender::new(tx);
        let mut composer = ChatComposer::new(
            true,
            sender,
            false,
            "Ask Codex to do anything".to_string(),
            false,
        );

        // Type the slash command.
        type_chars_humanlike(&mut composer, &['/', 'i', 'n', 'i', 't']);

        // Press Enter to dispatch the selected command.
        let (result, _needs_redraw) =
            composer.handle_key_event(KeyEvent::new(KeyCode::Enter, KeyModifiers::NONE));

        // When a slash command is dispatched, the composer should return a
        // Command result (not submit literal text) and clear its textarea.
        match result {
            InputResult::Command(cmd) => {
                assert_eq!(cmd.command(), "init");
            }
            InputResult::Submitted(text) => {
                panic!("expected command dispatch, but composer submitted literal text: {text}")
            }
            InputResult::None => panic!("expected Command result for '/init'"),
        }
        assert!(composer.textarea.is_empty(), "composer should be cleared");
    }

    #[test]
    fn extract_args_supports_quoted_paths_single_arg() {
        let args = prompt_args::extract_positional_args_for_prompt_line(
            "/review \"docs/My File.md\"",
            "review",
        );
        assert_eq!(args, vec!["docs/My File.md".to_string()]);
    }

    #[test]
    fn extract_args_supports_mixed_quoted_and_unquoted() {
        let args = prompt_args::extract_positional_args_for_prompt_line(
            "/cmd \"with spaces\" simple",
            "cmd",
        );
        assert_eq!(args, vec!["with spaces".to_string(), "simple".to_string()]);
    }

    #[test]
    fn slash_tab_completion_moves_cursor_to_end() {
        use crossterm::event::KeyCode;
        use crossterm::event::KeyEvent;
        use crossterm::event::KeyModifiers;

        let (tx, _rx) = unbounded_channel::<AppEvent>();
        let sender = AppEventSender::new(tx);
        let mut composer = ChatComposer::new(
            true,
            sender,
            false,
            "Ask Codex to do anything".to_string(),
            false,
        );

        type_chars_humanlike(&mut composer, &['/', 'c']);

        let (_result, _needs_redraw) =
            composer.handle_key_event(KeyEvent::new(KeyCode::Tab, KeyModifiers::NONE));

        assert_eq!(composer.textarea.text(), "/compact ");
        assert_eq!(composer.textarea.cursor(), composer.textarea.text().len());
    }

    #[test]
    fn slash_mention_dispatches_command_and_inserts_at() {
        use crossterm::event::KeyCode;
        use crossterm::event::KeyEvent;
        use crossterm::event::KeyModifiers;

        let (tx, _rx) = unbounded_channel::<AppEvent>();
        let sender = AppEventSender::new(tx);
        let mut composer = ChatComposer::new(
            true,
            sender,
            false,
            "Ask Codex to do anything".to_string(),
            false,
        );

        type_chars_humanlike(&mut composer, &['/', 'm', 'e', 'n', 't', 'i', 'o', 'n']);

        let (result, _needs_redraw) =
            composer.handle_key_event(KeyEvent::new(KeyCode::Enter, KeyModifiers::NONE));

        match result {
            InputResult::Command(cmd) => {
                assert_eq!(cmd.command(), "mention");
            }
            InputResult::Submitted(text) => {
                panic!("expected command dispatch, but composer submitted literal text: {text}")
            }
            InputResult::None => panic!("expected Command result for '/mention'"),
        }
        assert!(composer.textarea.is_empty(), "composer should be cleared");
        composer.insert_str("@");
        assert_eq!(composer.textarea.text(), "@");
    }

    #[test]
    fn test_multiple_pastes_submission() {
        use crossterm::event::KeyCode;
        use crossterm::event::KeyEvent;
        use crossterm::event::KeyModifiers;

        let (tx, _rx) = unbounded_channel::<AppEvent>();
        let sender = AppEventSender::new(tx);
        let mut composer = ChatComposer::new(
            true,
            sender,
            false,
            "Ask Codex to do anything".to_string(),
            false,
        );

        // Define test cases: (paste content, is_large)
        let test_cases = [
            ("x".repeat(LARGE_PASTE_CHAR_THRESHOLD + 3), true),
            (" and ".to_string(), false),
            ("y".repeat(LARGE_PASTE_CHAR_THRESHOLD + 7), true),
        ];

        // Expected states after each paste
        let mut expected_text = String::new();
        let mut expected_pending_count = 0;

        // Apply all pastes and build expected state
        let states: Vec<_> = test_cases
            .iter()
            .map(|(content, is_large)| {
                composer.handle_paste(content.clone());
                if *is_large {
                    let placeholder = format!("[Pasted Content {} chars]", content.chars().count());
                    expected_text.push_str(&placeholder);
                    expected_pending_count += 1;
                } else {
                    expected_text.push_str(content);
                }
                (expected_text.clone(), expected_pending_count)
            })
            .collect();

        // Verify all intermediate states were correct
        assert_eq!(
            states,
            vec![
                (
                    format!("[Pasted Content {} chars]", test_cases[0].0.chars().count()),
                    1
                ),
                (
                    format!(
                        "[Pasted Content {} chars] and ",
                        test_cases[0].0.chars().count()
                    ),
                    1
                ),
                (
                    format!(
                        "[Pasted Content {} chars] and [Pasted Content {} chars]",
                        test_cases[0].0.chars().count(),
                        test_cases[2].0.chars().count()
                    ),
                    2
                ),
            ]
        );

        // Submit and verify final expansion
        let (result, _) =
            composer.handle_key_event(KeyEvent::new(KeyCode::Enter, KeyModifiers::NONE));
        if let InputResult::Submitted(text) = result {
            assert_eq!(text, format!("{} and {}", test_cases[0].0, test_cases[2].0));
        } else {
            panic!("expected Submitted");
        }
    }

    #[test]
    fn test_placeholder_deletion() {
        use crossterm::event::KeyCode;
        use crossterm::event::KeyEvent;
        use crossterm::event::KeyModifiers;

        let (tx, _rx) = unbounded_channel::<AppEvent>();
        let sender = AppEventSender::new(tx);
        let mut composer = ChatComposer::new(
            true,
            sender,
            false,
            "Ask Codex to do anything".to_string(),
            false,
        );

        // Define test cases: (content, is_large)
        let test_cases = [
            ("a".repeat(LARGE_PASTE_CHAR_THRESHOLD + 5), true),
            (" and ".to_string(), false),
            ("b".repeat(LARGE_PASTE_CHAR_THRESHOLD + 6), true),
        ];

        // Apply all pastes
        let mut current_pos = 0;
        let states: Vec<_> = test_cases
            .iter()
            .map(|(content, is_large)| {
                composer.handle_paste(content.clone());
                if *is_large {
                    let placeholder = format!("[Pasted Content {} chars]", content.chars().count());
                    current_pos += placeholder.len();
                } else {
                    current_pos += content.len();
                }
                (
                    composer.textarea.text().to_string(),
                    composer.pending_pastes.len(),
                    current_pos,
                )
            })
            .collect();

        // Delete placeholders one by one and collect states
        let mut deletion_states = vec![];

        // First deletion
        composer.textarea.set_cursor(states[0].2);
        composer.handle_key_event(KeyEvent::new(KeyCode::Backspace, KeyModifiers::NONE));
        deletion_states.push((
            composer.textarea.text().to_string(),
            composer.pending_pastes.len(),
        ));

        // Second deletion
        composer.textarea.set_cursor(composer.textarea.text().len());
        composer.handle_key_event(KeyEvent::new(KeyCode::Backspace, KeyModifiers::NONE));
        deletion_states.push((
            composer.textarea.text().to_string(),
            composer.pending_pastes.len(),
        ));

        // Verify all states
        assert_eq!(
            deletion_states,
            vec![
                (" and [Pasted Content 1006 chars]".to_string(), 1),
                (" and ".to_string(), 0),
            ]
        );
    }

    #[test]
    fn test_partial_placeholder_deletion() {
        use crossterm::event::KeyCode;
        use crossterm::event::KeyEvent;
        use crossterm::event::KeyModifiers;

        let (tx, _rx) = unbounded_channel::<AppEvent>();
        let sender = AppEventSender::new(tx);
        let mut composer = ChatComposer::new(
            true,
            sender,
            false,
            "Ask Codex to do anything".to_string(),
            false,
        );

        // Define test cases: (cursor_position_from_end, expected_pending_count)
        let test_cases = [
            5, // Delete from middle - should clear tracking
            0, // Delete from end - should clear tracking
        ];

        let paste = "x".repeat(LARGE_PASTE_CHAR_THRESHOLD + 4);
        let placeholder = format!("[Pasted Content {} chars]", paste.chars().count());

        let states: Vec<_> = test_cases
            .into_iter()
            .map(|pos_from_end| {
                composer.handle_paste(paste.clone());
                composer
                    .textarea
                    .set_cursor(placeholder.len() - pos_from_end);
                composer.handle_key_event(KeyEvent::new(KeyCode::Backspace, KeyModifiers::NONE));
                let result = (
                    composer.textarea.text().contains(&placeholder),
                    composer.pending_pastes.len(),
                );
                composer.textarea.set_text("");
                result
            })
            .collect();

        assert_eq!(
            states,
            vec![
                (false, 0), // After deleting from middle
                (false, 0), // After deleting from end
            ]
        );
    }

    // --- Image attachment tests ---
    #[test]
    fn attach_image_and_submit_includes_image_paths() {
        let (tx, _rx) = unbounded_channel::<AppEvent>();
        let sender = AppEventSender::new(tx);
        let mut composer = ChatComposer::new(
            true,
            sender,
            false,
            "Ask Codex to do anything".to_string(),
            false,
        );
        let path = PathBuf::from("/tmp/image1.png");
        composer.attach_image(path.clone(), 32, 16, "PNG");
        composer.handle_paste(" hi".into());
        let (result, _) =
            composer.handle_key_event(KeyEvent::new(KeyCode::Enter, KeyModifiers::NONE));
        match result {
            InputResult::Submitted(text) => assert_eq!(text, "[image 32x16 PNG] hi"),
            _ => panic!("expected Submitted"),
        }
        let imgs = composer.take_recent_submission_images();
        assert_eq!(vec![path], imgs);
    }

    #[test]
    fn attach_image_without_text_submits_empty_text_and_images() {
        let (tx, _rx) = unbounded_channel::<AppEvent>();
        let sender = AppEventSender::new(tx);
        let mut composer = ChatComposer::new(
            true,
            sender,
            false,
            "Ask Codex to do anything".to_string(),
            false,
        );
        let path = PathBuf::from("/tmp/image2.png");
        composer.attach_image(path.clone(), 10, 5, "PNG");
        let (result, _) =
            composer.handle_key_event(KeyEvent::new(KeyCode::Enter, KeyModifiers::NONE));
        match result {
            InputResult::Submitted(text) => assert_eq!(text, "[image 10x5 PNG]"),
            _ => panic!("expected Submitted"),
        }
        let imgs = composer.take_recent_submission_images();
        assert_eq!(imgs.len(), 1);
        assert_eq!(imgs[0], path);
        assert!(composer.attached_images.is_empty());
    }

    #[test]
    fn image_placeholder_backspace_behaves_like_text_placeholder() {
        let (tx, _rx) = unbounded_channel::<AppEvent>();
        let sender = AppEventSender::new(tx);
        let mut composer = ChatComposer::new(
            true,
            sender,
            false,
            "Ask Codex to do anything".to_string(),
            false,
        );
        let path = PathBuf::from("/tmp/image3.png");
        composer.attach_image(path.clone(), 20, 10, "PNG");
        let placeholder = composer.attached_images[0].placeholder.clone();

        // Case 1: backspace at end
        composer.textarea.move_cursor_to_end_of_line(false);
        composer.handle_key_event(KeyEvent::new(KeyCode::Backspace, KeyModifiers::NONE));
        assert!(!composer.textarea.text().contains(&placeholder));
        assert!(composer.attached_images.is_empty());

        // Re-add and test backspace in middle: should break the placeholder string
        // and drop the image mapping (same as text placeholder behavior).
        composer.attach_image(path, 20, 10, "PNG");
        let placeholder2 = composer.attached_images[0].placeholder.clone();
        // Move cursor to roughly middle of placeholder
        if let Some(start_pos) = composer.textarea.text().find(&placeholder2) {
            let mid_pos = start_pos + (placeholder2.len() / 2);
            composer.textarea.set_cursor(mid_pos);
            composer.handle_key_event(KeyEvent::new(KeyCode::Backspace, KeyModifiers::NONE));
            assert!(!composer.textarea.text().contains(&placeholder2));
            assert!(composer.attached_images.is_empty());
        } else {
            panic!("Placeholder not found in textarea");
        }
    }

    #[test]
    fn backspace_with_multibyte_text_before_placeholder_does_not_panic() {
        use crossterm::event::KeyCode;
        use crossterm::event::KeyEvent;
        use crossterm::event::KeyModifiers;

        let (tx, _rx) = unbounded_channel::<AppEvent>();
        let sender = AppEventSender::new(tx);
        let mut composer = ChatComposer::new(
            true,
            sender,
            false,
            "Ask Codex to do anything".to_string(),
            false,
        );

        // Insert an image placeholder at the start
        let path = PathBuf::from("/tmp/image_multibyte.png");
        composer.attach_image(path, 10, 5, "PNG");
        // Add multibyte text after the placeholder
        composer.textarea.insert_str("日本語");

        // Cursor is at end; pressing backspace should delete the last character
        // without panicking and leave the placeholder intact.
        composer.handle_key_event(KeyEvent::new(KeyCode::Backspace, KeyModifiers::NONE));

        assert_eq!(composer.attached_images.len(), 1);
        assert!(composer.textarea.text().starts_with("[image 10x5 PNG]"));
    }

    #[test]
    fn deleting_one_of_duplicate_image_placeholders_removes_matching_entry() {
        let (tx, _rx) = unbounded_channel::<AppEvent>();
        let sender = AppEventSender::new(tx);
        let mut composer = ChatComposer::new(
            true,
            sender,
            false,
            "Ask Codex to do anything".to_string(),
            false,
        );

        let path1 = PathBuf::from("/tmp/image_dup1.png");
        let path2 = PathBuf::from("/tmp/image_dup2.png");

        composer.attach_image(path1, 10, 5, "PNG");
        // separate placeholders with a space for clarity
        composer.handle_paste(" ".into());
        composer.attach_image(path2.clone(), 10, 5, "PNG");

        let ph = composer.attached_images[0].placeholder.clone();
        let text = composer.textarea.text().to_string();
        let start1 = text.find(&ph).expect("first placeholder present");
        let end1 = start1 + ph.len();
        composer.textarea.set_cursor(end1);

        // Backspace should delete the first placeholder and its mapping.
        composer.handle_key_event(KeyEvent::new(KeyCode::Backspace, KeyModifiers::NONE));

        let new_text = composer.textarea.text().to_string();
        assert_eq!(1, new_text.matches(&ph).count(), "one placeholder remains");
        assert_eq!(
            vec![AttachedImage {
                path: path2,
                placeholder: "[image 10x5 PNG]".to_string()
            }],
            composer.attached_images,
            "one image mapping remains"
        );
    }

    #[test]
    fn pasting_filepath_attaches_image() {
        let tmp = tempdir().expect("create TempDir");
        let tmp_path: PathBuf = tmp.path().join("codex_tui_test_paste_image.png");
        let img: ImageBuffer<Rgba<u8>, Vec<u8>> =
            ImageBuffer::from_fn(3, 2, |_x, _y| Rgba([1, 2, 3, 255]));
        img.save(&tmp_path).expect("failed to write temp png");

        let (tx, _rx) = unbounded_channel::<AppEvent>();
        let sender = AppEventSender::new(tx);
        let mut composer = ChatComposer::new(
            true,
            sender,
            false,
            "Ask Codex to do anything".to_string(),
            false,
        );

        let needs_redraw = composer.handle_paste(tmp_path.to_string_lossy().to_string());
        assert!(needs_redraw);
        assert!(composer.textarea.text().starts_with("[image 3x2 PNG] "));

        let imgs = composer.take_recent_submission_images();
        assert_eq!(imgs, vec![tmp_path]);
    }

    #[test]
    fn selecting_custom_prompt_without_args_submits_content() {
        let prompt_text = "Hello from saved prompt";

        let (tx, _rx) = unbounded_channel::<AppEvent>();
        let sender = AppEventSender::new(tx);
        let mut composer = ChatComposer::new(
            true,
            sender,
            false,
            "Ask Codex to do anything".to_string(),
            false,
        );

        // Inject prompts as if received via event.
        composer.set_custom_prompts(vec![CustomPrompt {
            name: "my-prompt".to_string(),
            path: "/tmp/my-prompt.md".to_string().into(),
            content: prompt_text.to_string(),
            description: None,
            argument_hint: None,
        }]);

        type_chars_humanlike(
            &mut composer,
            &['/', 'm', 'y', '-', 'p', 'r', 'o', 'm', 'p', 't'],
        );

        let (result, _needs_redraw) =
            composer.handle_key_event(KeyEvent::new(KeyCode::Enter, KeyModifiers::NONE));

        assert_eq!(InputResult::Submitted(prompt_text.to_string()), result);
        assert!(composer.textarea.is_empty());
    }

    #[test]
    fn custom_prompt_submission_expands_arguments() {
        let (tx, _rx) = unbounded_channel::<AppEvent>();
        let sender = AppEventSender::new(tx);
        let mut composer = ChatComposer::new(
            true,
            sender,
            false,
            "Ask Codex to do anything".to_string(),
            false,
        );

        composer.set_custom_prompts(vec![CustomPrompt {
            name: "my-prompt".to_string(),
            path: "/tmp/my-prompt.md".to_string().into(),
            content: "Review $USER changes on $BRANCH".to_string(),
            description: None,
            argument_hint: None,
        }]);

        composer
            .textarea
            .set_text("/my-prompt USER=Alice BRANCH=main");

        let (result, _needs_redraw) =
            composer.handle_key_event(KeyEvent::new(KeyCode::Enter, KeyModifiers::NONE));

        assert_eq!(
            InputResult::Submitted("Review Alice changes on main".to_string()),
            result
        );
        assert!(composer.textarea.is_empty());
    }

    #[test]
    fn custom_prompt_submission_accepts_quoted_values() {
        let (tx, _rx) = unbounded_channel::<AppEvent>();
        let sender = AppEventSender::new(tx);
        let mut composer = ChatComposer::new(
            true,
            sender,
            false,
            "Ask Codex to do anything".to_string(),
            false,
        );

        composer.set_custom_prompts(vec![CustomPrompt {
            name: "my-prompt".to_string(),
            path: "/tmp/my-prompt.md".to_string().into(),
            content: "Pair $USER with $BRANCH".to_string(),
            description: None,
            argument_hint: None,
        }]);

        composer
            .textarea
            .set_text("/my-prompt USER=\"Alice Smith\" BRANCH=dev-main");

        let (result, _needs_redraw) =
            composer.handle_key_event(KeyEvent::new(KeyCode::Enter, KeyModifiers::NONE));

        assert_eq!(
            InputResult::Submitted("Pair Alice Smith with dev-main".to_string()),
            result
        );
        assert!(composer.textarea.is_empty());
    }

    #[test]
    fn custom_prompt_invalid_args_reports_error() {
        let (tx, mut rx) = unbounded_channel::<AppEvent>();
        let sender = AppEventSender::new(tx);
        let mut composer = ChatComposer::new(
            true,
            sender,
            false,
            "Ask Codex to do anything".to_string(),
            false,
        );

        composer.set_custom_prompts(vec![CustomPrompt {
            name: "my-prompt".to_string(),
            path: "/tmp/my-prompt.md".to_string().into(),
            content: "Review $USER changes".to_string(),
            description: None,
            argument_hint: None,
        }]);

        composer.textarea.set_text("/my-prompt USER=Alice stray");

        let (result, _needs_redraw) =
            composer.handle_key_event(KeyEvent::new(KeyCode::Enter, KeyModifiers::NONE));

        assert_eq!(InputResult::None, result);
        assert_eq!("/my-prompt USER=Alice stray", composer.textarea.text());

        let mut found_error = false;
        while let Ok(event) = rx.try_recv() {
            if let AppEvent::InsertHistoryCell(cell) = event {
                let message = cell
                    .display_lines(80)
                    .into_iter()
                    .map(|line| line.to_string())
                    .collect::<Vec<_>>()
                    .join("\n");
                assert!(message.contains("expected key=value"));
                found_error = true;
                break;
            }
        }
        assert!(found_error, "expected error history cell to be sent");
    }

    #[test]
    fn custom_prompt_missing_required_args_reports_error() {
        let (tx, mut rx) = unbounded_channel::<AppEvent>();
        let sender = AppEventSender::new(tx);
        let mut composer = ChatComposer::new(
            true,
            sender,
            false,
            "Ask Codex to do anything".to_string(),
            false,
        );

        composer.set_custom_prompts(vec![CustomPrompt {
            name: "my-prompt".to_string(),
            path: "/tmp/my-prompt.md".to_string().into(),
            content: "Review $USER changes on $BRANCH".to_string(),
            description: None,
            argument_hint: None,
        }]);

        // Provide only one of the required args
        composer.textarea.set_text("/my-prompt USER=Alice");

        let (result, _needs_redraw) =
            composer.handle_key_event(KeyEvent::new(KeyCode::Enter, KeyModifiers::NONE));

        assert_eq!(InputResult::None, result);
        assert_eq!("/my-prompt USER=Alice", composer.textarea.text());

        let mut found_error = false;
        while let Ok(event) = rx.try_recv() {
            if let AppEvent::InsertHistoryCell(cell) = event {
                let message = cell
                    .display_lines(80)
                    .into_iter()
                    .map(|line| line.to_string())
                    .collect::<Vec<_>>()
                    .join("\n");
                assert!(message.to_lowercase().contains("missing required args"));
                assert!(message.contains("BRANCH"));
                found_error = true;
                break;
            }
        }
        assert!(
            found_error,
            "expected missing args error history cell to be sent"
        );
    }

    #[test]
    fn selecting_custom_prompt_with_args_expands_placeholders() {
        // Support $1..$9 and $ARGUMENTS in prompt content.
        let prompt_text = "Header: $1\nArgs: $ARGUMENTS\nNinth: $9\n";

        let (tx, _rx) = unbounded_channel::<AppEvent>();
        let sender = AppEventSender::new(tx);
        let mut composer = ChatComposer::new(
            true,
            sender,
            false,
            "Ask Codex to do anything".to_string(),
            false,
        );

        composer.set_custom_prompts(vec![CustomPrompt {
            name: "my-prompt".to_string(),
            path: "/tmp/my-prompt.md".to_string().into(),
            content: prompt_text.to_string(),
            description: None,
            argument_hint: None,
        }]);

        // Type the slash command with two args and hit Enter to submit.
        type_chars_humanlike(
            &mut composer,
            &[
                '/', 'm', 'y', '-', 'p', 'r', 'o', 'm', 'p', 't', ' ', 'f', 'o', 'o', ' ', 'b',
                'a', 'r',
            ],
        );
        let (result, _needs_redraw) =
            composer.handle_key_event(KeyEvent::new(KeyCode::Enter, KeyModifiers::NONE));

        let expected = "Header: foo\nArgs: foo bar\nNinth: \n".to_string();
        assert_eq!(InputResult::Submitted(expected), result);
    }

    #[test]
    fn numeric_prompt_positional_args_does_not_error() {
        // Ensure that a prompt with only numeric placeholders does not trigger
        // key=value parsing errors when given positional arguments.
        let (tx, _rx) = unbounded_channel::<AppEvent>();
        let sender = AppEventSender::new(tx);
        let mut composer = ChatComposer::new(
            true,
            sender,
            false,
            "Ask Codex to do anything".to_string(),
            false,
        );

        composer.set_custom_prompts(vec![CustomPrompt {
            name: "elegant".to_string(),
            path: "/tmp/elegant.md".to_string().into(),
            content: "Echo: $ARGUMENTS".to_string(),
            description: None,
            argument_hint: None,
        }]);

        // Type positional args; should submit with numeric expansion, no errors.
        composer.textarea.set_text("/elegant hi");
        let (result, _needs_redraw) =
            composer.handle_key_event(KeyEvent::new(KeyCode::Enter, KeyModifiers::NONE));

        assert_eq!(InputResult::Submitted("Echo: hi".to_string()), result);
        assert!(composer.textarea.is_empty());
    }

    #[test]
    fn selecting_custom_prompt_with_no_args_inserts_template() {
        let prompt_text = "X:$1 Y:$2 All:[$ARGUMENTS]";

        let (tx, _rx) = unbounded_channel::<AppEvent>();
        let sender = AppEventSender::new(tx);
        let mut composer = ChatComposer::new(
            true,
            sender,
            false,
            "Ask Codex to do anything".to_string(),
            false,
        );

        composer.set_custom_prompts(vec![CustomPrompt {
            name: "p".to_string(),
            path: "/tmp/p.md".to_string().into(),
            content: prompt_text.to_string(),
            description: None,
            argument_hint: None,
        }]);

        type_chars_humanlike(&mut composer, &['/', 'p']);
        let (result, _needs_redraw) =
            composer.handle_key_event(KeyEvent::new(KeyCode::Enter, KeyModifiers::NONE));

        // With no args typed, selecting the prompt inserts the command template
        // and does not submit immediately.
        assert_eq!(InputResult::None, result);
        assert_eq!("/p ", composer.textarea.text());
    }

    #[test]
    fn selecting_custom_prompt_preserves_literal_dollar_dollar() {
        // '$$' should remain untouched.
        let prompt_text = "Cost: $$ and first: $1";

        let (tx, _rx) = unbounded_channel::<AppEvent>();
        let sender = AppEventSender::new(tx);
        let mut composer = ChatComposer::new(
            true,
            sender,
            false,
            "Ask Codex to do anything".to_string(),
            false,
        );

        composer.set_custom_prompts(vec![CustomPrompt {
            name: "price".to_string(),
            path: "/tmp/price.md".to_string().into(),
            content: prompt_text.to_string(),
            description: None,
            argument_hint: None,
        }]);

        type_chars_humanlike(&mut composer, &['/', 'p', 'r', 'i', 'c', 'e', ' ', 'x']);
        let (result, _needs_redraw) =
            composer.handle_key_event(KeyEvent::new(KeyCode::Enter, KeyModifiers::NONE));

        assert_eq!(
            InputResult::Submitted("Cost: $$ and first: x".to_string()),
            result
        );
    }

    #[test]
    fn selecting_custom_prompt_reuses_cached_arguments_join() {
        let prompt_text = "First: $ARGUMENTS\nSecond: $ARGUMENTS";

        let (tx, _rx) = unbounded_channel::<AppEvent>();
        let sender = AppEventSender::new(tx);
        let mut composer = ChatComposer::new(
            true,
            sender,
            false,
            "Ask Codex to do anything".to_string(),
            false,
        );

        composer.set_custom_prompts(vec![CustomPrompt {
            name: "repeat".to_string(),
            path: "/tmp/repeat.md".to_string().into(),
            content: prompt_text.to_string(),
            description: None,
            argument_hint: None,
        }]);

        type_chars_humanlike(
            &mut composer,
            &[
                '/', 'r', 'e', 'p', 'e', 'a', 't', ' ', 'o', 'n', 'e', ' ', 't', 'w', 'o',
            ],
        );
        let (result, _needs_redraw) =
            composer.handle_key_event(KeyEvent::new(KeyCode::Enter, KeyModifiers::NONE));

        let expected = "First: one two\nSecond: one two".to_string();
        assert_eq!(InputResult::Submitted(expected), result);
    }

    #[test]
    fn burst_paste_fast_small_buffers_and_flushes_on_stop() {
        use crossterm::event::KeyCode;
        use crossterm::event::KeyEvent;
        use crossterm::event::KeyModifiers;

        let (tx, _rx) = unbounded_channel::<AppEvent>();
        let sender = AppEventSender::new(tx);
        let mut composer = ChatComposer::new(
            true,
            sender,
            false,
            "Ask Codex to do anything".to_string(),
            false,
        );

        let count = 32;
        for _ in 0..count {
            let _ =
                composer.handle_key_event(KeyEvent::new(KeyCode::Char('a'), KeyModifiers::NONE));
            assert!(
                composer.is_in_paste_burst(),
                "expected active paste burst during fast typing"
            );
            assert!(
                composer.textarea.text().is_empty(),
                "text should not appear during burst"
            );
        }

        assert!(
            composer.textarea.text().is_empty(),
            "text should remain empty until flush"
        );
        std::thread::sleep(ChatComposer::recommended_paste_flush_delay());
        let flushed = composer.flush_paste_burst_if_due();
        assert!(flushed, "expected buffered text to flush after stop");
        assert_eq!(composer.textarea.text(), "a".repeat(count));
        assert!(
            composer.pending_pastes.is_empty(),
            "no placeholder for small burst"
        );
    }

    #[test]
    fn burst_paste_fast_large_inserts_placeholder_on_flush() {
        use crossterm::event::KeyCode;
        use crossterm::event::KeyEvent;
        use crossterm::event::KeyModifiers;

        let (tx, _rx) = unbounded_channel::<AppEvent>();
        let sender = AppEventSender::new(tx);
        let mut composer = ChatComposer::new(
            true,
            sender,
            false,
            "Ask Codex to do anything".to_string(),
            false,
        );

        let count = LARGE_PASTE_CHAR_THRESHOLD + 1; // > threshold to trigger placeholder
        for _ in 0..count {
            let _ =
                composer.handle_key_event(KeyEvent::new(KeyCode::Char('x'), KeyModifiers::NONE));
        }

        // Nothing should appear until we stop and flush
        assert!(composer.textarea.text().is_empty());
        std::thread::sleep(ChatComposer::recommended_paste_flush_delay());
        let flushed = composer.flush_paste_burst_if_due();
        assert!(flushed, "expected flush after stopping fast input");

        let expected_placeholder = format!("[Pasted Content {count} chars]");
        assert_eq!(composer.textarea.text(), expected_placeholder);
        assert_eq!(composer.pending_pastes.len(), 1);
        assert_eq!(composer.pending_pastes[0].0, expected_placeholder);
        assert_eq!(composer.pending_pastes[0].1.len(), count);
        assert!(composer.pending_pastes[0].1.chars().all(|c| c == 'x'));
    }

    #[test]
    fn humanlike_typing_1000_chars_appears_live_no_placeholder() {
        let (tx, _rx) = unbounded_channel::<AppEvent>();
        let sender = AppEventSender::new(tx);
        let mut composer = ChatComposer::new(
            true,
            sender,
            false,
            "Ask Codex to do anything".to_string(),
            false,
        );

        let count = LARGE_PASTE_CHAR_THRESHOLD; // 1000 in current config
        let chars: Vec<char> = vec!['z'; count];
        type_chars_humanlike(&mut composer, &chars);

        assert_eq!(composer.textarea.text(), "z".repeat(count));
        assert!(composer.pending_pastes.is_empty());
    }
}<|MERGE_RESOLUTION|>--- conflicted
+++ resolved
@@ -1511,11 +1511,6 @@
     use crate::bottom_pane::InputResult;
     use crate::bottom_pane::chat_composer::AttachedImage;
     use crate::bottom_pane::chat_composer::LARGE_PASTE_CHAR_THRESHOLD;
-<<<<<<< HEAD
-=======
-    use crate::bottom_pane::footer::footer_height;
-    use crate::bottom_pane::prompt_args::extract_positional_args_for_prompt_line;
->>>>>>> c64da4ff
     use crate::bottom_pane::textarea::TextArea;
     use tokio::sync::mpsc::unbounded_channel;
 

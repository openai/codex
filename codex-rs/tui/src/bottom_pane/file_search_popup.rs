use codex_file_search::FileMatch;
use ratatui::buffer::Buffer;
use ratatui::layout::Rect;
use ratatui::widgets::WidgetRef;

use super::popup_consts::MAX_POPUP_ROWS;
use super::scroll_state::ScrollState;
use super::selection_popup_common::GenericDisplayRow;
use super::selection_popup_common::render_rows;

/// Visual state for the file-search popup.
pub(crate) struct FileSearchPopup {
    /// Query corresponding to the `matches` currently shown.
    display_query: String,
    /// Latest query typed by the user. May differ from `display_query` when
    /// a search is still in-flight.
    pending_query: String,
    /// When `true` we are still waiting for results for `pending_query`.
    waiting: bool,
    /// Cached matches; paths relative to the search dir.
    matches: Vec<FileMatch>,
    /// Shared selection/scroll state.
    state: ScrollState,
}

impl FileSearchPopup {
    pub(crate) fn new() -> Self {
        Self {
            display_query: String::new(),
            pending_query: String::new(),
            waiting: true,
            matches: Vec::new(),
            state: ScrollState::new(),
        }
    }

    /// Update the query and reset state to *waiting*.
    pub(crate) fn set_query(&mut self, query: &str) {
        if query == self.pending_query {
            return;
        }

        // Determine if current matches are still relevant.
        let keep_existing = query.starts_with(&self.display_query);

        self.pending_query.clear();
        self.pending_query.push_str(query);

        self.waiting = true; // waiting for new results

        if !keep_existing {
            self.matches.clear();
            self.state.reset();
        }
    }

    /// Put the popup into an "idle" state used for an empty query (just "@").
    /// Shows a hint instead of matches until the user types more characters.
    pub(crate) fn set_empty_prompt(&mut self) {
        self.display_query.clear();
        self.pending_query.clear();
        self.waiting = false;
        self.matches.clear();
        self.selected_idx = None;
    }

    /// Replace matches when a `FileSearchResult` arrives.
    /// Replace matches. Only applied when `query` matches `pending_query`.
    pub(crate) fn set_matches(&mut self, query: &str, matches: Vec<FileMatch>) {
        if query != self.pending_query {
            return; // stale
        }

        self.display_query = query.to_string();
        self.matches = matches;
        self.waiting = false;
        let len = self.matches.len();
        self.state.clamp_selection(len);
        self.state.ensure_visible(len, len.min(MAX_POPUP_ROWS));
    }

    /// Move selection cursor up.
    pub(crate) fn move_up(&mut self) {
        let len = self.matches.len();
        self.state.move_up_wrap(len);
        self.state.ensure_visible(len, len.min(MAX_POPUP_ROWS));
    }

    /// Move selection cursor down.
    pub(crate) fn move_down(&mut self) {
        let len = self.matches.len();
        self.state.move_down_wrap(len);
        self.state.ensure_visible(len, len.min(MAX_POPUP_ROWS));
    }

    pub(crate) fn selected_match(&self) -> Option<&str> {
        self.state
            .selected_idx
            .and_then(|idx| self.matches.get(idx))
            .map(|file_match| file_match.path.as_str())
    }

    pub(crate) fn calculate_required_height(&self) -> u16 {
        // Row count depends on whether we already have matches. If no matches
        // yet (e.g. initial search or query with no results) reserve a single
        // row so the popup is still visible. When matches are present we show
        // up to MAX_RESULTS regardless of the waiting flag so the list
        // remains stable while a newer search is in-flight.

        self.matches.len().clamp(1, MAX_POPUP_ROWS) as u16
    }
}

impl WidgetRef for &FileSearchPopup {
    fn render_ref(&self, area: Rect, buf: &mut Buffer) {
<<<<<<< HEAD
        // Prepare rows.
        let rows: Vec<Row> = if self.matches.is_empty() {
            let msg = if self.pending_query.is_empty() {
                "type to search for files"
            } else if self.waiting {
                "(searching…)"
            } else {
                "no matches"
            };
            vec![Row::new(vec![Cell::from(msg).style(
                Style::new().add_modifier(Modifier::ITALIC | Modifier::DIM),
            )])]
=======
        // Convert matches to GenericDisplayRow, translating indices to usize at the UI boundary.
        let rows_all: Vec<GenericDisplayRow> = if self.matches.is_empty() {
            Vec::new()
>>>>>>> cd5f9074
        } else {
            self.matches
                .iter()
                .map(|m| GenericDisplayRow {
                    name: m.path.clone(),
                    match_indices: m
                        .indices
                        .as_ref()
                        .map(|v| v.iter().map(|&i| i as usize).collect()),
                    is_current: false,
                    description: None,
                })
                .collect()
        };

        if self.waiting && rows_all.is_empty() {
            // Render a minimal waiting stub using the shared renderer (no rows -> "no matches").
            render_rows(area, buf, &[], &self.state, MAX_POPUP_ROWS);
        } else {
            render_rows(area, buf, &rows_all, &self.state, MAX_POPUP_ROWS);
        }
    }
}<|MERGE_RESOLUTION|>--- conflicted
+++ resolved
@@ -61,7 +61,8 @@
         self.pending_query.clear();
         self.waiting = false;
         self.matches.clear();
-        self.selected_idx = None;
+        // Reset selection/scroll state when showing the empty prompt.
+        self.state.reset();
     }
 
     /// Replace matches when a `FileSearchResult` arrives.
@@ -113,24 +114,9 @@
 
 impl WidgetRef for &FileSearchPopup {
     fn render_ref(&self, area: Rect, buf: &mut Buffer) {
-<<<<<<< HEAD
-        // Prepare rows.
-        let rows: Vec<Row> = if self.matches.is_empty() {
-            let msg = if self.pending_query.is_empty() {
-                "type to search for files"
-            } else if self.waiting {
-                "(searching…)"
-            } else {
-                "no matches"
-            };
-            vec![Row::new(vec![Cell::from(msg).style(
-                Style::new().add_modifier(Modifier::ITALIC | Modifier::DIM),
-            )])]
-=======
         // Convert matches to GenericDisplayRow, translating indices to usize at the UI boundary.
         let rows_all: Vec<GenericDisplayRow> = if self.matches.is_empty() {
             Vec::new()
->>>>>>> cd5f9074
         } else {
             self.matches
                 .iter()

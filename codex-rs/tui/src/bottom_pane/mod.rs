//! Bottom pane: shows the ChatComposer or a BottomPaneView, if one is active.
use std::path::PathBuf;

use crate::app_event_sender::AppEventSender;
use crate::tui::FrameRequester;
use crate::user_approval_widget::ApprovalRequest;
use bottom_pane_view::BottomPaneView;
use codex_core::protocol::TokenUsage;
use codex_file_search::FileMatch;
use crossterm::event::KeyEvent;
use ratatui::buffer::Buffer;
use ratatui::layout::Constraint;
use ratatui::layout::Layout;
use ratatui::layout::Rect;
use ratatui::widgets::WidgetRef;

mod approval_modal_view;
mod bottom_pane_view;
mod chat_composer;
mod chat_composer_history;
mod command_popup;
mod file_search_popup;
mod list_selection_view;
mod popup_consts;
mod scroll_state;
mod selection_popup_common;
mod status_indicator_view;
mod textarea;

#[derive(Debug, Clone, Copy, PartialEq, Eq)]
pub(crate) enum CancellationEvent {
    Ignored,
    Handled,
}

pub(crate) use chat_composer::ChatComposer;
pub(crate) use chat_composer::InputResult;

use approval_modal_view::ApprovalModalView;
pub(crate) use list_selection_view::SelectionAction;
pub(crate) use list_selection_view::SelectionItem;
use status_indicator_view::StatusIndicatorView;

/// Pane displayed in the lower half of the chat UI.
pub(crate) struct BottomPane {
    /// Composer is retained even when a BottomPaneView is displayed so the
    /// input state is retained when the view is closed.
    composer: ChatComposer,

    /// If present, this is displayed instead of the `composer`.
    active_view: Option<Box<dyn BottomPaneView>>,

    app_event_tx: AppEventSender,
    frame_requester: FrameRequester,

    has_input_focus: bool,
    is_task_running: bool,
    ctrl_c_quit_hint: bool,

    /// True if the active view is the StatusIndicatorView that replaces the
    /// composer during a running task.
    status_view_active: bool,
}

pub(crate) struct BottomPaneParams {
    pub(crate) app_event_tx: AppEventSender,
    pub(crate) frame_requester: FrameRequester,
    pub(crate) has_input_focus: bool,
    pub(crate) enhanced_keys_supported: bool,
    pub(crate) placeholder_text: String,
}

impl BottomPane {
    const BOTTOM_PAD_LINES: u16 = 2;
    pub fn new(params: BottomPaneParams) -> Self {
        let enhanced_keys_supported = params.enhanced_keys_supported;
        Self {
            composer: ChatComposer::new(
                params.has_input_focus,
                params.app_event_tx.clone(),
                enhanced_keys_supported,
                params.placeholder_text,
            ),
            active_view: None,
            app_event_tx: params.app_event_tx,
            frame_requester: params.frame_requester,
            has_input_focus: params.has_input_focus,
            is_task_running: false,
            ctrl_c_quit_hint: false,
            status_view_active: false,
        }
    }

    pub fn desired_height(&self, width: u16) -> u16 {
        let view_height = if let Some(view) = self.active_view.as_ref() {
            view.desired_height(width)
        } else {
            self.composer.desired_height(width)
        };
        let top_pad = if self.active_view.is_none() || self.status_view_active {
            1
        } else {
            0
        };
        view_height
            .saturating_add(Self::BOTTOM_PAD_LINES)
            .saturating_add(top_pad)
    }

    fn layout(&self, area: Rect) -> Rect {
        let top = if self.active_view.is_none() || self.status_view_active {
            1
        } else {
            0
        };

        let [_, content, _] = Layout::vertical([
            Constraint::Max(top),
            Constraint::Min(1),
            Constraint::Max(BottomPane::BOTTOM_PAD_LINES),
        ])
        .areas(area);

        content
    }

    pub fn cursor_pos(&self, area: Rect) -> Option<(u16, u16)> {
        // Hide the cursor whenever an overlay view is active (e.g. the
        // status indicator shown while a task is running, or approval modal).
        // In these states the textarea is not interactable, so we should not
        // show its caret.
        if self.active_view.is_some() || self.status_view_active {
            None
        } else {
            let content = self.layout(area);
            self.composer.cursor_pos(content)
        }
    }

    /// Forward a key event to the active view or the composer.
    pub fn handle_key_event(&mut self, key_event: KeyEvent) -> InputResult {
        if let Some(mut view) = self.active_view.take() {
            view.handle_key_event(self, key_event);
            if !view.is_complete() {
                self.active_view = Some(view);
            } else if self.is_task_running {
                let mut v = StatusIndicatorView::new(
                    self.app_event_tx.clone(),
                    self.frame_requester.clone(),
                );
                v.update_text("waiting for model".to_string());
                self.active_view = Some(Box::new(v));
                self.status_view_active = true;
            }
            self.request_redraw();
            InputResult::None
        } else {
            let (input_result, needs_redraw) = self.composer.handle_key_event(key_event);
            if needs_redraw {
                self.request_redraw();
            }
            input_result
        }
    }

    /// Handle Ctrl-C in the bottom pane. If a modal view is active it gets a
    /// chance to consume the event (e.g. to dismiss itself).
    pub(crate) fn on_ctrl_c(&mut self) -> CancellationEvent {
        let mut view = match self.active_view.take() {
            Some(view) => view,
            None => return CancellationEvent::Ignored,
        };

        let event = view.on_ctrl_c(self);
        match event {
            CancellationEvent::Handled => {
                if !view.is_complete() {
                    self.active_view = Some(view);
                } else if self.is_task_running {
                    // Modal aborted but task still running – restore status indicator.
                    let mut v = StatusIndicatorView::new(
                        self.app_event_tx.clone(),
                        self.frame_requester.clone(),
                    );
                    v.update_text("waiting for model".to_string());
                    self.active_view = Some(Box::new(v));
                    self.status_view_active = true;
                }
                self.show_ctrl_c_quit_hint();
            }
            CancellationEvent::Ignored => {
                self.active_view = Some(view);
            }
        }
        event
    }

    pub fn handle_paste(&mut self, pasted: String) {
        if self.active_view.is_none() {
            let needs_redraw = self.composer.handle_paste(pasted);
            if needs_redraw {
                self.request_redraw();
            }
        }
    }

    pub(crate) fn insert_str(&mut self, text: &str) {
        self.composer.insert_str(text);
        self.request_redraw();
    }

    /// Update the animated header shown to the left of the brackets in the
    /// status indicator (defaults to "Working"). This will update the active
    /// StatusIndicatorView if present; otherwise, if a live overlay is active,
    /// it will update that. If neither is present, this call is a no-op.
    pub(crate) fn update_status_header(&mut self, header: String) {
        if let Some(view) = self.active_view.as_mut() {
            view.update_status_header(header.clone());
            self.request_redraw();
        }
    }

    pub(crate) fn show_ctrl_c_quit_hint(&mut self) {
        self.ctrl_c_quit_hint = true;
        self.composer
            .set_ctrl_c_quit_hint(true, self.has_input_focus);
        self.request_redraw();
    }

    pub(crate) fn clear_ctrl_c_quit_hint(&mut self) {
        if self.ctrl_c_quit_hint {
            self.ctrl_c_quit_hint = false;
            self.composer
                .set_ctrl_c_quit_hint(false, self.has_input_focus);
            self.request_redraw();
        }
    }

    pub(crate) fn ctrl_c_quit_hint_visible(&self) -> bool {
        self.ctrl_c_quit_hint
    }

    pub fn set_task_running(&mut self, running: bool) {
        self.is_task_running = running;

        if running {
            if self.active_view.is_none() {
                self.active_view = Some(Box::new(StatusIndicatorView::new(
                    self.app_event_tx.clone(),
                    self.frame_requester.clone(),
                )));
                self.status_view_active = true;
            }
            self.request_redraw();
        } else {
            // Drop the status view when a task completes, but keep other
            // modal views (e.g. approval dialogs).
            if let Some(mut view) = self.active_view.take() {
                if !view.should_hide_when_task_is_done() {
                    self.active_view = Some(view);
                }
                self.status_view_active = false;
            }
        }
    }

    /// Show a generic list selection view with the provided items.
    pub(crate) fn show_selection_view(
        &mut self,
        title: String,
        subtitle: Option<String>,
        footer_hint: Option<String>,
        items: Vec<SelectionItem>,
    ) {
        let view = list_selection_view::ListSelectionView::new(
            title,
            subtitle,
            footer_hint,
            items,
            self.app_event_tx.clone(),
        );
        self.active_view = Some(Box::new(view));
        self.status_view_active = false;
        self.request_redraw();
    }

    /// Update the live status text shown while a task is running.
    /// If a modal view is active (i.e., not the status indicator), this is a no‑op.
    pub(crate) fn update_status_text(&mut self, text: String) {
        if !self.is_task_running || !self.status_view_active {
            return;
        }
        if let Some(mut view) = self.active_view.take() {
            view.update_status_text(text);
            self.active_view = Some(view);
            self.request_redraw();
        }
    }

    pub(crate) fn composer_is_empty(&self) -> bool {
        self.composer.is_empty()
    }

    pub(crate) fn is_task_running(&self) -> bool {
        self.is_task_running
    }

    /// Update the *context-window remaining* indicator in the composer. This
    /// is forwarded directly to the underlying `ChatComposer`.
    pub(crate) fn set_token_usage(
        &mut self,
        total_token_usage: TokenUsage,
        last_token_usage: TokenUsage,
        model_context_window: Option<u64>,
    ) {
        self.composer
            .set_token_usage(total_token_usage, last_token_usage, model_context_window);
        self.request_redraw();
    }

    /// Called when the agent requests user approval.
    pub fn push_approval_request(&mut self, request: ApprovalRequest) {
        let request = if let Some(view) = self.active_view.as_mut() {
            match view.try_consume_approval_request(request) {
                Some(request) => request,
                None => {
                    self.request_redraw();
                    return;
                }
            }
        } else {
            request
        };

        // Otherwise create a new approval modal overlay.
        let modal = ApprovalModalView::new(request, self.app_event_tx.clone());
        self.active_view = Some(Box::new(modal));
        self.status_view_active = false;
        self.request_redraw()
    }

    /// Height (terminal rows) required by the current bottom pane.
    pub(crate) fn request_redraw(&self) {
        self.frame_requester.schedule_frame();
    }

    // --- History helpers ---

    pub(crate) fn set_history_metadata(&mut self, log_id: u64, entry_count: usize) {
        self.composer.set_history_metadata(log_id, entry_count);
    }

    pub(crate) fn on_history_entry_response(
        &mut self,
        log_id: u64,
        offset: usize,
        entry: Option<String>,
    ) {
        let updated = self
            .composer
            .on_history_entry_response(log_id, offset, entry);

        if updated {
            self.request_redraw();
        }
    }

    pub(crate) fn on_file_search_result(&mut self, query: String, matches: Vec<FileMatch>) {
        self.composer.on_file_search_result(query, matches);
        self.request_redraw();
    }

    pub(crate) fn attach_image(
        &mut self,
        path: PathBuf,
        width: u32,
        height: u32,
        format_label: &str,
    ) {
        if self.active_view.is_none() {
            self.composer
                .attach_image(path, width, height, format_label);
            self.request_redraw();
        }
    }

    pub(crate) fn take_recent_submission_images(&mut self) -> Vec<PathBuf> {
        self.composer.take_recent_submission_images()
    }
}

impl WidgetRef for &BottomPane {
    fn render_ref(&self, area: Rect, buf: &mut Buffer) {
        let content = self.layout(area);

        if let Some(view) = &self.active_view {
            view.render(content, buf);
        } else {
            (&self.composer).render_ref(content, buf);
        }
    }
}

#[cfg(test)]
mod tests {
    use super::*;
    use crate::app_event::AppEvent;
    use ratatui::buffer::Buffer;
    use ratatui::layout::Rect;
    use tokio::sync::mpsc::unbounded_channel;

    fn exec_request() -> ApprovalRequest {
        ApprovalRequest::Exec {
            id: "1".to_string(),
            command: vec!["echo".into(), "ok".into()],
            reason: None,
        }
    }

    #[test]
    fn ctrl_c_on_modal_consumes_and_shows_quit_hint() {
        let (tx_raw, _rx) = unbounded_channel::<AppEvent>();
        let tx = AppEventSender::new(tx_raw);
        let mut pane = BottomPane::new(BottomPaneParams {
            app_event_tx: tx,
            frame_requester: crate::tui::FrameRequester::test_dummy(),
            has_input_focus: true,
            enhanced_keys_supported: false,
            placeholder_text: "Ask Codex to do anything".to_string(),
        });
        pane.push_approval_request(exec_request());
        assert_eq!(CancellationEvent::Handled, pane.on_ctrl_c());
        assert!(pane.ctrl_c_quit_hint_visible());
        assert_eq!(CancellationEvent::Ignored, pane.on_ctrl_c());
    }

    // live ring removed; related tests deleted.

    #[test]
    fn overlay_not_shown_above_approval_modal() {
        let (tx_raw, _rx) = unbounded_channel::<AppEvent>();
        let tx = AppEventSender::new(tx_raw);
        let mut pane = BottomPane::new(BottomPaneParams {
            app_event_tx: tx,
            frame_requester: crate::tui::FrameRequester::test_dummy(),
            has_input_focus: true,
            enhanced_keys_supported: false,
            placeholder_text: "Ask Codex to do anything".to_string(),
        });

        // Create an approval modal (active view).
        pane.push_approval_request(exec_request());

        // Render and verify the top row does not include an overlay.
        let area = Rect::new(0, 0, 60, 6);
        let mut buf = Buffer::empty(area);
        (&pane).render_ref(area, &mut buf);

        let mut r0 = String::new();
        for x in 0..area.width {
            r0.push(buf[(x, 0)].symbol().chars().next().unwrap_or(' '));
        }
        assert!(
            !r0.contains("Working"),
            "overlay should not render above modal"
        );
    }

    #[test]
    fn composer_not_shown_after_denied_if_task_running() {
        let (tx_raw, rx) = unbounded_channel::<AppEvent>();
        let tx = AppEventSender::new(tx_raw);
        let mut pane = BottomPane::new(BottomPaneParams {
            app_event_tx: tx.clone(),
            frame_requester: crate::tui::FrameRequester::test_dummy(),
            has_input_focus: true,
            enhanced_keys_supported: false,
            placeholder_text: "Ask Codex to do anything".to_string(),
        });

        // Start a running task so the status indicator replaces the composer.
        pane.set_task_running(true);

        // Push an approval modal (e.g., command approval) which should hide the status view.
        pane.push_approval_request(exec_request());

        // Simulate pressing 'n' (deny) on the modal.
        use crossterm::event::KeyCode;
        use crossterm::event::KeyEvent;
        use crossterm::event::KeyModifiers;
        pane.handle_key_event(KeyEvent::new(KeyCode::Char('n'), KeyModifiers::NONE));

        // After denial, since the task is still running, the status indicator
        // should be restored as the active view; the composer should NOT be visible.
        assert!(
            pane.status_view_active,
            "status view should be active after denial"
        );
        assert!(pane.active_view.is_some(), "active view should be present");

        // Render and ensure the top row includes the Working header instead of the composer.
        let area = Rect::new(0, 0, 40, 3);
        let mut buf = Buffer::empty(area);
        (&pane).render_ref(area, &mut buf);
        let mut row1 = String::new();
        for x in 0..area.width {
            row1.push(buf[(x, 1)].symbol().chars().next().unwrap_or(' '));
        }
        assert!(
            row1.contains("Working"),
            "expected Working header after denial on row 1: {row1:?}"
        );

        // Drain the channel to avoid unused warnings.
        drop(rx);
    }

    #[test]
    fn status_indicator_visible_during_command_execution() {
        let (tx_raw, _rx) = unbounded_channel::<AppEvent>();
        let tx = AppEventSender::new(tx_raw);
        let mut pane = BottomPane::new(BottomPaneParams {
            app_event_tx: tx,
            frame_requester: crate::tui::FrameRequester::test_dummy(),
            has_input_focus: true,
            enhanced_keys_supported: false,
            placeholder_text: "Ask Codex to do anything".to_string(),
        });

        // Begin a task: show initial status.
        pane.set_task_running(true);

<<<<<<< HEAD
        // Allow some frames so the animation thread ticks.
        std::thread::sleep(std::time::Duration::from_millis(120));

        // Render and confirm row 1 contains the "Working" header.
=======
        // Render and confirm the line contains the "Working" header.
>>>>>>> 6de9541f
        let area = Rect::new(0, 0, 40, 3);
        let mut buf = Buffer::empty(area);
        (&pane).render_ref(area, &mut buf);

        let mut row0 = String::new();
        for x in 0..area.width {
            row0.push(buf[(x, 1)].symbol().chars().next().unwrap_or(' '));
        }
        assert!(
            row0.contains("Working"),
            "expected Working header: {row0:?}"
        );
    }

    #[test]
    fn bottom_padding_present_for_status_view() {
        let (tx_raw, _rx) = unbounded_channel::<AppEvent>();
        let tx = AppEventSender::new(tx_raw);
        let mut pane = BottomPane::new(BottomPaneParams {
            app_event_tx: tx,
            frame_requester: crate::tui::FrameRequester::test_dummy(),
            has_input_focus: true,
            enhanced_keys_supported: false,
            placeholder_text: "Ask Codex to do anything".to_string(),
        });

        // Activate spinner (status view replaces composer) with no live ring.
        pane.set_task_running(true);

        // Use height == desired_height; expect 1 status row at top and 2 bottom padding rows.
        let height = pane.desired_height(30);
        assert!(
            height >= 3,
            "expected at least 3 rows with bottom padding; got {height}"
        );
        let area = Rect::new(0, 0, 30, height);
        let mut buf = Buffer::empty(area);
        (&pane).render_ref(area, &mut buf);

        // Row 1 contains the status header (row 0 is the spacer)
        let mut top = String::new();
        for x in 0..area.width {
            top.push(buf[(x, 1)].symbol().chars().next().unwrap_or(' '));
        }
        assert_eq!(buf[(0, 1)].symbol().chars().next().unwrap_or(' '), '▌');
        assert!(
            top.contains("Working"),
            "expected Working header on top row: {top:?}"
        );

        // Bottom two rows are blank padding
        let mut r_last = String::new();
        let mut r_last2 = String::new();
        for x in 0..area.width {
            r_last.push(buf[(x, height - 1)].symbol().chars().next().unwrap_or(' '));
            r_last2.push(buf[(x, height - 2)].symbol().chars().next().unwrap_or(' '));
        }
        assert!(
            r_last.trim().is_empty(),
            "expected last row blank: {r_last:?}"
        );
        assert!(
            r_last2.trim().is_empty(),
            "expected second-to-last row blank: {r_last2:?}"
        );
    }

    #[test]
    fn bottom_padding_shrinks_when_tiny() {
        let (tx_raw, _rx) = unbounded_channel::<AppEvent>();
        let tx = AppEventSender::new(tx_raw);
        let mut pane = BottomPane::new(BottomPaneParams {
            app_event_tx: tx,
            frame_requester: crate::tui::FrameRequester::test_dummy(),
            has_input_focus: true,
            enhanced_keys_supported: false,
            placeholder_text: "Ask Codex to do anything".to_string(),
        });

        pane.set_task_running(true);

        // Height=2 → with spacer, spinner on row 1; no bottom padding.
        let area2 = Rect::new(0, 0, 20, 2);
        let mut buf2 = Buffer::empty(area2);
        (&pane).render_ref(area2, &mut buf2);
        let mut row0 = String::new();
        let mut row1 = String::new();
        for x in 0..area2.width {
            row0.push(buf2[(x, 0)].symbol().chars().next().unwrap_or(' '));
            row1.push(buf2[(x, 1)].symbol().chars().next().unwrap_or(' '));
        }
        assert!(row0.trim().is_empty(), "expected spacer on row 0: {row0:?}");
        assert!(
            row1.contains("Working"),
            "expected Working on row 1: {row1:?}"
        );

        // Height=1 → no padding; single row is the spinner.
        let area1 = Rect::new(0, 0, 20, 1);
        let mut buf1 = Buffer::empty(area1);
        (&pane).render_ref(area1, &mut buf1);
        let mut only = String::new();
        for x in 0..area1.width {
            only.push(buf1[(x, 0)].symbol().chars().next().unwrap_or(' '));
        }
        assert!(
            only.contains("Working"),
            "expected Working header with no padding: {only:?}"
        );
    }
}<|MERGE_RESOLUTION|>--- conflicted
+++ resolved
@@ -530,14 +530,6 @@
         // Begin a task: show initial status.
         pane.set_task_running(true);
 
-<<<<<<< HEAD
-        // Allow some frames so the animation thread ticks.
-        std::thread::sleep(std::time::Duration::from_millis(120));
-
-        // Render and confirm row 1 contains the "Working" header.
-=======
-        // Render and confirm the line contains the "Working" header.
->>>>>>> 6de9541f
         let area = Rect::new(0, 0, 40, 3);
         let mut buf = Buffer::empty(area);
         (&pane).render_ref(area, &mut buf);

//! Bottom pane: shows the ChatComposer or a BottomPaneView, if one is active.
use std::path::PathBuf;

use crate::app_event_sender::AppEventSender;
use crate::tui::FrameRequester;
use bottom_pane_view::BottomPaneView;
use codex_file_search::FileMatch;
use crossterm::event::KeyCode;
use crossterm::event::KeyEvent;
use ratatui::buffer::Buffer;
use ratatui::layout::Constraint;
use ratatui::layout::Layout;
use ratatui::layout::Rect;
use ratatui::widgets::WidgetRef;
use std::time::Duration;

mod approval_overlay;
pub(crate) use approval_overlay::ApprovalOverlay;
pub(crate) use approval_overlay::ApprovalRequest;
mod bottom_pane_view;
mod chat_composer;
mod chat_composer_history;
mod command_popup;
pub mod custom_prompt_view;
mod file_search_popup;
mod footer;
mod list_selection_view;
mod prompt_args;
pub(crate) use list_selection_view::SelectionViewParams;
mod paste_burst;
pub mod popup_consts;
mod scroll_state;
mod selection_popup_common;
mod textarea;

#[derive(Debug, Clone, Copy, PartialEq, Eq)]
pub(crate) enum CancellationEvent {
    Handled,
    NotHandled,
}

pub(crate) use chat_composer::ChatComposer;
pub(crate) use chat_composer::InputResult;
use codex_protocol::custom_prompts::CustomPrompt;

use crate::status_indicator_widget::StatusIndicatorWidget;
pub(crate) use list_selection_view::SelectionAction;
pub(crate) use list_selection_view::SelectionItem;

/// Pane displayed in the lower half of the chat UI.
pub(crate) struct BottomPane {
    /// Composer is retained even when a BottomPaneView is displayed so the
    /// input state is retained when the view is closed.
    composer: ChatComposer,

    /// Stack of views displayed instead of the composer (e.g. popups/modals).
    view_stack: Vec<Box<dyn BottomPaneView>>,

    app_event_tx: AppEventSender,
    frame_requester: FrameRequester,

    has_input_focus: bool,
    is_task_running: bool,
    ctrl_c_quit_hint: bool,
    esc_backtrack_hint: bool,

    /// Inline status indicator shown above the composer while a task is running.
    status: Option<StatusIndicatorWidget>,
    /// Queued user messages to show under the status indicator.
    queued_user_messages: Vec<String>,
    context_window_percent: Option<u8>,
}

pub(crate) struct BottomPaneParams {
    pub(crate) app_event_tx: AppEventSender,
    pub(crate) frame_requester: FrameRequester,
    pub(crate) has_input_focus: bool,
    pub(crate) enhanced_keys_supported: bool,
    pub(crate) placeholder_text: String,
    pub(crate) disable_paste_burst: bool,
}

impl BottomPane {
    const BOTTOM_PAD_LINES: u16 = 0;
    pub fn new(params: BottomPaneParams) -> Self {
        let enhanced_keys_supported = params.enhanced_keys_supported;
        let mut composer = ChatComposer::new(
            params.has_input_focus,
            params.app_event_tx.clone(),
            enhanced_keys_supported,
            params.placeholder_text,
            params.frame_requester.clone(),
        );
        composer.set_disable_paste_burst(params.disable_paste_burst);
        Self {
<<<<<<< HEAD
            composer,
            active_view: None,
=======
            composer: ChatComposer::new(
                params.has_input_focus,
                params.app_event_tx.clone(),
                enhanced_keys_supported,
                params.placeholder_text,
                params.disable_paste_burst,
            ),
            view_stack: Vec::new(),
>>>>>>> 4b01f0f5
            app_event_tx: params.app_event_tx,
            frame_requester: params.frame_requester,
            has_input_focus: params.has_input_focus,
            is_task_running: false,
            ctrl_c_quit_hint: false,
            status: None,
            queued_user_messages: Vec::new(),
            esc_backtrack_hint: false,
            context_window_percent: None,
        }
    }

    pub fn status_widget(&self) -> Option<&StatusIndicatorWidget> {
        self.status.as_ref()
    }

    fn active_view(&self) -> Option<&dyn BottomPaneView> {
        self.view_stack.last().map(std::convert::AsRef::as_ref)
    }

    fn push_view(&mut self, view: Box<dyn BottomPaneView>) {
        self.view_stack.push(view);
        self.request_redraw();
    }

    pub fn desired_height(&self, width: u16) -> u16 {
        // Always reserve one blank row above the pane for visual spacing.
        let top_margin = 1;

        // Base height depends on whether a modal/overlay is active.
        let base = match self.active_view().as_ref() {
            Some(view) => view.desired_height(width),
            None => self.composer.desired_height(width).saturating_add(
                self.status
                    .as_ref()
                    .map_or(0, |status| status.desired_height(width)),
            ),
        };
        // Account for bottom padding rows. Top spacing is handled in layout().
        base.saturating_add(Self::BOTTOM_PAD_LINES)
            .saturating_add(top_margin)
    }

    fn layout(&self, area: Rect) -> [Rect; 2] {
        // At small heights, bottom pane takes the entire height.
        let (top_margin, bottom_margin) = if area.height <= BottomPane::BOTTOM_PAD_LINES + 1 {
            (0, 0)
        } else {
            (1, BottomPane::BOTTOM_PAD_LINES)
        };

        let area = Rect {
            x: area.x,
            y: area.y + top_margin,
            width: area.width,
            height: area.height - top_margin - bottom_margin,
        };
        match self.active_view() {
            Some(_) => [Rect::ZERO, area],
            None => {
                let status_height = self
                    .status
                    .as_ref()
                    .map_or(0, |status| status.desired_height(area.width))
                    .min(area.height.saturating_sub(1));

                Layout::vertical([Constraint::Max(status_height), Constraint::Min(1)]).areas(area)
            }
        }
    }

    pub fn cursor_pos(&self, area: Rect) -> Option<(u16, u16)> {
        // Hide the cursor whenever an overlay view is active (e.g. the
        // status indicator shown while a task is running, or approval modal).
        // In these states the textarea is not interactable, so we should not
        // show its caret.
        let [_, content] = self.layout(area);
        if let Some(view) = self.active_view() {
            view.cursor_pos(content)
        } else {
            self.composer.cursor_pos(content)
        }
    }

    /// Forward a key event to the active view or the composer.
    pub fn handle_key_event(&mut self, key_event: KeyEvent) -> InputResult {
<<<<<<< HEAD
        // Do not globally intercept space; only composer handles hold-to-talk.
        // While recording, route all keys to the composer so it can stop on release or next key.
        #[cfg(not(target_env = "musl"))]
        if self.composer.is_recording() {
            let (_ir, needs_redraw) = self.composer.handle_key_event(key_event);
            if needs_redraw {
                self.request_redraw();
            }
            return InputResult::None;
        }
        if let Some(mut view) = self.active_view.take() {
            view.handle_key_event(self, key_event);
            if !view.is_complete() {
                self.active_view = Some(view);
            } else {
=======
        // If a modal/view is active, handle it here; otherwise forward to composer.
        if let Some(view) = self.view_stack.last_mut() {
            if key_event.code == KeyCode::Esc
                && matches!(view.on_ctrl_c(), CancellationEvent::Handled)
                && view.is_complete()
            {
                self.view_stack.pop();
>>>>>>> 4b01f0f5
                self.on_active_view_complete();
            } else {
                view.handle_key_event(key_event);
                if view.is_complete() {
                    self.view_stack.clear();
                    self.on_active_view_complete();
                }
            }
            self.request_redraw();
            InputResult::None
        } else {
            // If a task is running and a status line is visible, allow Esc to
            // send an interrupt even while the composer has focus.
            if matches!(key_event.code, crossterm::event::KeyCode::Esc)
                && self.is_task_running
                && let Some(status) = &self.status
            {
                // Send Op::Interrupt
                status.interrupt();
                self.request_redraw();
                return InputResult::None;
            }
            let (input_result, needs_redraw) = self.composer.handle_key_event(key_event);
            if needs_redraw {
                self.request_redraw();
            }
            if self.composer.is_in_paste_burst() {
                self.request_redraw_in(ChatComposer::recommended_paste_flush_delay());
            }
            input_result
        }
    }

    /// Handle Ctrl-C in the bottom pane. If a modal view is active it gets a
    /// chance to consume the event (e.g. to dismiss itself).
    pub(crate) fn on_ctrl_c(&mut self) -> CancellationEvent {
        if let Some(view) = self.view_stack.last_mut() {
            let event = view.on_ctrl_c();
            if matches!(event, CancellationEvent::Handled) {
                if view.is_complete() {
                    self.view_stack.pop();
                    self.on_active_view_complete();
                }
                self.show_ctrl_c_quit_hint();
            }
            event
        } else if self.composer_is_empty() {
            CancellationEvent::NotHandled
        } else {
            self.view_stack.pop();
            self.clear_composer_for_ctrl_c();
            self.show_ctrl_c_quit_hint();
            CancellationEvent::Handled
        }
    }

    pub fn handle_paste(&mut self, pasted: String) {
        if let Some(view) = self.view_stack.last_mut() {
            let needs_redraw = view.handle_paste(pasted);
            if view.is_complete() {
                self.on_active_view_complete();
            }
            if needs_redraw {
                self.request_redraw();
            }
        } else {
            let needs_redraw = self.composer.handle_paste(pasted);
            self.composer.sync_popups();
            if needs_redraw {
                self.request_redraw();
            }
        }
    }

    pub(crate) fn insert_str(&mut self, text: &str) {
        self.composer.insert_str(text);
        self.composer.sync_popups();
        self.request_redraw();
    }

    // Space hold timeout is handled inside ChatComposer via an internal timer.
    pub(crate) fn pre_draw_tick(&mut self) {
        // Allow composer to process any time-based transitions before drawing
        #[cfg(not(target_env = "musl"))]
        self.composer.process_space_hold_trigger();
        self.composer.sync_popups();
    }

    /// Replace the composer text with `text`.
    pub(crate) fn set_composer_text(&mut self, text: String) {
        self.composer.set_text_content(text);
        self.request_redraw();
    }

    pub(crate) fn clear_composer_for_ctrl_c(&mut self) {
        self.composer.clear_for_ctrl_c();
        self.request_redraw();
    }

    /// Get the current composer text (for tests and programmatic checks).
    pub(crate) fn composer_text(&self) -> String {
        self.composer.current_text()
    }

    /// Update the animated header shown to the left of the brackets in the
    /// status indicator (defaults to "Working"). No-ops if the status
    /// indicator is not active.
    pub(crate) fn update_status_header(&mut self, header: String) {
        if let Some(status) = self.status.as_mut() {
            status.update_header(header);
            self.request_redraw();
        }
    }

    pub(crate) fn show_ctrl_c_quit_hint(&mut self) {
        self.ctrl_c_quit_hint = true;
        self.composer
            .set_ctrl_c_quit_hint(true, self.has_input_focus);
        self.request_redraw();
    }

    pub(crate) fn clear_ctrl_c_quit_hint(&mut self) {
        if self.ctrl_c_quit_hint {
            self.ctrl_c_quit_hint = false;
            self.composer
                .set_ctrl_c_quit_hint(false, self.has_input_focus);
            self.request_redraw();
        }
    }

    #[cfg(test)]
    pub(crate) fn ctrl_c_quit_hint_visible(&self) -> bool {
        self.ctrl_c_quit_hint
    }

    pub(crate) fn show_esc_backtrack_hint(&mut self) {
        self.esc_backtrack_hint = true;
        self.composer.set_esc_backtrack_hint(true);
        self.request_redraw();
    }

    pub(crate) fn clear_esc_backtrack_hint(&mut self) {
        if self.esc_backtrack_hint {
            self.esc_backtrack_hint = false;
            self.composer.set_esc_backtrack_hint(false);
            self.request_redraw();
        }
    }

    // esc_backtrack_hint_visible removed; hints are controlled internally.

    pub fn set_task_running(&mut self, running: bool) {
        self.is_task_running = running;
        self.composer.set_task_running(running);

        if running {
            if self.status.is_none() {
                self.status = Some(StatusIndicatorWidget::new(
                    self.app_event_tx.clone(),
                    self.frame_requester.clone(),
                ));
            }
            if let Some(status) = self.status.as_mut() {
                status.set_queued_messages(self.queued_user_messages.clone());
            }
            self.request_redraw();
        } else {
            // Hide the status indicator when a task completes, but keep other modal views.
            self.hide_status_indicator();
        }
    }

    /// Hide the status indicator while leaving task-running state untouched.
    pub(crate) fn hide_status_indicator(&mut self) {
        if self.status.take().is_some() {
            self.request_redraw();
        }
    }

    pub(crate) fn set_context_window_percent(&mut self, percent: Option<u8>) {
        if self.context_window_percent == percent {
            return;
        }

        self.context_window_percent = percent;
        self.composer.set_context_window_percent(percent);
        self.request_redraw();
    }

    /// Show a generic list selection view with the provided items.
    pub(crate) fn show_selection_view(&mut self, params: list_selection_view::SelectionViewParams) {
        let view = list_selection_view::ListSelectionView::new(params, self.app_event_tx.clone());
        self.push_view(Box::new(view));
    }

    /// Update the queued messages shown under the status header.
    pub(crate) fn set_queued_user_messages(&mut self, queued: Vec<String>) {
        self.queued_user_messages = queued.clone();
        if let Some(status) = self.status.as_mut() {
            status.set_queued_messages(queued);
        }
        self.request_redraw();
    }

    /// Update custom prompts available for the slash popup.
    pub(crate) fn set_custom_prompts(&mut self, prompts: Vec<CustomPrompt>) {
        self.composer.set_custom_prompts(prompts);
        self.request_redraw();
    }

    pub(crate) fn composer_is_empty(&self) -> bool {
        self.composer.is_empty()
    }

    pub(crate) fn is_task_running(&self) -> bool {
        self.is_task_running
    }

    /// Return true when the pane is in the regular composer state without any
    /// overlays or popups and not running a task. This is the safe context to
    /// use Esc-Esc for backtracking from the main view.
    pub(crate) fn is_normal_backtrack_mode(&self) -> bool {
        !self.is_task_running && self.view_stack.is_empty() && !self.composer.popup_active()
    }

    pub(crate) fn show_view(&mut self, view: Box<dyn BottomPaneView>) {
        self.push_view(view);
    }

    /// Called when the agent requests user approval.
    pub fn push_approval_request(&mut self, request: ApprovalRequest) {
        let request = if let Some(view) = self.view_stack.last_mut() {
            match view.try_consume_approval_request(request) {
                Some(request) => request,
                None => {
                    self.request_redraw();
                    return;
                }
            }
        } else {
            request
        };

        // Otherwise create a new approval modal overlay.
        let modal = ApprovalOverlay::new(request, self.app_event_tx.clone());
        self.pause_status_timer_for_modal();
        self.push_view(Box::new(modal));
    }

    fn on_active_view_complete(&mut self) {
        self.resume_status_timer_after_modal();
    }

    fn pause_status_timer_for_modal(&mut self) {
        if let Some(status) = self.status.as_mut() {
            status.pause_timer();
        }
    }

    fn resume_status_timer_after_modal(&mut self) {
        if let Some(status) = self.status.as_mut() {
            status.resume_timer();
        }
    }

    /// Height (terminal rows) required by the current bottom pane.
    pub(crate) fn request_redraw(&self) {
        self.frame_requester.schedule_frame();
    }

    pub(crate) fn request_redraw_in(&self, dur: Duration) {
        self.frame_requester.schedule_frame_in(dur);
    }

    // --- History helpers ---

    pub(crate) fn set_history_metadata(&mut self, log_id: u64, entry_count: usize) {
        self.composer.set_history_metadata(log_id, entry_count);
    }

    pub(crate) fn flush_paste_burst_if_due(&mut self) -> bool {
        self.composer.flush_paste_burst_if_due()
    }

    pub(crate) fn is_in_paste_burst(&self) -> bool {
        self.composer.is_in_paste_burst()
    }

    pub(crate) fn on_history_entry_response(
        &mut self,
        log_id: u64,
        offset: usize,
        entry: Option<String>,
    ) {
        let updated = self
            .composer
            .on_history_entry_response(log_id, offset, entry);

        if updated {
            self.composer.sync_popups();
            self.request_redraw();
        }
    }

    pub(crate) fn on_file_search_result(&mut self, query: String, matches: Vec<FileMatch>) {
        self.composer.on_file_search_result(query, matches);
        self.request_redraw();
    }

    pub(crate) fn attach_image(
        &mut self,
        path: PathBuf,
        width: u32,
        height: u32,
        format_label: &str,
    ) {
        if self.view_stack.is_empty() {
            self.composer
                .attach_image(path, width, height, format_label);
            self.request_redraw();
        }
    }

    pub(crate) fn take_recent_submission_images(&mut self) -> Vec<PathBuf> {
        self.composer.take_recent_submission_images()
    }
}

#[cfg(not(target_env = "musl"))]
impl BottomPane {
    pub(crate) fn replace_transcription(&mut self, id: &str, text: &str) {
        self.composer.replace_transcription(id, text);
        self.composer.sync_popups();
        self.request_redraw();
    }

    pub(crate) fn update_transcription_in_place(&mut self, id: &str, text: &str) -> bool {
        let updated = self.composer.update_transcription_in_place(id, text);
        if updated {
            self.composer.sync_popups();
            self.request_redraw();
        }
        updated
    }

    pub(crate) fn remove_transcription_placeholder(&mut self, id: &str) {
        self.composer.remove_transcription_placeholder(id);
        self.composer.sync_popups();
        self.request_redraw();
    }
}

impl WidgetRef for &BottomPane {
    fn render_ref(&self, area: Rect, buf: &mut Buffer) {
        let [status_area, content] = self.layout(area);

        // When a modal view is active, it owns the whole content area.
        if let Some(view) = self.active_view() {
            view.render(content, buf);
        } else {
            // No active modal:
            // If a status indicator is active, render it above the composer.
            if let Some(status) = &self.status {
                status.render_ref(status_area, buf);
            }

            // Render the composer in the remaining area.
            self.composer.render_ref(content, buf);
        }
    }
}

#[cfg(test)]
mod tests {
    use super::*;
    use crate::app_event::AppEvent;
    use insta::assert_snapshot;
    use ratatui::buffer::Buffer;
    use ratatui::layout::Rect;
    use tokio::sync::mpsc::unbounded_channel;

    fn snapshot_buffer(buf: &Buffer) -> String {
        let mut lines = Vec::new();
        for y in 0..buf.area().height {
            let mut row = String::new();
            for x in 0..buf.area().width {
                row.push(buf[(x, y)].symbol().chars().next().unwrap_or(' '));
            }
            lines.push(row);
        }
        lines.join("\n")
    }

    fn render_snapshot(pane: &BottomPane, area: Rect) -> String {
        let mut buf = Buffer::empty(area);
        (&pane).render_ref(area, &mut buf);
        snapshot_buffer(&buf)
    }

    fn exec_request() -> ApprovalRequest {
        ApprovalRequest::Exec {
            id: "1".to_string(),
            command: vec!["echo".into(), "ok".into()],
            reason: None,
        }
    }

    #[test]
    fn ctrl_c_on_modal_consumes_and_shows_quit_hint() {
        let (tx_raw, _rx) = unbounded_channel::<AppEvent>();
        let tx = AppEventSender::new(tx_raw);
        let mut pane = BottomPane::new(BottomPaneParams {
            app_event_tx: tx,
            frame_requester: FrameRequester::test_dummy(),
            has_input_focus: true,
            enhanced_keys_supported: false,
            placeholder_text: "Ask Codex to do anything".to_string(),
            disable_paste_burst: false,
        });
        pane.push_approval_request(exec_request());
        assert_eq!(CancellationEvent::Handled, pane.on_ctrl_c());
        assert!(pane.ctrl_c_quit_hint_visible());
        assert_eq!(CancellationEvent::NotHandled, pane.on_ctrl_c());
    }

    // live ring removed; related tests deleted.

    #[test]
    fn overlay_not_shown_above_approval_modal() {
        let (tx_raw, _rx) = unbounded_channel::<AppEvent>();
        let tx = AppEventSender::new(tx_raw);
        let mut pane = BottomPane::new(BottomPaneParams {
            app_event_tx: tx,
            frame_requester: FrameRequester::test_dummy(),
            has_input_focus: true,
            enhanced_keys_supported: false,
            placeholder_text: "Ask Codex to do anything".to_string(),
            disable_paste_burst: false,
        });

        // Create an approval modal (active view).
        pane.push_approval_request(exec_request());

        // Render and verify the top row does not include an overlay.
        let area = Rect::new(0, 0, 60, 6);
        let mut buf = Buffer::empty(area);
        (&pane).render_ref(area, &mut buf);

        let mut r0 = String::new();
        for x in 0..area.width {
            r0.push(buf[(x, 0)].symbol().chars().next().unwrap_or(' '));
        }
        assert!(
            !r0.contains("Working"),
            "overlay should not render above modal"
        );
    }

    #[test]
    fn composer_shown_after_denied_while_task_running() {
        let (tx_raw, rx) = unbounded_channel::<AppEvent>();
        let tx = AppEventSender::new(tx_raw);
        let mut pane = BottomPane::new(BottomPaneParams {
            app_event_tx: tx,
            frame_requester: FrameRequester::test_dummy(),
            has_input_focus: true,
            enhanced_keys_supported: false,
            placeholder_text: "Ask Codex to do anything".to_string(),
            disable_paste_burst: false,
        });

        // Start a running task so the status indicator is active above the composer.
        pane.set_task_running(true);

        // Push an approval modal (e.g., command approval) which should hide the status view.
        pane.push_approval_request(exec_request());

        // Simulate pressing 'n' (No) on the modal.
        use crossterm::event::KeyCode;
        use crossterm::event::KeyEvent;
        use crossterm::event::KeyModifiers;
        pane.handle_key_event(KeyEvent::new(KeyCode::Char('n'), KeyModifiers::NONE));

        // After denial, since the task is still running, the status indicator should be
        // visible above the composer. The modal should be gone.
        assert!(
            pane.view_stack.is_empty(),
            "no active modal view after denial"
        );

        // Render and ensure the top row includes the Working header and a composer line below.
        // Give the animation thread a moment to tick.
        std::thread::sleep(Duration::from_millis(120));
        let area = Rect::new(0, 0, 40, 6);
        let mut buf = Buffer::empty(area);
        (&pane).render_ref(area, &mut buf);
        let mut row1 = String::new();
        for x in 0..area.width {
            row1.push(buf[(x, 1)].symbol().chars().next().unwrap_or(' '));
        }
        assert!(
            row1.contains("Working"),
            "expected Working header after denial on row 1: {row1:?}"
        );

        // Composer placeholder should be visible somewhere below.
        let mut found_composer = false;
        for y in 1..area.height {
            let mut row = String::new();
            for x in 0..area.width {
                row.push(buf[(x, y)].symbol().chars().next().unwrap_or(' '));
            }
            if row.contains("Ask Codex") {
                found_composer = true;
                break;
            }
        }
        assert!(
            found_composer,
            "expected composer visible under status line"
        );

        // Drain the channel to avoid unused warnings.
        drop(rx);
    }

    #[test]
    fn status_indicator_visible_during_command_execution() {
        let (tx_raw, _rx) = unbounded_channel::<AppEvent>();
        let tx = AppEventSender::new(tx_raw);
        let mut pane = BottomPane::new(BottomPaneParams {
            app_event_tx: tx,
            frame_requester: FrameRequester::test_dummy(),
            has_input_focus: true,
            enhanced_keys_supported: false,
            placeholder_text: "Ask Codex to do anything".to_string(),
            disable_paste_burst: false,
        });

        // Begin a task: show initial status.
        pane.set_task_running(true);

        // Use a height that allows the status line to be visible above the composer.
        let area = Rect::new(0, 0, 40, 6);
        let mut buf = Buffer::empty(area);
        (&pane).render_ref(area, &mut buf);

        let mut row0 = String::new();
        for x in 0..area.width {
            row0.push(buf[(x, 1)].symbol().chars().next().unwrap_or(' '));
        }
        assert!(
            row0.contains("Working"),
            "expected Working header: {row0:?}"
        );
    }

    #[test]
    fn status_and_composer_fill_height_without_bottom_padding() {
        let (tx_raw, _rx) = unbounded_channel::<AppEvent>();
        let tx = AppEventSender::new(tx_raw);
        let mut pane = BottomPane::new(BottomPaneParams {
            app_event_tx: tx,
            frame_requester: FrameRequester::test_dummy(),
            has_input_focus: true,
            enhanced_keys_supported: false,
            placeholder_text: "Ask Codex to do anything".to_string(),
            disable_paste_burst: false,
        });

        // Activate spinner (status view replaces composer) with no live ring.
        pane.set_task_running(true);

        // Use height == desired_height; expect spacer + status + composer rows without trailing padding.
        let height = pane.desired_height(30);
        assert!(
            height >= 3,
            "expected at least 3 rows to render spacer, status, and composer; got {height}"
        );
        let area = Rect::new(0, 0, 30, height);
        assert_snapshot!(
            "status_and_composer_fill_height_without_bottom_padding",
            render_snapshot(&pane, area)
        );
    }

    #[test]
    fn status_hidden_when_height_too_small() {
        let (tx_raw, _rx) = unbounded_channel::<AppEvent>();
        let tx = AppEventSender::new(tx_raw);
        let mut pane = BottomPane::new(BottomPaneParams {
            app_event_tx: tx,
            frame_requester: FrameRequester::test_dummy(),
            has_input_focus: true,
            enhanced_keys_supported: false,
            placeholder_text: "Ask Codex to do anything".to_string(),
            disable_paste_burst: false,
        });

        pane.set_task_running(true);

        // Height=2 → composer takes the full space; status collapses when there is no room.
        let area2 = Rect::new(0, 0, 20, 2);
        assert_snapshot!(
            "status_hidden_when_height_too_small_height_2",
            render_snapshot(&pane, area2)
        );

        // Height=1 → no padding; single row is the composer (status hidden).
        let area1 = Rect::new(0, 0, 20, 1);
        assert_snapshot!(
            "status_hidden_when_height_too_small_height_1",
            render_snapshot(&pane, area1)
        );
    }
}<|MERGE_RESOLUTION|>--- conflicted
+++ resolved
@@ -89,23 +89,12 @@
             params.app_event_tx.clone(),
             enhanced_keys_supported,
             params.placeholder_text,
-            params.frame_requester.clone(),
-        );
-        composer.set_disable_paste_burst(params.disable_paste_burst);
+            params.disable_paste_burst,
+        );
+        composer.set_frame_requester(params.frame_requester.clone());
         Self {
-<<<<<<< HEAD
             composer,
-            active_view: None,
-=======
-            composer: ChatComposer::new(
-                params.has_input_focus,
-                params.app_event_tx.clone(),
-                enhanced_keys_supported,
-                params.placeholder_text,
-                params.disable_paste_burst,
-            ),
             view_stack: Vec::new(),
->>>>>>> 4b01f0f5
             app_event_tx: params.app_event_tx,
             frame_requester: params.frame_requester,
             has_input_focus: params.has_input_focus,
@@ -192,7 +181,6 @@
 
     /// Forward a key event to the active view or the composer.
     pub fn handle_key_event(&mut self, key_event: KeyEvent) -> InputResult {
-<<<<<<< HEAD
         // Do not globally intercept space; only composer handles hold-to-talk.
         // While recording, route all keys to the composer so it can stop on release or next key.
         #[cfg(not(target_env = "musl"))]
@@ -203,12 +191,7 @@
             }
             return InputResult::None;
         }
-        if let Some(mut view) = self.active_view.take() {
-            view.handle_key_event(self, key_event);
-            if !view.is_complete() {
-                self.active_view = Some(view);
-            } else {
-=======
+
         // If a modal/view is active, handle it here; otherwise forward to composer.
         if let Some(view) = self.view_stack.last_mut() {
             if key_event.code == KeyCode::Esc
@@ -216,7 +199,6 @@
                 && view.is_complete()
             {
                 self.view_stack.pop();
->>>>>>> 4b01f0f5
                 self.on_active_view_complete();
             } else {
                 view.handle_key_event(key_event);

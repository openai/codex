//! Bottom pane: shows the ChatComposer or a BottomPaneView, if one is active.
use std::path::PathBuf;

use crate::app_event_sender::AppEventSender;
use crate::bottom_pane::queued_user_messages::QueuedUserMessages;
<<<<<<< HEAD
use crate::render::renderable::FlexRenderable;
use crate::render::renderable::Renderable;
use crate::render::renderable::RenderableItem;
=======
use crate::render::Insets;
use crate::render::RectExt;
use crate::render::renderable::Renderable as _;
>>>>>>> d40a6b7f
use crate::tui::FrameRequester;
use bottom_pane_view::BottomPaneView;
use codex_file_search::FileMatch;
use crossterm::event::KeyCode;
use crossterm::event::KeyEvent;
use ratatui::buffer::Buffer;
use ratatui::layout::Rect;
use std::time::Duration;

mod approval_overlay;
pub(crate) use approval_overlay::ApprovalOverlay;
pub(crate) use approval_overlay::ApprovalRequest;
mod bottom_pane_view;
mod chat_composer;
mod chat_composer_history;
mod command_popup;
pub mod custom_prompt_view;
mod file_search_popup;
mod footer;
mod list_selection_view;
mod prompt_args;
pub(crate) use list_selection_view::SelectionViewParams;
mod feedback_view;
pub(crate) use feedback_view::feedback_selection_params;
pub(crate) use feedback_view::feedback_upload_consent_params;
mod paste_burst;
pub mod popup_consts;
mod queued_user_messages;
mod scroll_state;
mod selection_popup_common;
mod textarea;
<<<<<<< HEAD
pub(crate) use feedback_view::FeedbackView;
mod queued_user_messages;
=======
pub(crate) use feedback_view::FeedbackNoteView;
>>>>>>> d40a6b7f

#[derive(Debug, Clone, Copy, PartialEq, Eq)]
pub(crate) enum CancellationEvent {
    Handled,
    NotHandled,
}

pub(crate) use chat_composer::ChatComposer;
pub(crate) use chat_composer::InputResult;
use codex_protocol::custom_prompts::CustomPrompt;

use crate::status_indicator_widget::StatusIndicatorWidget;
pub(crate) use list_selection_view::SelectionAction;
pub(crate) use list_selection_view::SelectionItem;

/// Pane displayed in the lower half of the chat UI.
pub(crate) struct BottomPane {
    /// Composer is retained even when a BottomPaneView is displayed so the
    /// input state is retained when the view is closed.
    composer: ChatComposer,

    /// Stack of views displayed instead of the composer (e.g. popups/modals).
    view_stack: Vec<Box<dyn BottomPaneView>>,

    app_event_tx: AppEventSender,
    frame_requester: FrameRequester,

    has_input_focus: bool,
    is_task_running: bool,
    ctrl_c_quit_hint: bool,
    esc_backtrack_hint: bool,

    /// Inline status indicator shown above the composer while a task is running.
    status: Option<StatusIndicatorWidget>,
    /// Queued user messages to show above the composer while a turn is running.
    queued_user_messages: QueuedUserMessages,
    context_window_percent: Option<i64>,
}

pub(crate) struct BottomPaneParams {
    pub(crate) app_event_tx: AppEventSender,
    pub(crate) frame_requester: FrameRequester,
    pub(crate) has_input_focus: bool,
    pub(crate) enhanced_keys_supported: bool,
    pub(crate) placeholder_text: String,
    pub(crate) disable_paste_burst: bool,
}

impl BottomPane {
    pub fn new(params: BottomPaneParams) -> Self {
        let enhanced_keys_supported = params.enhanced_keys_supported;
        Self {
            composer: ChatComposer::new(
                params.has_input_focus,
                params.app_event_tx.clone(),
                enhanced_keys_supported,
                params.placeholder_text,
                params.disable_paste_burst,
            ),
            view_stack: Vec::new(),
            app_event_tx: params.app_event_tx,
            frame_requester: params.frame_requester,
            has_input_focus: params.has_input_focus,
            is_task_running: false,
            ctrl_c_quit_hint: false,
            status: None,
            queued_user_messages: QueuedUserMessages::new(),
            esc_backtrack_hint: false,
            context_window_percent: None,
        }
    }

    pub fn status_widget(&self) -> Option<&StatusIndicatorWidget> {
        self.status.as_ref()
    }

    fn active_view(&self) -> Option<&dyn BottomPaneView> {
        self.view_stack.last().map(std::convert::AsRef::as_ref)
    }

    fn push_view(&mut self, view: Box<dyn BottomPaneView>) {
        self.view_stack.push(view);
        self.request_redraw();
    }

<<<<<<< HEAD
=======
    pub fn desired_height(&self, width: u16) -> u16 {
        let top_margin = 1;

        // Base height depends on whether a modal/overlay is active.
        let base = match self.active_view().as_ref() {
            Some(view) => view.desired_height(width),
            None => {
                let status_height = self
                    .status
                    .as_ref()
                    .map_or(0, |status| status.desired_height(width));
                let queue_height = self.queued_user_messages.desired_height(width);
                let spacing_height = if status_height == 0 && queue_height == 0 {
                    0
                } else {
                    1
                };
                self.composer
                    .desired_height(width)
                    .saturating_add(spacing_height)
                    .saturating_add(status_height)
                    .saturating_add(queue_height)
            }
        };
        // Account for bottom padding rows. Top spacing is handled in layout().
        base.saturating_add(top_margin)
    }

    fn layout(&self, area: Rect) -> [Rect; 2] {
        // At small heights, bottom pane takes the entire height.
        let top_margin = if area.height <= 1 { 0 } else { 1 };

        let area = area.inset(Insets::tlbr(top_margin, 0, 0, 0));
        if self.active_view().is_some() {
            return [Rect::ZERO, area];
        }
        let has_queue = !self.queued_user_messages.messages.is_empty();
        let mut status_height = self
            .status
            .as_ref()
            .map_or(0, |status| status.desired_height(area.width))
            .min(area.height.saturating_sub(1));
        if has_queue && status_height > 1 {
            status_height = status_height.saturating_sub(1);
        }
        let combined_height = status_height
            .saturating_add(self.queued_user_messages.desired_height(area.width))
            .min(area.height.saturating_sub(1));

        let [status_area, _, content_area] = Layout::vertical([
            Constraint::Length(combined_height),
            Constraint::Length(if combined_height == 0 { 0 } else { 1 }),
            Constraint::Min(1),
        ])
        .areas(area);
        [status_area, content_area]
    }

    pub fn cursor_pos(&self, area: Rect) -> Option<(u16, u16)> {
        // Hide the cursor whenever an overlay view is active (e.g. the
        // status indicator shown while a task is running, or approval modal).
        // In these states the textarea is not interactable, so we should not
        // show its caret.
        let [_, content] = self.layout(area);
        if let Some(view) = self.active_view() {
            view.cursor_pos(content)
        } else {
            self.composer.cursor_pos(content)
        }
    }

>>>>>>> d40a6b7f
    /// Forward a key event to the active view or the composer.
    pub fn handle_key_event(&mut self, key_event: KeyEvent) -> InputResult {
        // If a modal/view is active, handle it here; otherwise forward to composer.
        if let Some(view) = self.view_stack.last_mut() {
            if key_event.code == KeyCode::Esc
                && matches!(view.on_ctrl_c(), CancellationEvent::Handled)
                && view.is_complete()
            {
                self.view_stack.pop();
                self.on_active_view_complete();
            } else {
                view.handle_key_event(key_event);
                if view.is_complete() {
                    self.view_stack.clear();
                    self.on_active_view_complete();
                }
            }
            self.request_redraw();
            InputResult::None
        } else {
            // If a task is running and a status line is visible, allow Esc to
            // send an interrupt even while the composer has focus.
            if matches!(key_event.code, crossterm::event::KeyCode::Esc)
                && self.is_task_running
                && let Some(status) = &self.status
            {
                // Send Op::Interrupt
                status.interrupt();
                self.request_redraw();
                return InputResult::None;
            }
            let (input_result, needs_redraw) = self.composer.handle_key_event(key_event);
            if needs_redraw {
                self.request_redraw();
            }
            if self.composer.is_in_paste_burst() {
                self.request_redraw_in(ChatComposer::recommended_paste_flush_delay());
            }
            input_result
        }
    }

    /// Handle Ctrl-C in the bottom pane. If a modal view is active it gets a
    /// chance to consume the event (e.g. to dismiss itself).
    pub(crate) fn on_ctrl_c(&mut self) -> CancellationEvent {
        if let Some(view) = self.view_stack.last_mut() {
            let event = view.on_ctrl_c();
            if matches!(event, CancellationEvent::Handled) {
                if view.is_complete() {
                    self.view_stack.pop();
                    self.on_active_view_complete();
                }
                self.show_ctrl_c_quit_hint();
            }
            event
        } else if self.composer_is_empty() {
            CancellationEvent::NotHandled
        } else {
            self.view_stack.pop();
            self.clear_composer_for_ctrl_c();
            self.show_ctrl_c_quit_hint();
            CancellationEvent::Handled
        }
    }

    pub fn handle_paste(&mut self, pasted: String) {
        if let Some(view) = self.view_stack.last_mut() {
            let needs_redraw = view.handle_paste(pasted);
            if view.is_complete() {
                self.on_active_view_complete();
            }
            if needs_redraw {
                self.request_redraw();
            }
        } else {
            let needs_redraw = self.composer.handle_paste(pasted);
            if needs_redraw {
                self.request_redraw();
            }
        }
    }

    pub(crate) fn insert_str(&mut self, text: &str) {
        self.composer.insert_str(text);
        self.request_redraw();
    }

    /// Replace the composer text with `text`.
    pub(crate) fn set_composer_text(&mut self, text: String) {
        self.composer.set_text_content(text);
        self.request_redraw();
    }

    pub(crate) fn clear_composer_for_ctrl_c(&mut self) {
        self.composer.clear_for_ctrl_c();
        self.request_redraw();
    }

    /// Get the current composer text (for tests and programmatic checks).
    pub(crate) fn composer_text(&self) -> String {
        self.composer.current_text()
    }

    /// Update the animated header shown to the left of the brackets in the
    /// status indicator (defaults to "Working"). No-ops if the status
    /// indicator is not active.
    pub(crate) fn update_status_header(&mut self, header: String) {
        if let Some(status) = self.status.as_mut() {
            status.update_header(header);
            self.request_redraw();
        }
    }

    pub(crate) fn show_ctrl_c_quit_hint(&mut self) {
        self.ctrl_c_quit_hint = true;
        self.composer
            .set_ctrl_c_quit_hint(true, self.has_input_focus);
        self.request_redraw();
    }

    pub(crate) fn clear_ctrl_c_quit_hint(&mut self) {
        if self.ctrl_c_quit_hint {
            self.ctrl_c_quit_hint = false;
            self.composer
                .set_ctrl_c_quit_hint(false, self.has_input_focus);
            self.request_redraw();
        }
    }

    #[cfg(test)]
    pub(crate) fn ctrl_c_quit_hint_visible(&self) -> bool {
        self.ctrl_c_quit_hint
    }

    #[cfg(test)]
    pub(crate) fn status_indicator_visible(&self) -> bool {
        self.status.is_some()
    }

    pub(crate) fn show_esc_backtrack_hint(&mut self) {
        self.esc_backtrack_hint = true;
        self.composer.set_esc_backtrack_hint(true);
        self.request_redraw();
    }

    pub(crate) fn clear_esc_backtrack_hint(&mut self) {
        if self.esc_backtrack_hint {
            self.esc_backtrack_hint = false;
            self.composer.set_esc_backtrack_hint(false);
            self.request_redraw();
        }
    }

    // esc_backtrack_hint_visible removed; hints are controlled internally.

    pub fn set_task_running(&mut self, running: bool) {
        self.is_task_running = running;
        self.composer.set_task_running(running);

        if running {
            if self.status.is_none() {
                self.status = Some(StatusIndicatorWidget::new(
                    self.app_event_tx.clone(),
                    self.frame_requester.clone(),
                ));
            }
<<<<<<< HEAD
=======
            if let Some(status) = self.status.as_mut() {
                status.set_interrupt_hint_visible(true);
            }
>>>>>>> d40a6b7f
            self.request_redraw();
        } else {
            // Hide the status indicator when a task completes, but keep other modal views.
            self.hide_status_indicator();
        }
    }

    /// Hide the status indicator while leaving task-running state untouched.
    pub(crate) fn hide_status_indicator(&mut self) {
        if self.status.take().is_some() {
            self.request_redraw();
        }
    }

    pub(crate) fn ensure_status_indicator(&mut self) {
        if self.status.is_none() {
            self.status = Some(StatusIndicatorWidget::new(
                self.app_event_tx.clone(),
                self.frame_requester.clone(),
            ));
            self.request_redraw();
        }
    }

    pub(crate) fn set_interrupt_hint_visible(&mut self, visible: bool) {
        if let Some(status) = self.status.as_mut() {
            status.set_interrupt_hint_visible(visible);
            self.request_redraw();
        }
    }

    pub(crate) fn set_context_window_percent(&mut self, percent: Option<i64>) {
        if self.context_window_percent == percent {
            return;
        }

        self.context_window_percent = percent;
        self.composer.set_context_window_percent(percent);
        self.request_redraw();
    }

    /// Show a generic list selection view with the provided items.
    pub(crate) fn show_selection_view(&mut self, params: list_selection_view::SelectionViewParams) {
        let view = list_selection_view::ListSelectionView::new(params, self.app_event_tx.clone());
        self.push_view(Box::new(view));
    }

    /// Update the queued messages preview shown above the composer.
    pub(crate) fn set_queued_user_messages(&mut self, queued: Vec<String>) {
        self.queued_user_messages.messages = queued;
        self.request_redraw();
    }

    /// Update custom prompts available for the slash popup.
    pub(crate) fn set_custom_prompts(&mut self, prompts: Vec<CustomPrompt>) {
        self.composer.set_custom_prompts(prompts);
        self.request_redraw();
    }

    pub(crate) fn composer_is_empty(&self) -> bool {
        self.composer.is_empty()
    }

    pub(crate) fn is_task_running(&self) -> bool {
        self.is_task_running
    }

    /// Return true when the pane is in the regular composer state without any
    /// overlays or popups and not running a task. This is the safe context to
    /// use Esc-Esc for backtracking from the main view.
    pub(crate) fn is_normal_backtrack_mode(&self) -> bool {
        !self.is_task_running && self.view_stack.is_empty() && !self.composer.popup_active()
    }

    pub(crate) fn show_view(&mut self, view: Box<dyn BottomPaneView>) {
        self.push_view(view);
    }

    /// Called when the agent requests user approval.
    pub fn push_approval_request(&mut self, request: ApprovalRequest) {
        let request = if let Some(view) = self.view_stack.last_mut() {
            match view.try_consume_approval_request(request) {
                Some(request) => request,
                None => {
                    self.request_redraw();
                    return;
                }
            }
        } else {
            request
        };

        // Otherwise create a new approval modal overlay.
        let modal = ApprovalOverlay::new(request, self.app_event_tx.clone());
        self.pause_status_timer_for_modal();
        self.push_view(Box::new(modal));
    }

    fn on_active_view_complete(&mut self) {
        self.resume_status_timer_after_modal();
    }

    fn pause_status_timer_for_modal(&mut self) {
        if let Some(status) = self.status.as_mut() {
            status.pause_timer();
        }
    }

    fn resume_status_timer_after_modal(&mut self) {
        if let Some(status) = self.status.as_mut() {
            status.resume_timer();
        }
    }

    /// Height (terminal rows) required by the current bottom pane.
    pub(crate) fn request_redraw(&self) {
        self.frame_requester.schedule_frame();
    }

    pub(crate) fn request_redraw_in(&self, dur: Duration) {
        self.frame_requester.schedule_frame_in(dur);
    }

    // --- History helpers ---

    pub(crate) fn set_history_metadata(&mut self, log_id: u64, entry_count: usize) {
        self.composer.set_history_metadata(log_id, entry_count);
    }

    pub(crate) fn flush_paste_burst_if_due(&mut self) -> bool {
        self.composer.flush_paste_burst_if_due()
    }

    pub(crate) fn is_in_paste_burst(&self) -> bool {
        self.composer.is_in_paste_burst()
    }

    pub(crate) fn on_history_entry_response(
        &mut self,
        log_id: u64,
        offset: usize,
        entry: Option<String>,
    ) {
        let updated = self
            .composer
            .on_history_entry_response(log_id, offset, entry);

        if updated {
            self.request_redraw();
        }
    }

    pub(crate) fn on_file_search_result(&mut self, query: String, matches: Vec<FileMatch>) {
        self.composer.on_file_search_result(query, matches);
        self.request_redraw();
    }

    pub(crate) fn attach_image(
        &mut self,
        path: PathBuf,
        width: u32,
        height: u32,
        format_label: &str,
    ) {
        if self.view_stack.is_empty() {
            self.composer
                .attach_image(path, width, height, format_label);
            self.request_redraw();
        }
    }

    pub(crate) fn take_recent_submission_images(&mut self) -> Vec<PathBuf> {
        self.composer.take_recent_submission_images()
    }

<<<<<<< HEAD
    fn as_renderable(&'_ self) -> RenderableItem<'_> {
        if let Some(view) = self.active_view() {
            RenderableItem::Borrowed(view)
        } else {
            let mut flex = FlexRenderable::new();
            if let Some(status) = &self.status {
                flex.push(0, RenderableItem::Borrowed(status));
            }
            flex.push(1, RenderableItem::Borrowed(&self.queued_user_messages));
            if self.status.is_some() || !self.queued_user_messages.messages.is_empty() {
                flex.push(0, RenderableItem::Owned("".into()));
            }
            let mut flex2 = FlexRenderable::new();
            flex2.push(1, RenderableItem::Owned(flex.into()));
            flex2.push(0, RenderableItem::Borrowed(&self.composer));
            RenderableItem::Owned(Box::new(flex2))
=======
impl WidgetRef for &BottomPane {
    fn render_ref(&self, area: Rect, buf: &mut Buffer) {
        let [top_area, content_area] = self.layout(area);

        // When a modal view is active, it owns the whole content area.
        if let Some(view) = self.active_view() {
            view.render(content_area, buf);
        } else {
            let status_height = self
                .status
                .as_ref()
                .map(|status| status.desired_height(top_area.width).min(top_area.height))
                .unwrap_or(0);
            if let Some(status) = &self.status
                && status_height > 0
            {
                status.render_ref(top_area, buf);
            }

            let queue_area = Rect {
                x: top_area.x,
                y: top_area.y.saturating_add(status_height),
                width: top_area.width,
                height: top_area.height.saturating_sub(status_height),
            };
            if queue_area.height > 0 {
                self.queued_user_messages.render(queue_area, buf);
            }

            self.composer.render_ref(content_area, buf);
>>>>>>> d40a6b7f
        }
    }
}

impl Renderable for BottomPane {
    fn render(&self, area: Rect, buf: &mut Buffer) {
        self.as_renderable().render(area, buf);
    }
    fn desired_height(&self, width: u16) -> u16 {
        self.as_renderable().desired_height(width)
    }
    fn cursor_pos(&self, area: Rect) -> Option<(u16, u16)> {
        self.as_renderable().cursor_pos(area)
    }
}

#[cfg(test)]
mod tests {
    use super::*;
    use crate::app_event::AppEvent;
    use insta::assert_snapshot;
    use ratatui::buffer::Buffer;
    use ratatui::layout::Rect;
    use tokio::sync::mpsc::unbounded_channel;

    fn snapshot_buffer(buf: &Buffer) -> String {
        let mut lines = Vec::new();
        for y in 0..buf.area().height {
            let mut row = String::new();
            for x in 0..buf.area().width {
                row.push(buf[(x, y)].symbol().chars().next().unwrap_or(' '));
            }
            lines.push(row);
        }
        lines.join("\n")
    }

    fn render_snapshot(pane: &BottomPane, area: Rect) -> String {
        let mut buf = Buffer::empty(area);
        pane.render(area, &mut buf);
        snapshot_buffer(&buf)
    }

    fn exec_request() -> ApprovalRequest {
        ApprovalRequest::Exec {
            id: "1".to_string(),
            command: vec!["echo".into(), "ok".into()],
            reason: None,
            risk: None,
        }
    }

    #[test]
    fn ctrl_c_on_modal_consumes_and_shows_quit_hint() {
        let (tx_raw, _rx) = unbounded_channel::<AppEvent>();
        let tx = AppEventSender::new(tx_raw);
        let mut pane = BottomPane::new(BottomPaneParams {
            app_event_tx: tx,
            frame_requester: FrameRequester::test_dummy(),
            has_input_focus: true,
            enhanced_keys_supported: false,
            placeholder_text: "Ask Codex to do anything".to_string(),
            disable_paste_burst: false,
        });
        pane.push_approval_request(exec_request());
        assert_eq!(CancellationEvent::Handled, pane.on_ctrl_c());
        assert!(pane.ctrl_c_quit_hint_visible());
        assert_eq!(CancellationEvent::NotHandled, pane.on_ctrl_c());
    }

    // live ring removed; related tests deleted.

    #[test]
    fn overlay_not_shown_above_approval_modal() {
        let (tx_raw, _rx) = unbounded_channel::<AppEvent>();
        let tx = AppEventSender::new(tx_raw);
        let mut pane = BottomPane::new(BottomPaneParams {
            app_event_tx: tx,
            frame_requester: FrameRequester::test_dummy(),
            has_input_focus: true,
            enhanced_keys_supported: false,
            placeholder_text: "Ask Codex to do anything".to_string(),
            disable_paste_burst: false,
        });

        // Create an approval modal (active view).
        pane.push_approval_request(exec_request());

        // Render and verify the top row does not include an overlay.
        let area = Rect::new(0, 0, 60, 6);
        let mut buf = Buffer::empty(area);
        pane.render(area, &mut buf);

        let mut r0 = String::new();
        for x in 0..area.width {
            r0.push(buf[(x, 0)].symbol().chars().next().unwrap_or(' '));
        }
        assert!(
            !r0.contains("Working"),
            "overlay should not render above modal"
        );
    }

    #[test]
    fn composer_shown_after_denied_while_task_running() {
        let (tx_raw, _rx) = unbounded_channel::<AppEvent>();
        let tx = AppEventSender::new(tx_raw);
        let mut pane = BottomPane::new(BottomPaneParams {
            app_event_tx: tx,
            frame_requester: FrameRequester::test_dummy(),
            has_input_focus: true,
            enhanced_keys_supported: false,
            placeholder_text: "Ask Codex to do anything".to_string(),
            disable_paste_burst: false,
        });

        // Start a running task so the status indicator is active above the composer.
        pane.set_task_running(true);

        // Push an approval modal (e.g., command approval) which should hide the status view.
        pane.push_approval_request(exec_request());

        // Simulate pressing 'n' (No) on the modal.
        use crossterm::event::KeyCode;
        use crossterm::event::KeyEvent;
        use crossterm::event::KeyModifiers;
        pane.handle_key_event(KeyEvent::new(KeyCode::Char('n'), KeyModifiers::NONE));

        // After denial, since the task is still running, the status indicator should be
        // visible above the composer. The modal should be gone.
        assert!(
            pane.view_stack.is_empty(),
            "no active modal view after denial"
        );

        // Render and ensure the top row includes the Working header and a composer line below.
        // Give the animation thread a moment to tick.
        std::thread::sleep(Duration::from_millis(120));
        let area = Rect::new(0, 0, 40, 6);
        let mut buf = Buffer::empty(area);
        pane.render(area, &mut buf);
        let mut row0 = String::new();
        for x in 0..area.width {
            row0.push(buf[(x, 0)].symbol().chars().next().unwrap_or(' '));
        }
        assert!(
            row0.contains("Working"),
            "expected Working header after denial on row 0: {row0:?}"
        );

        // Composer placeholder should be visible somewhere below.
        let mut found_composer = false;
        for y in 1..area.height {
            let mut row = String::new();
            for x in 0..area.width {
                row.push(buf[(x, y)].symbol().chars().next().unwrap_or(' '));
            }
            if row.contains("Ask Codex") {
                found_composer = true;
                break;
            }
        }
        assert!(
            found_composer,
            "expected composer visible under status line"
        );
    }

    #[test]
    fn status_indicator_visible_during_command_execution() {
        let (tx_raw, _rx) = unbounded_channel::<AppEvent>();
        let tx = AppEventSender::new(tx_raw);
        let mut pane = BottomPane::new(BottomPaneParams {
            app_event_tx: tx,
            frame_requester: FrameRequester::test_dummy(),
            has_input_focus: true,
            enhanced_keys_supported: false,
            placeholder_text: "Ask Codex to do anything".to_string(),
            disable_paste_burst: false,
        });

        // Begin a task: show initial status.
        pane.set_task_running(true);

        // Use a height that allows the status line to be visible above the composer.
        let area = Rect::new(0, 0, 40, 6);
        let mut buf = Buffer::empty(area);
        pane.render(area, &mut buf);

        let bufs = snapshot_buffer(&buf);
        assert!(bufs.contains("• Working"), "expected Working header");
    }

    #[test]
    fn status_and_composer_fill_height_without_bottom_padding() {
        let (tx_raw, _rx) = unbounded_channel::<AppEvent>();
        let tx = AppEventSender::new(tx_raw);
        let mut pane = BottomPane::new(BottomPaneParams {
            app_event_tx: tx,
            frame_requester: FrameRequester::test_dummy(),
            has_input_focus: true,
            enhanced_keys_supported: false,
            placeholder_text: "Ask Codex to do anything".to_string(),
            disable_paste_burst: false,
        });

        // Activate spinner (status view replaces composer) with no live ring.
        pane.set_task_running(true);

        // Use height == desired_height; expect spacer + status + composer rows without trailing padding.
        let height = pane.desired_height(30);
        assert!(
            height >= 3,
            "expected at least 3 rows to render spacer, status, and composer; got {height}"
        );
        let area = Rect::new(0, 0, 30, height);
        assert_snapshot!(
            "status_and_composer_fill_height_without_bottom_padding",
            render_snapshot(&pane, area)
        );
    }

    #[test]
    fn queued_messages_visible_when_status_hidden_snapshot() {
        let (tx_raw, _rx) = unbounded_channel::<AppEvent>();
        let tx = AppEventSender::new(tx_raw);
        let mut pane = BottomPane::new(BottomPaneParams {
            app_event_tx: tx,
            frame_requester: FrameRequester::test_dummy(),
            has_input_focus: true,
            enhanced_keys_supported: false,
            placeholder_text: "Ask Codex to do anything".to_string(),
            disable_paste_burst: false,
        });

        pane.set_task_running(true);
        pane.set_queued_user_messages(vec!["Queued follow-up question".to_string()]);
        pane.hide_status_indicator();

        let width = 48;
        let height = pane.desired_height(width);
        let area = Rect::new(0, 0, width, height);
        assert_snapshot!(
            "queued_messages_visible_when_status_hidden_snapshot",
            render_snapshot(&pane, area)
        );
    }

    #[test]
    fn status_and_queued_messages_snapshot() {
        let (tx_raw, _rx) = unbounded_channel::<AppEvent>();
        let tx = AppEventSender::new(tx_raw);
        let mut pane = BottomPane::new(BottomPaneParams {
            app_event_tx: tx,
            frame_requester: FrameRequester::test_dummy(),
            has_input_focus: true,
            enhanced_keys_supported: false,
            placeholder_text: "Ask Codex to do anything".to_string(),
            disable_paste_burst: false,
        });

        pane.set_task_running(true);
        pane.set_queued_user_messages(vec!["Queued follow-up question".to_string()]);

        let width = 48;
        let height = pane.desired_height(width);
        let area = Rect::new(0, 0, width, height);
        assert_snapshot!(
            "status_and_queued_messages_snapshot",
            render_snapshot(&pane, area)
        );
    }

    #[test]
    fn queued_messages_visible_when_status_hidden_snapshot() {
        let (tx_raw, _rx) = unbounded_channel::<AppEvent>();
        let tx = AppEventSender::new(tx_raw);
        let mut pane = BottomPane::new(BottomPaneParams {
            app_event_tx: tx,
            frame_requester: FrameRequester::test_dummy(),
            has_input_focus: true,
            enhanced_keys_supported: false,
            placeholder_text: "Ask Codex to do anything".to_string(),
            disable_paste_burst: false,
        });

        pane.set_task_running(true);
        pane.set_queued_user_messages(vec!["Queued follow-up question".to_string()]);
        pane.hide_status_indicator();

        let width = 48;
        let height = pane.desired_height(width);
        let area = Rect::new(0, 0, width, height);
        assert_snapshot!(
            "queued_messages_visible_when_status_hidden_snapshot",
            render_snapshot(&pane, area)
        );
    }

    #[test]
    fn status_and_queued_messages_snapshot() {
        let (tx_raw, _rx) = unbounded_channel::<AppEvent>();
        let tx = AppEventSender::new(tx_raw);
        let mut pane = BottomPane::new(BottomPaneParams {
            app_event_tx: tx,
            frame_requester: FrameRequester::test_dummy(),
            has_input_focus: true,
            enhanced_keys_supported: false,
            placeholder_text: "Ask Codex to do anything".to_string(),
            disable_paste_burst: false,
        });

        pane.set_task_running(true);
        pane.set_queued_user_messages(vec!["Queued follow-up question".to_string()]);

        let width = 48;
        let height = pane.desired_height(width);
        let area = Rect::new(0, 0, width, height);
        assert_snapshot!(
            "status_and_queued_messages_snapshot",
            render_snapshot(&pane, area)
        );
    }
}<|MERGE_RESOLUTION|>--- conflicted
+++ resolved
@@ -3,15 +3,9 @@
 
 use crate::app_event_sender::AppEventSender;
 use crate::bottom_pane::queued_user_messages::QueuedUserMessages;
-<<<<<<< HEAD
 use crate::render::renderable::FlexRenderable;
 use crate::render::renderable::Renderable;
 use crate::render::renderable::RenderableItem;
-=======
-use crate::render::Insets;
-use crate::render::RectExt;
-use crate::render::renderable::Renderable as _;
->>>>>>> d40a6b7f
 use crate::tui::FrameRequester;
 use bottom_pane_view::BottomPaneView;
 use codex_file_search::FileMatch;
@@ -43,12 +37,7 @@
 mod scroll_state;
 mod selection_popup_common;
 mod textarea;
-<<<<<<< HEAD
-pub(crate) use feedback_view::FeedbackView;
-mod queued_user_messages;
-=======
 pub(crate) use feedback_view::FeedbackNoteView;
->>>>>>> d40a6b7f
 
 #[derive(Debug, Clone, Copy, PartialEq, Eq)]
 pub(crate) enum CancellationEvent {
@@ -134,80 +123,6 @@
         self.request_redraw();
     }
 
-<<<<<<< HEAD
-=======
-    pub fn desired_height(&self, width: u16) -> u16 {
-        let top_margin = 1;
-
-        // Base height depends on whether a modal/overlay is active.
-        let base = match self.active_view().as_ref() {
-            Some(view) => view.desired_height(width),
-            None => {
-                let status_height = self
-                    .status
-                    .as_ref()
-                    .map_or(0, |status| status.desired_height(width));
-                let queue_height = self.queued_user_messages.desired_height(width);
-                let spacing_height = if status_height == 0 && queue_height == 0 {
-                    0
-                } else {
-                    1
-                };
-                self.composer
-                    .desired_height(width)
-                    .saturating_add(spacing_height)
-                    .saturating_add(status_height)
-                    .saturating_add(queue_height)
-            }
-        };
-        // Account for bottom padding rows. Top spacing is handled in layout().
-        base.saturating_add(top_margin)
-    }
-
-    fn layout(&self, area: Rect) -> [Rect; 2] {
-        // At small heights, bottom pane takes the entire height.
-        let top_margin = if area.height <= 1 { 0 } else { 1 };
-
-        let area = area.inset(Insets::tlbr(top_margin, 0, 0, 0));
-        if self.active_view().is_some() {
-            return [Rect::ZERO, area];
-        }
-        let has_queue = !self.queued_user_messages.messages.is_empty();
-        let mut status_height = self
-            .status
-            .as_ref()
-            .map_or(0, |status| status.desired_height(area.width))
-            .min(area.height.saturating_sub(1));
-        if has_queue && status_height > 1 {
-            status_height = status_height.saturating_sub(1);
-        }
-        let combined_height = status_height
-            .saturating_add(self.queued_user_messages.desired_height(area.width))
-            .min(area.height.saturating_sub(1));
-
-        let [status_area, _, content_area] = Layout::vertical([
-            Constraint::Length(combined_height),
-            Constraint::Length(if combined_height == 0 { 0 } else { 1 }),
-            Constraint::Min(1),
-        ])
-        .areas(area);
-        [status_area, content_area]
-    }
-
-    pub fn cursor_pos(&self, area: Rect) -> Option<(u16, u16)> {
-        // Hide the cursor whenever an overlay view is active (e.g. the
-        // status indicator shown while a task is running, or approval modal).
-        // In these states the textarea is not interactable, so we should not
-        // show its caret.
-        let [_, content] = self.layout(area);
-        if let Some(view) = self.active_view() {
-            view.cursor_pos(content)
-        } else {
-            self.composer.cursor_pos(content)
-        }
-    }
-
->>>>>>> d40a6b7f
     /// Forward a key event to the active view or the composer.
     pub fn handle_key_event(&mut self, key_event: KeyEvent) -> InputResult {
         // If a modal/view is active, handle it here; otherwise forward to composer.
@@ -374,12 +289,9 @@
                     self.frame_requester.clone(),
                 ));
             }
-<<<<<<< HEAD
-=======
             if let Some(status) = self.status.as_mut() {
                 status.set_interrupt_hint_visible(true);
             }
->>>>>>> d40a6b7f
             self.request_redraw();
         } else {
             // Hide the status indicator when a task completes, but keep other modal views.
@@ -555,7 +467,6 @@
         self.composer.take_recent_submission_images()
     }
 
-<<<<<<< HEAD
     fn as_renderable(&'_ self) -> RenderableItem<'_> {
         if let Some(view) = self.active_view() {
             RenderableItem::Borrowed(view)
@@ -572,38 +483,6 @@
             flex2.push(1, RenderableItem::Owned(flex.into()));
             flex2.push(0, RenderableItem::Borrowed(&self.composer));
             RenderableItem::Owned(Box::new(flex2))
-=======
-impl WidgetRef for &BottomPane {
-    fn render_ref(&self, area: Rect, buf: &mut Buffer) {
-        let [top_area, content_area] = self.layout(area);
-
-        // When a modal view is active, it owns the whole content area.
-        if let Some(view) = self.active_view() {
-            view.render(content_area, buf);
-        } else {
-            let status_height = self
-                .status
-                .as_ref()
-                .map(|status| status.desired_height(top_area.width).min(top_area.height))
-                .unwrap_or(0);
-            if let Some(status) = &self.status
-                && status_height > 0
-            {
-                status.render_ref(top_area, buf);
-            }
-
-            let queue_area = Rect {
-                x: top_area.x,
-                y: top_area.y.saturating_add(status_height),
-                width: top_area.width,
-                height: top_area.height.saturating_sub(status_height),
-            };
-            if queue_area.height > 0 {
-                self.queued_user_messages.render(queue_area, buf);
-            }
-
-            self.composer.render_ref(content_area, buf);
->>>>>>> d40a6b7f
         }
     }
 }
@@ -876,55 +755,4 @@
             render_snapshot(&pane, area)
         );
     }
-
-    #[test]
-    fn queued_messages_visible_when_status_hidden_snapshot() {
-        let (tx_raw, _rx) = unbounded_channel::<AppEvent>();
-        let tx = AppEventSender::new(tx_raw);
-        let mut pane = BottomPane::new(BottomPaneParams {
-            app_event_tx: tx,
-            frame_requester: FrameRequester::test_dummy(),
-            has_input_focus: true,
-            enhanced_keys_supported: false,
-            placeholder_text: "Ask Codex to do anything".to_string(),
-            disable_paste_burst: false,
-        });
-
-        pane.set_task_running(true);
-        pane.set_queued_user_messages(vec!["Queued follow-up question".to_string()]);
-        pane.hide_status_indicator();
-
-        let width = 48;
-        let height = pane.desired_height(width);
-        let area = Rect::new(0, 0, width, height);
-        assert_snapshot!(
-            "queued_messages_visible_when_status_hidden_snapshot",
-            render_snapshot(&pane, area)
-        );
-    }
-
-    #[test]
-    fn status_and_queued_messages_snapshot() {
-        let (tx_raw, _rx) = unbounded_channel::<AppEvent>();
-        let tx = AppEventSender::new(tx_raw);
-        let mut pane = BottomPane::new(BottomPaneParams {
-            app_event_tx: tx,
-            frame_requester: FrameRequester::test_dummy(),
-            has_input_focus: true,
-            enhanced_keys_supported: false,
-            placeholder_text: "Ask Codex to do anything".to_string(),
-            disable_paste_burst: false,
-        });
-
-        pane.set_task_running(true);
-        pane.set_queued_user_messages(vec!["Queued follow-up question".to_string()]);
-
-        let width = 48;
-        let height = pane.desired_height(width);
-        let area = Rect::new(0, 0, width, height);
-        assert_snapshot!(
-            "status_and_queued_messages_snapshot",
-            render_snapshot(&pane, area)
-        );
-    }
 }
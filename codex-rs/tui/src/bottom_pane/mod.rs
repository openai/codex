//! Bottom pane: shows the ChatComposer or a BottomPaneView, if one is active.

use crate::app_event::AppEvent;
use crate::app_event_sender::AppEventSender;
use crate::user_approval_widget::ApprovalRequest;
use bottom_pane_view::BottomPaneView;
use codex_core::protocol::TokenUsage;
use codex_file_search::FileMatch;
use crossterm::event::KeyEvent;
use ratatui::buffer::Buffer;
use ratatui::layout::Rect;
use ratatui::widgets::WidgetRef;

mod approval_modal_view;
mod bottom_pane_view;
mod chat_composer;
mod chat_composer_history;
pub mod chrome_selection_view;
mod command_popup;
mod file_search_popup;
mod live_ring_widget;
mod popup_consts;
mod reasoning_selection_view;
mod scroll_state;
mod selection_popup_common;
mod textarea;
mod theme_selection_view;
mod verbosity_selection_view;

#[derive(Debug, Clone, Copy, PartialEq, Eq)]
pub(crate) enum CancellationEvent {
    Ignored,
    Handled,
}

pub(crate) use chat_composer::ChatComposer;
pub(crate) use chat_composer::InputResult;

use approval_modal_view::ApprovalModalView;
use codex_core::config_types::ReasoningEffort;
use codex_core::config_types::TextVerbosity;
use codex_core::config_types::ThemeName;
use reasoning_selection_view::ReasoningSelectionView;
use theme_selection_view::ThemeSelectionView;
use verbosity_selection_view::VerbositySelectionView;

/// Pane displayed in the lower half of the chat UI.
pub(crate) struct BottomPane<'a> {
    /// Composer is retained even when a BottomPaneView is displayed so the
    /// input state is retained when the view is closed.
    composer: ChatComposer,

    /// If present, this is displayed instead of the `composer`.
    active_view: Option<Box<dyn BottomPaneView<'a> + 'a>>,

    app_event_tx: AppEventSender,
    has_input_focus: bool,
    is_task_running: bool,
    ctrl_c_quit_hint: bool,

<<<<<<< HEAD
    /// Optional transient ring shown above the composer. This is a rendering-only
    /// container used during development before we wire it to ChatWidget events.
    live_ring: Option<live_ring_widget::LiveRingWidget>,

=======
>>>>>>> a8c7f539
    /// True if the active view is the StatusIndicatorView that replaces the
    /// composer during a running task.
    status_view_active: bool,
}

pub(crate) struct BottomPaneParams {
    pub(crate) app_event_tx: AppEventSender,
    pub(crate) has_input_focus: bool,
    pub(crate) enhanced_keys_supported: bool,
    pub(crate) using_chatgpt_auth: bool,
}

impl BottomPane<'_> {
    const BOTTOM_PAD_LINES: u16 = 2;
    pub fn new(params: BottomPaneParams) -> Self {
        let enhanced_keys_supported = params.enhanced_keys_supported;
        Self {
            composer: ChatComposer::new(
                params.has_input_focus,
                params.app_event_tx.clone(),
                enhanced_keys_supported,
                params.using_chatgpt_auth,
            ),
            active_view: None,
            app_event_tx: params.app_event_tx,
            has_input_focus: params.has_input_focus,
            is_task_running: false,
            ctrl_c_quit_hint: false,
<<<<<<< HEAD
            live_ring: None,
=======
>>>>>>> a8c7f539
            status_view_active: false,
        }
    }

    pub fn set_has_chat_history(&mut self, has_history: bool) {
        self.composer.set_has_chat_history(has_history);
    }

    pub fn desired_height(&self, width: u16) -> u16 {
<<<<<<< HEAD
        let ring_h = self
            .live_ring
            .as_ref()
            .map(|r| r.desired_height(width))
            .unwrap_or(0);

=======
>>>>>>> a8c7f539
        let view_height = if let Some(view) = self.active_view.as_ref() {
            view.desired_height(width)
        } else {
            // Add 1 for the empty line above the composer
            1 + self.composer.desired_height(width)
        };

<<<<<<< HEAD
        ring_h
            .saturating_add(view_height)
            .saturating_add(Self::BOTTOM_PAD_LINES)
=======
        view_height.saturating_add(Self::BOTTOM_PAD_LINES)
>>>>>>> a8c7f539
    }

    pub fn cursor_pos(&self, area: Rect) -> Option<(u16, u16)> {
        // Hide the cursor whenever an overlay view is active (e.g. approval modal).
        // But keep cursor visible when only status overlay is shown.
        if self.active_view.is_some() {
            None
        } else {
            // Account for the empty line above the composer
            let y_offset = 1u16;

            // Adjust composer area to account for empty line and padding
            let horizontal_padding = 2u16; // Message input uses 2 chars padding
            let composer_rect = Rect {
                x: area.x + horizontal_padding,
                y: area.y + y_offset,
                width: area.width.saturating_sub(horizontal_padding * 2),
                height: (area.height.saturating_sub(y_offset))
                    - BottomPane::BOTTOM_PAD_LINES
                        .min((area.height.saturating_sub(y_offset)).saturating_sub(1)),
            };
            self.composer.cursor_pos(composer_rect)
        }
    }

    /// Forward a key event to the active view or the composer.
    pub fn handle_key_event(&mut self, key_event: KeyEvent) -> InputResult {
        if let Some(mut view) = self.active_view.take() {
            view.handle_key_event(self, key_event);
            if !view.is_complete() {
                self.active_view = Some(view);
            }
            // Don't create a status view - keep composer visible
            self.request_redraw();
            InputResult::None
        } else {
            let (input_result, needs_redraw) = self.composer.handle_key_event(key_event);
            if needs_redraw {
                self.request_redraw();
            }
            input_result
        }
    }

    /// Handle Ctrl-C in the bottom pane. If a modal view is active it gets a
    /// chance to consume the event (e.g. to dismiss itself).
    pub(crate) fn on_ctrl_c(&mut self) -> CancellationEvent {
        let mut view = match self.active_view.take() {
            Some(view) => view,
            None => return CancellationEvent::Ignored,
        };

        let event = view.on_ctrl_c(self);
        match event {
            CancellationEvent::Handled => {
                if !view.is_complete() {
                    self.active_view = Some(view);
                }
                // Don't create a status view - keep composer visible
                self.show_ctrl_c_quit_hint();
            }
            CancellationEvent::Ignored => {
                self.active_view = Some(view);
            }
        }
        event
    }

    pub fn handle_paste(&mut self, pasted: String) {
        if self.active_view.is_none() {
            let needs_redraw = self.composer.handle_paste(pasted);
            if needs_redraw {
                self.request_redraw();
            }
        }
    }

    pub(crate) fn insert_str(&mut self, text: &str) {
        self.composer.insert_str(text);
        self.request_redraw();
    }

<<<<<<< HEAD
    /// Update the status indicator text. Shows status as overlay above composer
    /// to allow continued input while processing.
    pub(crate) fn update_status_text(&mut self, text: String) {
        // If there's an active modal view that can handle status updates, let it
        if let Some(view) = self.active_view.as_mut() {
            if matches!(
                view.update_status_text(text.clone()),
                bottom_pane_view::ConditionalUpdate::NeedsRedraw
            ) {
                self.request_redraw();
                return;
            }
        }

        // Pass status message to composer for dynamic title display
        self.composer.update_status_message(text);
        self.request_redraw();
    }

=======
>>>>>>> a8c7f539
    pub(crate) fn show_ctrl_c_quit_hint(&mut self) {
        self.ctrl_c_quit_hint = true;
        self.composer
            .set_ctrl_c_quit_hint(true, self.has_input_focus);
        self.request_redraw();
    }

    pub(crate) fn clear_ctrl_c_quit_hint(&mut self) {
        if self.ctrl_c_quit_hint {
            self.ctrl_c_quit_hint = false;
            self.composer
                .set_ctrl_c_quit_hint(false, self.has_input_focus);
            self.request_redraw();
        }
    }

    pub(crate) fn ctrl_c_quit_hint_visible(&self) -> bool {
        self.ctrl_c_quit_hint
    }

    pub fn set_task_running(&mut self, running: bool) {
        self.is_task_running = running;
        self.composer.set_task_running(running);

        if running {
            // No longer need separate status widget - title shows in composer
            self.request_redraw();
        } else {
<<<<<<< HEAD
            // Status now shown in composer title
=======
>>>>>>> a8c7f539
            // Drop the status view when a task completes, but keep other
            // modal views (e.g. approval dialogs).
            if let Some(mut view) = self.active_view.take() {
                if !view.should_hide_when_task_is_done() {
                    self.active_view = Some(view);
                }
                self.status_view_active = false;
            }
        }
    }

    pub(crate) fn composer_is_empty(&self) -> bool {
        self.composer.is_empty()
    }

    pub(crate) fn is_task_running(&self) -> bool {
        self.is_task_running
    }

    /// Update the *context-window remaining* indicator in the composer. This
    /// is forwarded directly to the underlying `ChatComposer`.
    pub(crate) fn set_token_usage(
        &mut self,
        total_token_usage: TokenUsage,
        last_token_usage: TokenUsage,
        model_context_window: Option<u64>,
    ) {
        self.composer
            .set_token_usage(total_token_usage, last_token_usage, model_context_window);
        self.request_redraw();
    }

    /// Called when the agent requests user approval.
    pub fn push_approval_request(&mut self, request: ApprovalRequest) {
        let request = if let Some(view) = self.active_view.as_mut() {
            match view.try_consume_approval_request(request) {
                Some(request) => request,
                None => {
                    self.request_redraw();
                    return;
                }
            }
        } else {
            request
        };

        // Otherwise create a new approval modal overlay.
        let modal = ApprovalModalView::new(request, self.app_event_tx.clone());
        self.active_view = Some(Box::new(modal));
<<<<<<< HEAD
        // Hide any overlay status while a modal is visible.
        // Status shown in composer title now
        self.status_view_active = false;
        self.request_redraw()
    }

    /// Show the reasoning selection UI
    pub fn show_reasoning_selection(&mut self, current_effort: ReasoningEffort) {
        let view = ReasoningSelectionView::new(current_effort, self.app_event_tx.clone());
        self.active_view = Some(Box::new(view));
        // Status shown in composer title now
        self.status_view_active = false;
        self.request_redraw()
    }

    /// Show the theme selection UI
    pub fn show_theme_selection(&mut self, current_theme: ThemeName) {
        let view = ThemeSelectionView::new(current_theme, self.app_event_tx.clone());
        self.active_view = Some(Box::new(view));
        // Status shown in composer title now
        self.status_view_active = false;
        self.request_redraw()
    }

    /// Show the Chrome launch options UI
    pub fn show_chrome_selection(&mut self, port: Option<u16>) {
        use chrome_selection_view::ChromeSelectionView;
        let view = ChromeSelectionView::new(self.app_event_tx.clone(), port);
        self.active_view = Some(Box::new(view));
        // Status shown in composer title now
        self.status_view_active = false;
        self.request_redraw()
    }

    /// Show the verbosity selection UI
    pub fn show_verbosity_selection(&mut self, current_verbosity: TextVerbosity) {
        let view = VerbositySelectionView::new(current_verbosity, self.app_event_tx.clone());
        self.active_view = Some(Box::new(view));
        // Status shown in composer title now
=======
>>>>>>> a8c7f539
        self.status_view_active = false;
        self.request_redraw()
    }

    /// Height (terminal rows) required by the current bottom pane.
    pub(crate) fn request_redraw(&self) {
        self.app_event_tx.send(AppEvent::RequestRedraw)
    }

    // --- History helpers ---

    pub(crate) fn set_history_metadata(&mut self, log_id: u64, entry_count: usize) {
        self.composer.set_history_metadata(log_id, entry_count);
    }

    pub(crate) fn on_history_entry_response(
        &mut self,
        log_id: u64,
        offset: usize,
        entry: Option<String>,
    ) {
        let updated = self
            .composer
            .on_history_entry_response(log_id, offset, entry);

        if updated {
            self.request_redraw();
        }
    }

    pub(crate) fn on_file_search_result(&mut self, query: String, matches: Vec<FileMatch>) {
        self.composer.on_file_search_result(query, matches);
        self.request_redraw();
    }

    pub(crate) fn clear_live_ring(&mut self) {
        self.live_ring = None;
    }

    /// Ensure input focus is maintained, especially after redraws or content updates
    pub(crate) fn ensure_input_focus(&mut self) {
        // Only ensure focus if there's no active modal view
        if self.active_view.is_none() {
            self.has_input_focus = true;
            // Reset any transient state that might affect focus
            // Clear any temporary status overlays that might interfere
            if !self.is_task_running {
                // Status now shown in composer title
            }
            // Ensure composer knows it has focus
            self.composer
                .set_ctrl_c_quit_hint(self.ctrl_c_quit_hint, self.has_input_focus);
        }
    }

    // Removed restart_live_status_with_text – no longer used by the current streaming UI.
}

impl WidgetRef for &BottomPane<'_> {
    fn render_ref(&self, area: Rect, buf: &mut Buffer) {
<<<<<<< HEAD
        let mut y_offset = 0u16;
        if let Some(ring) = &self.live_ring {
            let live_h = ring.desired_height(area.width).min(area.height);
            if live_h > 0 {
                let live_rect = Rect {
                    x: area.x,
                    y: area.y,
                    width: area.width,
                    height: live_h,
                };
                ring.render_ref(live_rect, buf);
                y_offset = live_h;
            }
        }
        // Spacer between live ring and status view when active
        if self.live_ring.is_some() && self.status_view_active && y_offset < area.height {
            // Leave one empty line
            y_offset = y_offset.saturating_add(1);
        }

=======
>>>>>>> a8c7f539
        if let Some(view) = &self.active_view {
            // Reserve bottom padding lines; keep at least 1 line for the view.
            let avail = area.height;
            if avail > 0 {
                let pad = BottomPane::BOTTOM_PAD_LINES.min(avail.saturating_sub(1));
                // Add horizontal padding (2 chars on each side) for views
                let horizontal_padding = 2u16;
                let view_rect = Rect {
<<<<<<< HEAD
                    x: area.x + horizontal_padding,
                    y: area.y + y_offset,
                    width: area.width.saturating_sub(horizontal_padding * 2),
=======
                    x: area.x,
                    y: area.y,
                    width: area.width,
>>>>>>> a8c7f539
                    height: avail - pad,
                };
                view.render(view_rect, buf);
            }
<<<<<<< HEAD
        } else if y_offset < area.height {
            // Always add an empty line above the input box
            y_offset = y_offset.saturating_add(1);

            // Add horizontal padding (2 chars on each side) for Message input
            let horizontal_padding = 2u16;
            let composer_rect = Rect {
                x: area.x + horizontal_padding,
                y: area.y + y_offset,
                width: area.width.saturating_sub(horizontal_padding * 2),
                // Reserve bottom padding
                height: (area.height - y_offset)
                    - BottomPane::BOTTOM_PAD_LINES.min((area.height - y_offset).saturating_sub(1)),
            };
            (&self.composer).render_ref(composer_rect, buf);
=======
        } else {
            let avail = area.height;
            if avail > 0 {
                let composer_rect = Rect {
                    x: area.x,
                    y: area.y,
                    width: area.width,
                    // Reserve bottom padding
                    height: avail - BottomPane::BOTTOM_PAD_LINES.min(avail.saturating_sub(1)),
                };
                (&self.composer).render_ref(composer_rect, buf);
            }
>>>>>>> a8c7f539
        }
    }
}

#[cfg(test)]
mod tests {
    use super::*;
    use crate::app_event::AppEvent;
    use ratatui::buffer::Buffer;
    use ratatui::layout::Rect;
    use std::sync::mpsc::channel;

    fn exec_request() -> ApprovalRequest {
        ApprovalRequest::Exec {
            id: "1".to_string(),
            command: vec!["echo".into(), "ok".into()],
            reason: None,
        }
    }

    #[test]
    fn ctrl_c_on_modal_consumes_and_shows_quit_hint() {
        let (tx_raw, _rx) = channel::<AppEvent>();
        let tx = AppEventSender::new(tx_raw);
        let mut pane = BottomPane::new(BottomPaneParams {
            app_event_tx: tx,
            has_input_focus: true,
            enhanced_keys_supported: false,
            using_chatgpt_auth: false,
        });
        pane.push_approval_request(exec_request());
        assert_eq!(CancellationEvent::Handled, pane.on_ctrl_c());
        assert!(pane.ctrl_c_quit_hint_visible());
        assert_eq!(CancellationEvent::Ignored, pane.on_ctrl_c());
    }

    #[test]
    fn live_ring_renders_above_composer() {
        let (tx_raw, _rx) = channel::<AppEvent>();
        let tx = AppEventSender::new(tx_raw);
        let mut pane = BottomPane::new(BottomPaneParams {
            app_event_tx: tx,
            has_input_focus: true,
            enhanced_keys_supported: false,
            using_chatgpt_auth: false,
        });

        // Provide 4 rows with max_rows=3; only the last 3 should be visible.
        pane.set_live_ring_rows(
            3,
            vec![
                Line::from("one".to_string()),
                Line::from("two".to_string()),
                Line::from("three".to_string()),
                Line::from("four".to_string()),
            ],
        );

        let area = Rect::new(0, 0, 10, 5);
        let mut buf = Buffer::empty(area);
        (&pane).render_ref(area, &mut buf);

        // Extract the first 3 rows and assert they contain the last three lines.
        let mut lines: Vec<String> = Vec::new();
        for y in 0..3 {
            let mut s = String::new();
            for x in 0..area.width {
                s.push(buf[(x, y)].symbol().chars().next().unwrap_or(' '));
            }
            lines.push(s.trim_end().to_string());
        }
        assert_eq!(lines, vec!["two", "three", "four"]);
    }

    #[test]
    fn status_indicator_visible_with_live_ring() {
        let (tx_raw, _rx) = channel::<AppEvent>();
        let tx = AppEventSender::new(tx_raw);
        let mut pane = BottomPane::new(BottomPaneParams {
            app_event_tx: tx,
            has_input_focus: true,
            enhanced_keys_supported: false,
            using_chatgpt_auth: false,
        });

        // Simulate task running which replaces composer with the status indicator.
        pane.set_task_running(true);
        pane.update_status_text("waiting for model".to_string());

        // Provide 2 rows in the live ring (e.g., streaming CoT) and ensure the
        // status indicator remains visible below them.
        pane.set_live_ring_rows(
            2,
            vec![
                Line::from("cot1".to_string()),
                Line::from("cot2".to_string()),
            ],
        );

        // Allow some frames so the dot animation is present.
        std::thread::sleep(std::time::Duration::from_millis(120));

        // Height should include both ring rows, 1 spacer, and the 1-line status.
        let area = Rect::new(0, 0, 30, 4);
        let mut buf = Buffer::empty(area);
        (&pane).render_ref(area, &mut buf);

        // Top two rows are the live ring.
        let mut r0 = String::new();
        let mut r1 = String::new();
        for x in 0..area.width {
            r0.push(buf[(x, 0)].symbol().chars().next().unwrap_or(' '));
            r1.push(buf[(x, 1)].symbol().chars().next().unwrap_or(' '));
        }
        assert!(r0.contains("cot1"), "expected first live row: {r0:?}");
        assert!(r1.contains("cot2"), "expected second live row: {r1:?}");

        // Row 2 is the spacer (blank)
        let mut r2 = String::new();
        for x in 0..area.width {
            r2.push(buf[(x, 2)].symbol().chars().next().unwrap_or(' '));
        }
        assert!(r2.trim().is_empty(), "expected blank spacer line: {r2:?}");

        // Bottom row is the status line; it should contain the left bar and "Coding".
        let mut r3 = String::new();
        for x in 0..area.width {
            r3.push(buf[(x, 3)].symbol().chars().next().unwrap_or(' '));
        }
        assert_eq!(buf[(0, 3)].symbol().chars().next().unwrap_or(' '), '▌');
        assert!(
            r3.contains("Coding"),
            "expected Coding header in status line: {r3:?}"
        );
    }
    // live ring removed; related tests deleted.

    #[test]
    fn overlay_not_shown_above_approval_modal() {
        let (tx_raw, _rx) = channel::<AppEvent>();
        let tx = AppEventSender::new(tx_raw);
        let mut pane = BottomPane::new(BottomPaneParams {
            app_event_tx: tx,
            has_input_focus: true,
            enhanced_keys_supported: false,
            using_chatgpt_auth: false,
        });

        // Create an approval modal (active view).
        pane.push_approval_request(exec_request());

<<<<<<< HEAD
        // Render and verify the top row does not include the Coding header overlay.
=======
        // Render and verify the top row does not include an overlay.
>>>>>>> a8c7f539
        let area = Rect::new(0, 0, 60, 6);
        let mut buf = Buffer::empty(area);
        (&pane).render_ref(area, &mut buf);

        let mut r0 = String::new();
        for x in 0..area.width {
            r0.push(buf[(x, 0)].symbol().chars().next().unwrap_or(' '));
        }
        assert!(
<<<<<<< HEAD
            !r0.contains("Coding"),
            "overlay Coding header should not render above modal"
=======
            !r0.contains("Working"),
            "overlay should not render above modal"
>>>>>>> a8c7f539
        );
    }

    #[test]
    fn composer_not_shown_after_denied_if_task_running() {
        let (tx_raw, rx) = channel::<AppEvent>();
        let tx = AppEventSender::new(tx_raw);
        let mut pane = BottomPane::new(BottomPaneParams {
            app_event_tx: tx.clone(),
            has_input_focus: true,
            enhanced_keys_supported: false,
        });

        // Start a running task so the status indicator replaces the composer.
        pane.set_task_running(true);

        // Push an approval modal (e.g., command approval) which should hide the status view.
        pane.push_approval_request(exec_request());

        // Simulate pressing 'n' (deny) on the modal.
        use crossterm::event::KeyCode;
        use crossterm::event::KeyEvent;
        use crossterm::event::KeyModifiers;
        pane.handle_key_event(KeyEvent::new(KeyCode::Char('n'), KeyModifiers::NONE));

        // After denial, since the task is still running, the status indicator
        // should be restored as the active view; the composer should NOT be visible.
        assert!(
            pane.status_view_active,
            "status view should be active after denial"
        );
        assert!(pane.active_view.is_some(), "active view should be present");

        // Render and ensure the top row includes the Coding header instead of the composer.
        // Give the animation thread a moment to tick.
        std::thread::sleep(std::time::Duration::from_millis(120));
        let area = Rect::new(0, 0, 40, 3);
        let mut buf = Buffer::empty(area);
        (&pane).render_ref(area, &mut buf);
        let mut row0 = String::new();
        for x in 0..area.width {
            row0.push(buf[(x, 0)].symbol().chars().next().unwrap_or(' '));
        }
        assert!(
            row0.contains("Coding"),
            "expected Coding header after denial: {row0:?}"
        );

        // Drain the channel to avoid unused warnings.
        drop(rx);
    }

    #[test]
    fn status_indicator_visible_during_command_execution() {
        let (tx_raw, _rx) = channel::<AppEvent>();
        let tx = AppEventSender::new(tx_raw);
        let mut pane = BottomPane::new(BottomPaneParams {
            app_event_tx: tx,
            has_input_focus: true,
            enhanced_keys_supported: false,
            using_chatgpt_auth: false,
        });

        // Begin a task: show initial status.
        pane.set_task_running(true);

        // Allow some frames so the animation thread ticks.
        std::thread::sleep(std::time::Duration::from_millis(120));

        // Render and confirm the line contains the "Coding" header.
        let area = Rect::new(0, 0, 40, 3);
        let mut buf = Buffer::empty(area);
        (&pane).render_ref(area, &mut buf);

        let mut row0 = String::new();
        for x in 0..area.width {
            row0.push(buf[(x, 0)].symbol().chars().next().unwrap_or(' '));
        }
        assert!(row0.contains("Coding"), "expected Coding header: {row0:?}");
    }

    #[test]
    fn bottom_padding_present_for_status_view() {
        let (tx_raw, _rx) = channel::<AppEvent>();
        let tx = AppEventSender::new(tx_raw);
        let mut pane = BottomPane::new(BottomPaneParams {
            app_event_tx: tx,
            has_input_focus: true,
            enhanced_keys_supported: false,
            using_chatgpt_auth: false,
        });

        // Activate spinner (status view replaces composer) with no live ring.
        pane.set_task_running(true);

        // Use height == desired_height; expect 1 status row at top and 2 bottom padding rows.
        let height = pane.desired_height(30);
        assert!(
            height >= 3,
            "expected at least 3 rows with bottom padding; got {height}"
        );
        let area = Rect::new(0, 0, 30, height);
        let mut buf = Buffer::empty(area);
        (&pane).render_ref(area, &mut buf);

        // Top row contains the status header
        let mut top = String::new();
        for x in 0..area.width {
            top.push(buf[(x, 0)].symbol().chars().next().unwrap_or(' '));
        }
        assert_eq!(buf[(0, 0)].symbol().chars().next().unwrap_or(' '), '▌');
        assert!(
            top.contains("Coding"),
            "expected Coding header on top row: {top:?}"
        );

        // Bottom two rows are blank padding
        let mut r_last = String::new();
        let mut r_last2 = String::new();
        for x in 0..area.width {
            r_last.push(buf[(x, height - 1)].symbol().chars().next().unwrap_or(' '));
            r_last2.push(buf[(x, height - 2)].symbol().chars().next().unwrap_or(' '));
        }
        assert!(
            r_last.trim().is_empty(),
            "expected last row blank: {r_last:?}"
        );
        assert!(
            r_last2.trim().is_empty(),
            "expected second-to-last row blank: {r_last2:?}"
        );
    }

    #[test]
    fn bottom_padding_shrinks_when_tiny() {
        let (tx_raw, _rx) = channel::<AppEvent>();
        let tx = AppEventSender::new(tx_raw);
        let mut pane = BottomPane::new(BottomPaneParams {
            app_event_tx: tx,
            has_input_focus: true,
            enhanced_keys_supported: false,
            using_chatgpt_auth: false,
        });

        pane.set_task_running(true);

        // Height=2 → pad shrinks to 1; bottom row is blank, top row has spinner.
        let area2 = Rect::new(0, 0, 20, 2);
        let mut buf2 = Buffer::empty(area2);
        (&pane).render_ref(area2, &mut buf2);
        let mut row0 = String::new();
        let mut row1 = String::new();
        for x in 0..area2.width {
            row0.push(buf2[(x, 0)].symbol().chars().next().unwrap_or(' '));
            row1.push(buf2[(x, 1)].symbol().chars().next().unwrap_or(' '));
        }
        assert!(
            row0.contains("Coding"),
            "expected Coding header on row 0: {row0:?}"
        );
        assert!(
            row1.trim().is_empty(),
            "expected bottom padding on row 1: {row1:?}"
        );

        // Height=1 → no padding; single row is the spinner.
        let area1 = Rect::new(0, 0, 20, 1);
        let mut buf1 = Buffer::empty(area1);
        (&pane).render_ref(area1, &mut buf1);
        let mut only = String::new();
        for x in 0..area1.width {
            only.push(buf1[(x, 0)].symbol().chars().next().unwrap_or(' '));
        }
        assert!(
            only.contains("Coding"),
            "expected Coding header with no padding: {only:?}"
        );
    }
}<|MERGE_RESOLUTION|>--- conflicted
+++ resolved
@@ -9,6 +9,7 @@
 use crossterm::event::KeyEvent;
 use ratatui::buffer::Buffer;
 use ratatui::layout::Rect;
+use ratatui::text::Line;
 use ratatui::widgets::WidgetRef;
 
 mod approval_modal_view;
@@ -58,13 +59,10 @@
     is_task_running: bool,
     ctrl_c_quit_hint: bool,
 
-<<<<<<< HEAD
     /// Optional transient ring shown above the composer. This is a rendering-only
     /// container used during development before we wire it to ChatWidget events.
     live_ring: Option<live_ring_widget::LiveRingWidget>,
 
-=======
->>>>>>> a8c7f539
     /// True if the active view is the StatusIndicatorView that replaces the
     /// composer during a running task.
     status_view_active: bool,
@@ -93,10 +91,7 @@
             has_input_focus: params.has_input_focus,
             is_task_running: false,
             ctrl_c_quit_hint: false,
-<<<<<<< HEAD
             live_ring: None,
-=======
->>>>>>> a8c7f539
             status_view_active: false,
         }
     }
@@ -106,15 +101,12 @@
     }
 
     pub fn desired_height(&self, width: u16) -> u16 {
-<<<<<<< HEAD
         let ring_h = self
             .live_ring
             .as_ref()
             .map(|r| r.desired_height(width))
             .unwrap_or(0);
 
-=======
->>>>>>> a8c7f539
         let view_height = if let Some(view) = self.active_view.as_ref() {
             view.desired_height(width)
         } else {
@@ -122,13 +114,9 @@
             1 + self.composer.desired_height(width)
         };
 
-<<<<<<< HEAD
         ring_h
             .saturating_add(view_height)
             .saturating_add(Self::BOTTOM_PAD_LINES)
-=======
-        view_height.saturating_add(Self::BOTTOM_PAD_LINES)
->>>>>>> a8c7f539
     }
 
     pub fn cursor_pos(&self, area: Rect) -> Option<(u16, u16)> {
@@ -211,7 +199,6 @@
         self.request_redraw();
     }
 
-<<<<<<< HEAD
     /// Update the status indicator text. Shows status as overlay above composer
     /// to allow continued input while processing.
     pub(crate) fn update_status_text(&mut self, text: String) {
@@ -231,8 +218,6 @@
         self.request_redraw();
     }
 
-=======
->>>>>>> a8c7f539
     pub(crate) fn show_ctrl_c_quit_hint(&mut self) {
         self.ctrl_c_quit_hint = true;
         self.composer
@@ -261,10 +246,7 @@
             // No longer need separate status widget - title shows in composer
             self.request_redraw();
         } else {
-<<<<<<< HEAD
             // Status now shown in composer title
-=======
->>>>>>> a8c7f539
             // Drop the status view when a task completes, but keep other
             // modal views (e.g. approval dialogs).
             if let Some(mut view) = self.active_view.take() {
@@ -314,7 +296,6 @@
         // Otherwise create a new approval modal overlay.
         let modal = ApprovalModalView::new(request, self.app_event_tx.clone());
         self.active_view = Some(Box::new(modal));
-<<<<<<< HEAD
         // Hide any overlay status while a modal is visible.
         // Status shown in composer title now
         self.status_view_active = false;
@@ -354,8 +335,6 @@
         let view = VerbositySelectionView::new(current_verbosity, self.app_event_tx.clone());
         self.active_view = Some(Box::new(view));
         // Status shown in composer title now
-=======
->>>>>>> a8c7f539
         self.status_view_active = false;
         self.request_redraw()
     }
@@ -394,6 +373,11 @@
     pub(crate) fn clear_live_ring(&mut self) {
         self.live_ring = None;
     }
+    
+    /// Set the live ring rows and maximum rows to display
+    pub(crate) fn set_live_ring_rows(&mut self, max_rows: usize, rows: Vec<Line<'static>>) {
+        self.live_ring = Some(live_ring_widget::LiveRingWidget::new(max_rows, rows));
+    }
 
     /// Ensure input focus is maintained, especially after redraws or content updates
     pub(crate) fn ensure_input_focus(&mut self) {
@@ -416,7 +400,6 @@
 
 impl WidgetRef for &BottomPane<'_> {
     fn render_ref(&self, area: Rect, buf: &mut Buffer) {
-<<<<<<< HEAD
         let mut y_offset = 0u16;
         if let Some(ring) = &self.live_ring {
             let live_h = ring.desired_height(area.width).min(area.height);
@@ -437,30 +420,21 @@
             y_offset = y_offset.saturating_add(1);
         }
 
-=======
->>>>>>> a8c7f539
         if let Some(view) = &self.active_view {
-            // Reserve bottom padding lines; keep at least 1 line for the view.
-            let avail = area.height;
-            if avail > 0 {
+            if y_offset < area.height {
+                // Reserve bottom padding lines; keep at least 1 line for the view.
+                let avail = area.height - y_offset;
                 let pad = BottomPane::BOTTOM_PAD_LINES.min(avail.saturating_sub(1));
                 // Add horizontal padding (2 chars on each side) for views
                 let horizontal_padding = 2u16;
                 let view_rect = Rect {
-<<<<<<< HEAD
                     x: area.x + horizontal_padding,
                     y: area.y + y_offset,
                     width: area.width.saturating_sub(horizontal_padding * 2),
-=======
-                    x: area.x,
-                    y: area.y,
-                    width: area.width,
->>>>>>> a8c7f539
                     height: avail - pad,
                 };
                 view.render(view_rect, buf);
             }
-<<<<<<< HEAD
         } else if y_offset < area.height {
             // Always add an empty line above the input box
             y_offset = y_offset.saturating_add(1);
@@ -476,20 +450,6 @@
                     - BottomPane::BOTTOM_PAD_LINES.min((area.height - y_offset).saturating_sub(1)),
             };
             (&self.composer).render_ref(composer_rect, buf);
-=======
-        } else {
-            let avail = area.height;
-            if avail > 0 {
-                let composer_rect = Rect {
-                    x: area.x,
-                    y: area.y,
-                    width: area.width,
-                    // Reserve bottom padding
-                    height: avail - BottomPane::BOTTOM_PAD_LINES.min(avail.saturating_sub(1)),
-                };
-                (&self.composer).render_ref(composer_rect, buf);
-            }
->>>>>>> a8c7f539
         }
     }
 }
@@ -640,12 +600,10 @@
 
         // Create an approval modal (active view).
         pane.push_approval_request(exec_request());
-
-<<<<<<< HEAD
+        // Attempt to update status; this should NOT create an overlay while modal is visible.
+        pane.update_status_text("running command".to_string());
+
         // Render and verify the top row does not include the Coding header overlay.
-=======
-        // Render and verify the top row does not include an overlay.
->>>>>>> a8c7f539
         let area = Rect::new(0, 0, 60, 6);
         let mut buf = Buffer::empty(area);
         (&pane).render_ref(area, &mut buf);
@@ -655,13 +613,8 @@
             r0.push(buf[(x, 0)].symbol().chars().next().unwrap_or(' '));
         }
         assert!(
-<<<<<<< HEAD
             !r0.contains("Coding"),
             "overlay Coding header should not render above modal"
-=======
-            !r0.contains("Working"),
-            "overlay should not render above modal"
->>>>>>> a8c7f539
         );
     }
 
@@ -677,6 +630,7 @@
 
         // Start a running task so the status indicator replaces the composer.
         pane.set_task_running(true);
+        pane.update_status_text("waiting for model".to_string());
 
         // Push an approval modal (e.g., command approval) which should hide the status view.
         pane.push_approval_request(exec_request());
@@ -727,6 +681,11 @@
 
         // Begin a task: show initial status.
         pane.set_task_running(true);
+        pane.update_status_text("waiting for model".to_string());
+
+        // As a long-running command begins (post-approval), ensure the status
+        // indicator is visible while we wait for the command to run.
+        pane.update_status_text("running command".to_string());
 
         // Allow some frames so the animation thread ticks.
         std::thread::sleep(std::time::Duration::from_millis(120));
@@ -756,6 +715,7 @@
 
         // Activate spinner (status view replaces composer) with no live ring.
         pane.set_task_running(true);
+        pane.update_status_text("waiting for model".to_string());
 
         // Use height == desired_height; expect 1 status row at top and 2 bottom padding rows.
         let height = pane.desired_height(30);
@@ -807,6 +767,7 @@
         });
 
         pane.set_task_running(true);
+        pane.update_status_text("waiting for model".to_string());
 
         // Height=2 → pad shrinks to 1; bottom row is blank, top row has spinner.
         let area2 = Rect::new(0, 0, 20, 2);

--- conflicted
+++ resolved
@@ -39,12 +39,8 @@
 mod scroll_state;
 mod selection_popup_common;
 mod textarea;
-<<<<<<< HEAD
-pub(crate) use feedback_view::FeedbackView;
 mod queued_user_messages;
-=======
 pub(crate) use feedback_view::FeedbackNoteView;
->>>>>>> 5ee8a17b
 
 #[derive(Debug, Clone, Copy, PartialEq, Eq)]
 pub(crate) enum CancellationEvent {
@@ -367,13 +363,9 @@
                     self.frame_requester.clone(),
                 ));
             }
-<<<<<<< HEAD
-=======
             if let Some(status) = self.status.as_mut() {
                 status.set_interrupt_hint_visible(true);
-                status.set_queued_messages(self.queued_user_messages.clone());
-            }
->>>>>>> 5ee8a17b
+            }
             self.request_redraw();
         } else {
             // Hide the status indicator when a task completes, but keep other modal views.

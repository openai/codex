//! Bottom pane: shows the ChatComposer or a BottomPaneView, if one is active.
use std::path::PathBuf;

use crate::app_event_sender::AppEventSender;
use crate::bottom_pane::queued_user_messages::QueuedUserMessages;
<<<<<<< HEAD
use crate::gpu_stats::GpuStatsSnapshot;
use crate::render::Insets;
use crate::render::RectExt;
use crate::render::renderable::Renderable as _;
=======
use crate::render::renderable::FlexRenderable;
use crate::render::renderable::Renderable;
use crate::render::renderable::RenderableItem;
>>>>>>> a47181e4
use crate::tui::FrameRequester;
use bottom_pane_view::BottomPaneView;
use codex_file_search::FileMatch;
use crossterm::event::KeyCode;
use crossterm::event::KeyEvent;
use ratatui::buffer::Buffer;
use ratatui::layout::Rect;
<<<<<<< HEAD
use ratatui::style::Stylize;
use ratatui::text::{Line, Span};
use ratatui::widgets::WidgetRef;
=======
>>>>>>> a47181e4
use std::time::Duration;
use std::time::Instant;
use std::collections::VecDeque;

mod approval_overlay;
pub(crate) use approval_overlay::ApprovalOverlay;
pub(crate) use approval_overlay::ApprovalRequest;
mod bottom_pane_view;
mod chat_composer;
mod chat_composer_history;
mod command_popup;
pub mod custom_prompt_view;
mod file_search_popup;
mod footer;
mod list_selection_view;
mod prompt_args;
pub(crate) use list_selection_view::SelectionViewParams;
mod feedback_view;
pub(crate) use feedback_view::feedback_selection_params;
pub(crate) use feedback_view::feedback_upload_consent_params;
mod paste_burst;
pub mod popup_consts;
mod queued_user_messages;
mod scroll_state;
mod selection_popup_common;
mod textarea;
pub(crate) use feedback_view::FeedbackNoteView;

const GPU_SPARKLINE_SYMBOLS: [char; 8] = ['▁', '▂', '▃', '▄', '▅', '▆', '▇', '█'];
const GPU_HISTORY_CAPACITY: usize = 120;
const MIN_SPARKLINE_WIDTH: u16 = 12;

struct GpuStatsWidget {
    history: VecDeque<f32>,
    max_points: usize,
    latest: Option<GpuStatsSnapshot>,
    last_updated: Instant,
}

impl GpuStatsWidget {
    fn new() -> Self {
        Self {
            history: VecDeque::with_capacity(GPU_HISTORY_CAPACITY),
            max_points: GPU_HISTORY_CAPACITY,
            latest: None,
            last_updated: Instant::now(),
        }
    }

    fn update(&mut self, snapshot: GpuStatsSnapshot) {
        if self.history.len() == self.max_points {
            self.history.pop_front();
        }
        self.history.push_back(snapshot.utilization.clamp(0.0, 100.0));
        self.last_updated = snapshot.timestamp;
        self.latest = Some(snapshot);
    }

    fn desired_height(&self, width: u16) -> u16 {
        if self.latest.is_none() || width == 0 {
            0
        } else if width < MIN_SPARKLINE_WIDTH || self.history.len() < 2 {
            1
        } else {
            2
        }
    }

    fn render_ref(&self, area: Rect, buf: &mut Buffer) {
        if area.is_empty() || self.latest.is_none() {
            return;
        }

        let info_line = self.info_line(area.width);
        info_line.render_ref(
            Rect {
                x: area.x,
                y: area.y,
                width: area.width,
                height: 1,
            },
            buf,
        );

        if area.height >= 2 && self.history.len() >= 2 && area.width >= MIN_SPARKLINE_WIDTH {
            let sparkline = self.sparkline(area.width);
            sparkline.render_ref(
                Rect {
                    x: area.x,
                    y: area.y.saturating_add(1),
                    width: area.width,
                    height: 1,
                },
                buf,
            );
        }
    }

    fn info_line(&self, width: u16) -> Line<'static> {
        let Some(latest) = &self.latest else {
            return Line::from("GPU stats unavailable".dim());
        };

        let utilization = format!("{:.0}%", latest.utilization).green().bold();
        let memory = format!(
            "{} / {}",
            format_bytes(latest.memory_used),
            format_bytes(latest.memory_total)
        )
        .cyan();
        let mut spans = vec![
            format!("GPU ({})", latest.source.label()).bold(),
            "  ".into(),
            utilization,
            " | ".dim(),
            memory,
        ];

        if let Some(temp) = latest.temperature {
            spans.push(" | ".dim());
            spans.push(format!("{temp:.0}°C").yellow());
        }

        if Instant::now()
            .saturating_duration_since(self.last_updated)
            .as_secs()
            >= 5
            && width >= 30
        {
            spans.push(" | ".dim());
            spans.push("stale".red().dim());
        }

        Line::from(spans)
    }

    fn sparkline(&self, width: u16) -> Line<'static> {
        if self.history.is_empty() {
            return Line::from("");
        }
        let max_points = width as usize;
        let mut values: Vec<f32> = self
            .history
            .iter()
            .rev()
            .take(max_points)
            .copied()
            .collect();
        values.reverse();

        let padding = max_points.saturating_sub(values.len());
        let mut spark = String::with_capacity(max_points);
        if padding > 0 {
            spark.push_str(&" ".repeat(padding));
        }

        for value in values {
            let scaled = value.clamp(0.0, 100.0) / 100.0;
            let idx = (scaled * (GPU_SPARKLINE_SYMBOLS.len() as f32 - 1.0)).round() as usize;
            let symbol = GPU_SPARKLINE_SYMBOLS[idx.min(GPU_SPARKLINE_SYMBOLS.len() - 1)];
            spark.push(symbol);
        }

        Line::from(spark.cyan())
    }
}

fn format_bytes(bytes: u64) -> String {
    const GB: f64 = 1024.0 * 1024.0 * 1024.0;
    const MB: f64 = 1024.0 * 1024.0;

    let bytes_f = bytes as f64;
    if bytes_f >= GB {
        format!("{:.1} GB", bytes_f / GB)
    } else {
        format!("{:.0} MB", bytes_f / MB.max(1.0))
    }
}

#[derive(Debug, Clone, Copy, PartialEq, Eq)]
pub(crate) enum CancellationEvent {
    Handled,
    NotHandled,
}

pub(crate) use chat_composer::ChatComposer;
pub(crate) use chat_composer::InputResult;
use codex_protocol::custom_prompts::CustomPrompt;

use crate::status_indicator_widget::StatusIndicatorWidget;
pub(crate) use list_selection_view::SelectionAction;
pub(crate) use list_selection_view::SelectionItem;

/// Pane displayed in the lower half of the chat UI.
pub(crate) struct BottomPane {
    /// Composer is retained even when a BottomPaneView is displayed so the
    /// input state is retained when the view is closed.
    composer: ChatComposer,

    /// Stack of views displayed instead of the composer (e.g. popups/modals).
    view_stack: Vec<Box<dyn BottomPaneView>>,

    app_event_tx: AppEventSender,
    frame_requester: FrameRequester,

    has_input_focus: bool,
    is_task_running: bool,
    ctrl_c_quit_hint: bool,
    esc_backtrack_hint: bool,

    /// Inline status indicator shown above the composer while a task is running.
    status: Option<StatusIndicatorWidget>,
    /// Queued user messages to show above the composer while a turn is running.
    queued_user_messages: QueuedUserMessages,
    context_window_percent: Option<i64>,
    gpu_stats: Option<GpuStatsWidget>,
}

pub(crate) struct BottomPaneParams {
    pub(crate) app_event_tx: AppEventSender,
    pub(crate) frame_requester: FrameRequester,
    pub(crate) has_input_focus: bool,
    pub(crate) enhanced_keys_supported: bool,
    pub(crate) placeholder_text: String,
    pub(crate) disable_paste_burst: bool,
}

impl BottomPane {
    pub fn new(params: BottomPaneParams) -> Self {
        let enhanced_keys_supported = params.enhanced_keys_supported;
        Self {
            composer: ChatComposer::new(
                params.has_input_focus,
                params.app_event_tx.clone(),
                enhanced_keys_supported,
                params.placeholder_text,
                params.disable_paste_burst,
            ),
            view_stack: Vec::new(),
            app_event_tx: params.app_event_tx,
            frame_requester: params.frame_requester,
            has_input_focus: params.has_input_focus,
            is_task_running: false,
            ctrl_c_quit_hint: false,
            status: None,
            queued_user_messages: QueuedUserMessages::new(),
            esc_backtrack_hint: false,
            context_window_percent: None,
            gpu_stats: None,
        }
    }

    pub fn status_widget(&self) -> Option<&StatusIndicatorWidget> {
        self.status.as_ref()
    }

    fn active_view(&self) -> Option<&dyn BottomPaneView> {
        self.view_stack.last().map(std::convert::AsRef::as_ref)
    }

    fn push_view(&mut self, view: Box<dyn BottomPaneView>) {
        self.view_stack.push(view);
        self.request_redraw();
    }

<<<<<<< HEAD
    pub fn desired_height(&self, width: u16) -> u16 {
        let top_margin = 1;

        // Base height depends on whether a modal/overlay is active.
        let base = match self.active_view().as_ref() {
            Some(view) => view.desired_height(width),
            None => {
                let status_height = self
                    .status
                    .as_ref()
                    .map_or(0, |status| status.desired_height(width));
                let queue_height = self.queued_user_messages.desired_height(width);
                let spacing_height = if status_height == 0 && queue_height == 0 {
                    0
                } else {
                    1
                };
                self.composer
                    .desired_height(width)
                    .saturating_add(spacing_height)
                    .saturating_add(status_height)
                    .saturating_add(queue_height)
            }
        };
        // Account for bottom padding rows. Top spacing is handled in layout().
        base.saturating_add(top_margin)
    }

    fn layout(&self, area: Rect) -> [Rect; 2] {
        // At small heights, bottom pane takes the entire height.
        let top_margin = if area.height <= 1 { 0 } else { 1 };

        let area = area.inset(Insets::tlbr(top_margin, 0, 0, 0));
        if self.active_view().is_some() {
            return [Rect::ZERO, area];
        }
        let queue_height = self.queued_user_messages.desired_height(area.width);
        let gpu_height = self
            .gpu_stats
            .as_ref()
            .map_or(0, |widget| widget.desired_height(area.width))
            .min(area.height.saturating_sub(1));
        let status_height = self
            .status
            .as_ref()
            .map_or(0, |status| status.desired_height(area.width))
            .min(area.height.saturating_sub(1));
        let has_status_content = gpu_height > 0 || status_height > 0;
        let spacer_height = if queue_height > 0 && has_status_content { 1 } else { 0 };
        let combined_height = gpu_height
            .saturating_add(status_height)
            .saturating_add(spacer_height)
            .saturating_add(queue_height)
            .min(area.height.saturating_sub(1));

        let [status_area, _, content_area] = Layout::vertical([
            Constraint::Length(combined_height),
            Constraint::Length(if combined_height == 0 { 0 } else { 1 }),
            Constraint::Min(1),
        ])
        .areas(area);
        [status_area, content_area]
    }

    pub fn cursor_pos(&self, area: Rect) -> Option<(u16, u16)> {
        // Hide the cursor whenever an overlay view is active (e.g. the
        // status indicator shown while a task is running, or approval modal).
        // In these states the textarea is not interactable, so we should not
        // show its caret.
        let [_, content] = self.layout(area);
        if let Some(view) = self.active_view() {
            view.cursor_pos(content)
        } else {
            self.composer.cursor_pos(content)
        }
    }

=======
>>>>>>> a47181e4
    /// Forward a key event to the active view or the composer.
    pub fn handle_key_event(&mut self, key_event: KeyEvent) -> InputResult {
        // If a modal/view is active, handle it here; otherwise forward to composer.
        if let Some(view) = self.view_stack.last_mut() {
            if key_event.code == KeyCode::Esc
                && matches!(view.on_ctrl_c(), CancellationEvent::Handled)
                && view.is_complete()
            {
                self.view_stack.pop();
                self.on_active_view_complete();
            } else {
                view.handle_key_event(key_event);
                if view.is_complete() {
                    self.view_stack.clear();
                    self.on_active_view_complete();
                }
            }
            self.request_redraw();
            InputResult::None
        } else {
            // If a task is running and a status line is visible, allow Esc to
            // send an interrupt even while the composer has focus.
            if matches!(key_event.code, crossterm::event::KeyCode::Esc)
                && self.is_task_running
                && let Some(status) = &self.status
            {
                // Send Op::Interrupt
                status.interrupt();
                self.request_redraw();
                return InputResult::None;
            }
            let (input_result, needs_redraw) = self.composer.handle_key_event(key_event);
            if needs_redraw {
                self.request_redraw();
            }
            if self.composer.is_in_paste_burst() {
                self.request_redraw_in(ChatComposer::recommended_paste_flush_delay());
            }
            input_result
        }
    }

    /// Handle Ctrl-C in the bottom pane. If a modal view is active it gets a
    /// chance to consume the event (e.g. to dismiss itself).
    pub(crate) fn on_ctrl_c(&mut self) -> CancellationEvent {
        if let Some(view) = self.view_stack.last_mut() {
            let event = view.on_ctrl_c();
            if matches!(event, CancellationEvent::Handled) {
                if view.is_complete() {
                    self.view_stack.pop();
                    self.on_active_view_complete();
                }
                self.show_ctrl_c_quit_hint();
            }
            event
        } else if self.composer_is_empty() {
            CancellationEvent::NotHandled
        } else {
            self.view_stack.pop();
            self.clear_composer_for_ctrl_c();
            self.show_ctrl_c_quit_hint();
            CancellationEvent::Handled
        }
    }

    pub fn handle_paste(&mut self, pasted: String) {
        if let Some(view) = self.view_stack.last_mut() {
            let needs_redraw = view.handle_paste(pasted);
            if view.is_complete() {
                self.on_active_view_complete();
            }
            if needs_redraw {
                self.request_redraw();
            }
        } else {
            let needs_redraw = self.composer.handle_paste(pasted);
            if needs_redraw {
                self.request_redraw();
            }
        }
    }

    pub(crate) fn insert_str(&mut self, text: &str) {
        self.composer.insert_str(text);
        self.request_redraw();
    }

    /// Replace the composer text with `text`.
    pub(crate) fn set_composer_text(&mut self, text: String) {
        self.composer.set_text_content(text);
        self.request_redraw();
    }

    pub(crate) fn clear_composer_for_ctrl_c(&mut self) {
        self.composer.clear_for_ctrl_c();
        self.request_redraw();
    }

    /// Get the current composer text (for tests and programmatic checks).
    pub(crate) fn composer_text(&self) -> String {
        self.composer.current_text()
    }

    /// Update the animated header shown to the left of the brackets in the
    /// status indicator (defaults to "Working"). No-ops if the status
    /// indicator is not active.
    pub(crate) fn update_status_header(&mut self, header: String) {
        if let Some(status) = self.status.as_mut() {
            status.update_header(header);
            self.request_redraw();
        }
    }

    pub(crate) fn show_ctrl_c_quit_hint(&mut self) {
        self.ctrl_c_quit_hint = true;
        self.composer
            .set_ctrl_c_quit_hint(true, self.has_input_focus);
        self.request_redraw();
    }

    pub(crate) fn clear_ctrl_c_quit_hint(&mut self) {
        if self.ctrl_c_quit_hint {
            self.ctrl_c_quit_hint = false;
            self.composer
                .set_ctrl_c_quit_hint(false, self.has_input_focus);
            self.request_redraw();
        }
    }

    #[cfg(test)]
    pub(crate) fn ctrl_c_quit_hint_visible(&self) -> bool {
        self.ctrl_c_quit_hint
    }

    #[cfg(test)]
    pub(crate) fn status_indicator_visible(&self) -> bool {
        self.status.is_some()
    }

    pub(crate) fn show_esc_backtrack_hint(&mut self) {
        self.esc_backtrack_hint = true;
        self.composer.set_esc_backtrack_hint(true);
        self.request_redraw();
    }

    pub(crate) fn clear_esc_backtrack_hint(&mut self) {
        if self.esc_backtrack_hint {
            self.esc_backtrack_hint = false;
            self.composer.set_esc_backtrack_hint(false);
            self.request_redraw();
        }
    }

    // esc_backtrack_hint_visible removed; hints are controlled internally.

    pub fn set_task_running(&mut self, running: bool) {
        self.is_task_running = running;
        self.composer.set_task_running(running);

        if running {
            if self.status.is_none() {
                self.status = Some(StatusIndicatorWidget::new(
                    self.app_event_tx.clone(),
                    self.frame_requester.clone(),
                ));
            }
            if let Some(status) = self.status.as_mut() {
                status.set_interrupt_hint_visible(true);
            }
            self.request_redraw();
        } else {
            // Hide the status indicator when a task completes, but keep other modal views.
            self.hide_status_indicator();
        }
    }

    /// Hide the status indicator while leaving task-running state untouched.
    pub(crate) fn hide_status_indicator(&mut self) {
        if self.status.take().is_some() {
            self.request_redraw();
        }
    }

    pub(crate) fn ensure_status_indicator(&mut self) {
        if self.status.is_none() {
            self.status = Some(StatusIndicatorWidget::new(
                self.app_event_tx.clone(),
                self.frame_requester.clone(),
            ));
            self.request_redraw();
        }
    }

    pub(crate) fn set_interrupt_hint_visible(&mut self, visible: bool) {
        if let Some(status) = self.status.as_mut() {
            status.set_interrupt_hint_visible(visible);
            self.request_redraw();
        }
    }

    pub(crate) fn set_context_window_percent(&mut self, percent: Option<i64>) {
        if self.context_window_percent == percent {
            return;
        }

        self.context_window_percent = percent;
        self.composer.set_context_window_percent(percent);
        self.request_redraw();
    }

    /// Show a generic list selection view with the provided items.
    pub(crate) fn show_selection_view(&mut self, params: list_selection_view::SelectionViewParams) {
        let view = list_selection_view::ListSelectionView::new(params, self.app_event_tx.clone());
        self.push_view(Box::new(view));
    }

    /// Update the queued messages preview shown above the composer.
    pub(crate) fn set_queued_user_messages(&mut self, queued: Vec<String>) {
        self.queued_user_messages.messages = queued;
        self.request_redraw();
    }

    /// Update custom prompts available for the slash popup.
    pub(crate) fn set_custom_prompts(&mut self, prompts: Vec<CustomPrompt>) {
        self.composer.set_custom_prompts(prompts);
        self.request_redraw();
    }

    pub(crate) fn update_gpu_stats(&mut self, snapshot: GpuStatsSnapshot) {
        if self.gpu_stats.is_none() {
            self.gpu_stats = Some(GpuStatsWidget::new());
        }
        if let Some(widget) = self.gpu_stats.as_mut() {
            widget.update(snapshot);
            self.request_redraw();
        }
    }

    pub(crate) fn clear_gpu_stats(&mut self) {
        if self.gpu_stats.take().is_some() {
            self.request_redraw();
        }
    }

    pub(crate) fn composer_is_empty(&self) -> bool {
        self.composer.is_empty()
    }

    pub(crate) fn is_task_running(&self) -> bool {
        self.is_task_running
    }

    /// Return true when the pane is in the regular composer state without any
    /// overlays or popups and not running a task. This is the safe context to
    /// use Esc-Esc for backtracking from the main view.
    pub(crate) fn is_normal_backtrack_mode(&self) -> bool {
        !self.is_task_running && self.view_stack.is_empty() && !self.composer.popup_active()
    }

    pub(crate) fn show_view(&mut self, view: Box<dyn BottomPaneView>) {
        self.push_view(view);
    }

    /// Called when the agent requests user approval.
    pub fn push_approval_request(&mut self, request: ApprovalRequest) {
        let request = if let Some(view) = self.view_stack.last_mut() {
            match view.try_consume_approval_request(request) {
                Some(request) => request,
                None => {
                    self.request_redraw();
                    return;
                }
            }
        } else {
            request
        };

        // Otherwise create a new approval modal overlay.
        let modal = ApprovalOverlay::new(request, self.app_event_tx.clone());
        self.pause_status_timer_for_modal();
        self.push_view(Box::new(modal));
    }

    fn on_active_view_complete(&mut self) {
        self.resume_status_timer_after_modal();
    }

    fn pause_status_timer_for_modal(&mut self) {
        if let Some(status) = self.status.as_mut() {
            status.pause_timer();
        }
    }

    fn resume_status_timer_after_modal(&mut self) {
        if let Some(status) = self.status.as_mut() {
            status.resume_timer();
        }
    }

    /// Height (terminal rows) required by the current bottom pane.
    pub(crate) fn request_redraw(&self) {
        self.frame_requester.schedule_frame();
    }

    pub(crate) fn request_redraw_in(&self, dur: Duration) {
        self.frame_requester.schedule_frame_in(dur);
    }

    // --- History helpers ---

    pub(crate) fn set_history_metadata(&mut self, log_id: u64, entry_count: usize) {
        self.composer.set_history_metadata(log_id, entry_count);
    }

    pub(crate) fn flush_paste_burst_if_due(&mut self) -> bool {
        self.composer.flush_paste_burst_if_due()
    }

    pub(crate) fn is_in_paste_burst(&self) -> bool {
        self.composer.is_in_paste_burst()
    }

    pub(crate) fn on_history_entry_response(
        &mut self,
        log_id: u64,
        offset: usize,
        entry: Option<String>,
    ) {
        let updated = self
            .composer
            .on_history_entry_response(log_id, offset, entry);

        if updated {
            self.request_redraw();
        }
    }

    pub(crate) fn on_file_search_result(&mut self, query: String, matches: Vec<FileMatch>) {
        self.composer.on_file_search_result(query, matches);
        self.request_redraw();
    }

    pub(crate) fn attach_image(
        &mut self,
        path: PathBuf,
        width: u32,
        height: u32,
        format_label: &str,
    ) {
        if self.view_stack.is_empty() {
            self.composer
                .attach_image(path, width, height, format_label);
            self.request_redraw();
        }
    }

    pub(crate) fn take_recent_submission_images(&mut self) -> Vec<PathBuf> {
        self.composer.take_recent_submission_images()
    }

    fn as_renderable(&'_ self) -> RenderableItem<'_> {
        if let Some(view) = self.active_view() {
            RenderableItem::Borrowed(view)
        } else {
<<<<<<< HEAD
            let queue_height = self.queued_user_messages.desired_height(top_area.width);
            let gpu_height = self
                .gpu_stats
                .as_ref()
                .map(|widget| widget.desired_height(top_area.width).min(top_area.height))
                .unwrap_or(0);
            let status_height = self
                .status
                .as_ref()
                .map(|status| status.desired_height(top_area.width).min(top_area.height))
                .unwrap_or(0);
            let has_status_content = gpu_height > 0 || status_height > 0;
            let spacer_height = if queue_height > 0 && has_status_content { 1 } else { 0 };

            let mut cursor_y = top_area.y;
            let mut remaining = top_area.height;

            if let Some(widget) = &self.gpu_stats
                && gpu_height > 0
                && remaining > 0
            {
                let height = gpu_height.min(remaining);
                let gpu_area = Rect {
                    x: top_area.x,
                    y: cursor_y,
                    width: top_area.width,
                    height,
                };
                widget.render_ref(gpu_area, buf);
                cursor_y = cursor_y.saturating_add(height);
                remaining = remaining.saturating_sub(height);
            }

            if let Some(status) = &self.status
                && status_height > 0
                && remaining > 0
            {
                let height = status_height.min(remaining);
                let status_area = Rect {
                    x: top_area.x,
                    y: cursor_y,
                    width: top_area.width,
                    height,
                };
                status.render_ref(status_area, buf);
                cursor_y = cursor_y.saturating_add(height);
                remaining = remaining.saturating_sub(height);
            }

            if spacer_height > 0 && remaining > 0 {
                cursor_y = cursor_y.saturating_add(1);
                remaining = remaining.saturating_sub(1);
            }

            if queue_height > 0 && remaining > 0 {
                let height = queue_height.min(remaining);
                let queue_area = Rect {
                    x: top_area.x,
                    y: cursor_y,
                    width: top_area.width,
                    height,
                };
                self.queued_user_messages.render(queue_area, buf);
=======
            let mut flex = FlexRenderable::new();
            if let Some(status) = &self.status {
                flex.push(0, RenderableItem::Borrowed(status));
            }
            flex.push(1, RenderableItem::Borrowed(&self.queued_user_messages));
            if self.status.is_some() || !self.queued_user_messages.messages.is_empty() {
                flex.push(0, RenderableItem::Owned("".into()));
>>>>>>> a47181e4
            }
            let mut flex2 = FlexRenderable::new();
            flex2.push(1, RenderableItem::Owned(flex.into()));
            flex2.push(0, RenderableItem::Borrowed(&self.composer));
            RenderableItem::Owned(Box::new(flex2))
        }
    }
}

impl Renderable for BottomPane {
    fn render(&self, area: Rect, buf: &mut Buffer) {
        self.as_renderable().render(area, buf);
    }
    fn desired_height(&self, width: u16) -> u16 {
        self.as_renderable().desired_height(width)
    }
    fn cursor_pos(&self, area: Rect) -> Option<(u16, u16)> {
        self.as_renderable().cursor_pos(area)
    }
}

#[cfg(test)]
mod tests {
    use super::*;
    use crate::app_event::AppEvent;
    use crate::gpu_stats::{GpuStatsSnapshot, GpuStatsSource};
    use insta::assert_snapshot;
    use ratatui::buffer::Buffer;
    use ratatui::layout::Rect;
    use tokio::sync::mpsc::unbounded_channel;
    use std::time::Instant;

    fn snapshot_buffer(buf: &Buffer) -> String {
        let mut lines = Vec::new();
        for y in 0..buf.area().height {
            let mut row = String::new();
            for x in 0..buf.area().width {
                row.push(buf[(x, y)].symbol().chars().next().unwrap_or(' '));
            }
            lines.push(row);
        }
        lines.join("\n")
    }

    fn render_snapshot(pane: &BottomPane, area: Rect) -> String {
        let mut buf = Buffer::empty(area);
        pane.render(area, &mut buf);
        snapshot_buffer(&buf)
    }

    fn exec_request() -> ApprovalRequest {
        ApprovalRequest::Exec {
            id: "1".to_string(),
            command: vec!["echo".into(), "ok".into()],
            reason: None,
            risk: None,
        }
    }

    #[test]
    fn ctrl_c_on_modal_consumes_and_shows_quit_hint() {
        let (tx_raw, _rx) = unbounded_channel::<AppEvent>();
        let tx = AppEventSender::new(tx_raw);
        let mut pane = BottomPane::new(BottomPaneParams {
            app_event_tx: tx,
            frame_requester: FrameRequester::test_dummy(),
            has_input_focus: true,
            enhanced_keys_supported: false,
            placeholder_text: "Ask Codex to do anything".to_string(),
            disable_paste_burst: false,
        });
        pane.push_approval_request(exec_request());
        assert_eq!(CancellationEvent::Handled, pane.on_ctrl_c());
        assert!(pane.ctrl_c_quit_hint_visible());
        assert_eq!(CancellationEvent::NotHandled, pane.on_ctrl_c());
    }

    // live ring removed; related tests deleted.

    #[test]
    fn overlay_not_shown_above_approval_modal() {
        let (tx_raw, _rx) = unbounded_channel::<AppEvent>();
        let tx = AppEventSender::new(tx_raw);
        let mut pane = BottomPane::new(BottomPaneParams {
            app_event_tx: tx,
            frame_requester: FrameRequester::test_dummy(),
            has_input_focus: true,
            enhanced_keys_supported: false,
            placeholder_text: "Ask Codex to do anything".to_string(),
            disable_paste_burst: false,
        });

        // Create an approval modal (active view).
        pane.push_approval_request(exec_request());

        // Render and verify the top row does not include an overlay.
        let area = Rect::new(0, 0, 60, 6);
        let mut buf = Buffer::empty(area);
        pane.render(area, &mut buf);

        let mut r0 = String::new();
        for x in 0..area.width {
            r0.push(buf[(x, 0)].symbol().chars().next().unwrap_or(' '));
        }
        assert!(
            !r0.contains("Working"),
            "overlay should not render above modal"
        );
    }

    #[test]
    fn composer_shown_after_denied_while_task_running() {
        let (tx_raw, _rx) = unbounded_channel::<AppEvent>();
        let tx = AppEventSender::new(tx_raw);
        let mut pane = BottomPane::new(BottomPaneParams {
            app_event_tx: tx,
            frame_requester: FrameRequester::test_dummy(),
            has_input_focus: true,
            enhanced_keys_supported: false,
            placeholder_text: "Ask Codex to do anything".to_string(),
            disable_paste_burst: false,
        });

        // Start a running task so the status indicator is active above the composer.
        pane.set_task_running(true);

        // Push an approval modal (e.g., command approval) which should hide the status view.
        pane.push_approval_request(exec_request());

        // Simulate pressing 'n' (No) on the modal.
        use crossterm::event::KeyCode;
        use crossterm::event::KeyEvent;
        use crossterm::event::KeyModifiers;
        pane.handle_key_event(KeyEvent::new(KeyCode::Char('n'), KeyModifiers::NONE));

        // After denial, since the task is still running, the status indicator should be
        // visible above the composer. The modal should be gone.
        assert!(
            pane.view_stack.is_empty(),
            "no active modal view after denial"
        );

        // Render and ensure the top row includes the Working header and a composer line below.
        // Give the animation thread a moment to tick.
        std::thread::sleep(Duration::from_millis(120));
        let area = Rect::new(0, 0, 40, 6);
        let mut buf = Buffer::empty(area);
        pane.render(area, &mut buf);
        let mut row0 = String::new();
        for x in 0..area.width {
            row0.push(buf[(x, 0)].symbol().chars().next().unwrap_or(' '));
        }
        assert!(
            row0.contains("Working"),
            "expected Working header after denial on row 0: {row0:?}"
        );

        // Composer placeholder should be visible somewhere below.
        let mut found_composer = false;
        for y in 1..area.height {
            let mut row = String::new();
            for x in 0..area.width {
                row.push(buf[(x, y)].symbol().chars().next().unwrap_or(' '));
            }
            if row.contains("Ask Codex") {
                found_composer = true;
                break;
            }
        }
        assert!(
            found_composer,
            "expected composer visible under status line"
        );
    }

    #[test]
    fn status_indicator_visible_during_command_execution() {
        let (tx_raw, _rx) = unbounded_channel::<AppEvent>();
        let tx = AppEventSender::new(tx_raw);
        let mut pane = BottomPane::new(BottomPaneParams {
            app_event_tx: tx,
            frame_requester: FrameRequester::test_dummy(),
            has_input_focus: true,
            enhanced_keys_supported: false,
            placeholder_text: "Ask Codex to do anything".to_string(),
            disable_paste_burst: false,
        });

        // Begin a task: show initial status.
        pane.set_task_running(true);

        // Use a height that allows the status line to be visible above the composer.
        let area = Rect::new(0, 0, 40, 6);
        let mut buf = Buffer::empty(area);
        pane.render(area, &mut buf);

        let bufs = snapshot_buffer(&buf);
        assert!(bufs.contains("• Working"), "expected Working header");
    }

    #[test]
    fn status_and_composer_fill_height_without_bottom_padding() {
        let (tx_raw, _rx) = unbounded_channel::<AppEvent>();
        let tx = AppEventSender::new(tx_raw);
        let mut pane = BottomPane::new(BottomPaneParams {
            app_event_tx: tx,
            frame_requester: FrameRequester::test_dummy(),
            has_input_focus: true,
            enhanced_keys_supported: false,
            placeholder_text: "Ask Codex to do anything".to_string(),
            disable_paste_burst: false,
        });

        // Activate spinner (status view replaces composer) with no live ring.
        pane.set_task_running(true);

        // Use height == desired_height; expect spacer + status + composer rows without trailing padding.
        let height = pane.desired_height(30);
        assert!(
            height >= 3,
            "expected at least 3 rows to render spacer, status, and composer; got {height}"
        );
        let area = Rect::new(0, 0, 30, height);
        assert_snapshot!(
            "status_and_composer_fill_height_without_bottom_padding",
            render_snapshot(&pane, area)
        );
    }

    #[test]
    fn queued_messages_visible_when_status_hidden_snapshot() {
        let (tx_raw, _rx) = unbounded_channel::<AppEvent>();
        let tx = AppEventSender::new(tx_raw);
        let mut pane = BottomPane::new(BottomPaneParams {
            app_event_tx: tx,
            frame_requester: FrameRequester::test_dummy(),
            has_input_focus: true,
            enhanced_keys_supported: false,
            placeholder_text: "Ask Codex to do anything".to_string(),
            disable_paste_burst: false,
        });

        pane.set_task_running(true);
        pane.set_queued_user_messages(vec!["Queued follow-up question".to_string()]);
        pane.hide_status_indicator();

        let width = 48;
        let height = pane.desired_height(width);
        let area = Rect::new(0, 0, width, height);
        assert_snapshot!(
            "queued_messages_visible_when_status_hidden_snapshot",
            render_snapshot(&pane, area)
        );
    }

    #[test]
    fn status_and_queued_messages_snapshot() {
        let (tx_raw, _rx) = unbounded_channel::<AppEvent>();
        let tx = AppEventSender::new(tx_raw);
        let mut pane = BottomPane::new(BottomPaneParams {
            app_event_tx: tx,
            frame_requester: FrameRequester::test_dummy(),
            has_input_focus: true,
            enhanced_keys_supported: false,
            placeholder_text: "Ask Codex to do anything".to_string(),
            disable_paste_burst: false,
        });

        pane.set_task_running(true);
        pane.set_queued_user_messages(vec!["Queued follow-up question".to_string()]);

        let width = 48;
        let height = pane.desired_height(width);
        let area = Rect::new(0, 0, width, height);
        assert_snapshot!(
            "status_and_queued_messages_snapshot",
            render_snapshot(&pane, area)
        );
    }

    #[test]
    fn gpu_stats_overlay_renders_information() {
        let (tx_raw, _rx) = unbounded_channel::<AppEvent>();
        let tx = AppEventSender::new(tx_raw);
        let mut pane = BottomPane::new(BottomPaneParams {
            app_event_tx: tx,
            frame_requester: FrameRequester::test_dummy(),
            has_input_focus: true,
            enhanced_keys_supported: false,
            placeholder_text: "Ask Codex to do anything".to_string(),
            disable_paste_burst: false,
        });

        for utilization in [12.0, 37.0, 58.0, 72.0, 66.0] {
            pane.update_gpu_stats(GpuStatsSnapshot {
                utilization,
                memory_used: 4 * 1024 * 1024 * 1024,
                memory_total: 10 * 1024 * 1024 * 1024,
                temperature: Some(55.0),
                source: GpuStatsSource::WindowsAi,
                timestamp: Instant::now(),
            });
        }

        let snapshot = render_snapshot(&pane, Rect::new(0, 0, 60, 4));
        let mut lines_iter = snapshot.lines();
        let first_line = lines_iter.next().unwrap_or_default();
        assert!(first_line.contains("GPU (Windows AI)"));
        assert!(first_line.contains("4.0 GB"));
        assert!(snapshot.contains('▆') || snapshot.contains('▇') || snapshot.contains('█'));
    }
}<|MERGE_RESOLUTION|>--- conflicted
+++ resolved
@@ -3,16 +3,10 @@
 
 use crate::app_event_sender::AppEventSender;
 use crate::bottom_pane::queued_user_messages::QueuedUserMessages;
-<<<<<<< HEAD
 use crate::gpu_stats::GpuStatsSnapshot;
 use crate::render::Insets;
 use crate::render::RectExt;
 use crate::render::renderable::Renderable as _;
-=======
-use crate::render::renderable::FlexRenderable;
-use crate::render::renderable::Renderable;
-use crate::render::renderable::RenderableItem;
->>>>>>> a47181e4
 use crate::tui::FrameRequester;
 use bottom_pane_view::BottomPaneView;
 use codex_file_search::FileMatch;
@@ -20,12 +14,9 @@
 use crossterm::event::KeyEvent;
 use ratatui::buffer::Buffer;
 use ratatui::layout::Rect;
-<<<<<<< HEAD
 use ratatui::style::Stylize;
 use ratatui::text::{Line, Span};
 use ratatui::widgets::WidgetRef;
-=======
->>>>>>> a47181e4
 use std::time::Duration;
 use std::time::Instant;
 use std::collections::VecDeque;
@@ -291,7 +282,6 @@
         self.request_redraw();
     }
 
-<<<<<<< HEAD
     pub fn desired_height(&self, width: u16) -> u16 {
         let top_margin = 1;
 
@@ -369,8 +359,6 @@
         }
     }
 
-=======
->>>>>>> a47181e4
     /// Forward a key event to the active view or the composer.
     pub fn handle_key_event(&mut self, key_event: KeyEvent) -> InputResult {
         // If a modal/view is active, handle it here; otherwise forward to composer.
@@ -735,7 +723,30 @@
         if let Some(view) = self.active_view() {
             RenderableItem::Borrowed(view)
         } else {
-<<<<<<< HEAD
+            let mut flex = FlexRenderable::new();
+            if let Some(status) = &self.status {
+                flex.push(0, RenderableItem::Borrowed(status));
+            }
+            flex.push(1, RenderableItem::Borrowed(&self.queued_user_messages));
+            if self.status.is_some() || !self.queued_user_messages.messages.is_empty() {
+                flex.push(0, RenderableItem::Owned("".into()));
+            }
+            let mut flex2 = FlexRenderable::new();
+            flex2.push(1, RenderableItem::Owned(flex.into()));
+            flex2.push(0, RenderableItem::Borrowed(&self.composer));
+            RenderableItem::Owned(Box::new(flex2))
+        }
+    }
+}
+
+impl WidgetRef for &BottomPane {
+    fn render_ref(&self, area: Rect, buf: &mut Buffer) {
+        let [top_area, content_area] = self.layout(area);
+
+        // When a modal view is active, it owns the whole content area.
+        if let Some(view) = self.active_view() {
+            view.render(content_area, buf);
+        } else {
             let queue_height = self.queued_user_messages.desired_height(top_area.width);
             let gpu_height = self
                 .gpu_stats
@@ -799,33 +810,10 @@
                     height,
                 };
                 self.queued_user_messages.render(queue_area, buf);
-=======
-            let mut flex = FlexRenderable::new();
-            if let Some(status) = &self.status {
-                flex.push(0, RenderableItem::Borrowed(status));
-            }
-            flex.push(1, RenderableItem::Borrowed(&self.queued_user_messages));
-            if self.status.is_some() || !self.queued_user_messages.messages.is_empty() {
-                flex.push(0, RenderableItem::Owned("".into()));
->>>>>>> a47181e4
-            }
-            let mut flex2 = FlexRenderable::new();
-            flex2.push(1, RenderableItem::Owned(flex.into()));
-            flex2.push(0, RenderableItem::Borrowed(&self.composer));
-            RenderableItem::Owned(Box::new(flex2))
-        }
-    }
-}
-
-impl Renderable for BottomPane {
-    fn render(&self, area: Rect, buf: &mut Buffer) {
-        self.as_renderable().render(area, buf);
-    }
-    fn desired_height(&self, width: u16) -> u16 {
-        self.as_renderable().desired_height(width)
-    }
-    fn cursor_pos(&self, area: Rect) -> Option<(u16, u16)> {
-        self.as_renderable().cursor_pos(area)
+            }
+
+            self.composer.render_ref(content_area, buf);
+        }
     }
 }
 

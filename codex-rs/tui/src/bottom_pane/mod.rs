--- conflicted
+++ resolved
@@ -328,31 +328,20 @@
         self.composer.set_task_running(running);
 
         if running {
-<<<<<<< HEAD
             if self.status.is_none() {
                 self.status_logs.clear();
                 self.status = Some(StatusIndicatorWidget::new(
                     self.app_event_tx.clone(),
                     self.frame_requester.clone(),
+                    self.animations_enabled,
                 ));
             }
             if let Some(status) = self.status.as_mut() {
                 status.set_logs(self.status_logs.clone());
                 status.set_interrupt_hint_visible(true);
-=======
+            }
             if !was_running {
-                if self.status.is_none() {
-                    self.status = Some(StatusIndicatorWidget::new(
-                        self.app_event_tx.clone(),
-                        self.frame_requester.clone(),
-                        self.animations_enabled,
-                    ));
-                }
-                if let Some(status) = self.status.as_mut() {
-                    status.set_interrupt_hint_visible(true);
-                }
                 self.request_redraw();
->>>>>>> b519267d
             }
         } else {
             // Hide the status indicator when a task completes, but keep other modal views.

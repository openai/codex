--- conflicted
+++ resolved
@@ -375,7 +375,6 @@
         }
     }
 
-<<<<<<< HEAD
     pub(crate) fn set_interrupt_hint_visible(&mut self, visible: bool) {
         if let Some(status) = self.status.as_mut() {
             status.set_interrupt_hint_visible(visible);
@@ -383,8 +382,6 @@
         }
     }
 
-=======
->>>>>>> afc4eaab
     pub(crate) fn set_context_window_percent(&mut self, percent: Option<i64>) {
         if self.context_window_percent == percent {
             return;

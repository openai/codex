--- conflicted
+++ resolved
@@ -399,9 +399,6 @@
         self.request_redraw();
     }
 
-<<<<<<< HEAD
-    // Footer metadata is owned by the composer; no mirrored state kept here.
-=======
     pub(crate) fn set_footer_model_label(&mut self, label: Option<String>) {
         self.footer_model_label = label.clone();
         self.composer.set_footer_model_label(label);
@@ -426,7 +423,6 @@
         self.composer.set_footer_limits(primary, weekly);
         self.request_redraw();
     }
->>>>>>> c110c460
 
     /// Show a generic list selection view with the provided items.
     pub(crate) fn show_selection_view(&mut self, params: list_selection_view::SelectionViewParams) {

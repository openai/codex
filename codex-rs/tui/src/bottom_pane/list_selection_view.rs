--- conflicted
+++ resolved
@@ -42,11 +42,7 @@
     pub description: Option<String>,
     pub is_current: bool,
     pub actions: Vec<SelectionAction>,
-<<<<<<< HEAD
-    /// Optional actions invoked when the user presses the Delete key.
-=======
     /// Actions invoked when Delete is pressed on this item. View stays open.
->>>>>>> c110c460
     pub delete_actions: Vec<SelectionAction>,
     pub dismiss_on_select: bool,
     pub search_value: Option<String>,
@@ -60,19 +56,9 @@
     pub is_searchable: bool,
     pub search_placeholder: Option<String>,
     pub header: Box<dyn Renderable>,
-<<<<<<< HEAD
-    /// Optional action to invoke when user presses Enter (global confirm).
-    pub on_enter_event: Option<SelectionAction>,
-    /// Optional action to invoke when the view is dismissed with Esc.
-    pub on_cancel_event: Option<SelectionAction>,
-    /// If true, pressing Space triggers the selected item's action even in searchable lists.
-    /// Default is false, so Space contributes to the search query when `is_searchable` is true.
-    pub space_triggers_action: bool,
-=======
     pub on_complete_event: Option<AppEvent>,
     /// Optional event to emit when Enter is pressed (instead of accepting selection).
     pub on_enter_event: Option<AppEvent>,
->>>>>>> c110c460
 }
 
 impl Default for SelectionViewParams {
@@ -85,14 +71,8 @@
             is_searchable: false,
             search_placeholder: None,
             header: Box::new(()),
-<<<<<<< HEAD
-            on_enter_event: None,
-            on_cancel_event: None,
-            space_triggers_action: false,
-=======
             on_complete_event: None,
             on_enter_event: None,
->>>>>>> c110c460
         }
     }
 }
@@ -109,14 +89,8 @@
     filtered_indices: Vec<usize>,
     last_selected_actual_idx: Option<usize>,
     header: Box<dyn Renderable>,
-<<<<<<< HEAD
-    on_enter_event: Option<SelectionAction>,
-    on_cancel_event: Option<SelectionAction>,
-    space_triggers_action: bool,
-=======
     on_complete_event: Option<AppEvent>,
     on_enter_event: Option<AppEvent>,
->>>>>>> c110c460
 }
 
 impl ListSelectionView {
@@ -147,14 +121,8 @@
             filtered_indices: Vec::new(),
             last_selected_actual_idx: None,
             header,
-<<<<<<< HEAD
-            on_enter_event: params.on_enter_event,
-            on_cancel_event: params.on_cancel_event,
-            space_triggers_action: params.space_triggers_action,
-=======
             on_complete_event: params.on_complete_event,
             on_enter_event: params.on_enter_event,
->>>>>>> c110c460
         };
         s.apply_filter();
         s
@@ -353,11 +321,7 @@
 }
 
 impl BottomPaneView for ListSelectionView {
-<<<<<<< HEAD
-    fn as_any_mut(&mut self) -> &mut dyn std::any::Any {
-=======
     fn as_any_mut(&mut self) -> &mut dyn Any {
->>>>>>> c110c460
         self
     }
     fn handle_key_event(&mut self, key_event: KeyEvent) {
@@ -450,14 +414,9 @@
                 modifiers: KeyModifiers::NONE,
                 ..
             } => {
-<<<<<<< HEAD
-                if let Some(ref act) = self.on_enter_event {
-                    (act)(&self.app_event_tx);
-=======
                 if let Some(ev) = self.on_enter_event.take() {
                     self.app_event_tx.send(ev);
                     self.complete = true;
->>>>>>> c110c460
                 } else {
                     self.accept();
                 }
@@ -465,9 +424,6 @@
             KeyEvent {
                 code: KeyCode::Delete,
                 ..
-<<<<<<< HEAD
-            } => self.accept_delete(),
-=======
             } => {
                 if let Some(visible_idx) = self.state.selected_idx
                     && let Some(actual_idx) = self.filtered_indices.get(visible_idx)
@@ -479,7 +435,6 @@
                     // Keep view open and request a redraw via AppEvent side-effects.
                 }
             }
->>>>>>> c110c460
             _ => {}
         }
     }

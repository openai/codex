--- conflicted
+++ resolved
@@ -93,12 +93,7 @@
 use crate::render::renderable::ColumnRenderable;
 use crate::render::renderable::FlexRenderable;
 use crate::render::renderable::Renderable;
-<<<<<<< HEAD
 use crate::gpu_stats::GpuStatsSnapshot;
-=======
-use crate::render::renderable::RenderableExt;
-use crate::render::renderable::RenderableItem;
->>>>>>> a47181e4
 use crate::slash_command::SlashCommand;
 use crate::status::RateLimitSnapshotDisplay;
 use crate::text_formatting::truncate_text;
@@ -2692,7 +2687,6 @@
         self.bottom_pane.show_view(Box::new(view));
     }
 
-<<<<<<< HEAD
     /// Programmatically submit a user text message as if typed in the
     /// composer. The text will be added to conversation history and sent to
     /// the agent.
@@ -2721,8 +2715,6 @@
         self.submit_user_message(processed_text.into());
     }
 
-=======
->>>>>>> a47181e4
     pub(crate) fn token_usage(&self) -> TokenUsage {
         self.token_info
             .as_ref()
@@ -2748,7 +2740,6 @@
         self.token_info = None;
     }
 
-<<<<<<< HEAD
     pub(crate) fn update_gpu_stats(&mut self, snapshot: GpuStatsSnapshot) {
         self.bottom_pane.update_gpu_stats(snapshot);
     }
@@ -2760,20 +2751,6 @@
     pub fn cursor_pos(&self, area: Rect) -> Option<(u16, u16)> {
         let [_, _, bottom_pane_area] = self.layout_areas(area);
         self.bottom_pane.cursor_pos(bottom_pane_area)
-=======
-    fn as_renderable(&self) -> RenderableItem<'_> {
-        let active_cell_renderable = match &self.active_cell {
-            Some(cell) => RenderableItem::Borrowed(cell).inset(Insets::tlbr(1, 0, 0, 0)),
-            None => RenderableItem::Owned(Box::new(())),
-        };
-        let mut flex = FlexRenderable::new();
-        flex.push(1, active_cell_renderable);
-        flex.push(
-            0,
-            RenderableItem::Borrowed(&self.bottom_pane).inset(Insets::tlbr(1, 0, 0, 0)),
-        );
-        RenderableItem::Owned(Box::new(flex))
->>>>>>> a47181e4
     }
 }
 

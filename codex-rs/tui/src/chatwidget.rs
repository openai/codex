use std::collections::HashMap;
use std::collections::VecDeque;
use std::path::PathBuf;
use std::sync::Arc;

use codex_core::config::Config;
use codex_core::config_types::Notifications;
use codex_core::git_info::current_branch_name;
use codex_core::git_info::local_git_branches;
use codex_core::project_doc::DEFAULT_PROJECT_DOC_FILENAME;
use codex_core::protocol::AgentMessageDeltaEvent;
use codex_core::protocol::AgentMessageEvent;
use codex_core::protocol::AgentReasoningDeltaEvent;
use codex_core::protocol::AgentReasoningEvent;
use codex_core::protocol::AgentReasoningRawContentDeltaEvent;
use codex_core::protocol::AgentReasoningRawContentEvent;
use codex_core::protocol::ApplyPatchApprovalRequestEvent;
use codex_core::protocol::BackgroundEventEvent;
use codex_core::protocol::ErrorEvent;
use codex_core::protocol::Event;
use codex_core::protocol::EventMsg;
use codex_core::protocol::ExecApprovalRequestEvent;
use codex_core::protocol::ExecCommandBeginEvent;
use codex_core::protocol::ExecCommandEndEvent;
use codex_core::protocol::ExitedReviewModeEvent;
use codex_core::protocol::ListCustomPromptsResponseEvent;
use codex_core::protocol::McpListToolsResponseEvent;
use codex_core::protocol::McpToolCallBeginEvent;
use codex_core::protocol::McpToolCallEndEvent;
use codex_core::protocol::Op;
use codex_core::protocol::PatchApplyBeginEvent;
use codex_core::protocol::RateLimitSnapshot;
use codex_core::protocol::ReviewRequest;
use codex_core::protocol::StreamErrorEvent;
use codex_core::protocol::TaskCompleteEvent;
use codex_core::protocol::TokenUsage;
use codex_core::protocol::TokenUsageInfo;
use codex_core::protocol::TurnAbortReason;
use codex_core::protocol::TurnDiffEvent;
use codex_core::protocol::UndoCompletedEvent;
use codex_core::protocol::UndoStartedEvent;
use codex_core::protocol::UserMessageEvent;
use codex_core::protocol::ViewImageToolCallEvent;
use codex_core::protocol::WebSearchBeginEvent;
use codex_core::protocol::WebSearchEndEvent;
use codex_protocol::ConversationId;
use codex_protocol::parse_command::ParsedCommand;
use codex_protocol::user_input::UserInput;
use crossterm::event::KeyCode;
use crossterm::event::KeyEvent;
use crossterm::event::KeyEventKind;
use crossterm::event::KeyModifiers;
use rand::Rng;
use ratatui::buffer::Buffer;
use ratatui::layout::Constraint;
use ratatui::layout::Layout;
use ratatui::layout::Rect;
use ratatui::style::Color;
use ratatui::style::Stylize;
use ratatui::text::Line;
use ratatui::widgets::Paragraph;
use ratatui::widgets::Widget;
use ratatui::widgets::WidgetRef;
use ratatui::widgets::Wrap;
use tokio::sync::mpsc::UnboundedSender;
use tracing::debug;

use crate::app_event::AppEvent;
use crate::app_event_sender::AppEventSender;
use crate::bottom_pane::ApprovalRequest;
use crate::bottom_pane::BottomPane;
use crate::bottom_pane::BottomPaneParams;
use crate::bottom_pane::CancellationEvent;
use crate::bottom_pane::InputResult;
use crate::bottom_pane::SelectionAction;
use crate::bottom_pane::SelectionItem;
use crate::bottom_pane::SelectionViewParams;
use crate::bottom_pane::custom_prompt_view::CustomPromptView;
use crate::bottom_pane::popup_consts::standard_popup_hint_line;
use crate::clipboard_paste::paste_image_to_temp_png;
use crate::diff_render::display_path_for;
use crate::exec_cell::CommandOutput;
use crate::exec_cell::ExecCell;
use crate::exec_cell::new_active_exec_command;
use crate::get_git_diff::get_git_diff;
use crate::history_cell;
use crate::history_cell::AgentMessageCell;
use crate::history_cell::HistoryCell;
use crate::history_cell::McpToolCallCell;
use crate::markdown::append_markdown;
use crate::render::renderable::ColumnRenderable;
use crate::render::renderable::Renderable;
use crate::slash_command::SlashCommand;
use crate::status::RateLimitSnapshotDisplay;
use crate::text_formatting::truncate_text;
use crate::tui::FrameRequester;
mod interrupts;
use self::interrupts::InterruptManager;
mod agent;
use self::agent::spawn_agent;
use self::agent::spawn_agent_from_existing;
mod session_header;
use self::session_header::SessionHeader;
use crate::streaming::controller::StreamController;
use std::path::Path;

use chrono::Local;
use codex_common::approval_presets::ApprovalPreset;
use codex_common::approval_presets::builtin_approval_presets;
use codex_common::model_presets::ModelPreset;
use codex_common::model_presets::builtin_model_presets;
use codex_core::AuthManager;
use codex_core::ConversationManager;
use codex_core::protocol::AskForApproval;
use codex_core::protocol::SandboxPolicy;
use codex_core::protocol_config_types::ReasoningEffort as ReasoningEffortConfig;
use codex_file_search::FileMatch;
use codex_protocol::plan_tool::UpdatePlanArgs;
use strum::IntoEnumIterator;

// Track information about an in-flight exec command.
struct RunningCommand {
    command: Vec<String>,
    parsed_cmd: Vec<ParsedCommand>,
}

const RATE_LIMIT_WARNING_THRESHOLDS: [f64; 3] = [75.0, 90.0, 95.0];

#[derive(Default)]
struct RateLimitWarningState {
    secondary_index: usize,
    primary_index: usize,
}

impl RateLimitWarningState {
    fn take_warnings(
        &mut self,
        secondary_used_percent: Option<f64>,
        secondary_window_minutes: Option<i64>,
        primary_used_percent: Option<f64>,
        primary_window_minutes: Option<i64>,
    ) -> Vec<String> {
        let reached_secondary_cap =
            matches!(secondary_used_percent, Some(percent) if percent == 100.0);
        let reached_primary_cap = matches!(primary_used_percent, Some(percent) if percent == 100.0);
        if reached_secondary_cap || reached_primary_cap {
            return Vec::new();
        }

        let mut warnings = Vec::new();

        if let Some(secondary_used_percent) = secondary_used_percent {
            let mut highest_secondary: Option<f64> = None;
            while self.secondary_index < RATE_LIMIT_WARNING_THRESHOLDS.len()
                && secondary_used_percent >= RATE_LIMIT_WARNING_THRESHOLDS[self.secondary_index]
            {
                highest_secondary = Some(RATE_LIMIT_WARNING_THRESHOLDS[self.secondary_index]);
                self.secondary_index += 1;
            }
            if let Some(threshold) = highest_secondary {
                let limit_label = secondary_window_minutes
                    .map(get_limits_duration)
                    .unwrap_or_else(|| "weekly".to_string());
                warnings.push(format!(
                    "Heads up, you've used over {threshold:.0}% of your {limit_label} limit. Run /status for a breakdown."
                ));
            }
        }

        if let Some(primary_used_percent) = primary_used_percent {
            let mut highest_primary: Option<f64> = None;
            while self.primary_index < RATE_LIMIT_WARNING_THRESHOLDS.len()
                && primary_used_percent >= RATE_LIMIT_WARNING_THRESHOLDS[self.primary_index]
            {
                highest_primary = Some(RATE_LIMIT_WARNING_THRESHOLDS[self.primary_index]);
                self.primary_index += 1;
            }
            if let Some(threshold) = highest_primary {
                let limit_label = primary_window_minutes
                    .map(get_limits_duration)
                    .unwrap_or_else(|| "5h".to_string());
                warnings.push(format!(
                    "Heads up, you've used over {threshold:.0}% of your {limit_label} limit. Run /status for a breakdown."
                ));
            }
        }

        warnings
    }
}

pub(crate) fn get_limits_duration(windows_minutes: i64) -> String {
    const MINUTES_PER_HOUR: i64 = 60;
    const MINUTES_PER_DAY: i64 = 24 * MINUTES_PER_HOUR;
    const MINUTES_PER_WEEK: i64 = 7 * MINUTES_PER_DAY;
    const MINUTES_PER_MONTH: i64 = 30 * MINUTES_PER_DAY;
    const ROUNDING_BIAS_MINUTES: i64 = 3;

    let windows_minutes = windows_minutes.max(0);

    if windows_minutes <= MINUTES_PER_DAY.saturating_add(ROUNDING_BIAS_MINUTES) {
        let adjusted = windows_minutes.saturating_add(ROUNDING_BIAS_MINUTES);
        let hours = std::cmp::max(1, adjusted / MINUTES_PER_HOUR);
        format!("{hours}h")
    } else if windows_minutes <= MINUTES_PER_WEEK.saturating_add(ROUNDING_BIAS_MINUTES) {
        "weekly".to_string()
    } else if windows_minutes <= MINUTES_PER_MONTH.saturating_add(ROUNDING_BIAS_MINUTES) {
        "monthly".to_string()
    } else {
        "annual".to_string()
    }
}

/// Common initialization parameters shared by all `ChatWidget` constructors.
pub(crate) struct ChatWidgetInit {
    pub(crate) config: Config,
    pub(crate) frame_requester: FrameRequester,
    pub(crate) app_event_tx: AppEventSender,
    pub(crate) initial_prompt: Option<String>,
    pub(crate) initial_images: Vec<PathBuf>,
    pub(crate) enhanced_keys_supported: bool,
    pub(crate) auth_manager: Arc<AuthManager>,
    pub(crate) feedback: codex_feedback::CodexFeedback,
}

pub(crate) struct ChatWidget {
    app_event_tx: AppEventSender,
    codex_op_tx: UnboundedSender<Op>,
    bottom_pane: BottomPane,
    active_cell: Option<Box<dyn HistoryCell>>,
    config: Config,
    auth_manager: Arc<AuthManager>,
    session_header: SessionHeader,
    initial_user_message: Option<UserMessage>,
    token_info: Option<TokenUsageInfo>,
    rate_limit_snapshot: Option<RateLimitSnapshotDisplay>,
    rate_limit_warnings: RateLimitWarningState,
    // Stream lifecycle controller
    stream_controller: Option<StreamController>,
    running_commands: HashMap<String, RunningCommand>,
    task_complete_pending: bool,
    // Queue of interruptive UI events deferred during an active write cycle
    interrupts: InterruptManager,
    // Accumulates the current reasoning block text to extract a header
    reasoning_buffer: String,
    // Accumulates full reasoning content for transcript-only recording
    full_reasoning_buffer: String,
    // Current status header shown in the status indicator.
    current_status_header: String,
    // Previous status header to restore after a transient stream retry.
    retry_status_header: Option<String>,
    conversation_id: Option<ConversationId>,
    frame_requester: FrameRequester,
    // Whether to include the initial welcome banner on session configured
    show_welcome_banner: bool,
    // When resuming an existing session (selected via resume picker), avoid an
    // immediate redraw on SessionConfigured to prevent a gratuitous UI flicker.
    suppress_session_configured_redraw: bool,
    // User messages queued while a turn is in progress
    queued_user_messages: VecDeque<UserMessage>,
    // Pending notification to show when unfocused on next Draw
    pending_notification: Option<Notification>,
    // Simple review mode flag; used to adjust layout and banners.
    is_review_mode: bool,
    // Whether to add a final message separator after the last message
    needs_final_message_separator: bool,

    last_rendered_width: std::cell::Cell<Option<usize>>,
    // Feedback sink for /feedback
    feedback: codex_feedback::CodexFeedback,
    // Current session rollout path (if known)
    current_rollout_path: Option<PathBuf>,
}

struct UserMessage {
    text: String,
    image_paths: Vec<PathBuf>,
}

impl From<String> for UserMessage {
    fn from(text: String) -> Self {
        Self {
            text,
            image_paths: Vec::new(),
        }
    }
}

fn create_initial_user_message(text: String, image_paths: Vec<PathBuf>) -> Option<UserMessage> {
    if text.is_empty() && image_paths.is_empty() {
        None
    } else {
        Some(UserMessage { text, image_paths })
    }
}

impl ChatWidget {
    fn flush_answer_stream_with_separator(&mut self) {
        if let Some(mut controller) = self.stream_controller.take()
            && let Some(cell) = controller.finalize()
        {
            self.add_boxed_history(cell);
        }
    }

    fn set_status_header(&mut self, header: String) {
        self.current_status_header = header.clone();
        self.bottom_pane.update_status_header(header);
    }

    // --- Small event handlers ---
    fn on_session_configured(&mut self, event: codex_core::protocol::SessionConfiguredEvent) {
        self.bottom_pane
            .set_history_metadata(event.history_log_id, event.history_entry_count);
        self.conversation_id = Some(event.session_id);
        self.current_rollout_path = Some(event.rollout_path.clone());
        let initial_messages = event.initial_messages.clone();
        let model_for_header = event.model.clone();
        self.session_header.set_model(&model_for_header);
        self.add_to_history(history_cell::new_session_info(
            &self.config,
            event,
            self.show_welcome_banner,
        ));
        if let Some(messages) = initial_messages {
            self.replay_initial_messages(messages);
        }
        // Ask codex-core to enumerate custom prompts for this session.
        self.submit_op(Op::ListCustomPrompts);
        if let Some(user_message) = self.initial_user_message.take() {
            self.submit_user_message(user_message);
        }
        if !self.suppress_session_configured_redraw {
            self.request_redraw();
        }
    }

    pub(crate) fn open_feedback_note(
        &mut self,
        category: crate::app_event::FeedbackCategory,
        include_logs: bool,
    ) {
        // Build a fresh snapshot at the time of opening the note overlay.
        let snapshot = self.feedback.snapshot(self.conversation_id);
        let rollout = if include_logs {
            self.current_rollout_path.clone()
        } else {
            None
        };
        let view = crate::bottom_pane::FeedbackNoteView::new(
            category,
            snapshot,
            rollout,
            self.app_event_tx.clone(),
            include_logs,
        );
        self.bottom_pane.show_view(Box::new(view));
        self.request_redraw();
    }

    pub(crate) fn open_feedback_consent(&mut self, category: crate::app_event::FeedbackCategory) {
        let params = crate::bottom_pane::feedback_upload_consent_params(
            self.app_event_tx.clone(),
            category,
            self.current_rollout_path.clone(),
        );
        self.bottom_pane.show_selection_view(params);
        self.request_redraw();
    }

    fn on_agent_message(&mut self, message: String) {
        // If we have a stream_controller, then the final agent message is redundant and will be a
        // duplicate of what has already been streamed.
        if self.stream_controller.is_none() {
            self.handle_streaming_delta(message);
        }
        self.flush_answer_stream_with_separator();
        self.handle_stream_finished();
        self.request_redraw();
    }

    fn on_agent_message_delta(&mut self, delta: String) {
        self.handle_streaming_delta(delta);
    }

    fn on_agent_reasoning_delta(&mut self, delta: String) {
        // For reasoning deltas, do not stream to history. Accumulate the
        // current reasoning block and extract the first bold element
        // (between **/**) as the chunk header. Show this header as status.
        self.reasoning_buffer.push_str(&delta);

        if let Some(header) = extract_first_bold(&self.reasoning_buffer) {
            // Update the shimmer header to the extracted reasoning chunk header.
            self.set_status_header(header);
        } else {
            // Fallback while we don't yet have a bold header: leave existing header as-is.
        }
        self.request_redraw();
    }

    fn on_agent_reasoning_final(&mut self) {
        // At the end of a reasoning block, record transcript-only content.
        self.full_reasoning_buffer.push_str(&self.reasoning_buffer);
        if !self.full_reasoning_buffer.is_empty() {
            let cell = history_cell::new_reasoning_summary_block(
                self.full_reasoning_buffer.clone(),
                &self.config,
            );
            self.add_boxed_history(cell);
        }
        self.reasoning_buffer.clear();
        self.full_reasoning_buffer.clear();
        self.request_redraw();
    }

    fn on_reasoning_section_break(&mut self) {
        // Start a new reasoning block for header extraction and accumulate transcript.
        self.full_reasoning_buffer.push_str(&self.reasoning_buffer);
        self.full_reasoning_buffer.push_str("\n\n");
        self.reasoning_buffer.clear();
    }

    // Raw reasoning uses the same flow as summarized reasoning

    fn on_task_started(&mut self) {
        self.bottom_pane.clear_ctrl_c_quit_hint();
        self.bottom_pane.set_task_running(true);
        self.retry_status_header = None;
        self.bottom_pane.set_interrupt_hint_visible(true);
        self.set_status_header(String::from("Working"));
        self.full_reasoning_buffer.clear();
        self.reasoning_buffer.clear();
        self.request_redraw();
    }

    fn on_task_complete(&mut self, last_agent_message: Option<String>) {
        // If a stream is currently active, finalize it.
        self.flush_answer_stream_with_separator();
        // Mark task stopped and request redraw now that all content is in history.
        self.bottom_pane.set_task_running(false);
        self.running_commands.clear();
        self.request_redraw();

        // If there is a queued user message, send exactly one now to begin the next turn.
        self.maybe_send_next_queued_input();
        // Emit a notification when the turn completes (suppressed if focused).
        self.notify(Notification::AgentTurnComplete {
            response: last_agent_message.unwrap_or_default(),
        });
    }

    pub(crate) fn set_token_info(&mut self, info: Option<TokenUsageInfo>) {
        if let Some(info) = info {
            let context_window = info
                .model_context_window
                .or(self.config.model_context_window);
            let percent = context_window.map(|window| {
                info.last_token_usage
                    .percent_of_context_window_remaining(window)
            });
            self.bottom_pane.set_context_window_percent(percent);
            self.token_info = Some(info);
        }
    }

    fn on_rate_limit_snapshot(&mut self, snapshot: Option<RateLimitSnapshot>) {
        if let Some(snapshot) = snapshot {
            let warnings = self.rate_limit_warnings.take_warnings(
                snapshot
                    .secondary
                    .as_ref()
                    .map(|window| window.used_percent),
                snapshot
                    .secondary
                    .as_ref()
                    .and_then(|window| window.window_minutes),
                snapshot.primary.as_ref().map(|window| window.used_percent),
                snapshot
                    .primary
                    .as_ref()
                    .and_then(|window| window.window_minutes),
            );

            let display = crate::status::rate_limit_snapshot_display(&snapshot, Local::now());
            self.rate_limit_snapshot = Some(display);

            if !warnings.is_empty() {
                for warning in warnings {
                    self.add_to_history(history_cell::new_warning_event(warning));
                }
                self.request_redraw();
            }
        } else {
            self.rate_limit_snapshot = None;
        }
    }
    /// Finalize any active exec as failed and stop/clear running UI state.
    fn finalize_turn(&mut self) {
        // Ensure any spinner is replaced by a red ✗ and flushed into history.
        self.finalize_active_cell_as_failed();
        // Reset running state and clear streaming buffers.
        self.bottom_pane.set_task_running(false);
        self.running_commands.clear();
        self.stream_controller = None;
    }

    fn on_error(&mut self, message: String) {
        self.finalize_turn();
        self.add_to_history(history_cell::new_error_event(message));
        self.request_redraw();

        // After an error ends the turn, try sending the next queued input.
        self.maybe_send_next_queued_input();
    }

    /// Handle a turn aborted due to user interrupt (Esc).
    /// When there are queued user messages, restore them into the composer
    /// separated by newlines rather than auto‑submitting the next one.
    fn on_interrupted_turn(&mut self, reason: TurnAbortReason) {
        // Finalize, log a gentle prompt, and clear running state.
        self.finalize_turn();

        if reason != TurnAbortReason::ReviewEnded {
            self.add_to_history(history_cell::new_error_event(
                "Conversation interrupted - tell the model what to do differently. Something went wrong? Hit `/feedback` to report the issue.".to_owned(),
            ));
        }

        // If any messages were queued during the task, restore them into the composer.
        if !self.queued_user_messages.is_empty() {
            let queued_text = self
                .queued_user_messages
                .iter()
                .map(|m| m.text.clone())
                .collect::<Vec<_>>()
                .join("\n");
            let existing_text = self.bottom_pane.composer_text();
            let combined = if existing_text.is_empty() {
                queued_text
            } else if queued_text.is_empty() {
                existing_text
            } else {
                format!("{queued_text}\n{existing_text}")
            };
            self.bottom_pane.set_composer_text(combined);
            // Clear the queue and update the status indicator list.
            self.queued_user_messages.clear();
            self.refresh_queued_user_messages();
        }

        self.request_redraw();
    }

    fn on_plan_update(&mut self, update: UpdatePlanArgs) {
        self.add_to_history(history_cell::new_plan_update(update));
    }

    fn on_exec_approval_request(&mut self, id: String, ev: ExecApprovalRequestEvent) {
        let id2 = id.clone();
        let ev2 = ev.clone();
        self.defer_or_handle(
            |q| q.push_exec_approval(id, ev),
            |s| s.handle_exec_approval_now(id2, ev2),
        );
    }

    fn on_apply_patch_approval_request(&mut self, id: String, ev: ApplyPatchApprovalRequestEvent) {
        let id2 = id.clone();
        let ev2 = ev.clone();
        self.defer_or_handle(
            |q| q.push_apply_patch_approval(id, ev),
            |s| s.handle_apply_patch_approval_now(id2, ev2),
        );
    }

    fn on_exec_command_begin(&mut self, ev: ExecCommandBeginEvent) {
        self.flush_answer_stream_with_separator();
        let ev2 = ev.clone();
        self.defer_or_handle(|q| q.push_exec_begin(ev), |s| s.handle_exec_begin_now(ev2));
    }

    fn on_exec_command_output_delta(
        &mut self,
        _ev: codex_core::protocol::ExecCommandOutputDeltaEvent,
    ) {
        // TODO: Handle streaming exec output if/when implemented
    }

    fn on_patch_apply_begin(&mut self, event: PatchApplyBeginEvent) {
        self.add_to_history(history_cell::new_patch_event(
            event.changes,
            &self.config.cwd,
        ));
    }

    fn on_view_image_tool_call(&mut self, event: ViewImageToolCallEvent) {
        self.flush_answer_stream_with_separator();
        self.add_to_history(history_cell::new_view_image_tool_call(
            event.path,
            &self.config.cwd,
        ));
        self.request_redraw();
    }

    fn on_patch_apply_end(&mut self, event: codex_core::protocol::PatchApplyEndEvent) {
        let ev2 = event.clone();
        self.defer_or_handle(
            |q| q.push_patch_end(event),
            |s| s.handle_patch_apply_end_now(ev2),
        );
    }

    fn on_exec_command_end(&mut self, ev: ExecCommandEndEvent) {
        let ev2 = ev.clone();
        self.defer_or_handle(|q| q.push_exec_end(ev), |s| s.handle_exec_end_now(ev2));
    }

    fn on_mcp_tool_call_begin(&mut self, ev: McpToolCallBeginEvent) {
        let ev2 = ev.clone();
        self.defer_or_handle(|q| q.push_mcp_begin(ev), |s| s.handle_mcp_begin_now(ev2));
    }

    fn on_mcp_tool_call_end(&mut self, ev: McpToolCallEndEvent) {
        let ev2 = ev.clone();
        self.defer_or_handle(|q| q.push_mcp_end(ev), |s| s.handle_mcp_end_now(ev2));
    }

    fn on_web_search_begin(&mut self, _ev: WebSearchBeginEvent) {
        self.flush_answer_stream_with_separator();
    }

    fn on_web_search_end(&mut self, ev: WebSearchEndEvent) {
        self.flush_answer_stream_with_separator();
        self.add_to_history(history_cell::new_web_search_call(format!(
            "Searched: {}",
            ev.query
        )));
    }

    fn on_get_history_entry_response(
        &mut self,
        event: codex_core::protocol::GetHistoryEntryResponseEvent,
    ) {
        let codex_core::protocol::GetHistoryEntryResponseEvent {
            offset,
            log_id,
            entry,
        } = event;
        self.bottom_pane
            .on_history_entry_response(log_id, offset, entry.map(|e| e.text));
    }

    fn on_shutdown_complete(&mut self) {
        self.app_event_tx.send(AppEvent::ExitRequest);
    }

    fn on_turn_diff(&mut self, unified_diff: String) {
        debug!("TurnDiffEvent: {unified_diff}");
    }

    fn on_background_event(&mut self, message: String) {
        debug!("BackgroundEvent: {message}");
    }

    fn on_undo_started(&mut self, event: UndoStartedEvent) {
        self.bottom_pane.ensure_status_indicator();
<<<<<<< HEAD
        self.bottom_pane.set_interrupt_hint_visible(false);
=======
>>>>>>> afc4eaab
        let message = event
            .message
            .unwrap_or_else(|| "Undo in progress...".to_string());
        self.set_status_header(message);
    }

    fn on_undo_completed(&mut self, event: UndoCompletedEvent) {
        let UndoCompletedEvent { success, message } = event;
        self.bottom_pane.hide_status_indicator();
        let message = message.unwrap_or_else(|| {
            if success {
                "Undo completed successfully.".to_string()
            } else {
                "Undo failed.".to_string()
            }
        });
        if success {
            self.add_info_message(message, None);
        } else {
            self.add_error_message(message);
        }
    }

    fn on_stream_error(&mut self, message: String) {
        if self.retry_status_header.is_none() {
            self.retry_status_header = Some(self.current_status_header.clone());
        }
        self.set_status_header(message);
    }

    /// Periodic tick to commit at most one queued line to history with a small delay,
    /// animating the output.
    pub(crate) fn on_commit_tick(&mut self) {
        if let Some(controller) = self.stream_controller.as_mut() {
            let (cell, is_idle) = controller.on_commit_tick();
            if let Some(cell) = cell {
                self.bottom_pane.hide_status_indicator();
                self.add_boxed_history(cell);
            }
            if is_idle {
                self.app_event_tx.send(AppEvent::StopCommitAnimation);
            }
        }
    }

    fn flush_interrupt_queue(&mut self) {
        let mut mgr = std::mem::take(&mut self.interrupts);
        mgr.flush_all(self);
        self.interrupts = mgr;
    }

    #[inline]
    fn defer_or_handle(
        &mut self,
        push: impl FnOnce(&mut InterruptManager),
        handle: impl FnOnce(&mut Self),
    ) {
        // Preserve deterministic FIFO across queued interrupts: once anything
        // is queued due to an active write cycle, continue queueing until the
        // queue is flushed to avoid reordering (e.g., ExecEnd before ExecBegin).
        if self.stream_controller.is_some() || !self.interrupts.is_empty() {
            push(&mut self.interrupts);
        } else {
            handle(self);
        }
    }

    fn handle_stream_finished(&mut self) {
        if self.task_complete_pending {
            self.bottom_pane.hide_status_indicator();
            self.task_complete_pending = false;
        }
        // A completed stream indicates non-exec content was just inserted.
        self.flush_interrupt_queue();
    }

    #[inline]
    fn handle_streaming_delta(&mut self, delta: String) {
        // Before streaming agent content, flush any active exec cell group.
        self.flush_active_cell();

        if self.stream_controller.is_none() {
            if self.needs_final_message_separator {
                let elapsed_seconds = self
                    .bottom_pane
                    .status_widget()
                    .map(super::status_indicator_widget::StatusIndicatorWidget::elapsed_seconds);
                self.add_to_history(history_cell::FinalMessageSeparator::new(elapsed_seconds));
                self.needs_final_message_separator = false;
            }
            self.stream_controller = Some(StreamController::new(
                self.last_rendered_width.get().map(|w| w.saturating_sub(2)),
            ));
        }
        if let Some(controller) = self.stream_controller.as_mut()
            && controller.push(&delta)
        {
            self.app_event_tx.send(AppEvent::StartCommitAnimation);
        }
        self.request_redraw();
    }

    pub(crate) fn handle_exec_end_now(&mut self, ev: ExecCommandEndEvent) {
        let running = self.running_commands.remove(&ev.call_id);
        let (command, parsed) = match running {
            Some(rc) => (rc.command, rc.parsed_cmd),
            None => (vec![ev.call_id.clone()], Vec::new()),
        };

        let needs_new = self
            .active_cell
            .as_ref()
            .map(|cell| cell.as_any().downcast_ref::<ExecCell>().is_none())
            .unwrap_or(true);
        if needs_new {
            self.flush_active_cell();
            self.active_cell = Some(Box::new(new_active_exec_command(
                ev.call_id.clone(),
                command,
                parsed,
            )));
        }

        if let Some(cell) = self
            .active_cell
            .as_mut()
            .and_then(|c| c.as_any_mut().downcast_mut::<ExecCell>())
        {
            cell.complete_call(
                &ev.call_id,
                CommandOutput {
                    exit_code: ev.exit_code,
                    formatted_output: ev.formatted_output.clone(),
                    aggregated_output: ev.aggregated_output.clone(),
                },
                ev.duration,
            );
            if cell.should_flush() {
                self.flush_active_cell();
            }
        }
    }

    pub(crate) fn handle_patch_apply_end_now(
        &mut self,
        event: codex_core::protocol::PatchApplyEndEvent,
    ) {
        // If the patch was successful, just let the "Edited" block stand.
        // Otherwise, add a failure block.
        if !event.success {
            self.add_to_history(history_cell::new_patch_apply_failure(event.stderr));
        }
    }

    pub(crate) fn handle_exec_approval_now(&mut self, id: String, ev: ExecApprovalRequestEvent) {
        self.flush_answer_stream_with_separator();
        let command = shlex::try_join(ev.command.iter().map(String::as_str))
            .unwrap_or_else(|_| ev.command.join(" "));
        self.notify(Notification::ExecApprovalRequested { command });

        let request = ApprovalRequest::Exec {
            id,
            command: ev.command,
            reason: ev.reason,
            risk: ev.risk,
        };
        self.bottom_pane.push_approval_request(request);
        self.request_redraw();
    }

    pub(crate) fn handle_apply_patch_approval_now(
        &mut self,
        id: String,
        ev: ApplyPatchApprovalRequestEvent,
    ) {
        self.flush_answer_stream_with_separator();

        let request = ApprovalRequest::ApplyPatch {
            id,
            reason: ev.reason,
            changes: ev.changes.clone(),
            cwd: self.config.cwd.clone(),
        };
        self.bottom_pane.push_approval_request(request);
        self.request_redraw();
        self.notify(Notification::EditApprovalRequested {
            cwd: self.config.cwd.clone(),
            changes: ev.changes.keys().cloned().collect(),
        });
    }

    pub(crate) fn handle_exec_begin_now(&mut self, ev: ExecCommandBeginEvent) {
        // Ensure the status indicator is visible while the command runs.
        self.running_commands.insert(
            ev.call_id.clone(),
            RunningCommand {
                command: ev.command.clone(),
                parsed_cmd: ev.parsed_cmd.clone(),
            },
        );
        if let Some(cell) = self
            .active_cell
            .as_mut()
            .and_then(|c| c.as_any_mut().downcast_mut::<ExecCell>())
            && let Some(new_exec) = cell.with_added_call(
                ev.call_id.clone(),
                ev.command.clone(),
                ev.parsed_cmd.clone(),
            )
        {
            *cell = new_exec;
        } else {
            self.flush_active_cell();

            self.active_cell = Some(Box::new(new_active_exec_command(
                ev.call_id.clone(),
                ev.command.clone(),
                ev.parsed_cmd,
            )));
        }

        self.request_redraw();
    }

    pub(crate) fn handle_mcp_begin_now(&mut self, ev: McpToolCallBeginEvent) {
        self.flush_answer_stream_with_separator();
        self.flush_active_cell();
        self.active_cell = Some(Box::new(history_cell::new_active_mcp_tool_call(
            ev.call_id,
            ev.invocation,
        )));
        self.request_redraw();
    }
    pub(crate) fn handle_mcp_end_now(&mut self, ev: McpToolCallEndEvent) {
        self.flush_answer_stream_with_separator();

        let McpToolCallEndEvent {
            call_id,
            invocation,
            duration,
            result,
        } = ev;

        let extra_cell = match self
            .active_cell
            .as_mut()
            .and_then(|cell| cell.as_any_mut().downcast_mut::<McpToolCallCell>())
        {
            Some(cell) if cell.call_id() == call_id => cell.complete(duration, result),
            _ => {
                self.flush_active_cell();
                let mut cell = history_cell::new_active_mcp_tool_call(call_id, invocation);
                let extra_cell = cell.complete(duration, result);
                self.active_cell = Some(Box::new(cell));
                extra_cell
            }
        };

        self.flush_active_cell();
        if let Some(extra) = extra_cell {
            self.add_boxed_history(extra);
        }
    }

    fn layout_areas(&self, area: Rect) -> [Rect; 3] {
        let bottom_min = self.bottom_pane.desired_height(area.width).min(area.height);
        let remaining = area.height.saturating_sub(bottom_min);

        let active_desired = self
            .active_cell
            .as_ref()
            .map_or(0, |c| c.desired_height(area.width) + 1);
        let active_height = active_desired.min(remaining);
        // Note: no header area; remaining is not used beyond computing active height.

        let header_height = 0u16;

        Layout::vertical([
            Constraint::Length(header_height),
            Constraint::Length(active_height),
            Constraint::Min(bottom_min),
        ])
        .areas(area)
    }

    pub(crate) fn new(
        common: ChatWidgetInit,
        conversation_manager: Arc<ConversationManager>,
    ) -> Self {
        let ChatWidgetInit {
            config,
            frame_requester,
            app_event_tx,
            initial_prompt,
            initial_images,
            enhanced_keys_supported,
            auth_manager,
            feedback,
        } = common;
        let mut rng = rand::rng();
        let placeholder = EXAMPLE_PROMPTS[rng.random_range(0..EXAMPLE_PROMPTS.len())].to_string();
        let codex_op_tx = spawn_agent(config.clone(), app_event_tx.clone(), conversation_manager);

        Self {
            app_event_tx: app_event_tx.clone(),
            frame_requester: frame_requester.clone(),
            codex_op_tx,
            bottom_pane: BottomPane::new(BottomPaneParams {
                frame_requester,
                app_event_tx,
                has_input_focus: true,
                enhanced_keys_supported,
                placeholder_text: placeholder,
                disable_paste_burst: config.disable_paste_burst,
            }),
            active_cell: None,
            config: config.clone(),
            auth_manager,
            session_header: SessionHeader::new(config.model),
            initial_user_message: create_initial_user_message(
                initial_prompt.unwrap_or_default(),
                initial_images,
            ),
            token_info: None,
            rate_limit_snapshot: None,
            rate_limit_warnings: RateLimitWarningState::default(),
            stream_controller: None,
            running_commands: HashMap::new(),
            task_complete_pending: false,
            interrupts: InterruptManager::new(),
            reasoning_buffer: String::new(),
            full_reasoning_buffer: String::new(),
            current_status_header: String::from("Working"),
            retry_status_header: None,
            conversation_id: None,
            queued_user_messages: VecDeque::new(),
            show_welcome_banner: true,
            suppress_session_configured_redraw: false,
            pending_notification: None,
            is_review_mode: false,
            needs_final_message_separator: false,
            last_rendered_width: std::cell::Cell::new(None),
            feedback,
            current_rollout_path: None,
        }
    }

    /// Create a ChatWidget attached to an existing conversation (e.g., a fork).
    pub(crate) fn new_from_existing(
        common: ChatWidgetInit,
        conversation: std::sync::Arc<codex_core::CodexConversation>,
        session_configured: codex_core::protocol::SessionConfiguredEvent,
    ) -> Self {
        let ChatWidgetInit {
            config,
            frame_requester,
            app_event_tx,
            initial_prompt,
            initial_images,
            enhanced_keys_supported,
            auth_manager,
            feedback,
        } = common;
        let mut rng = rand::rng();
        let placeholder = EXAMPLE_PROMPTS[rng.random_range(0..EXAMPLE_PROMPTS.len())].to_string();

        let codex_op_tx =
            spawn_agent_from_existing(conversation, session_configured, app_event_tx.clone());

        Self {
            app_event_tx: app_event_tx.clone(),
            frame_requester: frame_requester.clone(),
            codex_op_tx,
            bottom_pane: BottomPane::new(BottomPaneParams {
                frame_requester,
                app_event_tx,
                has_input_focus: true,
                enhanced_keys_supported,
                placeholder_text: placeholder,
                disable_paste_burst: config.disable_paste_burst,
            }),
            active_cell: None,
            config: config.clone(),
            auth_manager,
            session_header: SessionHeader::new(config.model),
            initial_user_message: create_initial_user_message(
                initial_prompt.unwrap_or_default(),
                initial_images,
            ),
            token_info: None,
            rate_limit_snapshot: None,
            rate_limit_warnings: RateLimitWarningState::default(),
            stream_controller: None,
            running_commands: HashMap::new(),
            task_complete_pending: false,
            interrupts: InterruptManager::new(),
            reasoning_buffer: String::new(),
            full_reasoning_buffer: String::new(),
            current_status_header: String::from("Working"),
            retry_status_header: None,
            conversation_id: None,
            queued_user_messages: VecDeque::new(),
            show_welcome_banner: true,
            suppress_session_configured_redraw: true,
            pending_notification: None,
            is_review_mode: false,
            needs_final_message_separator: false,
            last_rendered_width: std::cell::Cell::new(None),
            feedback,
            current_rollout_path: None,
        }
    }

    pub fn desired_height(&self, width: u16) -> u16 {
        self.bottom_pane.desired_height(width)
            + self
                .active_cell
                .as_ref()
                .map_or(0, |c| c.desired_height(width) + 1)
    }

    pub(crate) fn handle_key_event(&mut self, key_event: KeyEvent) {
        match key_event {
            KeyEvent {
                code: KeyCode::Char(c),
                modifiers,
                kind: KeyEventKind::Press,
                ..
            } if modifiers.contains(KeyModifiers::CONTROL) && c.eq_ignore_ascii_case(&'c') => {
                self.on_ctrl_c();
                return;
            }
            KeyEvent {
                code: KeyCode::Char(c),
                modifiers,
                kind: KeyEventKind::Press,
                ..
            } if modifiers.contains(KeyModifiers::CONTROL) && c.eq_ignore_ascii_case(&'v') => {
                if let Ok((path, info)) = paste_image_to_temp_png() {
                    self.attach_image(path, info.width, info.height, info.encoded_format.label());
                }
                return;
            }
            other if other.kind == KeyEventKind::Press => {
                self.bottom_pane.clear_ctrl_c_quit_hint();
            }
            _ => {}
        }

        match key_event {
            KeyEvent {
                code: KeyCode::Up,
                modifiers: KeyModifiers::ALT,
                kind: KeyEventKind::Press,
                ..
            } if !self.queued_user_messages.is_empty() => {
                // Prefer the most recently queued item.
                if let Some(user_message) = self.queued_user_messages.pop_back() {
                    self.bottom_pane.set_composer_text(user_message.text);
                    self.refresh_queued_user_messages();
                    self.request_redraw();
                }
            }
            _ => {
                match self.bottom_pane.handle_key_event(key_event) {
                    InputResult::Submitted(text) => {
                        // If a task is running, queue the user input to be sent after the turn completes.
                        let user_message = UserMessage {
                            text,
                            image_paths: self.bottom_pane.take_recent_submission_images(),
                        };
                        if self.bottom_pane.is_task_running() {
                            self.queued_user_messages.push_back(user_message);
                            self.refresh_queued_user_messages();
                        } else {
                            self.submit_user_message(user_message);
                        }
                    }
                    InputResult::Command(cmd) => {
                        self.dispatch_command(cmd);
                    }
                    InputResult::None => {}
                }
            }
        }
    }

    pub(crate) fn attach_image(
        &mut self,
        path: PathBuf,
        width: u32,
        height: u32,
        format_label: &str,
    ) {
        tracing::info!(
            "attach_image path={path:?} width={width} height={height} format={format_label}",
        );
        self.bottom_pane
            .attach_image(path, width, height, format_label);
        self.request_redraw();
    }

    fn dispatch_command(&mut self, cmd: SlashCommand) {
        if !cmd.available_during_task() && self.bottom_pane.is_task_running() {
            let message = format!(
                "'/{}' is disabled while a task is in progress.",
                cmd.command()
            );
            self.add_to_history(history_cell::new_error_event(message));
            self.request_redraw();
            return;
        }
        match cmd {
            SlashCommand::Feedback => {
                // Step 1: pick a category (UI built in feedback_view)
                let params =
                    crate::bottom_pane::feedback_selection_params(self.app_event_tx.clone());
                self.bottom_pane.show_selection_view(params);
                self.request_redraw();
            }
            SlashCommand::New => {
                self.app_event_tx.send(AppEvent::NewSession);
            }
            SlashCommand::Init => {
                let init_target = self.config.cwd.join(DEFAULT_PROJECT_DOC_FILENAME);
                if init_target.exists() {
                    let message = format!(
                        "{DEFAULT_PROJECT_DOC_FILENAME} already exists here. Skipping /init to avoid overwriting it."
                    );
                    self.add_info_message(message, None);
                    return;
                }
                const INIT_PROMPT: &str = include_str!("../prompt_for_init_command.md");
                self.submit_text_message(INIT_PROMPT.to_string());
            }
            SlashCommand::Compact => {
                self.clear_token_usage();
                self.app_event_tx.send(AppEvent::CodexOp(Op::Compact));
            }
            SlashCommand::Review => {
                self.open_review_popup();
            }
            SlashCommand::Model => {
                self.open_model_popup();
            }
            SlashCommand::Approvals => {
                self.open_approvals_popup();
            }
            SlashCommand::Quit => {
                self.app_event_tx.send(AppEvent::ExitRequest);
            }
            SlashCommand::Logout => {
                if let Err(e) = codex_core::auth::logout(&self.config.codex_home) {
                    tracing::error!("failed to logout: {e}");
                }
                self.app_event_tx.send(AppEvent::ExitRequest);
            }
            SlashCommand::Undo => {
                self.app_event_tx.send(AppEvent::CodexOp(Op::Undo));
            }
            SlashCommand::Diff => {
                self.add_diff_in_progress();
                let tx = self.app_event_tx.clone();
                tokio::spawn(async move {
                    let text = match get_git_diff().await {
                        Ok((is_git_repo, diff_text)) => {
                            if is_git_repo {
                                diff_text
                            } else {
                                "`/diff` — _not inside a git repository_".to_string()
                            }
                        }
                        Err(e) => format!("Failed to compute diff: {e}"),
                    };
                    tx.send(AppEvent::DiffResult(text));
                });
            }
            SlashCommand::Mention => {
                self.insert_str("@");
            }
            SlashCommand::Status => {
                self.add_status_output();
            }
            SlashCommand::Mcp => {
                self.add_mcp_output();
            }
            #[cfg(debug_assertions)]
            SlashCommand::TestApproval => {
                use codex_core::protocol::EventMsg;
                use std::collections::HashMap;

                use codex_core::protocol::ApplyPatchApprovalRequestEvent;
                use codex_core::protocol::FileChange;

                self.app_event_tx.send(AppEvent::CodexEvent(Event {
                    id: "1".to_string(),
                    // msg: EventMsg::ExecApprovalRequest(ExecApprovalRequestEvent {
                    //     call_id: "1".to_string(),
                    //     command: vec!["git".into(), "apply".into()],
                    //     cwd: self.config.cwd.clone(),
                    //     reason: Some("test".to_string()),
                    // }),
                    msg: EventMsg::ApplyPatchApprovalRequest(ApplyPatchApprovalRequestEvent {
                        call_id: "1".to_string(),
                        changes: HashMap::from([
                            (
                                PathBuf::from("/tmp/test.txt"),
                                FileChange::Add {
                                    content: "test".to_string(),
                                },
                            ),
                            (
                                PathBuf::from("/tmp/test2.txt"),
                                FileChange::Update {
                                    unified_diff: "+test\n-test2".to_string(),
                                    move_path: None,
                                },
                            ),
                        ]),
                        reason: None,
                        grant_root: Some(PathBuf::from("/tmp")),
                    }),
                }));
            }
        }
    }

    pub(crate) fn handle_paste(&mut self, text: String) {
        self.bottom_pane.handle_paste(text);
    }

    // Returns true if caller should skip rendering this frame (a future frame is scheduled).
    pub(crate) fn handle_paste_burst_tick(&mut self, frame_requester: FrameRequester) -> bool {
        if self.bottom_pane.flush_paste_burst_if_due() {
            // A paste just flushed; request an immediate redraw and skip this frame.
            self.request_redraw();
            true
        } else if self.bottom_pane.is_in_paste_burst() {
            // While capturing a burst, schedule a follow-up tick and skip this frame
            // to avoid redundant renders between ticks.
            frame_requester.schedule_frame_in(
                crate::bottom_pane::ChatComposer::recommended_paste_flush_delay(),
            );
            true
        } else {
            false
        }
    }

    fn flush_active_cell(&mut self) {
        if let Some(active) = self.active_cell.take() {
            self.needs_final_message_separator = true;
            self.app_event_tx.send(AppEvent::InsertHistoryCell(active));
        }
    }

    fn add_to_history(&mut self, cell: impl HistoryCell + 'static) {
        self.add_boxed_history(Box::new(cell));
    }

    fn add_boxed_history(&mut self, cell: Box<dyn HistoryCell>) {
        if !cell.display_lines(u16::MAX).is_empty() {
            // Only break exec grouping if the cell renders visible lines.
            self.flush_active_cell();
            self.needs_final_message_separator = true;
        }
        self.app_event_tx.send(AppEvent::InsertHistoryCell(cell));
    }

    fn submit_user_message(&mut self, user_message: UserMessage) {
        let UserMessage { text, image_paths } = user_message;
        if text.is_empty() && image_paths.is_empty() {
            return;
        }

        let mut items: Vec<UserInput> = Vec::new();

        if !text.is_empty() {
            items.push(UserInput::Text { text: text.clone() });
        }

        for path in image_paths {
            items.push(UserInput::LocalImage { path });
        }

        self.codex_op_tx
            .send(Op::UserInput { items })
            .unwrap_or_else(|e| {
                tracing::error!("failed to send message: {e}");
            });

        // Persist the text to cross-session message history.
        if !text.is_empty() {
            self.codex_op_tx
                .send(Op::AddToHistory { text: text.clone() })
                .unwrap_or_else(|e| {
                    tracing::error!("failed to send AddHistory op: {e}");
                });
        }

        // Only show the text portion in conversation history.
        if !text.is_empty() {
            self.add_to_history(history_cell::new_user_prompt(text));
        }
        self.needs_final_message_separator = false;
    }

    /// Replay a subset of initial events into the UI to seed the transcript when
    /// resuming an existing session. This approximates the live event flow and
    /// is intentionally conservative: only safe-to-replay items are rendered to
    /// avoid triggering side effects. Event ids are passed as `None` to
    /// distinguish replayed events from live ones.
    fn replay_initial_messages(&mut self, events: Vec<EventMsg>) {
        for msg in events {
            if matches!(msg, EventMsg::SessionConfigured(_)) {
                continue;
            }
            // `id: None` indicates a synthetic/fake id coming from replay.
            self.dispatch_event_msg(None, msg, true);
        }
    }

    pub(crate) fn handle_codex_event(&mut self, event: Event) {
        let Event { id, msg } = event;
        self.dispatch_event_msg(Some(id), msg, false);
    }

    /// Dispatch a protocol `EventMsg` to the appropriate handler.
    ///
    /// `id` is `Some` for live events and `None` for replayed events from
    /// `replay_initial_messages()`. Callers should treat `None` as a "fake" id
    /// that must not be used to correlate follow-up actions.
    fn dispatch_event_msg(&mut self, id: Option<String>, msg: EventMsg, from_replay: bool) {
        match msg {
            EventMsg::AgentMessageDelta(_)
            | EventMsg::AgentReasoningDelta(_)
            | EventMsg::ExecCommandOutputDelta(_) => {}
            _ => {
                tracing::trace!("handle_codex_event: {:?}", msg);
            }
        }

        match msg {
            EventMsg::SessionConfigured(e) => self.on_session_configured(e),
            EventMsg::AgentMessage(AgentMessageEvent { message }) => self.on_agent_message(message),
            EventMsg::AgentMessageDelta(AgentMessageDeltaEvent { delta }) => {
                self.on_agent_message_delta(delta)
            }
            EventMsg::AgentReasoningDelta(AgentReasoningDeltaEvent { delta })
            | EventMsg::AgentReasoningRawContentDelta(AgentReasoningRawContentDeltaEvent {
                delta,
            }) => self.on_agent_reasoning_delta(delta),
            EventMsg::AgentReasoning(AgentReasoningEvent { .. }) => self.on_agent_reasoning_final(),
            EventMsg::AgentReasoningRawContent(AgentReasoningRawContentEvent { text }) => {
                self.on_agent_reasoning_delta(text);
                self.on_agent_reasoning_final()
            }
            EventMsg::AgentReasoningSectionBreak(_) => self.on_reasoning_section_break(),
            EventMsg::TaskStarted(_) => self.on_task_started(),
            EventMsg::TaskComplete(TaskCompleteEvent { last_agent_message }) => {
                self.on_task_complete(last_agent_message)
            }
            EventMsg::TokenCount(ev) => {
                self.set_token_info(ev.info);
                self.on_rate_limit_snapshot(ev.rate_limits);
            }
            EventMsg::Error(ErrorEvent { message }) => self.on_error(message),
            EventMsg::TurnAborted(ev) => match ev.reason {
                TurnAbortReason::Interrupted => {
                    self.on_interrupted_turn(ev.reason);
                }
                TurnAbortReason::Replaced => {
                    self.on_error("Turn aborted: replaced by a new task".to_owned())
                }
                TurnAbortReason::ReviewEnded => {
                    self.on_interrupted_turn(ev.reason);
                }
            },
            EventMsg::PlanUpdate(update) => self.on_plan_update(update),
            EventMsg::ExecApprovalRequest(ev) => {
                // For replayed events, synthesize an empty id (these should not occur).
                self.on_exec_approval_request(id.unwrap_or_default(), ev)
            }
            EventMsg::ApplyPatchApprovalRequest(ev) => {
                self.on_apply_patch_approval_request(id.unwrap_or_default(), ev)
            }
            EventMsg::ExecCommandBegin(ev) => self.on_exec_command_begin(ev),
            EventMsg::ExecCommandOutputDelta(delta) => self.on_exec_command_output_delta(delta),
            EventMsg::PatchApplyBegin(ev) => self.on_patch_apply_begin(ev),
            EventMsg::PatchApplyEnd(ev) => self.on_patch_apply_end(ev),
            EventMsg::ExecCommandEnd(ev) => self.on_exec_command_end(ev),
            EventMsg::ViewImageToolCall(ev) => self.on_view_image_tool_call(ev),
            EventMsg::McpToolCallBegin(ev) => self.on_mcp_tool_call_begin(ev),
            EventMsg::McpToolCallEnd(ev) => self.on_mcp_tool_call_end(ev),
            EventMsg::WebSearchBegin(ev) => self.on_web_search_begin(ev),
            EventMsg::WebSearchEnd(ev) => self.on_web_search_end(ev),
            EventMsg::GetHistoryEntryResponse(ev) => self.on_get_history_entry_response(ev),
            EventMsg::McpListToolsResponse(ev) => self.on_list_mcp_tools(ev),
            EventMsg::ListCustomPromptsResponse(ev) => self.on_list_custom_prompts(ev),
            EventMsg::ShutdownComplete => self.on_shutdown_complete(),
            EventMsg::TurnDiff(TurnDiffEvent { unified_diff }) => self.on_turn_diff(unified_diff),
            EventMsg::BackgroundEvent(BackgroundEventEvent { message }) => {
                self.on_background_event(message)
            }
            EventMsg::UndoStarted(ev) => self.on_undo_started(ev),
            EventMsg::UndoCompleted(ev) => self.on_undo_completed(ev),
            EventMsg::StreamError(StreamErrorEvent { message }) => self.on_stream_error(message),
            EventMsg::UserMessage(ev) => {
                if from_replay {
                    self.on_user_message_event(ev);
                }
            }
            EventMsg::EnteredReviewMode(review_request) => {
                self.on_entered_review_mode(review_request)
            }
            EventMsg::ExitedReviewMode(review) => self.on_exited_review_mode(review),
            EventMsg::RawResponseItem(_)
            | EventMsg::ItemStarted(_)
            | EventMsg::ItemCompleted(_) => {}
        }
    }

    fn on_entered_review_mode(&mut self, review: ReviewRequest) {
        // Enter review mode and emit a concise banner
        self.is_review_mode = true;
        let banner = format!(">> Code review started: {} <<", review.user_facing_hint);
        self.add_to_history(history_cell::new_review_status_line(banner));
        self.request_redraw();
    }

    fn on_exited_review_mode(&mut self, review: ExitedReviewModeEvent) {
        // Leave review mode; if output is present, flush pending stream + show results.
        if let Some(output) = review.review_output {
            self.flush_answer_stream_with_separator();
            self.flush_interrupt_queue();
            self.flush_active_cell();

            if output.findings.is_empty() {
                let explanation = output.overall_explanation.trim().to_string();
                if explanation.is_empty() {
                    tracing::error!("Reviewer failed to output a response.");
                    self.add_to_history(history_cell::new_error_event(
                        "Reviewer failed to output a response.".to_owned(),
                    ));
                } else {
                    // Show explanation when there are no structured findings.
                    let mut rendered: Vec<ratatui::text::Line<'static>> = vec!["".into()];
                    append_markdown(&explanation, None, &mut rendered);
                    let body_cell = AgentMessageCell::new(rendered, false);
                    self.app_event_tx
                        .send(AppEvent::InsertHistoryCell(Box::new(body_cell)));
                }
            } else {
                let message_text =
                    codex_core::review_format::format_review_findings_block(&output.findings, None);
                let mut message_lines: Vec<ratatui::text::Line<'static>> = Vec::new();
                append_markdown(&message_text, None, &mut message_lines);
                let body_cell = AgentMessageCell::new(message_lines, true);
                self.app_event_tx
                    .send(AppEvent::InsertHistoryCell(Box::new(body_cell)));
            }
        }

        self.is_review_mode = false;
        // Append a finishing banner at the end of this turn.
        self.add_to_history(history_cell::new_review_status_line(
            "<< Code review finished >>".to_string(),
        ));
        self.request_redraw();
    }

    fn on_user_message_event(&mut self, event: UserMessageEvent) {
        let message = event.message.trim();
        if !message.is_empty() {
            self.add_to_history(history_cell::new_user_prompt(message.to_string()));
        }
    }

    fn request_redraw(&mut self) {
        self.frame_requester.schedule_frame();
    }

    fn notify(&mut self, notification: Notification) {
        if !notification.allowed_for(&self.config.tui_notifications) {
            return;
        }
        self.pending_notification = Some(notification);
        self.request_redraw();
    }

    pub(crate) fn maybe_post_pending_notification(&mut self, tui: &mut crate::tui::Tui) {
        if let Some(notif) = self.pending_notification.take() {
            tui.notify(notif.display());
        }
    }

    /// Mark the active cell as failed (✗) and flush it into history.
    fn finalize_active_cell_as_failed(&mut self) {
        if let Some(mut cell) = self.active_cell.take() {
            // Insert finalized cell into history and keep grouping consistent.
            if let Some(exec) = cell.as_any_mut().downcast_mut::<ExecCell>() {
                exec.mark_failed();
            } else if let Some(tool) = cell.as_any_mut().downcast_mut::<McpToolCallCell>() {
                tool.mark_failed();
            }
            self.add_boxed_history(cell);
        }
    }

    // If idle and there are queued inputs, submit exactly one to start the next turn.
    fn maybe_send_next_queued_input(&mut self) {
        if self.bottom_pane.is_task_running() {
            return;
        }
        if let Some(user_message) = self.queued_user_messages.pop_front() {
            self.submit_user_message(user_message);
        }
        // Update the list to reflect the remaining queued messages (if any).
        self.refresh_queued_user_messages();
    }

    /// Rebuild and update the queued user messages from the current queue.
    fn refresh_queued_user_messages(&mut self) {
        let messages: Vec<String> = self
            .queued_user_messages
            .iter()
            .map(|m| m.text.clone())
            .collect();
        self.bottom_pane.set_queued_user_messages(messages);
    }

    pub(crate) fn add_diff_in_progress(&mut self) {
        self.request_redraw();
    }

    pub(crate) fn on_diff_complete(&mut self) {
        self.request_redraw();
    }

    pub(crate) fn add_status_output(&mut self) {
        let default_usage = TokenUsage::default();
        let (total_usage, context_usage) = if let Some(ti) = &self.token_info {
            (&ti.total_token_usage, Some(&ti.last_token_usage))
        } else {
            (&default_usage, Some(&default_usage))
        };
        self.add_to_history(crate::status::new_status_output(
            &self.config,
            total_usage,
            context_usage,
            &self.conversation_id,
            self.rate_limit_snapshot.as_ref(),
            Local::now(),
        ));
    }

    /// Open a popup to choose the model (stage 1). After selecting a model,
    /// a second popup is shown to choose the reasoning effort.
    pub(crate) fn open_model_popup(&mut self) {
        let current_model = self.config.model.clone();
        let auth_mode = self.auth_manager.auth().map(|auth| auth.mode);
        let presets: Vec<ModelPreset> = builtin_model_presets(auth_mode);

        let mut items: Vec<SelectionItem> = Vec::new();
        for preset in presets.into_iter() {
            let description = if preset.description.is_empty() {
                None
            } else {
                Some(preset.description.to_string())
            };
            let is_current = preset.model == current_model;
            let preset_for_action = preset;
            let actions: Vec<SelectionAction> = vec![Box::new(move |tx| {
                tx.send(AppEvent::OpenReasoningPopup {
                    model: preset_for_action,
                });
            })];
            items.push(SelectionItem {
                name: preset.display_name.to_string(),
                description,
                is_current,
                actions,
                dismiss_on_select: false,
                ..Default::default()
            });
        }

        self.bottom_pane.show_selection_view(SelectionViewParams {
            title: Some("Select Model and Effort".to_string()),
            subtitle: Some("Switch the model for this and future Codex CLI sessions".to_string()),
            footer_hint: Some("Press enter to select reasoning effort, or esc to dismiss.".into()),
            items,
            ..Default::default()
        });
    }

    /// Open a popup to choose the reasoning effort (stage 2) for the given model.
    pub(crate) fn open_reasoning_popup(&mut self, preset: ModelPreset) {
        let default_effort: ReasoningEffortConfig = preset.default_reasoning_effort;
        let supported = preset.supported_reasoning_efforts;

        struct EffortChoice {
            stored: Option<ReasoningEffortConfig>,
            display: ReasoningEffortConfig,
        }
        let mut choices: Vec<EffortChoice> = Vec::new();
        for effort in ReasoningEffortConfig::iter() {
            if supported.iter().any(|option| option.effort == effort) {
                choices.push(EffortChoice {
                    stored: Some(effort),
                    display: effort,
                });
            }
        }
        if choices.is_empty() {
            choices.push(EffortChoice {
                stored: Some(default_effort),
                display: default_effort,
            });
        }

        let default_choice: Option<ReasoningEffortConfig> = choices
            .iter()
            .any(|choice| choice.stored == Some(default_effort))
            .then_some(Some(default_effort))
            .flatten()
            .or_else(|| choices.iter().find_map(|choice| choice.stored))
            .or(Some(default_effort));

        let model_slug = preset.model.to_string();
        let is_current_model = self.config.model == preset.model;
        let highlight_choice = if is_current_model {
            self.config.model_reasoning_effort
        } else {
            default_choice
        };
        let mut items: Vec<SelectionItem> = Vec::new();
        for choice in choices.iter() {
            let effort = choice.display;
            let mut effort_label = effort.to_string();
            if let Some(first) = effort_label.get_mut(0..1) {
                first.make_ascii_uppercase();
            }
            if choice.stored == default_choice {
                effort_label.push_str(" (default)");
            }

            let description = choice
                .stored
                .and_then(|effort| {
                    supported
                        .iter()
                        .find(|option| option.effort == effort)
                        .map(|option| option.description.to_string())
                })
                .filter(|text| !text.is_empty());

            let warning = "⚠ High reasoning effort can quickly consume Plus plan rate limits.";
            let show_warning =
                preset.model == "gpt-5-codex" && effort == ReasoningEffortConfig::High;
            let selected_description = show_warning.then(|| {
                description
                    .as_ref()
                    .map_or(warning.to_string(), |d| format!("{d}\n{warning}"))
            });

            let model_for_action = model_slug.clone();
            let effort_for_action = choice.stored;
            let actions: Vec<SelectionAction> = vec![Box::new(move |tx| {
                tx.send(AppEvent::CodexOp(Op::OverrideTurnContext {
                    cwd: None,
                    approval_policy: None,
                    sandbox_policy: None,
                    model: Some(model_for_action.clone()),
                    effort: Some(effort_for_action),
                    summary: None,
                }));
                tx.send(AppEvent::UpdateModel(model_for_action.clone()));
                tx.send(AppEvent::UpdateReasoningEffort(effort_for_action));
                tx.send(AppEvent::PersistModelSelection {
                    model: model_for_action.clone(),
                    effort: effort_for_action,
                });
                tracing::info!(
                    "Selected model: {}, Selected effort: {}",
                    model_for_action,
                    effort_for_action
                        .map(|e| e.to_string())
                        .unwrap_or_else(|| "default".to_string())
                );
            })];

            items.push(SelectionItem {
                name: effort_label,
                description,
                selected_description,
                is_current: is_current_model && choice.stored == highlight_choice,
                actions,
                dismiss_on_select: true,
                ..Default::default()
            });
        }

        let mut header = ColumnRenderable::new();
        header.push(Line::from(
            format!("Select Reasoning Level for {model_slug}").bold(),
        ));

        self.bottom_pane.show_selection_view(SelectionViewParams {
            header: Box::new(header),
            footer_hint: Some(standard_popup_hint_line()),
            items,
            ..Default::default()
        });
    }

    /// Open a popup to choose the approvals mode (ask for approval policy + sandbox policy).
    pub(crate) fn open_approvals_popup(&mut self) {
        let current_approval = self.config.approval_policy;
        let current_sandbox = self.config.sandbox_policy.clone();
        let mut items: Vec<SelectionItem> = Vec::new();
        let presets: Vec<ApprovalPreset> = builtin_approval_presets();
        for preset in presets.into_iter() {
            let is_current =
                current_approval == preset.approval && current_sandbox == preset.sandbox;
            let name = preset.label.to_string();
            let description = Some(preset.description.to_string());
            let requires_confirmation = preset.id == "full-access"
                && !self
                    .config
                    .notices
                    .hide_full_access_warning
                    .unwrap_or(false);
            let actions: Vec<SelectionAction> = if requires_confirmation {
                let preset_clone = preset.clone();
                vec![Box::new(move |tx| {
                    tx.send(AppEvent::OpenFullAccessConfirmation {
                        preset: preset_clone.clone(),
                    });
                })]
            } else {
                Self::approval_preset_actions(preset.approval, preset.sandbox.clone())
            };
            items.push(SelectionItem {
                name,
                description,
                is_current,
                actions,
                dismiss_on_select: true,
                ..Default::default()
            });
        }

        self.bottom_pane.show_selection_view(SelectionViewParams {
            title: Some("Select Approval Mode".to_string()),
            footer_hint: Some(standard_popup_hint_line()),
            items,
            ..Default::default()
        });
    }

    fn approval_preset_actions(
        approval: AskForApproval,
        sandbox: SandboxPolicy,
    ) -> Vec<SelectionAction> {
        vec![Box::new(move |tx| {
            let sandbox_clone = sandbox.clone();
            tx.send(AppEvent::CodexOp(Op::OverrideTurnContext {
                cwd: None,
                approval_policy: Some(approval),
                sandbox_policy: Some(sandbox_clone.clone()),
                model: None,
                effort: None,
                summary: None,
            }));
            tx.send(AppEvent::UpdateAskForApprovalPolicy(approval));
            tx.send(AppEvent::UpdateSandboxPolicy(sandbox_clone));
        })]
    }

    pub(crate) fn open_full_access_confirmation(&mut self, preset: ApprovalPreset) {
        let approval = preset.approval;
        let sandbox = preset.sandbox;
        let mut header_children: Vec<Box<dyn Renderable>> = Vec::new();
        let title_line = Line::from("Enable full access?").bold();
        let info_line = Line::from(vec![
            "When Codex runs with full access, it can edit any file on your computer and run commands with network, without your approval. "
                .into(),
            "Exercise caution when enabling full access. This significantly increases the risk of data loss, leaks, or unexpected behavior."
                .fg(Color::Red),
        ]);
        header_children.push(Box::new(title_line));
        header_children.push(Box::new(
            Paragraph::new(vec![info_line]).wrap(Wrap { trim: false }),
        ));
        let header = ColumnRenderable::with(header_children);

        let mut accept_actions = Self::approval_preset_actions(approval, sandbox.clone());
        accept_actions.push(Box::new(|tx| {
            tx.send(AppEvent::UpdateFullAccessWarningAcknowledged(true));
        }));

        let mut accept_and_remember_actions = Self::approval_preset_actions(approval, sandbox);
        accept_and_remember_actions.push(Box::new(|tx| {
            tx.send(AppEvent::UpdateFullAccessWarningAcknowledged(true));
            tx.send(AppEvent::PersistFullAccessWarningAcknowledged);
        }));

        let deny_actions: Vec<SelectionAction> = vec![Box::new(|tx| {
            tx.send(AppEvent::OpenApprovalsPopup);
        })];

        let items = vec![
            SelectionItem {
                name: "Yes, continue anyway".to_string(),
                description: Some("Apply full access for this session".to_string()),
                actions: accept_actions,
                dismiss_on_select: true,
                ..Default::default()
            },
            SelectionItem {
                name: "Yes, and don't ask again".to_string(),
                description: Some("Enable full access and remember this choice".to_string()),
                actions: accept_and_remember_actions,
                dismiss_on_select: true,
                ..Default::default()
            },
            SelectionItem {
                name: "Cancel".to_string(),
                description: Some("Go back without enabling full access".to_string()),
                actions: deny_actions,
                dismiss_on_select: true,
                ..Default::default()
            },
        ];

        self.bottom_pane.show_selection_view(SelectionViewParams {
            footer_hint: Some(standard_popup_hint_line()),
            items,
            header: Box::new(header),
            ..Default::default()
        });
    }

    /// Set the approval policy in the widget's config copy.
    pub(crate) fn set_approval_policy(&mut self, policy: AskForApproval) {
        self.config.approval_policy = policy;
    }

    /// Set the sandbox policy in the widget's config copy.
    pub(crate) fn set_sandbox_policy(&mut self, policy: SandboxPolicy) {
        self.config.sandbox_policy = policy;
    }

    pub(crate) fn set_full_access_warning_acknowledged(&mut self, acknowledged: bool) {
        self.config.notices.hide_full_access_warning = Some(acknowledged);
    }

    /// Set the reasoning effort in the widget's config copy.
    pub(crate) fn set_reasoning_effort(&mut self, effort: Option<ReasoningEffortConfig>) {
        self.config.model_reasoning_effort = effort;
    }

    /// Set the model in the widget's config copy.
    pub(crate) fn set_model(&mut self, model: &str) {
        self.session_header.set_model(model);
        self.config.model = model.to_string();
    }

    pub(crate) fn add_info_message(&mut self, message: String, hint: Option<String>) {
        self.add_to_history(history_cell::new_info_event(message, hint));
        self.request_redraw();
    }

    pub(crate) fn add_error_message(&mut self, message: String) {
        self.add_to_history(history_cell::new_error_event(message));
        self.request_redraw();
    }

    pub(crate) fn add_mcp_output(&mut self) {
        if self.config.mcp_servers.is_empty() {
            self.add_to_history(history_cell::empty_mcp_output());
        } else {
            self.submit_op(Op::ListMcpTools);
        }
    }

    /// Forward file-search results to the bottom pane.
    pub(crate) fn apply_file_search_result(&mut self, query: String, matches: Vec<FileMatch>) {
        self.bottom_pane.on_file_search_result(query, matches);
    }

    /// Handle Ctrl-C key press.
    fn on_ctrl_c(&mut self) {
        if self.bottom_pane.on_ctrl_c() == CancellationEvent::Handled {
            return;
        }

        if self.bottom_pane.is_task_running() {
            self.bottom_pane.show_ctrl_c_quit_hint();
            self.submit_op(Op::Interrupt);
            return;
        }

        self.submit_op(Op::Shutdown);
    }

    pub(crate) fn composer_is_empty(&self) -> bool {
        self.bottom_pane.composer_is_empty()
    }

    /// True when the UI is in the regular composer state with no running task,
    /// no modal overlay (e.g. approvals or status indicator), and no composer popups.
    /// In this state Esc-Esc backtracking is enabled.
    pub(crate) fn is_normal_backtrack_mode(&self) -> bool {
        self.bottom_pane.is_normal_backtrack_mode()
    }

    pub(crate) fn insert_str(&mut self, text: &str) {
        self.bottom_pane.insert_str(text);
    }

    /// Replace the composer content with the provided text and reset cursor.
    pub(crate) fn set_composer_text(&mut self, text: String) {
        self.bottom_pane.set_composer_text(text);
    }

    pub(crate) fn show_esc_backtrack_hint(&mut self) {
        self.bottom_pane.show_esc_backtrack_hint();
    }

    pub(crate) fn clear_esc_backtrack_hint(&mut self) {
        self.bottom_pane.clear_esc_backtrack_hint();
    }
    /// Forward an `Op` directly to codex.
    pub(crate) fn submit_op(&self, op: Op) {
        // Record outbound operation for session replay fidelity.
        crate::session_log::log_outbound_op(&op);
        if let Err(e) = self.codex_op_tx.send(op) {
            tracing::error!("failed to submit op: {e}");
        }
    }

    fn on_list_mcp_tools(&mut self, ev: McpListToolsResponseEvent) {
        self.add_to_history(history_cell::new_mcp_tools_output(
            &self.config,
            ev.tools,
            ev.resources,
            ev.resource_templates,
            &ev.auth_statuses,
        ));
    }

    fn on_list_custom_prompts(&mut self, ev: ListCustomPromptsResponseEvent) {
        let len = ev.custom_prompts.len();
        debug!("received {len} custom prompts");
        // Forward to bottom pane so the slash popup can show them now.
        self.bottom_pane.set_custom_prompts(ev.custom_prompts);
    }

    pub(crate) fn open_review_popup(&mut self) {
        let mut items: Vec<SelectionItem> = Vec::new();

        items.push(SelectionItem {
            name: "Review against a base branch".to_string(),
            description: Some("(PR Style)".into()),
            actions: vec![Box::new({
                let cwd = self.config.cwd.clone();
                move |tx| {
                    tx.send(AppEvent::OpenReviewBranchPicker(cwd.clone()));
                }
            })],
            dismiss_on_select: false,
            ..Default::default()
        });

        items.push(SelectionItem {
            name: "Review uncommitted changes".to_string(),
            actions: vec![Box::new(
                move |tx: &AppEventSender| {
                    tx.send(AppEvent::CodexOp(Op::Review {
                        review_request: ReviewRequest {
                            prompt: "Review the current code changes (staged, unstaged, and untracked files) and provide prioritized findings.".to_string(),
                            user_facing_hint: "current changes".to_string(),
                        },
                    }));
                },
            )],
            dismiss_on_select: true,
            ..Default::default()
        });

        // New: Review a specific commit (opens commit picker)
        items.push(SelectionItem {
            name: "Review a commit".to_string(),
            actions: vec![Box::new({
                let cwd = self.config.cwd.clone();
                move |tx| {
                    tx.send(AppEvent::OpenReviewCommitPicker(cwd.clone()));
                }
            })],
            dismiss_on_select: false,
            ..Default::default()
        });

        items.push(SelectionItem {
            name: "Custom review instructions".to_string(),
            actions: vec![Box::new(move |tx| {
                tx.send(AppEvent::OpenReviewCustomPrompt);
            })],
            dismiss_on_select: false,
            ..Default::default()
        });

        self.bottom_pane.show_selection_view(SelectionViewParams {
            title: Some("Select a review preset".into()),
            footer_hint: Some(standard_popup_hint_line()),
            items,
            ..Default::default()
        });
    }

    pub(crate) async fn show_review_branch_picker(&mut self, cwd: &Path) {
        let branches = local_git_branches(cwd).await;
        let current_branch = current_branch_name(cwd)
            .await
            .unwrap_or_else(|| "(detached HEAD)".to_string());
        let mut items: Vec<SelectionItem> = Vec::with_capacity(branches.len());

        for option in branches {
            let branch = option.clone();
            items.push(SelectionItem {
                name: format!("{current_branch} -> {branch}"),
                actions: vec![Box::new(move |tx3: &AppEventSender| {
                    tx3.send(AppEvent::CodexOp(Op::Review {
                        review_request: ReviewRequest {
                            prompt: format!(
                                "Review the code changes against the base branch '{branch}'. Start by finding the merge diff between the current branch and {branch}'s upstream e.g. (`git merge-base HEAD \"$(git rev-parse --abbrev-ref \"{branch}@{{upstream}}\")\"`), then run `git diff` against that SHA to see what changes we would merge into the {branch} branch. Provide prioritized, actionable findings."
                            ),
                            user_facing_hint: format!("changes against '{branch}'"),
                        },
                    }));
                })],
                dismiss_on_select: true,
                search_value: Some(option),
                ..Default::default()
            });
        }

        self.bottom_pane.show_selection_view(SelectionViewParams {
            title: Some("Select a base branch".to_string()),
            footer_hint: Some(standard_popup_hint_line()),
            items,
            is_searchable: true,
            search_placeholder: Some("Type to search branches".to_string()),
            ..Default::default()
        });
    }

    pub(crate) async fn show_review_commit_picker(&mut self, cwd: &Path) {
        let commits = codex_core::git_info::recent_commits(cwd, 100).await;

        let mut items: Vec<SelectionItem> = Vec::with_capacity(commits.len());
        for entry in commits {
            let subject = entry.subject.clone();
            let sha = entry.sha.clone();
            let short = sha.chars().take(7).collect::<String>();
            let search_val = format!("{subject} {sha}");

            items.push(SelectionItem {
                name: subject.clone(),
                actions: vec![Box::new(move |tx3: &AppEventSender| {
                    let hint = format!("commit {short}");
                    let prompt = format!(
                        "Review the code changes introduced by commit {sha} (\"{subject}\"). Provide prioritized, actionable findings."
                    );
                    tx3.send(AppEvent::CodexOp(Op::Review {
                        review_request: ReviewRequest {
                            prompt,
                            user_facing_hint: hint,
                        },
                    }));
                })],
                dismiss_on_select: true,
                search_value: Some(search_val),
                ..Default::default()
            });
        }

        self.bottom_pane.show_selection_view(SelectionViewParams {
            title: Some("Select a commit to review".to_string()),
            footer_hint: Some(standard_popup_hint_line()),
            items,
            is_searchable: true,
            search_placeholder: Some("Type to search commits".to_string()),
            ..Default::default()
        });
    }

    pub(crate) fn show_review_custom_prompt(&mut self) {
        let tx = self.app_event_tx.clone();
        let view = CustomPromptView::new(
            "Custom review instructions".to_string(),
            "Type instructions and press Enter".to_string(),
            None,
            Box::new(move |prompt: String| {
                let trimmed = prompt.trim().to_string();
                if trimmed.is_empty() {
                    return;
                }
                tx.send(AppEvent::CodexOp(Op::Review {
                    review_request: ReviewRequest {
                        prompt: trimmed.clone(),
                        user_facing_hint: trimmed,
                    },
                }));
            }),
        );
        self.bottom_pane.show_view(Box::new(view));
    }

    /// Programmatically submit a user text message as if typed in the
    /// composer. The text will be added to conversation history and sent to
    /// the agent.
    pub(crate) fn submit_text_message(&mut self, text: String) {
        if text.is_empty() {
            return;
        }
        self.submit_user_message(text.into());
    }

    pub(crate) fn token_usage(&self) -> TokenUsage {
        self.token_info
            .as_ref()
            .map(|ti| ti.total_token_usage.clone())
            .unwrap_or_default()
    }

    pub(crate) fn conversation_id(&self) -> Option<ConversationId> {
        self.conversation_id
    }

    pub(crate) fn rollout_path(&self) -> Option<PathBuf> {
        self.current_rollout_path.clone()
    }

    /// Return a reference to the widget's current config (includes any
    /// runtime overrides applied via TUI, e.g., model or approval policy).
    pub(crate) fn config_ref(&self) -> &Config {
        &self.config
    }

    pub(crate) fn clear_token_usage(&mut self) {
        self.token_info = None;
    }

    pub fn cursor_pos(&self, area: Rect) -> Option<(u16, u16)> {
        let [_, _, bottom_pane_area] = self.layout_areas(area);
        self.bottom_pane.cursor_pos(bottom_pane_area)
    }
}

impl WidgetRef for &ChatWidget {
    fn render_ref(&self, area: Rect, buf: &mut Buffer) {
        let [_, active_cell_area, bottom_pane_area] = self.layout_areas(area);
        (&self.bottom_pane).render(bottom_pane_area, buf);
        if !active_cell_area.is_empty()
            && let Some(cell) = &self.active_cell
        {
            let mut area = active_cell_area;
            area.y = area.y.saturating_add(1);
            area.height = area.height.saturating_sub(1);
            if let Some(exec) = cell.as_any().downcast_ref::<ExecCell>() {
                exec.render_ref(area, buf);
            } else if let Some(tool) = cell.as_any().downcast_ref::<McpToolCallCell>() {
                tool.render_ref(area, buf);
            }
        }
        self.last_rendered_width.set(Some(area.width as usize));
    }
}

enum Notification {
    AgentTurnComplete { response: String },
    ExecApprovalRequested { command: String },
    EditApprovalRequested { cwd: PathBuf, changes: Vec<PathBuf> },
}

impl Notification {
    fn display(&self) -> String {
        match self {
            Notification::AgentTurnComplete { response } => {
                Notification::agent_turn_preview(response)
                    .unwrap_or_else(|| "Agent turn complete".to_string())
            }
            Notification::ExecApprovalRequested { command } => {
                format!("Approval requested: {}", truncate_text(command, 30))
            }
            Notification::EditApprovalRequested { cwd, changes } => {
                format!(
                    "Codex wants to edit {}",
                    if changes.len() == 1 {
                        #[allow(clippy::unwrap_used)]
                        display_path_for(changes.first().unwrap(), cwd)
                    } else {
                        format!("{} files", changes.len())
                    }
                )
            }
        }
    }

    fn type_name(&self) -> &str {
        match self {
            Notification::AgentTurnComplete { .. } => "agent-turn-complete",
            Notification::ExecApprovalRequested { .. }
            | Notification::EditApprovalRequested { .. } => "approval-requested",
        }
    }

    fn allowed_for(&self, settings: &Notifications) -> bool {
        match settings {
            Notifications::Enabled(enabled) => *enabled,
            Notifications::Custom(allowed) => allowed.iter().any(|a| a == self.type_name()),
        }
    }

    fn agent_turn_preview(response: &str) -> Option<String> {
        let mut normalized = String::new();
        for part in response.split_whitespace() {
            if !normalized.is_empty() {
                normalized.push(' ');
            }
            normalized.push_str(part);
        }
        let trimmed = normalized.trim();
        if trimmed.is_empty() {
            None
        } else {
            Some(truncate_text(trimmed, AGENT_NOTIFICATION_PREVIEW_GRAPHEMES))
        }
    }
}

const AGENT_NOTIFICATION_PREVIEW_GRAPHEMES: usize = 200;

const EXAMPLE_PROMPTS: [&str; 6] = [
    "Explain this codebase",
    "Summarize recent commits",
    "Implement {feature}",
    "Find and fix a bug in @filename",
    "Write tests for @filename",
    "Improve documentation in @filename",
];

// Extract the first bold (Markdown) element in the form **...** from `s`.
// Returns the inner text if found; otherwise `None`.
fn extract_first_bold(s: &str) -> Option<String> {
    let bytes = s.as_bytes();
    let mut i = 0usize;
    while i + 1 < bytes.len() {
        if bytes[i] == b'*' && bytes[i + 1] == b'*' {
            let start = i + 2;
            let mut j = start;
            while j + 1 < bytes.len() {
                if bytes[j] == b'*' && bytes[j + 1] == b'*' {
                    // Found closing **
                    let inner = &s[start..j];
                    let trimmed = inner.trim();
                    if !trimmed.is_empty() {
                        return Some(trimmed.to_string());
                    } else {
                        return None;
                    }
                }
                j += 1;
            }
            // No closing; stop searching (wait for more deltas)
            return None;
        }
        i += 1;
    }
    None
}

#[cfg(test)]
pub(crate) fn show_review_commit_picker_with_entries(
    chat: &mut ChatWidget,
    entries: Vec<codex_core::git_info::CommitLogEntry>,
) {
    let mut items: Vec<SelectionItem> = Vec::with_capacity(entries.len());
    for entry in entries {
        let subject = entry.subject.clone();
        let sha = entry.sha.clone();
        let short = sha.chars().take(7).collect::<String>();
        let search_val = format!("{subject} {sha}");

        items.push(SelectionItem {
            name: subject.clone(),
            actions: vec![Box::new(move |tx3: &AppEventSender| {
                let hint = format!("commit {short}");
                let prompt = format!(
                    "Review the code changes introduced by commit {sha} (\"{subject}\"). Provide prioritized, actionable findings."
                );
                tx3.send(AppEvent::CodexOp(Op::Review {
                    review_request: ReviewRequest {
                        prompt,
                        user_facing_hint: hint,
                    },
                }));
            })],
            dismiss_on_select: true,
            search_value: Some(search_val),
            ..Default::default()
        });
    }

    chat.bottom_pane.show_selection_view(SelectionViewParams {
        title: Some("Select a commit to review".to_string()),
        footer_hint: Some(standard_popup_hint_line()),
        items,
        is_searchable: true,
        search_placeholder: Some("Type to search commits".to_string()),
        ..Default::default()
    });
}

#[cfg(test)]
pub(crate) mod tests;<|MERGE_RESOLUTION|>--- conflicted
+++ resolved
@@ -664,10 +664,7 @@
 
     fn on_undo_started(&mut self, event: UndoStartedEvent) {
         self.bottom_pane.ensure_status_indicator();
-<<<<<<< HEAD
         self.bottom_pane.set_interrupt_hint_visible(false);
-=======
->>>>>>> afc4eaab
         let message = event
             .message
             .unwrap_or_else(|| "Undo in progress...".to_string());

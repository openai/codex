use std::collections::HashMap;
use std::collections::VecDeque;
use std::path::PathBuf;
use std::sync::Arc;

use codex_core::config::Config;
use codex_core::config::types::Notifications;
use codex_core::git_info::current_branch_name;
use codex_core::git_info::local_git_branches;
use codex_core::project_doc::DEFAULT_PROJECT_DOC_FILENAME;
use codex_core::protocol::AgentMessageDeltaEvent;
use codex_core::protocol::AgentMessageEvent;
use codex_core::protocol::AgentReasoningDeltaEvent;
use codex_core::protocol::AgentReasoningEvent;
use codex_core::protocol::AgentReasoningRawContentDeltaEvent;
use codex_core::protocol::AgentReasoningRawContentEvent;
use codex_core::protocol::ApplyPatchApprovalRequestEvent;
use codex_core::protocol::BackgroundEventEvent;
use codex_core::protocol::DeprecationNoticeEvent;
use codex_core::protocol::ErrorEvent;
use codex_core::protocol::Event;
use codex_core::protocol::EventMsg;
use codex_core::protocol::ExecApprovalRequestEvent;
use codex_core::protocol::ExecCommandBeginEvent;
use codex_core::protocol::ExecCommandEndEvent;
use codex_core::protocol::ExitedReviewModeEvent;
use codex_core::protocol::ListCustomPromptsResponseEvent;
use codex_core::protocol::McpListToolsResponseEvent;
use codex_core::protocol::McpToolCallBeginEvent;
use codex_core::protocol::McpToolCallEndEvent;
use codex_core::protocol::Op;
use codex_core::protocol::PatchApplyBeginEvent;
use codex_core::protocol::RateLimitSnapshot;
use codex_core::protocol::ReviewRequest;
use codex_core::protocol::StreamErrorEvent;
use codex_core::protocol::TaskCompleteEvent;
use codex_core::protocol::TokenUsage;
use codex_core::protocol::TokenUsageInfo;
use codex_core::protocol::TurnAbortReason;
use codex_core::protocol::TurnDiffEvent;
use codex_core::protocol::UndoCompletedEvent;
use codex_core::protocol::UndoStartedEvent;
use codex_core::protocol::UserMessageEvent;
use codex_core::protocol::ViewImageToolCallEvent;
use codex_core::protocol::WarningEvent;
use codex_core::protocol::WebSearchBeginEvent;
use codex_core::protocol::WebSearchEndEvent;
use codex_protocol::ConversationId;
use codex_protocol::parse_command::ParsedCommand;
use codex_protocol::user_input::UserInput;
use crossterm::event::KeyCode;
use crossterm::event::KeyEvent;
use crossterm::event::KeyEventKind;
use crossterm::event::KeyModifiers;
use rand::Rng;
use ratatui::buffer::Buffer;
use ratatui::layout::Rect;
use ratatui::style::Color;
use ratatui::style::Stylize;
use ratatui::text::Line;
use ratatui::widgets::Paragraph;
use ratatui::widgets::Wrap;
use tokio::sync::mpsc::UnboundedSender;
use tracing::debug;

use crate::app_event::AppEvent;
use crate::app_event_sender::AppEventSender;
use crate::bottom_pane::ApprovalRequest;
use crate::bottom_pane::BottomPane;
use crate::bottom_pane::BottomPaneParams;
use crate::bottom_pane::CancellationEvent;
use crate::bottom_pane::InputResult;
use crate::bottom_pane::SelectionAction;
use crate::bottom_pane::SelectionItem;
use crate::bottom_pane::SelectionViewParams;
use crate::bottom_pane::custom_prompt_view::CustomPromptView;
use crate::bottom_pane::popup_consts::standard_popup_hint_line;
use crate::clipboard_paste::paste_image_to_temp_png;
use crate::diff_render::display_path_for;
use crate::exec_cell::CommandOutput;
use crate::exec_cell::ExecCell;
use crate::exec_cell::new_active_exec_command;
use crate::get_git_diff::get_git_diff;
use crate::history_cell;
use crate::history_cell::AgentMessageCell;
use crate::history_cell::HistoryCell;
use crate::history_cell::McpToolCallCell;
use crate::markdown::append_markdown;
#[cfg(target_os = "windows")]
use crate::onboarding::WSL_INSTRUCTIONS;
use crate::render::Insets;
use crate::render::renderable::ColumnRenderable;
use crate::render::renderable::FlexRenderable;
use crate::render::renderable::Renderable;
use crate::render::renderable::RenderableExt;
use crate::render::renderable::RenderableItem;
use crate::slash_command::SlashCommand;
use crate::status::RateLimitSnapshotDisplay;
use crate::text_formatting::truncate_text;
use crate::tui::FrameRequester;
mod interrupts;
use self::interrupts::InterruptManager;
mod agent;
use self::agent::spawn_agent;
use self::agent::spawn_agent_from_existing;
mod session_header;
use self::session_header::SessionHeader;
use crate::streaming::controller::StreamController;
use std::path::Path;

use chrono::Local;
use codex_common::approval_presets::ApprovalPreset;
use codex_common::approval_presets::builtin_approval_presets;
use codex_common::model_presets::ModelPreset;
use codex_common::model_presets::builtin_model_presets;
use codex_core::AuthManager;
use codex_core::ConversationManager;
use codex_core::protocol::AskForApproval;
use codex_core::protocol::SandboxPolicy;
use codex_core::protocol_config_types::ReasoningEffort as ReasoningEffortConfig;
use codex_file_search::FileMatch;
use codex_protocol::plan_tool::UpdatePlanArgs;
use strum::IntoEnumIterator;

const USER_SHELL_COMMAND_HELP_TITLE: &str = "Prefix a command with ! to run it locally";
const USER_SHELL_COMMAND_HELP_HINT: &str = "Example: !ls";
// Track information about an in-flight exec command.
struct RunningCommand {
    command: Vec<String>,
    parsed_cmd: Vec<ParsedCommand>,
    is_user_shell_command: bool,
}

const RATE_LIMIT_WARNING_THRESHOLDS: [f64; 3] = [75.0, 90.0, 95.0];
const NUDGE_MODEL_SLUG: &str = "gpt-5-codex-mini";
const RATE_LIMIT_SWITCH_PROMPT_THRESHOLD: f64 = 90.0;

#[derive(Default)]
struct RateLimitWarningState {
    secondary_index: usize,
    primary_index: usize,
}

impl RateLimitWarningState {
    fn take_warnings(
        &mut self,
        secondary_used_percent: Option<f64>,
        secondary_window_minutes: Option<i64>,
        primary_used_percent: Option<f64>,
        primary_window_minutes: Option<i64>,
    ) -> Vec<String> {
        let reached_secondary_cap =
            matches!(secondary_used_percent, Some(percent) if percent == 100.0);
        let reached_primary_cap = matches!(primary_used_percent, Some(percent) if percent == 100.0);
        if reached_secondary_cap || reached_primary_cap {
            return Vec::new();
        }

        let mut warnings = Vec::new();

        if let Some(secondary_used_percent) = secondary_used_percent {
            let mut highest_secondary: Option<f64> = None;
            while self.secondary_index < RATE_LIMIT_WARNING_THRESHOLDS.len()
                && secondary_used_percent >= RATE_LIMIT_WARNING_THRESHOLDS[self.secondary_index]
            {
                highest_secondary = Some(RATE_LIMIT_WARNING_THRESHOLDS[self.secondary_index]);
                self.secondary_index += 1;
            }
            if let Some(threshold) = highest_secondary {
                let limit_label = secondary_window_minutes
                    .map(get_limits_duration)
                    .unwrap_or_else(|| "weekly".to_string());
                warnings.push(format!(
                    "Heads up, you've used over {threshold:.0}% of your {limit_label} limit. Run /status for a breakdown."
                ));
            }
        }

        if let Some(primary_used_percent) = primary_used_percent {
            let mut highest_primary: Option<f64> = None;
            while self.primary_index < RATE_LIMIT_WARNING_THRESHOLDS.len()
                && primary_used_percent >= RATE_LIMIT_WARNING_THRESHOLDS[self.primary_index]
            {
                highest_primary = Some(RATE_LIMIT_WARNING_THRESHOLDS[self.primary_index]);
                self.primary_index += 1;
            }
            if let Some(threshold) = highest_primary {
                let limit_label = primary_window_minutes
                    .map(get_limits_duration)
                    .unwrap_or_else(|| "5h".to_string());
                warnings.push(format!(
                    "Heads up, you've used over {threshold:.0}% of your {limit_label} limit. Run /status for a breakdown."
                ));
            }
        }

        warnings
    }
}

pub(crate) fn get_limits_duration(windows_minutes: i64) -> String {
    const MINUTES_PER_HOUR: i64 = 60;
    const MINUTES_PER_DAY: i64 = 24 * MINUTES_PER_HOUR;
    const MINUTES_PER_WEEK: i64 = 7 * MINUTES_PER_DAY;
    const MINUTES_PER_MONTH: i64 = 30 * MINUTES_PER_DAY;
    const ROUNDING_BIAS_MINUTES: i64 = 3;

    let windows_minutes = windows_minutes.max(0);

    if windows_minutes <= MINUTES_PER_DAY.saturating_add(ROUNDING_BIAS_MINUTES) {
        let adjusted = windows_minutes.saturating_add(ROUNDING_BIAS_MINUTES);
        let hours = std::cmp::max(1, adjusted / MINUTES_PER_HOUR);
        format!("{hours}h")
    } else if windows_minutes <= MINUTES_PER_WEEK.saturating_add(ROUNDING_BIAS_MINUTES) {
        "weekly".to_string()
    } else if windows_minutes <= MINUTES_PER_MONTH.saturating_add(ROUNDING_BIAS_MINUTES) {
        "monthly".to_string()
    } else {
        "annual".to_string()
    }
}

/// Common initialization parameters shared by all `ChatWidget` constructors.
pub(crate) struct ChatWidgetInit {
    pub(crate) config: Config,
    pub(crate) frame_requester: FrameRequester,
    pub(crate) app_event_tx: AppEventSender,
    pub(crate) initial_prompt: Option<String>,
    pub(crate) initial_images: Vec<PathBuf>,
    pub(crate) enhanced_keys_supported: bool,
    pub(crate) auth_manager: Arc<AuthManager>,
    pub(crate) feedback: codex_feedback::CodexFeedback,
}

#[derive(Default)]
enum RateLimitSwitchPromptState {
    #[default]
    Idle,
    Pending,
    Shown,
}

pub(crate) struct ChatWidget {
    app_event_tx: AppEventSender,
    codex_op_tx: UnboundedSender<Op>,
    bottom_pane: BottomPane,
    active_cell: Option<Box<dyn HistoryCell>>,
    config: Config,
    auth_manager: Arc<AuthManager>,
    session_header: SessionHeader,
    initial_user_message: Option<UserMessage>,
    token_info: Option<TokenUsageInfo>,
    rate_limit_snapshot: Option<RateLimitSnapshotDisplay>,
    rate_limit_warnings: RateLimitWarningState,
    rate_limit_switch_prompt: RateLimitSwitchPromptState,
    // Stream lifecycle controller
    stream_controller: Option<StreamController>,
    running_commands: HashMap<String, RunningCommand>,
    task_complete_pending: bool,
    // Queue of interruptive UI events deferred during an active write cycle
    interrupts: InterruptManager,
    // Accumulates the current reasoning block text to extract a header
    reasoning_buffer: String,
    // Accumulates full reasoning content for transcript-only recording
    full_reasoning_buffer: String,
    // Current status header shown in the status indicator.
    current_status_header: String,
    // Previous status header to restore after a transient stream retry.
    retry_status_header: Option<String>,
    conversation_id: Option<ConversationId>,
    frame_requester: FrameRequester,
    // Whether to include the initial welcome banner on session configured
    show_welcome_banner: bool,
    // When resuming an existing session (selected via resume picker), avoid an
    // immediate redraw on SessionConfigured to prevent a gratuitous UI flicker.
    suppress_session_configured_redraw: bool,
    // User messages queued while a turn is in progress
    queued_user_messages: VecDeque<UserMessage>,
    // Pending notification to show when unfocused on next Draw
    pending_notification: Option<Notification>,
    // Simple review mode flag; used to adjust layout and banners.
    is_review_mode: bool,
    // Whether to add a final message separator after the last message
    needs_final_message_separator: bool,

    last_rendered_width: std::cell::Cell<Option<usize>>,
    // Feedback sink for /feedback
    feedback: codex_feedback::CodexFeedback,
    // Current session rollout path (if known)
    current_rollout_path: Option<PathBuf>,
}

struct UserMessage {
    text: String,
    image_paths: Vec<PathBuf>,
}

impl From<String> for UserMessage {
    fn from(text: String) -> Self {
        Self {
            text,
            image_paths: Vec::new(),
        }
    }
}

impl From<&str> for UserMessage {
    fn from(text: &str) -> Self {
        Self {
            text: text.to_string(),
            image_paths: Vec::new(),
        }
    }
}

fn create_initial_user_message(text: String, image_paths: Vec<PathBuf>) -> Option<UserMessage> {
    if text.is_empty() && image_paths.is_empty() {
        None
    } else {
        Some(UserMessage { text, image_paths })
    }
}

impl ChatWidget {
    fn flush_answer_stream_with_separator(&mut self) {
        if let Some(mut controller) = self.stream_controller.take()
            && let Some(cell) = controller.finalize()
        {
            self.add_boxed_history(cell);
        }
    }

    fn set_status_header(&mut self, header: String) {
        self.current_status_header = header.clone();
        self.bottom_pane.update_status_header(header);
    }

    // --- Small event handlers ---
    fn on_session_configured(&mut self, event: codex_core::protocol::SessionConfiguredEvent) {
        self.bottom_pane
            .set_history_metadata(event.history_log_id, event.history_entry_count);
        self.conversation_id = Some(event.session_id);
        self.current_rollout_path = Some(event.rollout_path.clone());
        let initial_messages = event.initial_messages.clone();
        let model_for_header = event.model.clone();
        self.session_header.set_model(&model_for_header);
        self.add_to_history(history_cell::new_session_info(
            &self.config,
            event,
            self.show_welcome_banner,
        ));
        if let Some(messages) = initial_messages {
            self.replay_initial_messages(messages);
        }
        // Ask codex-core to enumerate custom prompts for this session.
        self.submit_op(Op::ListCustomPrompts);
        if let Some(user_message) = self.initial_user_message.take() {
            self.submit_user_message(user_message);
        }
        if !self.suppress_session_configured_redraw {
            self.request_redraw();
        }
    }

    pub(crate) fn open_feedback_note(
        &mut self,
        category: crate::app_event::FeedbackCategory,
        include_logs: bool,
    ) {
        // Build a fresh snapshot at the time of opening the note overlay.
        let snapshot = self.feedback.snapshot(self.conversation_id);
        let rollout = if include_logs {
            self.current_rollout_path.clone()
        } else {
            None
        };
        let view = crate::bottom_pane::FeedbackNoteView::new(
            category,
            snapshot,
            rollout,
            self.app_event_tx.clone(),
            include_logs,
        );
        self.bottom_pane.show_view(Box::new(view));
        self.request_redraw();
    }

    pub(crate) fn open_feedback_consent(&mut self, category: crate::app_event::FeedbackCategory) {
        let params = crate::bottom_pane::feedback_upload_consent_params(
            self.app_event_tx.clone(),
            category,
            self.current_rollout_path.clone(),
        );
        self.bottom_pane.show_selection_view(params);
        self.request_redraw();
    }

    fn on_agent_message(&mut self, message: String) {
        // If we have a stream_controller, then the final agent message is redundant and will be a
        // duplicate of what has already been streamed.
        if self.stream_controller.is_none() {
            self.handle_streaming_delta(message);
        }
        self.flush_answer_stream_with_separator();
        self.handle_stream_finished();
        self.request_redraw();
    }

    fn on_agent_message_delta(&mut self, delta: String) {
        self.handle_streaming_delta(delta);
    }

    fn on_agent_reasoning_delta(&mut self, delta: String) {
        // For reasoning deltas, do not stream to history. Accumulate the
        // current reasoning block and extract the first bold element
        // (between **/**) as the chunk header. Show this header as status.
        self.reasoning_buffer.push_str(&delta);

        if let Some(header) = extract_first_bold(&self.reasoning_buffer) {
            // Update the shimmer header to the extracted reasoning chunk header.
            self.set_status_header(header);
        } else {
            // Fallback while we don't yet have a bold header: leave existing header as-is.
        }
        self.request_redraw();
    }

    fn on_agent_reasoning_final(&mut self) {
        // At the end of a reasoning block, record transcript-only content.
        self.full_reasoning_buffer.push_str(&self.reasoning_buffer);
        if !self.full_reasoning_buffer.is_empty() {
            let cell = history_cell::new_reasoning_summary_block(
                self.full_reasoning_buffer.clone(),
                &self.config,
            );
            self.add_boxed_history(cell);
        }
        self.reasoning_buffer.clear();
        self.full_reasoning_buffer.clear();
        self.request_redraw();
    }

    fn on_reasoning_section_break(&mut self) {
        // Start a new reasoning block for header extraction and accumulate transcript.
        self.full_reasoning_buffer.push_str(&self.reasoning_buffer);
        self.full_reasoning_buffer.push_str("\n\n");
        self.reasoning_buffer.clear();
    }

    // Raw reasoning uses the same flow as summarized reasoning

    fn on_task_started(&mut self) {
        self.bottom_pane.clear_ctrl_c_quit_hint();
        self.bottom_pane.set_task_running(true);
        self.retry_status_header = None;
        self.bottom_pane.set_interrupt_hint_visible(true);
        self.set_status_header(String::from("Working"));
        self.full_reasoning_buffer.clear();
        self.reasoning_buffer.clear();
        self.request_redraw();
    }

    fn on_task_complete(&mut self, last_agent_message: Option<String>) {
        // If a stream is currently active, finalize it.
        self.flush_answer_stream_with_separator();
        // Mark task stopped and request redraw now that all content is in history.
        self.bottom_pane.set_task_running(false);
        self.running_commands.clear();
        self.request_redraw();

        // If there is a queued user message, send exactly one now to begin the next turn.
        self.maybe_send_next_queued_input();
        // Emit a notification when the turn completes (suppressed if focused).
        self.notify(Notification::AgentTurnComplete {
            response: last_agent_message.unwrap_or_default(),
        });

        self.maybe_show_pending_rate_limit_prompt();
    }

    pub(crate) fn set_token_info(&mut self, info: Option<TokenUsageInfo>) {
        if let Some(info) = info {
            let context_window = info
                .model_context_window
                .or(self.config.model_context_window);
            let percent = context_window.map(|window| {
                info.last_token_usage
                    .percent_of_context_window_remaining(window)
            });
            self.bottom_pane.set_context_window_percent(percent);
            self.token_info = Some(info);
        }
    }

    fn on_rate_limit_snapshot(&mut self, snapshot: Option<RateLimitSnapshot>) {
        if let Some(snapshot) = snapshot {
            let warnings = self.rate_limit_warnings.take_warnings(
                snapshot
                    .secondary
                    .as_ref()
                    .map(|window| window.used_percent),
                snapshot
                    .secondary
                    .as_ref()
                    .and_then(|window| window.window_minutes),
                snapshot.primary.as_ref().map(|window| window.used_percent),
                snapshot
                    .primary
                    .as_ref()
                    .and_then(|window| window.window_minutes),
            );

            let high_usage = snapshot
                .secondary
                .as_ref()
                .map(|w| w.used_percent >= RATE_LIMIT_SWITCH_PROMPT_THRESHOLD)
                .unwrap_or(false)
                || snapshot
                    .primary
                    .as_ref()
                    .map(|w| w.used_percent >= RATE_LIMIT_SWITCH_PROMPT_THRESHOLD)
                    .unwrap_or(false);

            if high_usage
                && self.config.model != NUDGE_MODEL_SLUG
                && !matches!(
                    self.rate_limit_switch_prompt,
                    RateLimitSwitchPromptState::Shown
                )
            {
                self.rate_limit_switch_prompt = RateLimitSwitchPromptState::Pending;
            }

            let display = crate::status::rate_limit_snapshot_display(&snapshot, Local::now());
            self.rate_limit_snapshot = Some(display);

            if !warnings.is_empty() {
                for warning in warnings {
                    self.add_to_history(history_cell::new_warning_event(warning));
                }
                self.request_redraw();
            }
        } else {
            self.rate_limit_snapshot = None;
        }
    }
    /// Finalize any active exec as failed and stop/clear running UI state.
    fn finalize_turn(&mut self) {
        // Ensure any spinner is replaced by a red ✗ and flushed into history.
        self.finalize_active_cell_as_failed();
        // Reset running state and clear streaming buffers.
        self.bottom_pane.set_task_running(false);
        self.running_commands.clear();
        self.stream_controller = None;
        self.maybe_show_pending_rate_limit_prompt();
    }

    fn on_error(&mut self, message: String) {
        self.finalize_turn();
        self.add_to_history(history_cell::new_error_event(message));
        self.request_redraw();

        // After an error ends the turn, try sending the next queued input.
        self.maybe_send_next_queued_input();
    }

    fn on_warning(&mut self, message: String) {
        self.add_to_history(history_cell::new_warning_event(message));
        self.request_redraw();
    }

    /// Handle a turn aborted due to user interrupt (Esc).
    /// When there are queued user messages, restore them into the composer
    /// separated by newlines rather than auto‑submitting the next one.
    fn on_interrupted_turn(&mut self, reason: TurnAbortReason) {
        // Finalize, log a gentle prompt, and clear running state.
        self.finalize_turn();

        if reason != TurnAbortReason::ReviewEnded {
            self.add_to_history(history_cell::new_error_event(
                "Conversation interrupted - tell the model what to do differently. Something went wrong? Hit `/feedback` to report the issue.".to_owned(),
            ));
        }

        // If any messages were queued during the task, restore them into the composer.
        if !self.queued_user_messages.is_empty() {
            let queued_text = self
                .queued_user_messages
                .iter()
                .map(|m| m.text.clone())
                .collect::<Vec<_>>()
                .join("\n");
            let existing_text = self.bottom_pane.composer_text();
            let combined = if existing_text.is_empty() {
                queued_text
            } else if queued_text.is_empty() {
                existing_text
            } else {
                format!("{queued_text}\n{existing_text}")
            };
            self.bottom_pane.set_composer_text(combined);
            // Clear the queue and update the status indicator list.
            self.queued_user_messages.clear();
            self.refresh_queued_user_messages();
        }

        self.request_redraw();
    }

    fn on_plan_update(&mut self, update: UpdatePlanArgs) {
        self.add_to_history(history_cell::new_plan_update(update));
    }

    fn on_exec_approval_request(&mut self, id: String, ev: ExecApprovalRequestEvent) {
        let id2 = id.clone();
        let ev2 = ev.clone();
        self.defer_or_handle(
            |q| q.push_exec_approval(id, ev),
            |s| s.handle_exec_approval_now(id2, ev2),
        );
    }

    fn on_apply_patch_approval_request(&mut self, id: String, ev: ApplyPatchApprovalRequestEvent) {
        let id2 = id.clone();
        let ev2 = ev.clone();
        self.defer_or_handle(
            |q| q.push_apply_patch_approval(id, ev),
            |s| s.handle_apply_patch_approval_now(id2, ev2),
        );
    }

    fn on_exec_command_begin(&mut self, ev: ExecCommandBeginEvent) {
        self.flush_answer_stream_with_separator();
        let ev2 = ev.clone();
        self.defer_or_handle(|q| q.push_exec_begin(ev), |s| s.handle_exec_begin_now(ev2));
    }

    fn on_exec_command_output_delta(
        &mut self,
        _ev: codex_core::protocol::ExecCommandOutputDeltaEvent,
    ) {
        // TODO: Handle streaming exec output if/when implemented
    }

    fn on_patch_apply_begin(&mut self, event: PatchApplyBeginEvent) {
        self.add_to_history(history_cell::new_patch_event(
            event.changes,
            &self.config.cwd,
        ));
    }

    fn on_view_image_tool_call(&mut self, event: ViewImageToolCallEvent) {
        self.flush_answer_stream_with_separator();
        self.add_to_history(history_cell::new_view_image_tool_call(
            event.path,
            &self.config.cwd,
        ));
        self.request_redraw();
    }

    fn on_patch_apply_end(&mut self, event: codex_core::protocol::PatchApplyEndEvent) {
        let ev2 = event.clone();
        self.defer_or_handle(
            |q| q.push_patch_end(event),
            |s| s.handle_patch_apply_end_now(ev2),
        );
    }

    fn on_exec_command_end(&mut self, ev: ExecCommandEndEvent) {
        let ev2 = ev.clone();
        self.defer_or_handle(|q| q.push_exec_end(ev), |s| s.handle_exec_end_now(ev2));
    }

    fn on_mcp_tool_call_begin(&mut self, ev: McpToolCallBeginEvent) {
        let ev2 = ev.clone();
        self.defer_or_handle(|q| q.push_mcp_begin(ev), |s| s.handle_mcp_begin_now(ev2));
    }

    fn on_mcp_tool_call_end(&mut self, ev: McpToolCallEndEvent) {
        let ev2 = ev.clone();
        self.defer_or_handle(|q| q.push_mcp_end(ev), |s| s.handle_mcp_end_now(ev2));
    }

    fn on_web_search_begin(&mut self, _ev: WebSearchBeginEvent) {
        self.flush_answer_stream_with_separator();
    }

    fn on_web_search_end(&mut self, ev: WebSearchEndEvent) {
        self.flush_answer_stream_with_separator();
        self.add_to_history(history_cell::new_web_search_call(format!(
            "Searched: {}",
            ev.query
        )));
    }

    fn on_get_history_entry_response(
        &mut self,
        event: codex_core::protocol::GetHistoryEntryResponseEvent,
    ) {
        let codex_core::protocol::GetHistoryEntryResponseEvent {
            offset,
            log_id,
            entry,
        } = event;
        self.bottom_pane
            .on_history_entry_response(log_id, offset, entry.map(|e| e.text));
    }

    fn on_shutdown_complete(&mut self) {
        self.request_exit();
    }

    fn on_turn_diff(&mut self, unified_diff: String) {
        debug!("TurnDiffEvent: {unified_diff}");
    }

    fn on_deprecation_notice(&mut self, event: DeprecationNoticeEvent) {
        let DeprecationNoticeEvent { summary, details } = event;
        self.add_to_history(history_cell::new_deprecation_notice(summary, details));
        self.request_redraw();
    }

    fn on_background_event(&mut self, message: String) {
        debug!("BackgroundEvent: {message}");
    }

    fn on_undo_started(&mut self, event: UndoStartedEvent) {
        self.bottom_pane.ensure_status_indicator();
        self.bottom_pane.set_interrupt_hint_visible(false);
        let message = event
            .message
            .unwrap_or_else(|| "Undo in progress...".to_string());
        self.set_status_header(message);
    }

    fn on_undo_completed(&mut self, event: UndoCompletedEvent) {
        let UndoCompletedEvent { success, message } = event;
        self.bottom_pane.hide_status_indicator();
        let message = message.unwrap_or_else(|| {
            if success {
                "Undo completed successfully.".to_string()
            } else {
                "Undo failed.".to_string()
            }
        });
        if success {
            self.add_info_message(message, None);
        } else {
            self.add_error_message(message);
        }
    }

    fn on_stream_error(&mut self, message: String) {
        if self.retry_status_header.is_none() {
            self.retry_status_header = Some(self.current_status_header.clone());
        }
        self.set_status_header(message);
    }

    /// Periodic tick to commit at most one queued line to history with a small delay,
    /// animating the output.
    pub(crate) fn on_commit_tick(&mut self) {
        if let Some(controller) = self.stream_controller.as_mut() {
            let (cell, is_idle) = controller.on_commit_tick();
            if let Some(cell) = cell {
                self.bottom_pane.hide_status_indicator();
                self.add_boxed_history(cell);
            }
            if is_idle {
                self.app_event_tx.send(AppEvent::StopCommitAnimation);
            }
        }
    }

    fn flush_interrupt_queue(&mut self) {
        let mut mgr = std::mem::take(&mut self.interrupts);
        mgr.flush_all(self);
        self.interrupts = mgr;
    }

    #[inline]
    fn defer_or_handle(
        &mut self,
        push: impl FnOnce(&mut InterruptManager),
        handle: impl FnOnce(&mut Self),
    ) {
        // Preserve deterministic FIFO across queued interrupts: once anything
        // is queued due to an active write cycle, continue queueing until the
        // queue is flushed to avoid reordering (e.g., ExecEnd before ExecBegin).
        if self.stream_controller.is_some() || !self.interrupts.is_empty() {
            push(&mut self.interrupts);
        } else {
            handle(self);
        }
    }

    fn handle_stream_finished(&mut self) {
        // Clean up streaming state
        if self.task_complete_pending {
            self.bottom_pane.hide_status_indicator();
            self.task_complete_pending = false;
        }

        // Clear stream controller
        self.stream_controller = None;

        // Process any queued messages that arrived during streaming
        self.maybe_send_next_queued_input();

        // Handle any pending interrupts
        self.flush_interrupt_queue();
    }

    #[inline]
    fn handle_streaming_delta(&mut self, delta: String) {
        // Before streaming agent content, flush any active exec cell group.
        self.flush_active_cell();

        // Ensure we're in streaming state
        self.bottom_pane.set_task_running(true);

        if self.stream_controller.is_none() {
            if self.needs_final_message_separator {
                let elapsed_seconds = self
                    .bottom_pane
                    .status_widget()
                    .map(super::status_indicator_widget::StatusIndicatorWidget::elapsed_seconds);
                self.add_to_history(history_cell::FinalMessageSeparator::new(elapsed_seconds));
                self.needs_final_message_separator = false;
            }
            self.stream_controller = Some(StreamController::new(
                self.last_rendered_width.get().map(|w| w.saturating_sub(2)),
            ));
        }
        if let Some(controller) = self.stream_controller.as_mut()
            && controller.push(&delta)
        {
            self.app_event_tx.send(AppEvent::StartCommitAnimation);
        }
        self.request_redraw();
    }

    pub(crate) fn handle_exec_end_now(&mut self, ev: ExecCommandEndEvent) {
        let running = self.running_commands.remove(&ev.call_id);
        let (command, parsed, is_user_shell_command) = match running {
            Some(rc) => (rc.command, rc.parsed_cmd, rc.is_user_shell_command),
            None => (vec![ev.call_id.clone()], Vec::new(), false),
        };

        let needs_new = self
            .active_cell
            .as_ref()
            .map(|cell| cell.as_any().downcast_ref::<ExecCell>().is_none())
            .unwrap_or(true);
        if needs_new {
            self.flush_active_cell();
            self.active_cell = Some(Box::new(new_active_exec_command(
                ev.call_id.clone(),
                command,
                parsed,
                is_user_shell_command,
            )));
        }

        if let Some(cell) = self
            .active_cell
            .as_mut()
            .and_then(|c| c.as_any_mut().downcast_mut::<ExecCell>())
        {
            cell.complete_call(
                &ev.call_id,
                CommandOutput {
                    exit_code: ev.exit_code,
                    formatted_output: ev.formatted_output.clone(),
                    aggregated_output: ev.aggregated_output.clone(),
                },
                ev.duration,
            );
            if cell.should_flush() {
                self.flush_active_cell();
            }
        }
    }

    pub(crate) fn handle_patch_apply_end_now(
        &mut self,
        event: codex_core::protocol::PatchApplyEndEvent,
    ) {
        // If the patch was successful, just let the "Edited" block stand.
        // Otherwise, add a failure block.
        if !event.success {
            self.add_to_history(history_cell::new_patch_apply_failure(event.stderr));
        }
    }

    pub(crate) fn handle_exec_approval_now(&mut self, id: String, ev: ExecApprovalRequestEvent) {
        self.flush_answer_stream_with_separator();
        let command = shlex::try_join(ev.command.iter().map(String::as_str))
            .unwrap_or_else(|_| ev.command.join(" "));
        self.notify(Notification::ExecApprovalRequested { command });

        let request = ApprovalRequest::Exec {
            id,
            command: ev.command,
            reason: ev.reason,
            risk: ev.risk,
        };
        self.bottom_pane.push_approval_request(request);
        self.request_redraw();
    }

    pub(crate) fn handle_apply_patch_approval_now(
        &mut self,
        id: String,
        ev: ApplyPatchApprovalRequestEvent,
    ) {
        self.flush_answer_stream_with_separator();

        let request = ApprovalRequest::ApplyPatch {
            id,
            reason: ev.reason,
            changes: ev.changes.clone(),
            cwd: self.config.cwd.clone(),
        };
        self.bottom_pane.push_approval_request(request);
        self.request_redraw();
        self.notify(Notification::EditApprovalRequested {
            cwd: self.config.cwd.clone(),
            changes: ev.changes.keys().cloned().collect(),
        });
    }

    pub(crate) fn handle_exec_begin_now(&mut self, ev: ExecCommandBeginEvent) {
        // Ensure the status indicator is visible while the command runs.
        self.running_commands.insert(
            ev.call_id.clone(),
            RunningCommand {
                command: ev.command.clone(),
                parsed_cmd: ev.parsed_cmd.clone(),
                is_user_shell_command: ev.is_user_shell_command,
            },
        );
        if let Some(cell) = self
            .active_cell
            .as_mut()
            .and_then(|c| c.as_any_mut().downcast_mut::<ExecCell>())
            && let Some(new_exec) = cell.with_added_call(
                ev.call_id.clone(),
                ev.command.clone(),
                ev.parsed_cmd.clone(),
                ev.is_user_shell_command,
            )
        {
            *cell = new_exec;
        } else {
            self.flush_active_cell();

            self.active_cell = Some(Box::new(new_active_exec_command(
                ev.call_id.clone(),
                ev.command.clone(),
                ev.parsed_cmd,
                ev.is_user_shell_command,
            )));
        }

        self.request_redraw();
    }

    pub(crate) fn handle_mcp_begin_now(&mut self, ev: McpToolCallBeginEvent) {
        self.flush_answer_stream_with_separator();
        self.flush_active_cell();
        self.active_cell = Some(Box::new(history_cell::new_active_mcp_tool_call(
            ev.call_id,
            ev.invocation,
        )));
        self.request_redraw();
    }
    pub(crate) fn handle_mcp_end_now(&mut self, ev: McpToolCallEndEvent) {
        self.flush_answer_stream_with_separator();

        let McpToolCallEndEvent {
            call_id,
            invocation,
            duration,
            result,
        } = ev;

        let extra_cell = match self
            .active_cell
            .as_mut()
            .and_then(|cell| cell.as_any_mut().downcast_mut::<McpToolCallCell>())
        {
            Some(cell) if cell.call_id() == call_id => cell.complete(duration, result),
            _ => {
                self.flush_active_cell();
                let mut cell = history_cell::new_active_mcp_tool_call(call_id, invocation);
                let extra_cell = cell.complete(duration, result);
                self.active_cell = Some(Box::new(cell));
                extra_cell
            }
        };

        self.flush_active_cell();
        if let Some(extra) = extra_cell {
            self.add_boxed_history(extra);
        }
    }

    pub(crate) fn new(
        common: ChatWidgetInit,
        conversation_manager: Arc<ConversationManager>,
    ) -> Self {
        let ChatWidgetInit {
            config,
            frame_requester,
            app_event_tx,
            initial_prompt,
            initial_images,
            enhanced_keys_supported,
            auth_manager,
            feedback,
        } = common;
        let mut rng = rand::rng();
        let placeholder = EXAMPLE_PROMPTS[rng.random_range(0..EXAMPLE_PROMPTS.len())].to_string();
        let codex_op_tx = spawn_agent(config.clone(), app_event_tx.clone(), conversation_manager);

        Self {
            app_event_tx: app_event_tx.clone(),
            frame_requester: frame_requester.clone(),
            codex_op_tx,
            bottom_pane: BottomPane::new(BottomPaneParams {
                frame_requester,
                app_event_tx,
                has_input_focus: true,
                enhanced_keys_supported,
                placeholder_text: placeholder,
                disable_paste_burst: config.disable_paste_burst,
            }),
            active_cell: None,
            config: config.clone(),
            auth_manager,
            session_header: SessionHeader::new(config.model),
            initial_user_message: create_initial_user_message(
                initial_prompt.unwrap_or_default(),
                initial_images,
            ),
            token_info: None,
            rate_limit_snapshot: None,
            rate_limit_warnings: RateLimitWarningState::default(),
            rate_limit_switch_prompt: RateLimitSwitchPromptState::default(),
            stream_controller: None,
            running_commands: HashMap::new(),
            task_complete_pending: false,
            interrupts: InterruptManager::new(),
            reasoning_buffer: String::new(),
            full_reasoning_buffer: String::new(),
            current_status_header: String::from("Working"),
            retry_status_header: None,
            conversation_id: None,
            queued_user_messages: VecDeque::new(),
            show_welcome_banner: true,
            suppress_session_configured_redraw: false,
            pending_notification: None,
            is_review_mode: false,
            needs_final_message_separator: false,
            last_rendered_width: std::cell::Cell::new(None),
            feedback,
            current_rollout_path: None,
        }
    }

    /// Create a ChatWidget attached to an existing conversation (e.g., a fork).
    pub(crate) fn new_from_existing(
        common: ChatWidgetInit,
        conversation: std::sync::Arc<codex_core::CodexConversation>,
        session_configured: codex_core::protocol::SessionConfiguredEvent,
    ) -> Self {
        let ChatWidgetInit {
            config,
            frame_requester,
            app_event_tx,
            initial_prompt,
            initial_images,
            enhanced_keys_supported,
            auth_manager,
            feedback,
        } = common;
        let mut rng = rand::rng();
        let placeholder = EXAMPLE_PROMPTS[rng.random_range(0..EXAMPLE_PROMPTS.len())].to_string();

        let codex_op_tx =
            spawn_agent_from_existing(conversation, session_configured, app_event_tx.clone());

        Self {
            app_event_tx: app_event_tx.clone(),
            frame_requester: frame_requester.clone(),
            codex_op_tx,
            bottom_pane: BottomPane::new(BottomPaneParams {
                frame_requester,
                app_event_tx,
                has_input_focus: true,
                enhanced_keys_supported,
                placeholder_text: placeholder,
                disable_paste_burst: config.disable_paste_burst,
            }),
            active_cell: None,
            config: config.clone(),
            auth_manager,
            session_header: SessionHeader::new(config.model),
            initial_user_message: create_initial_user_message(
                initial_prompt.unwrap_or_default(),
                initial_images,
            ),
            token_info: None,
            rate_limit_snapshot: None,
            rate_limit_warnings: RateLimitWarningState::default(),
            rate_limit_switch_prompt: RateLimitSwitchPromptState::default(),
            stream_controller: None,
            running_commands: HashMap::new(),
            task_complete_pending: false,
            interrupts: InterruptManager::new(),
            reasoning_buffer: String::new(),
            full_reasoning_buffer: String::new(),
            current_status_header: String::from("Working"),
            retry_status_header: None,
            conversation_id: None,
            queued_user_messages: VecDeque::new(),
            show_welcome_banner: true,
            suppress_session_configured_redraw: true,
            pending_notification: None,
            is_review_mode: false,
            needs_final_message_separator: false,
            last_rendered_width: std::cell::Cell::new(None),
            feedback,
            current_rollout_path: None,
        }
    }

    pub(crate) fn handle_key_event(&mut self, key_event: KeyEvent) {
        match key_event {
            KeyEvent {
                code: KeyCode::Char(c),
                modifiers,
                kind: KeyEventKind::Press,
                ..
            } if modifiers.contains(KeyModifiers::CONTROL) && c.eq_ignore_ascii_case(&'c') => {
                self.on_ctrl_c();
                return;
            }
            KeyEvent {
                code: KeyCode::Char(c),
                modifiers,
                kind: KeyEventKind::Press,
                ..
            } if modifiers.contains(KeyModifiers::CONTROL) && c.eq_ignore_ascii_case(&'v') => {
                if let Ok((path, info)) = paste_image_to_temp_png() {
                    self.attach_image(path, info.width, info.height, info.encoded_format.label());
                }
                return;
            }
            other if other.kind == KeyEventKind::Press => {
                self.bottom_pane.clear_ctrl_c_quit_hint();
            }
            _ => {}
        }

        match key_event {
            KeyEvent {
                code: KeyCode::Up,
                modifiers: KeyModifiers::ALT,
                kind: KeyEventKind::Press,
                ..
            } if !self.queued_user_messages.is_empty() => {
                // Prefer the most recently queued item.
                if let Some(user_message) = self.queued_user_messages.pop_back() {
                    self.bottom_pane.set_composer_text(user_message.text);
                    self.refresh_queued_user_messages();
                    self.request_redraw();
                }
            }
            _ => {
                match self.bottom_pane.handle_key_event(key_event) {
                    InputResult::Submitted(text) => {
                        let user_message = UserMessage {
                            text,
                            image_paths: self.bottom_pane.take_recent_submission_images(),
                        };
<<<<<<< HEAD
                        // Queue messages during streaming or task running
                        if self.bottom_pane.is_task_running() || self.stream_controller.is_some() {
                            self.queued_user_messages.push_back(user_message);
                            self.refresh_queued_user_messages();
                        } else {
                            self.submit_user_message(user_message);
                        }
=======
                        self.queue_user_message(user_message);
>>>>>>> e84e3994
                    }
                    InputResult::Command(cmd) => {
                        self.dispatch_command(cmd);
                    }
                    InputResult::None => {}
                }
            }
        }
    }

    pub(crate) fn attach_image(
        &mut self,
        path: PathBuf,
        width: u32,
        height: u32,
        format_label: &str,
    ) {
        tracing::info!(
            "attach_image path={path:?} width={width} height={height} format={format_label}",
        );
        self.bottom_pane
            .attach_image(path, width, height, format_label);
        self.request_redraw();
    }

    fn dispatch_command(&mut self, cmd: SlashCommand) {
        if !cmd.available_during_task() && self.bottom_pane.is_task_running() {
            let message = format!(
                "'/{}' is disabled while a task is in progress.",
                cmd.command()
            );
            self.add_to_history(history_cell::new_error_event(message));
            self.request_redraw();
            return;
        }
        match cmd {
            SlashCommand::Feedback => {
                // Step 1: pick a category (UI built in feedback_view)
                let params =
                    crate::bottom_pane::feedback_selection_params(self.app_event_tx.clone());
                self.bottom_pane.show_selection_view(params);
                self.request_redraw();
            }
            SlashCommand::New => {
                self.app_event_tx.send(AppEvent::NewSession);
            }
            SlashCommand::Init => {
                let init_target = self.config.cwd.join(DEFAULT_PROJECT_DOC_FILENAME);
                if init_target.exists() {
                    let message = format!(
                        "{DEFAULT_PROJECT_DOC_FILENAME} already exists here. Skipping /init to avoid overwriting it."
                    );
                    self.add_info_message(message, None);
                    return;
                }
                const INIT_PROMPT: &str = include_str!("../prompt_for_init_command.md");
                self.submit_user_message(INIT_PROMPT.to_string().into());
            }
            SlashCommand::Compact => {
                self.clear_token_usage();
                self.app_event_tx.send(AppEvent::CodexOp(Op::Compact));
            }
            SlashCommand::Review => {
                self.open_review_popup();
            }
            SlashCommand::Model => {
                self.open_model_popup();
            }
            SlashCommand::Approvals => {
                self.open_approvals_popup();
            }
            SlashCommand::Quit | SlashCommand::Exit => {
                self.request_exit();
            }
            SlashCommand::Logout => {
                if let Err(e) = codex_core::auth::logout(
                    &self.config.codex_home,
                    self.config.cli_auth_credentials_store_mode,
                ) {
                    tracing::error!("failed to logout: {e}");
                }
                self.request_exit();
            }
            SlashCommand::Undo => {
                self.app_event_tx.send(AppEvent::CodexOp(Op::Undo));
            }
            SlashCommand::Diff => {
                self.add_diff_in_progress();
                let tx = self.app_event_tx.clone();
                tokio::spawn(async move {
                    let text = match get_git_diff().await {
                        Ok((is_git_repo, diff_text)) => {
                            if is_git_repo {
                                diff_text
                            } else {
                                "`/diff` — _not inside a git repository_".to_string()
                            }
                        }
                        Err(e) => format!("Failed to compute diff: {e}"),
                    };
                    tx.send(AppEvent::DiffResult(text));
                });
            }
            SlashCommand::Mention => {
                self.insert_str("@");
            }
            SlashCommand::Status => {
                self.add_status_output();
            }
            SlashCommand::Mcp => {
                self.add_mcp_output();
            }
            SlashCommand::Rollout => {
                if let Some(path) = self.rollout_path() {
                    self.add_info_message(
                        format!("Current rollout path: {}", path.display()),
                        None,
                    );
                } else {
                    self.add_info_message("Rollout path is not available yet.".to_string(), None);
                }
            }
            SlashCommand::TestApproval => {
                use codex_core::protocol::EventMsg;
                use std::collections::HashMap;

                use codex_core::protocol::ApplyPatchApprovalRequestEvent;
                use codex_core::protocol::FileChange;

                self.app_event_tx.send(AppEvent::CodexEvent(Event {
                    id: "1".to_string(),
                    // msg: EventMsg::ExecApprovalRequest(ExecApprovalRequestEvent {
                    //     call_id: "1".to_string(),
                    //     command: vec!["git".into(), "apply".into()],
                    //     cwd: self.config.cwd.clone(),
                    //     reason: Some("test".to_string()),
                    // }),
                    msg: EventMsg::ApplyPatchApprovalRequest(ApplyPatchApprovalRequestEvent {
                        call_id: "1".to_string(),
                        changes: HashMap::from([
                            (
                                PathBuf::from("/tmp/test.txt"),
                                FileChange::Add {
                                    content: "test".to_string(),
                                },
                            ),
                            (
                                PathBuf::from("/tmp/test2.txt"),
                                FileChange::Update {
                                    unified_diff: "+test\n-test2".to_string(),
                                    move_path: None,
                                },
                            ),
                        ]),
                        reason: None,
                        grant_root: Some(PathBuf::from("/tmp")),
                    }),
                }));
            }
        }
    }

    pub(crate) fn handle_paste(&mut self, text: String) {
        self.bottom_pane.handle_paste(text);
    }

    // Returns true if caller should skip rendering this frame (a future frame is scheduled).
    pub(crate) fn handle_paste_burst_tick(&mut self, frame_requester: FrameRequester) -> bool {
        if self.bottom_pane.flush_paste_burst_if_due() {
            // A paste just flushed; request an immediate redraw and skip this frame.
            self.request_redraw();
            true
        } else if self.bottom_pane.is_in_paste_burst() {
            // While capturing a burst, schedule a follow-up tick and skip this frame
            // to avoid redundant renders between ticks.
            frame_requester.schedule_frame_in(
                crate::bottom_pane::ChatComposer::recommended_paste_flush_delay(),
            );
            true
        } else {
            false
        }
    }

    fn flush_active_cell(&mut self) {
        if let Some(active) = self.active_cell.take() {
            self.needs_final_message_separator = true;
            self.app_event_tx.send(AppEvent::InsertHistoryCell(active));
        }
    }

    fn add_to_history(&mut self, cell: impl HistoryCell + 'static) {
        self.add_boxed_history(Box::new(cell));
    }

    fn add_boxed_history(&mut self, cell: Box<dyn HistoryCell>) {
        if !cell.display_lines(u16::MAX).is_empty() {
            // Only break exec grouping if the cell renders visible lines.
            self.flush_active_cell();
            self.needs_final_message_separator = true;
        }
        self.app_event_tx.send(AppEvent::InsertHistoryCell(cell));
    }

    fn queue_user_message(&mut self, user_message: UserMessage) {
        if self.bottom_pane.is_task_running() {
            self.queued_user_messages.push_back(user_message);
            self.refresh_queued_user_messages();
        } else {
            self.submit_user_message(user_message);
        }
    }

    fn submit_user_message(&mut self, user_message: UserMessage) {
        let UserMessage { text, image_paths } = user_message;
        if text.is_empty() && image_paths.is_empty() {
            return;
        }

        let mut items: Vec<UserInput> = Vec::new();

        // Special-case: "!cmd" executes a local shell command instead of sending to the model.
        if let Some(stripped) = text.strip_prefix('!') {
            let cmd = stripped.trim();
            if cmd.is_empty() {
                self.app_event_tx.send(AppEvent::InsertHistoryCell(Box::new(
                    history_cell::new_info_event(
                        USER_SHELL_COMMAND_HELP_TITLE.to_string(),
                        Some(USER_SHELL_COMMAND_HELP_HINT.to_string()),
                    ),
                )));
                return;
            }
            self.submit_op(Op::RunUserShellCommand {
                command: cmd.to_string(),
            });
            return;
        }

        if !text.is_empty() {
            items.push(UserInput::Text { text: text.clone() });
        }

        for path in image_paths {
            items.push(UserInput::LocalImage { path });
        }

        self.codex_op_tx
            .send(Op::UserInput { items })
            .unwrap_or_else(|e| {
                tracing::error!("failed to send message: {e}");
            });

        // Persist the text to cross-session message history.
        if !text.is_empty() {
            self.codex_op_tx
                .send(Op::AddToHistory { text: text.clone() })
                .unwrap_or_else(|e| {
                    tracing::error!("failed to send AddHistory op: {e}");
                });
        }

        // Only show the text portion in conversation history.
        if !text.is_empty() {
            self.add_to_history(history_cell::new_user_prompt(text));
        }
        self.needs_final_message_separator = false;
    }

    /// Replay a subset of initial events into the UI to seed the transcript when
    /// resuming an existing session. This approximates the live event flow and
    /// is intentionally conservative: only safe-to-replay items are rendered to
    /// avoid triggering side effects. Event ids are passed as `None` to
    /// distinguish replayed events from live ones.
    fn replay_initial_messages(&mut self, events: Vec<EventMsg>) {
        for msg in events {
            if matches!(msg, EventMsg::SessionConfigured(_)) {
                continue;
            }
            // `id: None` indicates a synthetic/fake id coming from replay.
            self.dispatch_event_msg(None, msg, true);
        }
    }

    pub(crate) fn handle_codex_event(&mut self, event: Event) {
        let Event { id, msg } = event;
        self.dispatch_event_msg(Some(id), msg, false);
    }

    /// Dispatch a protocol `EventMsg` to the appropriate handler.
    ///
    /// `id` is `Some` for live events and `None` for replayed events from
    /// `replay_initial_messages()`. Callers should treat `None` as a "fake" id
    /// that must not be used to correlate follow-up actions.
    fn dispatch_event_msg(&mut self, id: Option<String>, msg: EventMsg, from_replay: bool) {
        match msg {
            EventMsg::AgentMessageDelta(_)
            | EventMsg::AgentReasoningDelta(_)
            | EventMsg::ExecCommandOutputDelta(_) => {}
            _ => {
                tracing::trace!("handle_codex_event: {:?}", msg);
            }
        }

        match msg {
            EventMsg::SessionConfigured(e) => self.on_session_configured(e),
            EventMsg::AgentMessage(AgentMessageEvent { message }) => self.on_agent_message(message),
            EventMsg::AgentMessageDelta(AgentMessageDeltaEvent { delta }) => {
                self.on_agent_message_delta(delta)
            }
            EventMsg::AgentReasoningDelta(AgentReasoningDeltaEvent { delta })
            | EventMsg::AgentReasoningRawContentDelta(AgentReasoningRawContentDeltaEvent {
                delta,
            }) => self.on_agent_reasoning_delta(delta),
            EventMsg::AgentReasoning(AgentReasoningEvent { .. }) => self.on_agent_reasoning_final(),
            EventMsg::AgentReasoningRawContent(AgentReasoningRawContentEvent { text }) => {
                self.on_agent_reasoning_delta(text);
                self.on_agent_reasoning_final()
            }
            EventMsg::AgentReasoningSectionBreak(_) => self.on_reasoning_section_break(),
            EventMsg::TaskStarted(_) => self.on_task_started(),
            EventMsg::TaskComplete(TaskCompleteEvent { last_agent_message }) => {
                self.on_task_complete(last_agent_message)
            }
            EventMsg::TokenCount(ev) => {
                self.set_token_info(ev.info);
                self.on_rate_limit_snapshot(ev.rate_limits);
            }
            EventMsg::Warning(WarningEvent { message }) => self.on_warning(message),
            EventMsg::Error(ErrorEvent { message }) => self.on_error(message),
            EventMsg::TurnAborted(ev) => match ev.reason {
                TurnAbortReason::Interrupted => {
                    self.on_interrupted_turn(ev.reason);
                }
                TurnAbortReason::Replaced => {
                    self.on_error("Turn aborted: replaced by a new task".to_owned())
                }
                TurnAbortReason::ReviewEnded => {
                    self.on_interrupted_turn(ev.reason);
                }
            },
            EventMsg::PlanUpdate(update) => self.on_plan_update(update),
            EventMsg::ExecApprovalRequest(ev) => {
                // For replayed events, synthesize an empty id (these should not occur).
                self.on_exec_approval_request(id.unwrap_or_default(), ev)
            }
            EventMsg::ApplyPatchApprovalRequest(ev) => {
                self.on_apply_patch_approval_request(id.unwrap_or_default(), ev)
            }
            EventMsg::ExecCommandBegin(ev) => self.on_exec_command_begin(ev),
            EventMsg::ExecCommandOutputDelta(delta) => self.on_exec_command_output_delta(delta),
            EventMsg::PatchApplyBegin(ev) => self.on_patch_apply_begin(ev),
            EventMsg::PatchApplyEnd(ev) => self.on_patch_apply_end(ev),
            EventMsg::ExecCommandEnd(ev) => self.on_exec_command_end(ev),
            EventMsg::ViewImageToolCall(ev) => self.on_view_image_tool_call(ev),
            EventMsg::McpToolCallBegin(ev) => self.on_mcp_tool_call_begin(ev),
            EventMsg::McpToolCallEnd(ev) => self.on_mcp_tool_call_end(ev),
            EventMsg::WebSearchBegin(ev) => self.on_web_search_begin(ev),
            EventMsg::WebSearchEnd(ev) => self.on_web_search_end(ev),
            EventMsg::GetHistoryEntryResponse(ev) => self.on_get_history_entry_response(ev),
            EventMsg::McpListToolsResponse(ev) => self.on_list_mcp_tools(ev),
            EventMsg::ListCustomPromptsResponse(ev) => self.on_list_custom_prompts(ev),
            EventMsg::ShutdownComplete => self.on_shutdown_complete(),
            EventMsg::TurnDiff(TurnDiffEvent { unified_diff }) => self.on_turn_diff(unified_diff),
            EventMsg::DeprecationNotice(ev) => self.on_deprecation_notice(ev),
            EventMsg::BackgroundEvent(BackgroundEventEvent { message }) => {
                self.on_background_event(message)
            }
            EventMsg::UndoStarted(ev) => self.on_undo_started(ev),
            EventMsg::UndoCompleted(ev) => self.on_undo_completed(ev),
            EventMsg::StreamError(StreamErrorEvent { message }) => self.on_stream_error(message),
            EventMsg::UserMessage(ev) => {
                if from_replay {
                    self.on_user_message_event(ev);
                }
            }
            EventMsg::EnteredReviewMode(review_request) => {
                self.on_entered_review_mode(review_request)
            }
            EventMsg::ExitedReviewMode(review) => self.on_exited_review_mode(review),
            EventMsg::RawResponseItem(_)
            | EventMsg::ItemStarted(_)
            | EventMsg::ItemCompleted(_)
            | EventMsg::AgentMessageContentDelta(_)
            | EventMsg::ReasoningContentDelta(_)
            | EventMsg::ReasoningRawContentDelta(_) => {}
        }
    }

    fn on_entered_review_mode(&mut self, review: ReviewRequest) {
        // Enter review mode and emit a concise banner
        self.is_review_mode = true;
        let banner = format!(">> Code review started: {} <<", review.user_facing_hint);
        self.add_to_history(history_cell::new_review_status_line(banner));
        self.request_redraw();
    }

    fn on_exited_review_mode(&mut self, review: ExitedReviewModeEvent) {
        // Leave review mode; if output is present, flush pending stream + show results.
        if let Some(output) = review.review_output {
            self.flush_answer_stream_with_separator();
            self.flush_interrupt_queue();
            self.flush_active_cell();

            if output.findings.is_empty() {
                let explanation = output.overall_explanation.trim().to_string();
                if explanation.is_empty() {
                    tracing::error!("Reviewer failed to output a response.");
                    self.add_to_history(history_cell::new_error_event(
                        "Reviewer failed to output a response.".to_owned(),
                    ));
                } else {
                    // Show explanation when there are no structured findings.
                    let mut rendered: Vec<ratatui::text::Line<'static>> = vec!["".into()];
                    append_markdown(&explanation, None, &mut rendered);
                    let body_cell = AgentMessageCell::new(rendered, false);
                    self.app_event_tx
                        .send(AppEvent::InsertHistoryCell(Box::new(body_cell)));
                }
            } else {
                let message_text =
                    codex_core::review_format::format_review_findings_block(&output.findings, None);
                let mut message_lines: Vec<ratatui::text::Line<'static>> = Vec::new();
                append_markdown(&message_text, None, &mut message_lines);
                let body_cell = AgentMessageCell::new(message_lines, true);
                self.app_event_tx
                    .send(AppEvent::InsertHistoryCell(Box::new(body_cell)));
            }
        }

        self.is_review_mode = false;
        // Append a finishing banner at the end of this turn.
        self.add_to_history(history_cell::new_review_status_line(
            "<< Code review finished >>".to_string(),
        ));
        self.request_redraw();
    }

    fn on_user_message_event(&mut self, event: UserMessageEvent) {
        let message = event.message.trim();
        if !message.is_empty() {
            self.add_to_history(history_cell::new_user_prompt(message.to_string()));
        }
    }

    fn request_exit(&self) {
        self.app_event_tx.send(AppEvent::ExitRequest);
    }

    fn request_redraw(&mut self) {
        self.frame_requester.schedule_frame();
    }

    fn notify(&mut self, notification: Notification) {
        if !notification.allowed_for(&self.config.tui_notifications) {
            return;
        }
        self.pending_notification = Some(notification);
        self.request_redraw();
    }

    pub(crate) fn maybe_post_pending_notification(&mut self, tui: &mut crate::tui::Tui) {
        if let Some(notif) = self.pending_notification.take() {
            tui.notify(notif.display());
        }
    }

    /// Mark the active cell as failed (✗) and flush it into history.
    fn finalize_active_cell_as_failed(&mut self) {
        if let Some(mut cell) = self.active_cell.take() {
            // Insert finalized cell into history and keep grouping consistent.
            if let Some(exec) = cell.as_any_mut().downcast_mut::<ExecCell>() {
                exec.mark_failed();
            } else if let Some(tool) = cell.as_any_mut().downcast_mut::<McpToolCallCell>() {
                tool.mark_failed();
            }
            self.add_boxed_history(cell);
        }
    }

    // If idle and there are queued inputs, submit exactly one to start the next turn.
    fn maybe_send_next_queued_input(&mut self) {
        if self.bottom_pane.is_task_running() {
            return;
        }
        if let Some(user_message) = self.queued_user_messages.pop_front() {
            self.submit_user_message(user_message);
        }
        // Update the list to reflect the remaining queued messages (if any).
        self.refresh_queued_user_messages();
    }

    /// Rebuild and update the queued user messages from the current queue.
    fn refresh_queued_user_messages(&mut self) {
        let messages: Vec<String> = self
            .queued_user_messages
            .iter()
            .map(|m| m.text.clone())
            .collect();
        self.bottom_pane.set_queued_user_messages(messages);
    }

    pub(crate) fn add_diff_in_progress(&mut self) {
        self.request_redraw();
    }

    pub(crate) fn on_diff_complete(&mut self) {
        self.request_redraw();
    }

    pub(crate) fn add_status_output(&mut self) {
        let default_usage = TokenUsage::default();
        let (total_usage, context_usage) = if let Some(ti) = &self.token_info {
            (&ti.total_token_usage, Some(&ti.last_token_usage))
        } else {
            (&default_usage, Some(&default_usage))
        };
        self.add_to_history(crate::status::new_status_output(
            &self.config,
            total_usage,
            context_usage,
            &self.conversation_id,
            self.rate_limit_snapshot.as_ref(),
            Local::now(),
        ));
    }

    fn lower_cost_preset(&self) -> Option<ModelPreset> {
        let auth_mode = self.auth_manager.auth().map(|auth| auth.mode);
        builtin_model_presets(auth_mode)
            .into_iter()
            .find(|preset| preset.model == NUDGE_MODEL_SLUG)
    }

    fn maybe_show_pending_rate_limit_prompt(&mut self) {
        if !matches!(
            self.rate_limit_switch_prompt,
            RateLimitSwitchPromptState::Pending
        ) {
            return;
        }
        if let Some(preset) = self.lower_cost_preset() {
            self.open_rate_limit_switch_prompt(preset);
            self.rate_limit_switch_prompt = RateLimitSwitchPromptState::Shown;
        } else {
            self.rate_limit_switch_prompt = RateLimitSwitchPromptState::Idle;
        }
    }

    fn open_rate_limit_switch_prompt(&mut self, preset: ModelPreset) {
        let switch_model = preset.model.to_string();
        let display_name = preset.display_name.to_string();
        let default_effort: ReasoningEffortConfig = preset.default_reasoning_effort;

        let switch_actions: Vec<SelectionAction> = vec![Box::new(move |tx| {
            tx.send(AppEvent::CodexOp(Op::OverrideTurnContext {
                cwd: None,
                approval_policy: None,
                sandbox_policy: None,
                model: Some(switch_model.clone()),
                effort: Some(Some(default_effort)),
                summary: None,
            }));
            tx.send(AppEvent::UpdateModel(switch_model.clone()));
            tx.send(AppEvent::UpdateReasoningEffort(Some(default_effort)));
        })];

        let keep_actions: Vec<SelectionAction> = Vec::new();
        let description = if preset.description.is_empty() {
            Some("Uses fewer credits for upcoming turns.".to_string())
        } else {
            Some(preset.description.to_string())
        };

        let items = vec![
            SelectionItem {
                name: format!("Switch to {display_name}"),
                description,
                selected_description: None,
                is_current: false,
                actions: switch_actions,
                dismiss_on_select: true,
                ..Default::default()
            },
            SelectionItem {
                name: "Keep current model".to_string(),
                description: None,
                selected_description: None,
                is_current: false,
                actions: keep_actions,
                dismiss_on_select: true,
                ..Default::default()
            },
        ];

        self.bottom_pane.show_selection_view(SelectionViewParams {
            title: Some("Approaching rate limits".to_string()),
            subtitle: Some(format!("Switch to {display_name} for lower credit usage?")),
            footer_hint: Some(standard_popup_hint_line()),
            items,
            ..Default::default()
        });
    }

    /// Open a popup to choose the model (stage 1). After selecting a model,
    /// a second popup is shown to choose the reasoning effort.
    pub(crate) fn open_model_popup(&mut self) {
        let current_model = self.config.model.clone();
        let auth_mode = self.auth_manager.auth().map(|auth| auth.mode);
        let presets: Vec<ModelPreset> = builtin_model_presets(auth_mode);

        let mut items: Vec<SelectionItem> = Vec::new();
        for preset in presets.into_iter() {
            let description = if preset.description.is_empty() {
                None
            } else {
                Some(preset.description.to_string())
            };
            let is_current = preset.model == current_model;
            let preset_for_action = preset;
            let single_supported_effort = preset_for_action.supported_reasoning_efforts.len() == 1;
            let actions: Vec<SelectionAction> = vec![Box::new(move |tx| {
                tx.send(AppEvent::OpenReasoningPopup {
                    model: preset_for_action,
                });
            })];
            items.push(SelectionItem {
                name: preset.display_name.to_string(),
                description,
                is_current,
                actions,
                dismiss_on_select: single_supported_effort,
                ..Default::default()
            });
        }

        self.bottom_pane.show_selection_view(SelectionViewParams {
            title: Some("Select Model and Effort".to_string()),
            subtitle: Some("Switch the model for this and future Codex CLI sessions".to_string()),
            footer_hint: Some("Press enter to select reasoning effort, or esc to dismiss.".into()),
            items,
            ..Default::default()
        });
    }

    /// Open a popup to choose the reasoning effort (stage 2) for the given model.
    pub(crate) fn open_reasoning_popup(&mut self, preset: ModelPreset) {
        let default_effort: ReasoningEffortConfig = preset.default_reasoning_effort;
        let supported = preset.supported_reasoning_efforts;

        struct EffortChoice {
            stored: Option<ReasoningEffortConfig>,
            display: ReasoningEffortConfig,
        }
        let mut choices: Vec<EffortChoice> = Vec::new();
        for effort in ReasoningEffortConfig::iter() {
            if supported.iter().any(|option| option.effort == effort) {
                choices.push(EffortChoice {
                    stored: Some(effort),
                    display: effort,
                });
            }
        }
        if choices.is_empty() {
            choices.push(EffortChoice {
                stored: Some(default_effort),
                display: default_effort,
            });
        }

        if choices.len() == 1 {
            if let Some(effort) = choices.first().and_then(|c| c.stored) {
                self.apply_model_and_effort(preset.model.to_string(), Some(effort));
            } else {
                self.apply_model_and_effort(preset.model.to_string(), None);
            }
            return;
        }

        let default_choice: Option<ReasoningEffortConfig> = choices
            .iter()
            .any(|choice| choice.stored == Some(default_effort))
            .then_some(Some(default_effort))
            .flatten()
            .or_else(|| choices.iter().find_map(|choice| choice.stored))
            .or(Some(default_effort));

        let model_slug = preset.model.to_string();
        let is_current_model = self.config.model == preset.model;
        let highlight_choice = if is_current_model {
            self.config.model_reasoning_effort
        } else {
            default_choice
        };
        let mut items: Vec<SelectionItem> = Vec::new();
        for choice in choices.iter() {
            let effort = choice.display;
            let mut effort_label = effort.to_string();
            if let Some(first) = effort_label.get_mut(0..1) {
                first.make_ascii_uppercase();
            }
            if choice.stored == default_choice {
                effort_label.push_str(" (default)");
            }

            let description = choice
                .stored
                .and_then(|effort| {
                    supported
                        .iter()
                        .find(|option| option.effort == effort)
                        .map(|option| option.description.to_string())
                })
                .filter(|text| !text.is_empty());

            let warning = "⚠ High reasoning effort can quickly consume Plus plan rate limits.";
            let show_warning =
                preset.model.starts_with("gpt-5-codex") && effort == ReasoningEffortConfig::High;
            let selected_description = show_warning.then(|| {
                description
                    .as_ref()
                    .map_or(warning.to_string(), |d| format!("{d}\n{warning}"))
            });

            let model_for_action = model_slug.clone();
            let effort_for_action = choice.stored;
            let actions: Vec<SelectionAction> = vec![Box::new(move |tx| {
                tx.send(AppEvent::CodexOp(Op::OverrideTurnContext {
                    cwd: None,
                    approval_policy: None,
                    sandbox_policy: None,
                    model: Some(model_for_action.clone()),
                    effort: Some(effort_for_action),
                    summary: None,
                }));
                tx.send(AppEvent::UpdateModel(model_for_action.clone()));
                tx.send(AppEvent::UpdateReasoningEffort(effort_for_action));
                tx.send(AppEvent::PersistModelSelection {
                    model: model_for_action.clone(),
                    effort: effort_for_action,
                });
                tracing::info!(
                    "Selected model: {}, Selected effort: {}",
                    model_for_action,
                    effort_for_action
                        .map(|e| e.to_string())
                        .unwrap_or_else(|| "default".to_string())
                );
            })];

            items.push(SelectionItem {
                name: effort_label,
                description,
                selected_description,
                is_current: is_current_model && choice.stored == highlight_choice,
                actions,
                dismiss_on_select: true,
                ..Default::default()
            });
        }

        let mut header = ColumnRenderable::new();
        header.push(Line::from(
            format!("Select Reasoning Level for {model_slug}").bold(),
        ));

        self.bottom_pane.show_selection_view(SelectionViewParams {
            header: Box::new(header),
            footer_hint: Some(standard_popup_hint_line()),
            items,
            ..Default::default()
        });
    }

    fn apply_model_and_effort(&self, model: String, effort: Option<ReasoningEffortConfig>) {
        self.app_event_tx
            .send(AppEvent::CodexOp(Op::OverrideTurnContext {
                cwd: None,
                approval_policy: None,
                sandbox_policy: None,
                model: Some(model.clone()),
                effort: Some(effort),
                summary: None,
            }));
        self.app_event_tx.send(AppEvent::UpdateModel(model.clone()));
        self.app_event_tx
            .send(AppEvent::UpdateReasoningEffort(effort));
        self.app_event_tx.send(AppEvent::PersistModelSelection {
            model: model.clone(),
            effort,
        });
        tracing::info!(
            "Selected model: {}, Selected effort: {}",
            model,
            effort
                .map(|e| e.to_string())
                .unwrap_or_else(|| "default".to_string())
        );
    }

    /// Open a popup to choose the approvals mode (ask for approval policy + sandbox policy).
    pub(crate) fn open_approvals_popup(&mut self) {
        let current_approval = self.config.approval_policy;
        let current_sandbox = self.config.sandbox_policy.clone();
        let mut items: Vec<SelectionItem> = Vec::new();
        let presets: Vec<ApprovalPreset> = builtin_approval_presets();
        #[cfg(target_os = "windows")]
        let header_renderable: Box<dyn Renderable> = if self
            .config
            .forced_auto_mode_downgraded_on_windows
        {
            use ratatui_macros::line;

            let mut header = ColumnRenderable::new();
            header.push(line![
                "Codex forced your settings back to Read Only on this Windows machine.".bold()
            ]);
            header.push(line![
                "To re-enable Auto mode, run Codex inside Windows Subsystem for Linux (WSL) or enable Full Access manually.".dim()
                ]);
            Box::new(header)
        } else {
            Box::new(())
        };
        #[cfg(not(target_os = "windows"))]
        let header_renderable: Box<dyn Renderable> = Box::new(());
        for preset in presets.into_iter() {
            let is_current =
                current_approval == preset.approval && current_sandbox == preset.sandbox;
            let name = preset.label.to_string();
            let description_text = preset.description;
            let description = if cfg!(target_os = "windows")
                && preset.id == "auto"
                && codex_core::get_platform_sandbox().is_none()
            {
                Some(format!(
                    "{description_text}\nRequires Windows Subsystem for Linux (WSL). Show installation instructions..."
                ))
            } else {
                Some(description_text.to_string())
            };
            let requires_confirmation = preset.id == "full-access"
                && !self
                    .config
                    .notices
                    .hide_full_access_warning
                    .unwrap_or(false);
            let actions: Vec<SelectionAction> = if requires_confirmation {
                let preset_clone = preset.clone();
                vec![Box::new(move |tx| {
                    tx.send(AppEvent::OpenFullAccessConfirmation {
                        preset: preset_clone.clone(),
                    });
                })]
            } else if preset.id == "auto" {
                #[cfg(target_os = "windows")]
                {
                    if codex_core::get_platform_sandbox().is_none() {
                        vec![Box::new(|tx| {
                            tx.send(AppEvent::ShowWindowsAutoModeInstructions);
                        })]
                    } else if !self
                        .config
                        .notices
                        .hide_world_writable_warning
                        .unwrap_or(false)
                        && self.windows_world_writable_flagged()
                    {
                        let preset_clone = preset.clone();
                        vec![Box::new(move |tx| {
                            tx.send(AppEvent::OpenWorldWritableWarningConfirmation {
                                preset: Some(preset_clone.clone()),
                            });
                        })]
                    } else {
                        Self::approval_preset_actions(preset.approval, preset.sandbox.clone())
                    }
                }
                #[cfg(not(target_os = "windows"))]
                {
                    Self::approval_preset_actions(preset.approval, preset.sandbox.clone())
                }
            } else {
                Self::approval_preset_actions(preset.approval, preset.sandbox.clone())
            };
            items.push(SelectionItem {
                name,
                description,
                is_current,
                actions,
                dismiss_on_select: true,
                ..Default::default()
            });
        }

        self.bottom_pane.show_selection_view(SelectionViewParams {
            title: Some("Select Approval Mode".to_string()),
            footer_hint: Some(standard_popup_hint_line()),
            items,
            header: header_renderable,
            ..Default::default()
        });
    }

    fn approval_preset_actions(
        approval: AskForApproval,
        sandbox: SandboxPolicy,
    ) -> Vec<SelectionAction> {
        vec![Box::new(move |tx| {
            let sandbox_clone = sandbox.clone();
            tx.send(AppEvent::CodexOp(Op::OverrideTurnContext {
                cwd: None,
                approval_policy: Some(approval),
                sandbox_policy: Some(sandbox_clone.clone()),
                model: None,
                effort: None,
                summary: None,
            }));
            tx.send(AppEvent::UpdateAskForApprovalPolicy(approval));
            tx.send(AppEvent::UpdateSandboxPolicy(sandbox_clone));
        })]
    }

    #[cfg(target_os = "windows")]
    fn windows_world_writable_flagged(&self) -> bool {
        use std::collections::HashMap;
        let mut env_map: HashMap<String, String> = HashMap::new();
        for (k, v) in std::env::vars() {
            env_map.insert(k, v);
        }
        match codex_windows_sandbox::preflight_audit_everyone_writable(&self.config.cwd, &env_map) {
            Ok(()) => false,
            Err(_) => true,
        }
    }

    pub(crate) fn open_full_access_confirmation(&mut self, preset: ApprovalPreset) {
        let approval = preset.approval;
        let sandbox = preset.sandbox;
        let mut header_children: Vec<Box<dyn Renderable>> = Vec::new();
        let title_line = Line::from("Enable full access?").bold();
        let info_line = Line::from(vec![
            "When Codex runs with full access, it can edit any file on your computer and run commands with network, without your approval. "
                .into(),
            "Exercise caution when enabling full access. This significantly increases the risk of data loss, leaks, or unexpected behavior."
                .fg(Color::Red),
        ]);
        header_children.push(Box::new(title_line));
        header_children.push(Box::new(
            Paragraph::new(vec![info_line]).wrap(Wrap { trim: false }),
        ));
        let header = ColumnRenderable::with(header_children);

        let mut accept_actions = Self::approval_preset_actions(approval, sandbox.clone());
        accept_actions.push(Box::new(|tx| {
            tx.send(AppEvent::UpdateFullAccessWarningAcknowledged(true));
        }));

        let mut accept_and_remember_actions = Self::approval_preset_actions(approval, sandbox);
        accept_and_remember_actions.push(Box::new(|tx| {
            tx.send(AppEvent::UpdateFullAccessWarningAcknowledged(true));
            tx.send(AppEvent::PersistFullAccessWarningAcknowledged);
        }));

        let deny_actions: Vec<SelectionAction> = vec![Box::new(|tx| {
            tx.send(AppEvent::OpenApprovalsPopup);
        })];

        let items = vec![
            SelectionItem {
                name: "Yes, continue anyway".to_string(),
                description: Some("Apply full access for this session".to_string()),
                actions: accept_actions,
                dismiss_on_select: true,
                ..Default::default()
            },
            SelectionItem {
                name: "Yes, and don't ask again".to_string(),
                description: Some("Enable full access and remember this choice".to_string()),
                actions: accept_and_remember_actions,
                dismiss_on_select: true,
                ..Default::default()
            },
            SelectionItem {
                name: "Cancel".to_string(),
                description: Some("Go back without enabling full access".to_string()),
                actions: deny_actions,
                dismiss_on_select: true,
                ..Default::default()
            },
        ];

        self.bottom_pane.show_selection_view(SelectionViewParams {
            footer_hint: Some(standard_popup_hint_line()),
            items,
            header: Box::new(header),
            ..Default::default()
        });
    }

    #[cfg(target_os = "windows")]
    pub(crate) fn open_world_writable_warning_confirmation(
        &mut self,
        preset: Option<ApprovalPreset>,
    ) {
        let (approval, sandbox) = match &preset {
            Some(p) => (Some(p.approval), Some(p.sandbox.clone())),
            None => (None, None),
        };
        let mut header_children: Vec<Box<dyn Renderable>> = Vec::new();
        let title_line = Line::from("Auto mode has unprotected directories").bold();
        let info_line = Line::from(vec![
            "Some important directories on this system are world-writable. ".into(),
            "The Windows sandbox cannot protect writes to these locations in Auto mode."
                .fg(Color::Red),
        ]);
        header_children.push(Box::new(title_line));
        header_children.push(Box::new(
            Paragraph::new(vec![info_line]).wrap(Wrap { trim: false }),
        ));
        let header = ColumnRenderable::with(header_children);

        // Build actions ensuring acknowledgement happens before applying the new sandbox policy,
        // so downstream policy-change hooks don't re-trigger the warning.
        let mut accept_actions: Vec<SelectionAction> = Vec::new();
        // Suppress the immediate re-scan once after user confirms continue.
        accept_actions.push(Box::new(|tx| {
            tx.send(AppEvent::SkipNextWorldWritableScan);
        }));
        if let (Some(approval), Some(sandbox)) = (approval, sandbox.clone()) {
            accept_actions.extend(Self::approval_preset_actions(approval, sandbox));
        }

        let mut accept_and_remember_actions: Vec<SelectionAction> = Vec::new();
        accept_and_remember_actions.push(Box::new(|tx| {
            tx.send(AppEvent::UpdateWorldWritableWarningAcknowledged(true));
            tx.send(AppEvent::PersistWorldWritableWarningAcknowledged);
        }));
        if let (Some(approval), Some(sandbox)) = (approval, sandbox) {
            accept_and_remember_actions.extend(Self::approval_preset_actions(approval, sandbox));
        }

        let deny_actions: Vec<SelectionAction> = if preset.is_some() {
            vec![Box::new(|tx| {
                tx.send(AppEvent::OpenApprovalsPopup);
            })]
        } else {
            Vec::new()
        };

        let items = vec![
            SelectionItem {
                name: "Continue".to_string(),
                description: Some("Apply Auto mode for this session".to_string()),
                actions: accept_actions,
                dismiss_on_select: true,
                ..Default::default()
            },
            SelectionItem {
                name: "Continue and don't warn again".to_string(),
                description: Some("Enable Auto mode and remember this choice".to_string()),
                actions: accept_and_remember_actions,
                dismiss_on_select: true,
                ..Default::default()
            },
            SelectionItem {
                name: "Cancel".to_string(),
                description: Some("Go back without enabling Auto mode".to_string()),
                actions: deny_actions,
                dismiss_on_select: true,
                ..Default::default()
            },
        ];

        self.bottom_pane.show_selection_view(SelectionViewParams {
            footer_hint: Some(standard_popup_hint_line()),
            items,
            header: Box::new(header),
            ..Default::default()
        });
    }

    #[cfg(not(target_os = "windows"))]
    pub(crate) fn open_world_writable_warning_confirmation(
        &mut self,
        _preset: Option<ApprovalPreset>,
    ) {
    }

    #[cfg(target_os = "windows")]
    pub(crate) fn open_windows_auto_mode_instructions(&mut self) {
        use ratatui_macros::line;

        let mut header = ColumnRenderable::new();
        header.push(line![
            "Auto mode requires Windows Subsystem for Linux (WSL2).".bold()
        ]);
        header.push(line!["Run Codex inside WSL to enable sandboxed commands."]);
        header.push(line![""]);
        header.push(Paragraph::new(WSL_INSTRUCTIONS).wrap(Wrap { trim: false }));

        let items = vec![SelectionItem {
            name: "Back".to_string(),
            description: Some(
                "Return to the approval mode list. Auto mode stays disabled outside WSL."
                    .to_string(),
            ),
            actions: vec![Box::new(|tx| {
                tx.send(AppEvent::OpenApprovalsPopup);
            })],
            dismiss_on_select: true,
            ..Default::default()
        }];

        self.bottom_pane.show_selection_view(SelectionViewParams {
            title: None,
            footer_hint: Some(standard_popup_hint_line()),
            items,
            header: Box::new(header),
            ..Default::default()
        });
    }

    #[cfg(not(target_os = "windows"))]
    pub(crate) fn open_windows_auto_mode_instructions(&mut self) {}

    /// Set the approval policy in the widget's config copy.
    pub(crate) fn set_approval_policy(&mut self, policy: AskForApproval) {
        self.config.approval_policy = policy;
    }

    /// Set the sandbox policy in the widget's config copy.
    pub(crate) fn set_sandbox_policy(&mut self, policy: SandboxPolicy) {
        self.config.sandbox_policy = policy;
    }

    pub(crate) fn set_full_access_warning_acknowledged(&mut self, acknowledged: bool) {
        self.config.notices.hide_full_access_warning = Some(acknowledged);
    }

    pub(crate) fn set_world_writable_warning_acknowledged(&mut self, acknowledged: bool) {
        self.config.notices.hide_world_writable_warning = Some(acknowledged);
    }

    #[cfg_attr(not(target_os = "windows"), allow(dead_code))]
    pub(crate) fn world_writable_warning_hidden(&self) -> bool {
        self.config
            .notices
            .hide_world_writable_warning
            .unwrap_or(false)
    }

    /// Set the reasoning effort in the widget's config copy.
    pub(crate) fn set_reasoning_effort(&mut self, effort: Option<ReasoningEffortConfig>) {
        self.config.model_reasoning_effort = effort;
    }

    /// Set the model in the widget's config copy.
    pub(crate) fn set_model(&mut self, model: &str) {
        self.session_header.set_model(model);
        self.config.model = model.to_string();
    }

    pub(crate) fn add_info_message(&mut self, message: String, hint: Option<String>) {
        self.add_to_history(history_cell::new_info_event(message, hint));
        self.request_redraw();
    }

    pub(crate) fn add_error_message(&mut self, message: String) {
        self.add_to_history(history_cell::new_error_event(message));
        self.request_redraw();
    }

    pub(crate) fn add_mcp_output(&mut self) {
        if self.config.mcp_servers.is_empty() {
            self.add_to_history(history_cell::empty_mcp_output());
        } else {
            self.submit_op(Op::ListMcpTools);
        }
    }

    /// Forward file-search results to the bottom pane.
    pub(crate) fn apply_file_search_result(&mut self, query: String, matches: Vec<FileMatch>) {
        self.bottom_pane.on_file_search_result(query, matches);
    }

    /// Handle Ctrl-C key press.
    fn on_ctrl_c(&mut self) {
        if self.bottom_pane.on_ctrl_c() == CancellationEvent::Handled {
            return;
        }

        if self.bottom_pane.is_task_running() {
            self.bottom_pane.show_ctrl_c_quit_hint();
            self.submit_op(Op::Interrupt);
            return;
        }

        self.submit_op(Op::Shutdown);
    }

    pub(crate) fn composer_is_empty(&self) -> bool {
        self.bottom_pane.composer_is_empty()
    }

    /// True when the UI is in the regular composer state with no running task,
    /// no modal overlay (e.g. approvals or status indicator), and no composer popups.
    /// In this state Esc-Esc backtracking is enabled.
    pub(crate) fn is_normal_backtrack_mode(&self) -> bool {
        self.bottom_pane.is_normal_backtrack_mode()
    }

    pub(crate) fn insert_str(&mut self, text: &str) {
        self.bottom_pane.insert_str(text);
    }

    /// Replace the composer content with the provided text and reset cursor.
    pub(crate) fn set_composer_text(&mut self, text: String) {
        self.bottom_pane.set_composer_text(text);
    }

    pub(crate) fn show_esc_backtrack_hint(&mut self) {
        self.bottom_pane.show_esc_backtrack_hint();
    }

    pub(crate) fn clear_esc_backtrack_hint(&mut self) {
        self.bottom_pane.clear_esc_backtrack_hint();
    }
    /// Forward an `Op` directly to codex.
    pub(crate) fn submit_op(&self, op: Op) {
        // Record outbound operation for session replay fidelity.
        crate::session_log::log_outbound_op(&op);
        if let Err(e) = self.codex_op_tx.send(op) {
            tracing::error!("failed to submit op: {e}");
        }
    }

    fn on_list_mcp_tools(&mut self, ev: McpListToolsResponseEvent) {
        self.add_to_history(history_cell::new_mcp_tools_output(
            &self.config,
            ev.tools,
            ev.resources,
            ev.resource_templates,
            &ev.auth_statuses,
        ));
    }

    fn on_list_custom_prompts(&mut self, ev: ListCustomPromptsResponseEvent) {
        let len = ev.custom_prompts.len();
        debug!("received {len} custom prompts");
        // Forward to bottom pane so the slash popup can show them now.
        self.bottom_pane.set_custom_prompts(ev.custom_prompts);
    }

    pub(crate) fn open_review_popup(&mut self) {
        let mut items: Vec<SelectionItem> = Vec::new();

        items.push(SelectionItem {
            name: "Review against a base branch".to_string(),
            description: Some("(PR Style)".into()),
            actions: vec![Box::new({
                let cwd = self.config.cwd.clone();
                move |tx| {
                    tx.send(AppEvent::OpenReviewBranchPicker(cwd.clone()));
                }
            })],
            dismiss_on_select: false,
            ..Default::default()
        });

        items.push(SelectionItem {
            name: "Review uncommitted changes".to_string(),
            actions: vec![Box::new(
                move |tx: &AppEventSender| {
                    tx.send(AppEvent::CodexOp(Op::Review {
                        review_request: ReviewRequest {
                            prompt: "Review the current code changes (staged, unstaged, and untracked files) and provide prioritized findings.".to_string(),
                            user_facing_hint: "current changes".to_string(),
                        },
                    }));
                },
            )],
            dismiss_on_select: true,
            ..Default::default()
        });

        // New: Review a specific commit (opens commit picker)
        items.push(SelectionItem {
            name: "Review a commit".to_string(),
            actions: vec![Box::new({
                let cwd = self.config.cwd.clone();
                move |tx| {
                    tx.send(AppEvent::OpenReviewCommitPicker(cwd.clone()));
                }
            })],
            dismiss_on_select: false,
            ..Default::default()
        });

        items.push(SelectionItem {
            name: "Custom review instructions".to_string(),
            actions: vec![Box::new(move |tx| {
                tx.send(AppEvent::OpenReviewCustomPrompt);
            })],
            dismiss_on_select: false,
            ..Default::default()
        });

        self.bottom_pane.show_selection_view(SelectionViewParams {
            title: Some("Select a review preset".into()),
            footer_hint: Some(standard_popup_hint_line()),
            items,
            ..Default::default()
        });
    }

    pub(crate) async fn show_review_branch_picker(&mut self, cwd: &Path) {
        let branches = local_git_branches(cwd).await;
        let current_branch = current_branch_name(cwd)
            .await
            .unwrap_or_else(|| "(detached HEAD)".to_string());
        let mut items: Vec<SelectionItem> = Vec::with_capacity(branches.len());

        for option in branches {
            let branch = option.clone();
            items.push(SelectionItem {
                name: format!("{current_branch} -> {branch}"),
                actions: vec![Box::new(move |tx3: &AppEventSender| {
                    tx3.send(AppEvent::CodexOp(Op::Review {
                        review_request: ReviewRequest {
                            prompt: format!(
                                "Review the code changes against the base branch '{branch}'. Start by finding the merge diff between the current branch and {branch}'s upstream e.g. (`git merge-base HEAD \"$(git rev-parse --abbrev-ref \"{branch}@{{upstream}}\")\"`), then run `git diff` against that SHA to see what changes we would merge into the {branch} branch. Provide prioritized, actionable findings."
                            ),
                            user_facing_hint: format!("changes against '{branch}'"),
                        },
                    }));
                })],
                dismiss_on_select: true,
                search_value: Some(option),
                ..Default::default()
            });
        }

        self.bottom_pane.show_selection_view(SelectionViewParams {
            title: Some("Select a base branch".to_string()),
            footer_hint: Some(standard_popup_hint_line()),
            items,
            is_searchable: true,
            search_placeholder: Some("Type to search branches".to_string()),
            ..Default::default()
        });
    }

    pub(crate) async fn show_review_commit_picker(&mut self, cwd: &Path) {
        let commits = codex_core::git_info::recent_commits(cwd, 100).await;

        let mut items: Vec<SelectionItem> = Vec::with_capacity(commits.len());
        for entry in commits {
            let subject = entry.subject.clone();
            let sha = entry.sha.clone();
            let short = sha.chars().take(7).collect::<String>();
            let search_val = format!("{subject} {sha}");

            items.push(SelectionItem {
                name: subject.clone(),
                actions: vec![Box::new(move |tx3: &AppEventSender| {
                    let hint = format!("commit {short}");
                    let prompt = format!(
                        "Review the code changes introduced by commit {sha} (\"{subject}\"). Provide prioritized, actionable findings."
                    );
                    tx3.send(AppEvent::CodexOp(Op::Review {
                        review_request: ReviewRequest {
                            prompt,
                            user_facing_hint: hint,
                        },
                    }));
                })],
                dismiss_on_select: true,
                search_value: Some(search_val),
                ..Default::default()
            });
        }

        self.bottom_pane.show_selection_view(SelectionViewParams {
            title: Some("Select a commit to review".to_string()),
            footer_hint: Some(standard_popup_hint_line()),
            items,
            is_searchable: true,
            search_placeholder: Some("Type to search commits".to_string()),
            ..Default::default()
        });
    }

    pub(crate) fn show_review_custom_prompt(&mut self) {
        let tx = self.app_event_tx.clone();
        let view = CustomPromptView::new(
            "Custom review instructions".to_string(),
            "Type instructions and press Enter".to_string(),
            None,
            Box::new(move |prompt: String| {
                let trimmed = prompt.trim().to_string();
                if trimmed.is_empty() {
                    return;
                }
                tx.send(AppEvent::CodexOp(Op::Review {
                    review_request: ReviewRequest {
                        prompt: trimmed.clone(),
                        user_facing_hint: trimmed,
                    },
                }));
            }),
        );
        self.bottom_pane.show_view(Box::new(view));
    }

    pub(crate) fn token_usage(&self) -> TokenUsage {
        self.token_info
            .as_ref()
            .map(|ti| ti.total_token_usage.clone())
            .unwrap_or_default()
    }

    pub(crate) fn conversation_id(&self) -> Option<ConversationId> {
        self.conversation_id
    }

    pub(crate) fn rollout_path(&self) -> Option<PathBuf> {
        self.current_rollout_path.clone()
    }

    /// Return a reference to the widget's current config (includes any
    /// runtime overrides applied via TUI, e.g., model or approval policy).
    pub(crate) fn config_ref(&self) -> &Config {
        &self.config
    }

    pub(crate) fn clear_token_usage(&mut self) {
        self.token_info = None;
    }

    fn as_renderable(&self) -> RenderableItem<'_> {
        let active_cell_renderable = match &self.active_cell {
            Some(cell) => RenderableItem::Borrowed(cell).inset(Insets::tlbr(1, 0, 0, 0)),
            None => RenderableItem::Owned(Box::new(())),
        };
        let mut flex = FlexRenderable::new();
        flex.push(1, active_cell_renderable);
        flex.push(
            0,
            RenderableItem::Borrowed(&self.bottom_pane).inset(Insets::tlbr(1, 0, 0, 0)),
        );
        RenderableItem::Owned(Box::new(flex))
    }
}

impl Renderable for ChatWidget {
    fn render(&self, area: Rect, buf: &mut Buffer) {
        self.as_renderable().render(area, buf);
        self.last_rendered_width.set(Some(area.width as usize));
    }

    fn desired_height(&self, width: u16) -> u16 {
        self.as_renderable().desired_height(width)
    }

    fn cursor_pos(&self, area: Rect) -> Option<(u16, u16)> {
        self.as_renderable().cursor_pos(area)
    }
}

enum Notification {
    AgentTurnComplete { response: String },
    ExecApprovalRequested { command: String },
    EditApprovalRequested { cwd: PathBuf, changes: Vec<PathBuf> },
}

impl Notification {
    fn display(&self) -> String {
        match self {
            Notification::AgentTurnComplete { response } => {
                Notification::agent_turn_preview(response)
                    .unwrap_or_else(|| "Agent turn complete".to_string())
            }
            Notification::ExecApprovalRequested { command } => {
                format!("Approval requested: {}", truncate_text(command, 30))
            }
            Notification::EditApprovalRequested { cwd, changes } => {
                format!(
                    "Codex wants to edit {}",
                    if changes.len() == 1 {
                        #[allow(clippy::unwrap_used)]
                        display_path_for(changes.first().unwrap(), cwd)
                    } else {
                        format!("{} files", changes.len())
                    }
                )
            }
        }
    }

    fn type_name(&self) -> &str {
        match self {
            Notification::AgentTurnComplete { .. } => "agent-turn-complete",
            Notification::ExecApprovalRequested { .. }
            | Notification::EditApprovalRequested { .. } => "approval-requested",
        }
    }

    fn allowed_for(&self, settings: &Notifications) -> bool {
        match settings {
            Notifications::Enabled(enabled) => *enabled,
            Notifications::Custom(allowed) => allowed.iter().any(|a| a == self.type_name()),
        }
    }

    fn agent_turn_preview(response: &str) -> Option<String> {
        let mut normalized = String::new();
        for part in response.split_whitespace() {
            if !normalized.is_empty() {
                normalized.push(' ');
            }
            normalized.push_str(part);
        }
        let trimmed = normalized.trim();
        if trimmed.is_empty() {
            None
        } else {
            Some(truncate_text(trimmed, AGENT_NOTIFICATION_PREVIEW_GRAPHEMES))
        }
    }
}

const AGENT_NOTIFICATION_PREVIEW_GRAPHEMES: usize = 200;

const EXAMPLE_PROMPTS: [&str; 6] = [
    "Explain this codebase",
    "Summarize recent commits",
    "Implement {feature}",
    "Find and fix a bug in @filename",
    "Write tests for @filename",
    "Improve documentation in @filename",
];

// Extract the first bold (Markdown) element in the form **...** from `s`.
// Returns the inner text if found; otherwise `None`.
fn extract_first_bold(s: &str) -> Option<String> {
    let bytes = s.as_bytes();
    let mut i = 0usize;
    while i + 1 < bytes.len() {
        if bytes[i] == b'*' && bytes[i + 1] == b'*' {
            let start = i + 2;
            let mut j = start;
            while j + 1 < bytes.len() {
                if bytes[j] == b'*' && bytes[j + 1] == b'*' {
                    // Found closing **
                    let inner = &s[start..j];
                    let trimmed = inner.trim();
                    if !trimmed.is_empty() {
                        return Some(trimmed.to_string());
                    } else {
                        return None;
                    }
                }
                j += 1;
            }
            // No closing; stop searching (wait for more deltas)
            return None;
        }
        i += 1;
    }
    None
}

#[cfg(test)]
pub(crate) fn show_review_commit_picker_with_entries(
    chat: &mut ChatWidget,
    entries: Vec<codex_core::git_info::CommitLogEntry>,
) {
    let mut items: Vec<SelectionItem> = Vec::with_capacity(entries.len());
    for entry in entries {
        let subject = entry.subject.clone();
        let sha = entry.sha.clone();
        let short = sha.chars().take(7).collect::<String>();
        let search_val = format!("{subject} {sha}");

        items.push(SelectionItem {
            name: subject.clone(),
            actions: vec![Box::new(move |tx3: &AppEventSender| {
                let hint = format!("commit {short}");
                let prompt = format!(
                    "Review the code changes introduced by commit {sha} (\"{subject}\"). Provide prioritized, actionable findings."
                );
                tx3.send(AppEvent::CodexOp(Op::Review {
                    review_request: ReviewRequest {
                        prompt,
                        user_facing_hint: hint,
                    },
                }));
            })],
            dismiss_on_select: true,
            search_value: Some(search_val),
            ..Default::default()
        });
    }

    chat.bottom_pane.show_selection_view(SelectionViewParams {
        title: Some("Select a commit to review".to_string()),
        footer_hint: Some(standard_popup_hint_line()),
        items,
        is_searchable: true,
        search_placeholder: Some("Type to search commits".to_string()),
        ..Default::default()
    });
}

#[cfg(test)]
pub(crate) mod tests;<|MERGE_RESOLUTION|>--- conflicted
+++ resolved
@@ -1185,18 +1185,15 @@
                             text,
                             image_paths: self.bottom_pane.take_recent_submission_images(),
                         };
-<<<<<<< HEAD
-                        // Queue messages during streaming or task running
-                        if self.bottom_pane.is_task_running() || self.stream_controller.is_some() {
-                            self.queued_user_messages.push_back(user_message);
-                            self.refresh_queued_user_messages();
-                        } else {
-                            self.submit_user_message(user_message);
-                        }
-=======
+                    if self.bottom_pane.is_task_running() || self.stream_controller.is_some() {
+                        // Maintain upstream behavior but integrate your fix
+                        self.queued_user_messages.push_back(user_message);
+                        self.refresh_queued_user_messages();
+                    } else {
+                        // Fallback to the unified queue method from main
                         self.queue_user_message(user_message);
->>>>>>> e84e3994
                     }
+                  },
                     InputResult::Command(cmd) => {
                         self.dispatch_command(cmd);
                     }

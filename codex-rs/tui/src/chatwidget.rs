use std::collections::HashMap;
use std::collections::HashSet;
use std::collections::VecDeque;
use std::path::PathBuf;
use std::sync::Arc;
use std::time::Duration;

use codex_app_server_protocol::AuthMode;
use codex_backend_client::Client as BackendClient;
use codex_core::config::Config;
use codex_core::config::types::Notifications;
use codex_core::features::FEATURES;
use codex_core::features::Feature;
use codex_core::git_info::current_branch_name;
use codex_core::git_info::local_git_branches;
<<<<<<< HEAD
use codex_core::network_proxy;
use codex_core::network_proxy::NetworkProxyBlockedRequest;
=======
use codex_core::openai_models::model_family::ModelFamily;
use codex_core::openai_models::models_manager::ModelsManager;
>>>>>>> 25ecd0c2
use codex_core::project_doc::DEFAULT_PROJECT_DOC_FILENAME;
use codex_core::protocol::AgentMessageDeltaEvent;
use codex_core::protocol::AgentMessageEvent;
use codex_core::protocol::AgentReasoningDeltaEvent;
use codex_core::protocol::AgentReasoningEvent;
use codex_core::protocol::AgentReasoningRawContentDeltaEvent;
use codex_core::protocol::AgentReasoningRawContentEvent;
use codex_core::protocol::ApplyPatchApprovalRequestEvent;
use codex_core::protocol::BackgroundEventEvent;
use codex_core::protocol::CreditsSnapshot;
use codex_core::protocol::DeprecationNoticeEvent;
use codex_core::protocol::ErrorEvent;
use codex_core::protocol::Event;
use codex_core::protocol::EventMsg;
use codex_core::protocol::ExecApprovalRequestEvent;
use codex_core::protocol::ExecCommandBeginEvent;
use codex_core::protocol::ExecCommandEndEvent;
use codex_core::protocol::ExecCommandSource;
use codex_core::protocol::ExitedReviewModeEvent;
use codex_core::protocol::ListCustomPromptsResponseEvent;
use codex_core::protocol::ListSkillsResponseEvent;
use codex_core::protocol::McpListToolsResponseEvent;
use codex_core::protocol::McpStartupCompleteEvent;
use codex_core::protocol::McpStartupStatus;
use codex_core::protocol::McpStartupUpdateEvent;
use codex_core::protocol::McpToolCallBeginEvent;
use codex_core::protocol::McpToolCallEndEvent;
use codex_core::protocol::Op;
use codex_core::protocol::PatchApplyBeginEvent;
use codex_core::protocol::RateLimitSnapshot;
use codex_core::protocol::ReviewDecision;
use codex_core::protocol::ReviewRequest;
use codex_core::protocol::ReviewTarget;
use codex_core::protocol::SkillsListEntry;
use codex_core::protocol::StreamErrorEvent;
use codex_core::protocol::TaskCompleteEvent;
use codex_core::protocol::TerminalInteractionEvent;
use codex_core::protocol::TokenUsage;
use codex_core::protocol::TokenUsageInfo;
use codex_core::protocol::TurnAbortReason;
use codex_core::protocol::TurnDiffEvent;
use codex_core::protocol::UndoCompletedEvent;
use codex_core::protocol::UndoStartedEvent;
use codex_core::protocol::UserMessageEvent;
use codex_core::protocol::ViewImageToolCallEvent;
use codex_core::protocol::WarningEvent;
use codex_core::protocol::WebSearchBeginEvent;
use codex_core::protocol::WebSearchEndEvent;
use codex_core::skills::model::SkillMetadata;
use codex_protocol::ConversationId;
use codex_protocol::account::PlanType;
use codex_protocol::approvals::ElicitationRequestEvent;
use codex_protocol::parse_command::ParsedCommand;
use codex_protocol::user_input::UserInput;
use crossterm::event::KeyCode;
use crossterm::event::KeyEvent;
use crossterm::event::KeyEventKind;
use crossterm::event::KeyModifiers;
use rand::Rng;
use ratatui::buffer::Buffer;
use ratatui::layout::Rect;
use ratatui::style::Color;
use ratatui::style::Stylize;
use ratatui::text::Line;
use ratatui::widgets::Paragraph;
use ratatui::widgets::Wrap;
use tokio::sync::mpsc::UnboundedSender;
use tokio::task::JoinHandle;
use tracing::debug;

use crate::app_event::AppEvent;
use crate::app_event_sender::AppEventSender;
use crate::bottom_pane::ApprovalRequest;
use crate::bottom_pane::BetaFeatureItem;
use crate::bottom_pane::BottomPane;
use crate::bottom_pane::BottomPaneParams;
use crate::bottom_pane::CancellationEvent;
use crate::bottom_pane::ExperimentalFeaturesView;
use crate::bottom_pane::InputResult;
use crate::bottom_pane::SelectionAction;
use crate::bottom_pane::SelectionItem;
use crate::bottom_pane::SelectionViewParams;
use crate::bottom_pane::custom_prompt_view::CustomPromptView;
use crate::bottom_pane::popup_consts::standard_popup_hint_line;
use crate::clipboard_paste::paste_image_to_temp_png;
use crate::diff_render::display_path_for;
use crate::exec_cell::CommandOutput;
use crate::exec_cell::ExecCell;
use crate::exec_cell::new_active_exec_command;
use crate::exec_command::strip_bash_lc_and_escape;
use crate::get_git_diff::get_git_diff;
use crate::history_cell;
use crate::history_cell::AgentMessageCell;
use crate::history_cell::HistoryCell;
use crate::history_cell::McpToolCallCell;
use crate::history_cell::PlainHistoryCell;
use crate::markdown::append_markdown;
use crate::render::Insets;
use crate::render::renderable::ColumnRenderable;
use crate::render::renderable::FlexRenderable;
use crate::render::renderable::Renderable;
use crate::render::renderable::RenderableExt;
use crate::render::renderable::RenderableItem;
use crate::slash_command::SlashCommand;
use crate::status::RateLimitSnapshotDisplay;
use crate::text_formatting::truncate_text;
use crate::tui::FrameRequester;
mod interrupts;
use self::interrupts::InterruptManager;
mod agent;
use self::agent::spawn_agent;
use self::agent::spawn_agent_from_existing;
mod session_header;
use self::session_header::SessionHeader;
use crate::streaming::controller::StreamController;
use std::path::Path;

use chrono::Local;
use codex_common::approval_presets::ApprovalPreset;
use codex_common::approval_presets::builtin_approval_presets;
use codex_core::AuthManager;
use codex_core::CodexAuth;
use codex_core::ConversationManager;
use codex_core::protocol::AskForApproval;
use codex_core::protocol::SandboxPolicy;
use codex_file_search::FileMatch;
use codex_protocol::openai_models::ModelPreset;
use codex_protocol::openai_models::ReasoningEffort as ReasoningEffortConfig;
use codex_protocol::plan_tool::UpdatePlanArgs;
use strum::IntoEnumIterator;

const USER_SHELL_COMMAND_HELP_TITLE: &str = "Prefix a command with ! to run it locally";
const USER_SHELL_COMMAND_HELP_HINT: &str = "Example: !ls";
// Track information about an in-flight exec command.
struct RunningCommand {
    command: Vec<String>,
    parsed_cmd: Vec<ParsedCommand>,
    source: ExecCommandSource,
}

struct UnifiedExecSessionSummary {
    key: String,
    command_display: String,
}

struct UnifiedExecWaitState {
    command_display: String,
}

impl UnifiedExecWaitState {
    fn new(command_display: String) -> Self {
        Self { command_display }
    }

    fn is_duplicate(&self, command_display: &str) -> bool {
        self.command_display == command_display
    }
}

fn is_unified_exec_source(source: ExecCommandSource) -> bool {
    matches!(
        source,
        ExecCommandSource::UnifiedExecStartup | ExecCommandSource::UnifiedExecInteraction
    )
}

fn is_standard_tool_call(parsed_cmd: &[ParsedCommand]) -> bool {
    !parsed_cmd.is_empty()
        && parsed_cmd
            .iter()
            .all(|parsed| !matches!(parsed, ParsedCommand::Unknown { .. }))
}

const RATE_LIMIT_WARNING_THRESHOLDS: [f64; 3] = [75.0, 90.0, 95.0];
const NUDGE_MODEL_SLUG: &str = "gpt-5.1-codex-mini";
const RATE_LIMIT_SWITCH_PROMPT_THRESHOLD: f64 = 90.0;

#[derive(Default)]
struct RateLimitWarningState {
    secondary_index: usize,
    primary_index: usize,
}

impl RateLimitWarningState {
    fn take_warnings(
        &mut self,
        secondary_used_percent: Option<f64>,
        secondary_window_minutes: Option<i64>,
        primary_used_percent: Option<f64>,
        primary_window_minutes: Option<i64>,
    ) -> Vec<String> {
        let reached_secondary_cap =
            matches!(secondary_used_percent, Some(percent) if percent == 100.0);
        let reached_primary_cap = matches!(primary_used_percent, Some(percent) if percent == 100.0);
        if reached_secondary_cap || reached_primary_cap {
            return Vec::new();
        }

        let mut warnings = Vec::new();

        if let Some(secondary_used_percent) = secondary_used_percent {
            let mut highest_secondary: Option<f64> = None;
            while self.secondary_index < RATE_LIMIT_WARNING_THRESHOLDS.len()
                && secondary_used_percent >= RATE_LIMIT_WARNING_THRESHOLDS[self.secondary_index]
            {
                highest_secondary = Some(RATE_LIMIT_WARNING_THRESHOLDS[self.secondary_index]);
                self.secondary_index += 1;
            }
            if let Some(threshold) = highest_secondary {
                let limit_label = secondary_window_minutes
                    .map(get_limits_duration)
                    .unwrap_or_else(|| "weekly".to_string());
                let remaining_percent = 100.0 - threshold;
                warnings.push(format!(
                    "Heads up, you have less than {remaining_percent:.0}% of your {limit_label} limit left. Run /status for a breakdown."
                ));
            }
        }

        if let Some(primary_used_percent) = primary_used_percent {
            let mut highest_primary: Option<f64> = None;
            while self.primary_index < RATE_LIMIT_WARNING_THRESHOLDS.len()
                && primary_used_percent >= RATE_LIMIT_WARNING_THRESHOLDS[self.primary_index]
            {
                highest_primary = Some(RATE_LIMIT_WARNING_THRESHOLDS[self.primary_index]);
                self.primary_index += 1;
            }
            if let Some(threshold) = highest_primary {
                let limit_label = primary_window_minutes
                    .map(get_limits_duration)
                    .unwrap_or_else(|| "5h".to_string());
                let remaining_percent = 100.0 - threshold;
                warnings.push(format!(
                    "Heads up, you have less than {remaining_percent:.0}% of your {limit_label} limit left. Run /status for a breakdown."
                ));
            }
        }

        warnings
    }
}

pub(crate) fn get_limits_duration(windows_minutes: i64) -> String {
    const MINUTES_PER_HOUR: i64 = 60;
    const MINUTES_PER_DAY: i64 = 24 * MINUTES_PER_HOUR;
    const MINUTES_PER_WEEK: i64 = 7 * MINUTES_PER_DAY;
    const MINUTES_PER_MONTH: i64 = 30 * MINUTES_PER_DAY;
    const ROUNDING_BIAS_MINUTES: i64 = 3;

    let windows_minutes = windows_minutes.max(0);

    if windows_minutes <= MINUTES_PER_DAY.saturating_add(ROUNDING_BIAS_MINUTES) {
        let adjusted = windows_minutes.saturating_add(ROUNDING_BIAS_MINUTES);
        let hours = std::cmp::max(1, adjusted / MINUTES_PER_HOUR);
        format!("{hours}h")
    } else if windows_minutes <= MINUTES_PER_WEEK.saturating_add(ROUNDING_BIAS_MINUTES) {
        "weekly".to_string()
    } else if windows_minutes <= MINUTES_PER_MONTH.saturating_add(ROUNDING_BIAS_MINUTES) {
        "monthly".to_string()
    } else {
        "annual".to_string()
    }
}

/// Common initialization parameters shared by all `ChatWidget` constructors.
pub(crate) struct ChatWidgetInit {
    pub(crate) config: Config,
    pub(crate) frame_requester: FrameRequester,
    pub(crate) app_event_tx: AppEventSender,
    pub(crate) initial_prompt: Option<String>,
    pub(crate) initial_images: Vec<PathBuf>,
    pub(crate) enhanced_keys_supported: bool,
    pub(crate) auth_manager: Arc<AuthManager>,
    pub(crate) models_manager: Arc<ModelsManager>,
    pub(crate) feedback: codex_feedback::CodexFeedback,
    pub(crate) is_first_run: bool,
    pub(crate) model_family: ModelFamily,
}

#[derive(Default)]
enum RateLimitSwitchPromptState {
    #[default]
    Idle,
    Pending,
    Shown,
}

pub(crate) struct ChatWidget {
    app_event_tx: AppEventSender,
    codex_op_tx: UnboundedSender<Op>,
    bottom_pane: BottomPane,
    active_cell: Option<Box<dyn HistoryCell>>,
    config: Config,
    model_family: ModelFamily,
    auth_manager: Arc<AuthManager>,
    models_manager: Arc<ModelsManager>,
    session_header: SessionHeader,
    initial_user_message: Option<UserMessage>,
    token_info: Option<TokenUsageInfo>,
    rate_limit_snapshot: Option<RateLimitSnapshotDisplay>,
    plan_type: Option<PlanType>,
    rate_limit_warnings: RateLimitWarningState,
    rate_limit_switch_prompt: RateLimitSwitchPromptState,
    rate_limit_poller: Option<JoinHandle<()>>,
    // Stream lifecycle controller
    stream_controller: Option<StreamController>,
    running_commands: HashMap<String, RunningCommand>,
    suppressed_exec_calls: HashSet<String>,
    last_unified_wait: Option<UnifiedExecWaitState>,
    task_complete_pending: bool,
    unified_exec_sessions: Vec<UnifiedExecSessionSummary>,
    mcp_startup_status: Option<HashMap<String, McpStartupStatus>>,
    // Queue of interruptive UI events deferred during an active write cycle
    interrupts: InterruptManager,
    // Accumulates the current reasoning block text to extract a header
    reasoning_buffer: String,
    // Accumulates full reasoning content for transcript-only recording
    full_reasoning_buffer: String,
    // Current status header shown in the status indicator.
    current_status_header: String,
    // Previous status header to restore after a transient stream retry.
    retry_status_header: Option<String>,
    conversation_id: Option<ConversationId>,
    frame_requester: FrameRequester,
    // Whether to include the initial welcome banner on session configured
    show_welcome_banner: bool,
    // When resuming an existing session (selected via resume picker), avoid an
    // immediate redraw on SessionConfigured to prevent a gratuitous UI flicker.
    suppress_session_configured_redraw: bool,
    // User messages queued while a turn is in progress
    queued_user_messages: VecDeque<UserMessage>,
    // Pending notification to show when unfocused on next Draw
    pending_notification: Option<Notification>,
    // Simple review mode flag; used to adjust layout and banners.
    is_review_mode: bool,
    // Snapshot of token usage to restore after review mode exits.
    pre_review_token_info: Option<Option<TokenUsageInfo>>,
    // Whether to add a final message separator after the last message
    needs_final_message_separator: bool,
    pending_exec_approval: Option<PendingExecApproval>,
    network_proxy_session_allow: HashSet<String>,

    last_rendered_width: std::cell::Cell<Option<usize>>,
    // Feedback sink for /feedback
    feedback: codex_feedback::CodexFeedback,
    // Current session rollout path (if known)
    current_rollout_path: Option<PathBuf>,
}

struct PendingExecApproval {
    id: String,
    event: ExecApprovalRequestEvent,
    host: String,
}

struct UserMessage {
    text: String,
    image_paths: Vec<PathBuf>,
}

impl From<String> for UserMessage {
    fn from(text: String) -> Self {
        Self {
            text,
            image_paths: Vec::new(),
        }
    }
}

impl From<&str> for UserMessage {
    fn from(text: &str) -> Self {
        Self {
            text: text.to_string(),
            image_paths: Vec::new(),
        }
    }
}

fn create_initial_user_message(text: String, image_paths: Vec<PathBuf>) -> Option<UserMessage> {
    if text.is_empty() && image_paths.is_empty() {
        None
    } else {
        Some(UserMessage { text, image_paths })
    }
}

impl ChatWidget {
    fn flush_answer_stream_with_separator(&mut self) {
        if let Some(mut controller) = self.stream_controller.take()
            && let Some(cell) = controller.finalize()
        {
            self.add_boxed_history(cell);
        }
    }

    fn set_status_header(&mut self, header: String) {
        self.current_status_header = header.clone();
        self.bottom_pane.update_status_header(header);
    }

    fn restore_retry_status_header_if_present(&mut self) {
        if let Some(header) = self.retry_status_header.take()
            && self.current_status_header != header
        {
            self.set_status_header(header);
        }
    }

    // --- Small event handlers ---
    fn on_session_configured(&mut self, event: codex_core::protocol::SessionConfiguredEvent) {
        self.bottom_pane
            .set_history_metadata(event.history_log_id, event.history_entry_count);
        self.set_skills(None);
        self.conversation_id = Some(event.session_id);
        self.current_rollout_path = Some(event.rollout_path.clone());
        let initial_messages = event.initial_messages.clone();
        let model_for_header = event.model.clone();
        self.session_header.set_model(&model_for_header);
        self.add_to_history(history_cell::new_session_info(
            &self.config,
            &model_for_header,
            event,
            self.show_welcome_banner,
        ));
        if let Some(messages) = initial_messages {
            self.replay_initial_messages(messages);
        }
        // Ask codex-core to enumerate custom prompts for this session.
        self.submit_op(Op::ListCustomPrompts);
        self.submit_op(Op::ListSkills {
            cwds: Vec::new(),
            force_reload: false,
        });
        if let Some(user_message) = self.initial_user_message.take() {
            self.submit_user_message(user_message);
        }
        if !self.suppress_session_configured_redraw {
            self.request_redraw();
        }
    }

    fn set_skills(&mut self, skills: Option<Vec<SkillMetadata>>) {
        self.bottom_pane.set_skills(skills);
    }

    fn set_skills_from_response(&mut self, response: &ListSkillsResponseEvent) {
        let skills = skills_for_cwd(&self.config.cwd, &response.skills);
        self.set_skills(Some(skills));
    }

    pub(crate) fn open_feedback_note(
        &mut self,
        category: crate::app_event::FeedbackCategory,
        include_logs: bool,
    ) {
        // Build a fresh snapshot at the time of opening the note overlay.
        let snapshot = self.feedback.snapshot(self.conversation_id);
        let rollout = if include_logs {
            self.current_rollout_path.clone()
        } else {
            None
        };
        let view = crate::bottom_pane::FeedbackNoteView::new(
            category,
            snapshot,
            rollout,
            self.app_event_tx.clone(),
            include_logs,
        );
        self.bottom_pane.show_view(Box::new(view));
        self.request_redraw();
    }

    pub(crate) fn open_feedback_consent(&mut self, category: crate::app_event::FeedbackCategory) {
        let params = crate::bottom_pane::feedback_upload_consent_params(
            self.app_event_tx.clone(),
            category,
            self.current_rollout_path.clone(),
        );
        self.bottom_pane.show_selection_view(params);
        self.request_redraw();
    }

    fn on_agent_message(&mut self, message: String) {
        // If we have a stream_controller, then the final agent message is redundant and will be a
        // duplicate of what has already been streamed.
        if self.stream_controller.is_none() {
            self.handle_streaming_delta(message);
        }
        self.flush_answer_stream_with_separator();
        self.handle_stream_finished();
        self.request_redraw();
    }

    fn on_agent_message_delta(&mut self, delta: String) {
        self.handle_streaming_delta(delta);
    }

    fn on_agent_reasoning_delta(&mut self, delta: String) {
        // For reasoning deltas, do not stream to history. Accumulate the
        // current reasoning block and extract the first bold element
        // (between **/**) as the chunk header. Show this header as status.
        self.reasoning_buffer.push_str(&delta);

        if let Some(header) = extract_first_bold(&self.reasoning_buffer) {
            // Update the shimmer header to the extracted reasoning chunk header.
            self.set_status_header(header);
        } else {
            // Fallback while we don't yet have a bold header: leave existing header as-is.
        }
        self.request_redraw();
    }

    fn on_agent_reasoning_final(&mut self) {
        let reasoning_summary_format = self.get_model_family().reasoning_summary_format;
        // At the end of a reasoning block, record transcript-only content.
        self.full_reasoning_buffer.push_str(&self.reasoning_buffer);
        if !self.full_reasoning_buffer.is_empty() {
            let cell = history_cell::new_reasoning_summary_block(
                self.full_reasoning_buffer.clone(),
                reasoning_summary_format,
            );
            self.add_boxed_history(cell);
        }
        self.reasoning_buffer.clear();
        self.full_reasoning_buffer.clear();
        self.request_redraw();
    }

    fn on_reasoning_section_break(&mut self) {
        // Start a new reasoning block for header extraction and accumulate transcript.
        self.full_reasoning_buffer.push_str(&self.reasoning_buffer);
        self.full_reasoning_buffer.push_str("\n\n");
        self.reasoning_buffer.clear();
    }

    // Raw reasoning uses the same flow as summarized reasoning

    fn on_task_started(&mut self) {
        self.bottom_pane.clear_ctrl_c_quit_hint();
        self.bottom_pane.set_task_running(true);
        self.retry_status_header = None;
        self.bottom_pane.set_interrupt_hint_visible(true);
        self.set_status_header(String::from("Working"));
        self.full_reasoning_buffer.clear();
        self.reasoning_buffer.clear();
        self.request_redraw();
    }

    fn on_task_complete(&mut self, last_agent_message: Option<String>) {
        // If a stream is currently active, finalize it.
        self.flush_answer_stream_with_separator();
        // Mark task stopped and request redraw now that all content is in history.
        self.bottom_pane.set_task_running(false);
        self.running_commands.clear();
        self.suppressed_exec_calls.clear();
        self.last_unified_wait = None;
        self.request_redraw();

        // If there is a queued user message, send exactly one now to begin the next turn.
        self.maybe_send_next_queued_input();
        // Emit a notification when the turn completes (suppressed if focused).
        self.notify(Notification::AgentTurnComplete {
            response: last_agent_message.unwrap_or_default(),
        });

        self.maybe_show_pending_rate_limit_prompt();
    }

    pub(crate) fn set_token_info(&mut self, info: Option<TokenUsageInfo>) {
        match info {
            Some(info) => self.apply_token_info(info),
            None => {
                self.bottom_pane.set_context_window(None, None);
                self.token_info = None;
            }
        }
    }

    fn apply_token_info(&mut self, info: TokenUsageInfo) {
        let percent = self.context_remaining_percent(&info);
        let used_tokens = self.context_used_tokens(&info, percent.is_some());
        self.bottom_pane.set_context_window(percent, used_tokens);
        self.token_info = Some(info);
    }

    fn context_remaining_percent(&self, info: &TokenUsageInfo) -> Option<i64> {
        info.model_context_window
            .or(self.model_family.context_window)
            .map(|window| {
                info.last_token_usage
                    .percent_of_context_window_remaining(window)
            })
    }

    fn context_used_tokens(&self, info: &TokenUsageInfo, percent_known: bool) -> Option<i64> {
        if percent_known {
            return None;
        }

        Some(info.total_token_usage.tokens_in_context_window())
    }

    fn restore_pre_review_token_info(&mut self) {
        if let Some(saved) = self.pre_review_token_info.take() {
            match saved {
                Some(info) => self.apply_token_info(info),
                None => {
                    self.bottom_pane.set_context_window(None, None);
                    self.token_info = None;
                }
            }
        }
    }

    pub(crate) fn on_rate_limit_snapshot(&mut self, snapshot: Option<RateLimitSnapshot>) {
        if let Some(mut snapshot) = snapshot {
            if snapshot.credits.is_none() {
                snapshot.credits = self
                    .rate_limit_snapshot
                    .as_ref()
                    .and_then(|display| display.credits.as_ref())
                    .map(|credits| CreditsSnapshot {
                        has_credits: credits.has_credits,
                        unlimited: credits.unlimited,
                        balance: credits.balance.clone(),
                    });
            }

            self.plan_type = snapshot.plan_type.or(self.plan_type);

            let warnings = self.rate_limit_warnings.take_warnings(
                snapshot
                    .secondary
                    .as_ref()
                    .map(|window| window.used_percent),
                snapshot
                    .secondary
                    .as_ref()
                    .and_then(|window| window.window_minutes),
                snapshot.primary.as_ref().map(|window| window.used_percent),
                snapshot
                    .primary
                    .as_ref()
                    .and_then(|window| window.window_minutes),
            );

            let high_usage = snapshot
                .secondary
                .as_ref()
                .map(|w| w.used_percent >= RATE_LIMIT_SWITCH_PROMPT_THRESHOLD)
                .unwrap_or(false)
                || snapshot
                    .primary
                    .as_ref()
                    .map(|w| w.used_percent >= RATE_LIMIT_SWITCH_PROMPT_THRESHOLD)
                    .unwrap_or(false);

            if high_usage
                && !self.rate_limit_switch_prompt_hidden()
                && self.model_family.get_model_slug() != NUDGE_MODEL_SLUG
                && !matches!(
                    self.rate_limit_switch_prompt,
                    RateLimitSwitchPromptState::Shown
                )
            {
                self.rate_limit_switch_prompt = RateLimitSwitchPromptState::Pending;
            }

            let display = crate::status::rate_limit_snapshot_display(&snapshot, Local::now());
            self.rate_limit_snapshot = Some(display);

            if !warnings.is_empty() {
                for warning in warnings {
                    self.add_to_history(history_cell::new_warning_event(warning));
                }
                self.request_redraw();
            }
        } else {
            self.rate_limit_snapshot = None;
        }
    }
    /// Finalize any active exec as failed and stop/clear running UI state.
    fn finalize_turn(&mut self) {
        // Ensure any spinner is replaced by a red ✗ and flushed into history.
        self.finalize_active_cell_as_failed();
        // Reset running state and clear streaming buffers.
        self.bottom_pane.set_task_running(false);
        self.running_commands.clear();
        self.suppressed_exec_calls.clear();
        self.last_unified_wait = None;
        self.stream_controller = None;
        self.maybe_show_pending_rate_limit_prompt();
    }
    pub(crate) fn get_model_family(&self) -> ModelFamily {
        self.model_family.clone()
    }

    fn on_error(&mut self, message: String) {
        self.finalize_turn();
        self.add_to_history(history_cell::new_error_event(message));
        self.request_redraw();

        // After an error ends the turn, try sending the next queued input.
        self.maybe_send_next_queued_input();
    }

    fn on_warning(&mut self, message: impl Into<String>) {
        self.add_to_history(history_cell::new_warning_event(message.into()));
        self.request_redraw();
    }

    fn on_mcp_startup_update(&mut self, ev: McpStartupUpdateEvent) {
        let mut status = self.mcp_startup_status.take().unwrap_or_default();
        if let McpStartupStatus::Failed { error } = &ev.status {
            self.on_warning(error);
        }
        status.insert(ev.server, ev.status);
        self.mcp_startup_status = Some(status);
        self.bottom_pane.set_task_running(true);
        if let Some(current) = &self.mcp_startup_status {
            let total = current.len();
            let mut starting: Vec<_> = current
                .iter()
                .filter_map(|(name, state)| {
                    if matches!(state, McpStartupStatus::Starting) {
                        Some(name)
                    } else {
                        None
                    }
                })
                .collect();
            starting.sort();
            if let Some(first) = starting.first() {
                let completed = total.saturating_sub(starting.len());
                let max_to_show = 3;
                let mut to_show: Vec<String> = starting
                    .iter()
                    .take(max_to_show)
                    .map(ToString::to_string)
                    .collect();
                if starting.len() > max_to_show {
                    to_show.push("…".to_string());
                }
                let header = if total > 1 {
                    format!(
                        "Starting MCP servers ({completed}/{total}): {}",
                        to_show.join(", ")
                    )
                } else {
                    format!("Booting MCP server: {first}")
                };
                self.set_status_header(header);
            }
        }
        self.request_redraw();
    }

    fn on_mcp_startup_complete(&mut self, ev: McpStartupCompleteEvent) {
        let mut parts = Vec::new();
        if !ev.failed.is_empty() {
            let failed_servers: Vec<_> = ev.failed.iter().map(|f| f.server.clone()).collect();
            parts.push(format!("failed: {}", failed_servers.join(", ")));
        }
        if !ev.cancelled.is_empty() {
            self.on_warning(format!(
                "MCP startup interrupted. The following servers were not initialized: {}",
                ev.cancelled.join(", ")
            ));
        }
        if !parts.is_empty() {
            self.on_warning(format!("MCP startup incomplete ({})", parts.join("; ")));
        }

        self.mcp_startup_status = None;
        self.bottom_pane.set_task_running(false);
        self.maybe_send_next_queued_input();
        self.request_redraw();
    }

    /// Handle a turn aborted due to user interrupt (Esc).
    /// When there are queued user messages, restore them into the composer
    /// separated by newlines rather than auto‑submitting the next one.
    fn on_interrupted_turn(&mut self, reason: TurnAbortReason) {
        // Finalize, log a gentle prompt, and clear running state.
        self.finalize_turn();

        if reason != TurnAbortReason::ReviewEnded {
            self.add_to_history(history_cell::new_error_event(
                "Conversation interrupted - tell the model what to do differently. Something went wrong? Hit `/feedback` to report the issue.".to_owned(),
            ));
        }

        // If any messages were queued during the task, restore them into the composer.
        if !self.queued_user_messages.is_empty() {
            let queued_text = self
                .queued_user_messages
                .iter()
                .map(|m| m.text.clone())
                .collect::<Vec<_>>()
                .join("\n");
            let existing_text = self.bottom_pane.composer_text();
            let combined = if existing_text.is_empty() {
                queued_text
            } else if queued_text.is_empty() {
                existing_text
            } else {
                format!("{queued_text}\n{existing_text}")
            };
            self.bottom_pane.set_composer_text(combined);
            // Clear the queue and update the status indicator list.
            self.queued_user_messages.clear();
            self.refresh_queued_user_messages();
        }

        self.request_redraw();
    }

    fn on_plan_update(&mut self, update: UpdatePlanArgs) {
        self.add_to_history(history_cell::new_plan_update(update));
    }

    fn on_exec_approval_request(&mut self, id: String, ev: ExecApprovalRequestEvent) {
        let id2 = id.clone();
        let ev2 = ev.clone();
        self.defer_or_handle(
            |q| q.push_exec_approval(id, ev),
            |s| s.handle_exec_approval_now(id2, ev2),
        );
    }

    fn on_apply_patch_approval_request(&mut self, id: String, ev: ApplyPatchApprovalRequestEvent) {
        let id2 = id.clone();
        let ev2 = ev.clone();
        self.defer_or_handle(
            |q| q.push_apply_patch_approval(id, ev),
            |s| s.handle_apply_patch_approval_now(id2, ev2),
        );
    }

<<<<<<< HEAD
    pub(crate) fn on_network_approval_request(&mut self, request: NetworkProxyBlockedRequest) {
        let request2 = request.clone();
        self.defer_or_handle(
            |q| q.push_network_approval(request),
            |s| s.handle_network_approval_request(request2),
=======
    fn on_elicitation_request(&mut self, ev: ElicitationRequestEvent) {
        let ev2 = ev.clone();
        self.defer_or_handle(
            |q| q.push_elicitation(ev),
            |s| s.handle_elicitation_request_now(ev2),
>>>>>>> 25ecd0c2
        );
    }

    fn on_exec_command_begin(&mut self, ev: ExecCommandBeginEvent) {
        self.flush_answer_stream_with_separator();
        if is_unified_exec_source(ev.source) {
            self.track_unified_exec_session_begin(&ev);
            if !is_standard_tool_call(&ev.parsed_cmd) {
                return;
            }
        }
        let ev2 = ev.clone();
        self.defer_or_handle(|q| q.push_exec_begin(ev), |s| s.handle_exec_begin_now(ev2));
    }

    fn on_exec_command_output_delta(
        &mut self,
        _ev: codex_core::protocol::ExecCommandOutputDeltaEvent,
    ) {
        // TODO: Handle streaming exec output if/when implemented
    }

    fn on_terminal_interaction(&mut self, ev: TerminalInteractionEvent) {
        self.flush_answer_stream_with_separator();
        let command_display = self
            .unified_exec_sessions
            .iter()
            .find(|session| session.key == ev.process_id)
            .map(|session| session.command_display.clone());
        self.add_to_history(history_cell::new_unified_exec_interaction(
            command_display,
            ev.stdin,
        ));
    }

    fn on_patch_apply_begin(&mut self, event: PatchApplyBeginEvent) {
        self.add_to_history(history_cell::new_patch_event(
            event.changes,
            &self.config.cwd,
        ));
    }

    fn on_view_image_tool_call(&mut self, event: ViewImageToolCallEvent) {
        self.flush_answer_stream_with_separator();
        self.add_to_history(history_cell::new_view_image_tool_call(
            event.path,
            &self.config.cwd,
        ));
        self.request_redraw();
    }

    fn on_patch_apply_end(&mut self, event: codex_core::protocol::PatchApplyEndEvent) {
        let ev2 = event.clone();
        self.defer_or_handle(
            |q| q.push_patch_end(event),
            |s| s.handle_patch_apply_end_now(ev2),
        );
    }

    fn on_exec_command_end(&mut self, ev: ExecCommandEndEvent) {
        if is_unified_exec_source(ev.source) {
            self.track_unified_exec_session_end(&ev);
            if !self.bottom_pane.is_task_running() {
                return;
            }
        }
        let ev2 = ev.clone();
        self.defer_or_handle(|q| q.push_exec_end(ev), |s| s.handle_exec_end_now(ev2));
    }

    fn track_unified_exec_session_begin(&mut self, ev: &ExecCommandBeginEvent) {
        if ev.source != ExecCommandSource::UnifiedExecStartup {
            return;
        }
        let key = ev.process_id.clone().unwrap_or(ev.call_id.to_string());
        let command_display = strip_bash_lc_and_escape(&ev.command);
        if let Some(existing) = self
            .unified_exec_sessions
            .iter_mut()
            .find(|session| session.key == key)
        {
            existing.command_display = command_display;
        } else {
            self.unified_exec_sessions.push(UnifiedExecSessionSummary {
                key,
                command_display,
            });
        }
        self.sync_unified_exec_footer();
    }

    fn track_unified_exec_session_end(&mut self, ev: &ExecCommandEndEvent) {
        let key = ev.process_id.clone().unwrap_or(ev.call_id.to_string());
        let before = self.unified_exec_sessions.len();
        self.unified_exec_sessions
            .retain(|session| session.key != key);
        if self.unified_exec_sessions.len() != before {
            self.sync_unified_exec_footer();
        }
    }

    fn sync_unified_exec_footer(&mut self) {
        let sessions = self
            .unified_exec_sessions
            .iter()
            .map(|session| session.command_display.clone())
            .collect();
        self.bottom_pane.set_unified_exec_sessions(sessions);
    }

    fn on_mcp_tool_call_begin(&mut self, ev: McpToolCallBeginEvent) {
        let ev2 = ev.clone();
        self.defer_or_handle(|q| q.push_mcp_begin(ev), |s| s.handle_mcp_begin_now(ev2));
    }

    fn on_mcp_tool_call_end(&mut self, ev: McpToolCallEndEvent) {
        let ev2 = ev.clone();
        self.defer_or_handle(|q| q.push_mcp_end(ev), |s| s.handle_mcp_end_now(ev2));
    }

    fn on_web_search_begin(&mut self, _ev: WebSearchBeginEvent) {
        self.flush_answer_stream_with_separator();
    }

    fn on_web_search_end(&mut self, ev: WebSearchEndEvent) {
        self.flush_answer_stream_with_separator();
        self.add_to_history(history_cell::new_web_search_call(format!(
            "Searched: {}",
            ev.query
        )));
    }

    fn on_get_history_entry_response(
        &mut self,
        event: codex_core::protocol::GetHistoryEntryResponseEvent,
    ) {
        let codex_core::protocol::GetHistoryEntryResponseEvent {
            offset,
            log_id,
            entry,
        } = event;
        self.bottom_pane
            .on_history_entry_response(log_id, offset, entry.map(|e| e.text));
    }

    fn on_shutdown_complete(&mut self) {
        self.request_exit();
    }

    fn on_turn_diff(&mut self, unified_diff: String) {
        debug!("TurnDiffEvent: {unified_diff}");
    }

    fn on_deprecation_notice(&mut self, event: DeprecationNoticeEvent) {
        let DeprecationNoticeEvent { summary, details } = event;
        self.add_to_history(history_cell::new_deprecation_notice(summary, details));
        self.request_redraw();
    }

    fn on_background_event(&mut self, message: String) {
        debug!("BackgroundEvent: {message}");
        self.bottom_pane.ensure_status_indicator();
        self.bottom_pane.set_interrupt_hint_visible(true);
        self.set_status_header(message);
    }

    fn on_undo_started(&mut self, event: UndoStartedEvent) {
        self.bottom_pane.ensure_status_indicator();
        self.bottom_pane.set_interrupt_hint_visible(false);
        let message = event
            .message
            .unwrap_or_else(|| "Undo in progress...".to_string());
        self.set_status_header(message);
    }

    fn on_undo_completed(&mut self, event: UndoCompletedEvent) {
        let UndoCompletedEvent { success, message } = event;
        self.bottom_pane.hide_status_indicator();
        let message = message.unwrap_or_else(|| {
            if success {
                "Undo completed successfully.".to_string()
            } else {
                "Undo failed.".to_string()
            }
        });
        if success {
            self.add_info_message(message, None);
        } else {
            self.add_error_message(message);
        }
    }

    fn on_stream_error(&mut self, message: String) {
        if self.retry_status_header.is_none() {
            self.retry_status_header = Some(self.current_status_header.clone());
        }
        self.set_status_header(message);
    }

    /// Periodic tick to commit at most one queued line to history with a small delay,
    /// animating the output.
    pub(crate) fn on_commit_tick(&mut self) {
        if let Some(controller) = self.stream_controller.as_mut() {
            let (cell, is_idle) = controller.on_commit_tick();
            if let Some(cell) = cell {
                self.bottom_pane.hide_status_indicator();
                self.add_boxed_history(cell);
            }
            if is_idle {
                self.app_event_tx.send(AppEvent::StopCommitAnimation);
            }
        }
    }

    fn flush_interrupt_queue(&mut self) {
        let mut mgr = std::mem::take(&mut self.interrupts);
        mgr.flush_all(self);
        self.interrupts = mgr;
    }

    #[inline]
    fn defer_or_handle(
        &mut self,
        push: impl FnOnce(&mut InterruptManager),
        handle: impl FnOnce(&mut Self),
    ) {
        // Preserve deterministic FIFO across queued interrupts: once anything
        // is queued due to an active write cycle, continue queueing until the
        // queue is flushed to avoid reordering (e.g., ExecEnd before ExecBegin).
        if self.stream_controller.is_some() || !self.interrupts.is_empty() {
            push(&mut self.interrupts);
        } else {
            handle(self);
        }
    }

    fn handle_stream_finished(&mut self) {
        if self.task_complete_pending {
            self.bottom_pane.hide_status_indicator();
            self.task_complete_pending = false;
        }
        // A completed stream indicates non-exec content was just inserted.
        self.flush_interrupt_queue();
    }

    #[inline]
    fn handle_streaming_delta(&mut self, delta: String) {
        // Before streaming agent content, flush any active exec cell group.
        self.flush_active_cell();

        if self.stream_controller.is_none() {
            if self.needs_final_message_separator {
                let elapsed_seconds = self
                    .bottom_pane
                    .status_widget()
                    .map(super::status_indicator_widget::StatusIndicatorWidget::elapsed_seconds);
                self.add_to_history(history_cell::FinalMessageSeparator::new(elapsed_seconds));
                self.needs_final_message_separator = false;
            }
            self.stream_controller = Some(StreamController::new(
                self.last_rendered_width.get().map(|w| w.saturating_sub(2)),
            ));
        }
        if let Some(controller) = self.stream_controller.as_mut()
            && controller.push(&delta)
        {
            self.app_event_tx.send(AppEvent::StartCommitAnimation);
        }
        self.request_redraw();
    }

    pub(crate) fn handle_exec_end_now(&mut self, ev: ExecCommandEndEvent) {
        let running = self.running_commands.remove(&ev.call_id);
        if self.suppressed_exec_calls.remove(&ev.call_id) {
            return;
        }
        let (command, parsed, source) = match running {
            Some(rc) => (rc.command, rc.parsed_cmd, rc.source),
            None => (ev.command.clone(), ev.parsed_cmd.clone(), ev.source),
        };
        let is_unified_exec_interaction =
            matches!(source, ExecCommandSource::UnifiedExecInteraction);

        let needs_new = self
            .active_cell
            .as_ref()
            .map(|cell| cell.as_any().downcast_ref::<ExecCell>().is_none())
            .unwrap_or(true);
        if needs_new {
            self.flush_active_cell();
            self.active_cell = Some(Box::new(new_active_exec_command(
                ev.call_id.clone(),
                command,
                parsed,
                source,
                ev.interaction_input.clone(),
                self.config.animations,
            )));
        }

        if let Some(cell) = self
            .active_cell
            .as_mut()
            .and_then(|c| c.as_any_mut().downcast_mut::<ExecCell>())
        {
            let output = if is_unified_exec_interaction {
                CommandOutput {
                    exit_code: ev.exit_code,
                    formatted_output: String::new(),
                    aggregated_output: String::new(),
                }
            } else {
                CommandOutput {
                    exit_code: ev.exit_code,
                    formatted_output: ev.formatted_output.clone(),
                    aggregated_output: ev.aggregated_output.clone(),
                }
            };
            cell.complete_call(&ev.call_id, output, ev.duration);
            if cell.should_flush() {
                self.flush_active_cell();
            }
        }
        self.app_event_tx
            .send(AppEvent::NetworkProxyAllowOnceExpired {
                call_id: ev.call_id,
            });
    }

    pub(crate) fn handle_patch_apply_end_now(
        &mut self,
        event: codex_core::protocol::PatchApplyEndEvent,
    ) {
        // If the patch was successful, just let the "Edited" block stand.
        // Otherwise, add a failure block.
        if !event.success {
            self.add_to_history(history_cell::new_patch_apply_failure(event.stderr));
        }
    }

    pub(crate) fn handle_exec_approval_now(&mut self, id: String, ev: ExecApprovalRequestEvent) {
        if self.pending_exec_approval.is_none()
            && let Some(mut request) = self.preflight_network_request(&ev.command)
        {
            if request.reason.trim().eq_ignore_ascii_case("denied") {
                self.add_error_message(format!(
                    "Exec canceled because network access to {} is denied by the denylist.",
                    request.host
                ));
                self.submit_op(Op::ExecApproval {
                    id,
                    decision: ReviewDecision::Denied,
                });
                return;
            }
            request.call_id = Some(id.clone());
            self.pending_exec_approval = Some(PendingExecApproval {
                id,
                event: ev,
                host: request.host.clone(),
            });
            self.bottom_pane
                .push_approval_request(ApprovalRequest::Network { request });
            self.request_redraw();
            return;
        }

        self.show_exec_approval(id, ev);
    }

    fn show_exec_approval(&mut self, id: String, ev: ExecApprovalRequestEvent) {
        self.flush_answer_stream_with_separator();
        let command = shlex::try_join(ev.command.iter().map(String::as_str))
            .unwrap_or_else(|_| ev.command.join(" "));
        self.notify(Notification::ExecApprovalRequested { command });

        let request = ApprovalRequest::Exec {
            id,
            command: ev.command,
            reason: ev.reason,
            proposed_execpolicy_amendment: ev.proposed_execpolicy_amendment,
        };
        self.bottom_pane
            .push_approval_request(request, &self.config.features);
        self.request_redraw();
    }

    pub(crate) fn resume_pending_exec_approval(&mut self) {
        if let Some(pending) = self.pending_exec_approval.take() {
            if pending.event.network_preflight_only {
                self.submit_op(Op::ExecApproval {
                    id: pending.id,
                    decision: ReviewDecision::Approved,
                });
                return;
            }
            self.show_exec_approval(pending.id, pending.event);
        }
    }

    pub(crate) fn reject_pending_exec_approval(&mut self) {
        if let Some(pending) = self.pending_exec_approval.take() {
            self.add_to_history(history_cell::new_error_event(format!(
                "Exec canceled because network access to {} was denied.",
                pending.host
            )));
            self.submit_op(Op::ExecApproval {
                id: pending.id,
                decision: ReviewDecision::Denied,
            });
        }
    }

    pub(crate) fn add_network_session_allow(&mut self, host: String) {
        let host = host.trim().to_ascii_lowercase();
        if host.is_empty() {
            return;
        }
        self.network_proxy_session_allow.insert(host);
    }

    pub(crate) fn is_network_session_allowed(&self, host: &str) -> bool {
        let normalized = host.trim().to_ascii_lowercase();
        if normalized.is_empty() {
            return false;
        }
        self.network_proxy_session_allow
            .contains(normalized.as_str())
    }

    fn preflight_network_request(&self, command: &[String]) -> Option<NetworkProxyBlockedRequest> {
        let blocked = match network_proxy::preflight_blocked_request_if_enabled(
            &self.config.network_proxy,
            &self.config.sandbox_policy,
            command,
        ) {
            Ok(result) => result,
            Err(err) => {
                tracing::debug!(error = %err, "network proxy preflight failed");
                None
            }
        };
        let request = blocked?;
        if self.is_network_session_allowed(&request.host) {
            return None;
        }
        Some(request)
    }

    pub(crate) fn handle_apply_patch_approval_now(
        &mut self,
        id: String,
        ev: ApplyPatchApprovalRequestEvent,
    ) {
        self.flush_answer_stream_with_separator();

        let request = ApprovalRequest::ApplyPatch {
            id,
            reason: ev.reason,
            changes: ev.changes.clone(),
            cwd: self.config.cwd.clone(),
        };
        self.bottom_pane
            .push_approval_request(request, &self.config.features);
        self.request_redraw();
        self.notify(Notification::EditApprovalRequested {
            cwd: self.config.cwd.clone(),
            changes: ev.changes.keys().cloned().collect(),
        });
    }

<<<<<<< HEAD
    pub(crate) fn handle_network_approval_request(&mut self, request: NetworkProxyBlockedRequest) {
        self.flush_answer_stream_with_separator();
        let host = request.host.clone();
        self.notify(Notification::NetworkApprovalRequested { host });
        self.bottom_pane
            .push_approval_request(ApprovalRequest::Network { request });
=======
    pub(crate) fn handle_elicitation_request_now(&mut self, ev: ElicitationRequestEvent) {
        self.flush_answer_stream_with_separator();

        self.notify(Notification::ElicitationRequested {
            server_name: ev.server_name.clone(),
        });

        let request = ApprovalRequest::McpElicitation {
            server_name: ev.server_name,
            request_id: ev.id,
            message: ev.message,
        };
        self.bottom_pane
            .push_approval_request(request, &self.config.features);
>>>>>>> 25ecd0c2
        self.request_redraw();
    }

    pub(crate) fn handle_exec_begin_now(&mut self, ev: ExecCommandBeginEvent) {
        // Ensure the status indicator is visible while the command runs.
        self.running_commands.insert(
            ev.call_id.clone(),
            RunningCommand {
                command: ev.command.clone(),
                parsed_cmd: ev.parsed_cmd.clone(),
                source: ev.source,
            },
        );
        let is_wait_interaction = matches!(ev.source, ExecCommandSource::UnifiedExecInteraction)
            && ev
                .interaction_input
                .as_deref()
                .map(str::is_empty)
                .unwrap_or(true);
        let command_display = ev.command.join(" ");
        let should_suppress_unified_wait = is_wait_interaction
            && self
                .last_unified_wait
                .as_ref()
                .is_some_and(|wait| wait.is_duplicate(&command_display));
        if is_wait_interaction {
            self.last_unified_wait = Some(UnifiedExecWaitState::new(command_display));
        } else {
            self.last_unified_wait = None;
        }
        if should_suppress_unified_wait {
            self.suppressed_exec_calls.insert(ev.call_id);
            return;
        }
        let interaction_input = ev.interaction_input.clone();
        if let Some(cell) = self
            .active_cell
            .as_mut()
            .and_then(|c| c.as_any_mut().downcast_mut::<ExecCell>())
            && let Some(new_exec) = cell.with_added_call(
                ev.call_id.clone(),
                ev.command.clone(),
                ev.parsed_cmd.clone(),
                ev.source,
                interaction_input.clone(),
            )
        {
            *cell = new_exec;
        } else {
            self.flush_active_cell();

            self.active_cell = Some(Box::new(new_active_exec_command(
                ev.call_id.clone(),
                ev.command.clone(),
                ev.parsed_cmd,
                ev.source,
                interaction_input,
                self.config.animations,
            )));
        }

        self.request_redraw();
    }

    pub(crate) fn handle_mcp_begin_now(&mut self, ev: McpToolCallBeginEvent) {
        self.flush_answer_stream_with_separator();
        self.flush_active_cell();
        self.active_cell = Some(Box::new(history_cell::new_active_mcp_tool_call(
            ev.call_id,
            ev.invocation,
            self.config.animations,
        )));
        self.request_redraw();
    }
    pub(crate) fn handle_mcp_end_now(&mut self, ev: McpToolCallEndEvent) {
        self.flush_answer_stream_with_separator();

        let McpToolCallEndEvent {
            call_id,
            invocation,
            duration,
            result,
        } = ev;

        let extra_cell = match self
            .active_cell
            .as_mut()
            .and_then(|cell| cell.as_any_mut().downcast_mut::<McpToolCallCell>())
        {
            Some(cell) if cell.call_id() == call_id => cell.complete(duration, result),
            _ => {
                self.flush_active_cell();
                let mut cell = history_cell::new_active_mcp_tool_call(
                    call_id,
                    invocation,
                    self.config.animations,
                );
                let extra_cell = cell.complete(duration, result);
                self.active_cell = Some(Box::new(cell));
                extra_cell
            }
        };

        self.flush_active_cell();
        if let Some(extra) = extra_cell {
            self.add_boxed_history(extra);
        }
    }

    pub(crate) fn new(
        common: ChatWidgetInit,
        conversation_manager: Arc<ConversationManager>,
    ) -> Self {
        let ChatWidgetInit {
            config,
            frame_requester,
            app_event_tx,
            initial_prompt,
            initial_images,
            enhanced_keys_supported,
            auth_manager,
            models_manager,
            feedback,
            is_first_run,
            model_family,
        } = common;
        let model_slug = model_family.get_model_slug().to_string();
        let mut config = config;
        config.model = Some(model_slug.clone());
        let mut rng = rand::rng();
        let placeholder = EXAMPLE_PROMPTS[rng.random_range(0..EXAMPLE_PROMPTS.len())].to_string();
        let codex_op_tx = spawn_agent(config.clone(), app_event_tx.clone(), conversation_manager);

        let mut widget = Self {
            app_event_tx: app_event_tx.clone(),
            frame_requester: frame_requester.clone(),
            codex_op_tx,
            bottom_pane: BottomPane::new(BottomPaneParams {
                frame_requester,
                app_event_tx,
                has_input_focus: true,
                enhanced_keys_supported,
                placeholder_text: placeholder,
                disable_paste_burst: config.disable_paste_burst,
                animations_enabled: config.animations,
                skills: None,
            }),
            active_cell: None,
            config,
            model_family,
            auth_manager,
            models_manager,
            session_header: SessionHeader::new(model_slug),
            initial_user_message: create_initial_user_message(
                initial_prompt.unwrap_or_default(),
                initial_images,
            ),
            token_info: None,
            rate_limit_snapshot: None,
            plan_type: None,
            rate_limit_warnings: RateLimitWarningState::default(),
            rate_limit_switch_prompt: RateLimitSwitchPromptState::default(),
            rate_limit_poller: None,
            stream_controller: None,
            running_commands: HashMap::new(),
            suppressed_exec_calls: HashSet::new(),
            last_unified_wait: None,
            task_complete_pending: false,
            unified_exec_sessions: Vec::new(),
            mcp_startup_status: None,
            interrupts: InterruptManager::new(),
            reasoning_buffer: String::new(),
            full_reasoning_buffer: String::new(),
            current_status_header: String::from("Working"),
            retry_status_header: None,
            conversation_id: None,
            queued_user_messages: VecDeque::new(),
            show_welcome_banner: is_first_run,
            suppress_session_configured_redraw: false,
            pending_notification: None,
            is_review_mode: false,
            pre_review_token_info: None,
            needs_final_message_separator: false,
            pending_exec_approval: None,
            network_proxy_session_allow: HashSet::new(),
            last_rendered_width: std::cell::Cell::new(None),
            feedback,
            current_rollout_path: None,
        };

        widget.prefetch_rate_limits();

        widget
    }

    /// Create a ChatWidget attached to an existing conversation (e.g., a fork).
    pub(crate) fn new_from_existing(
        common: ChatWidgetInit,
        conversation: std::sync::Arc<codex_core::CodexConversation>,
        session_configured: codex_core::protocol::SessionConfiguredEvent,
    ) -> Self {
        let ChatWidgetInit {
            config,
            frame_requester,
            app_event_tx,
            initial_prompt,
            initial_images,
            enhanced_keys_supported,
            auth_manager,
            models_manager,
            feedback,
            model_family,
            ..
        } = common;
        let model_slug = model_family.get_model_slug().to_string();
        let mut rng = rand::rng();
        let placeholder = EXAMPLE_PROMPTS[rng.random_range(0..EXAMPLE_PROMPTS.len())].to_string();

        let codex_op_tx =
            spawn_agent_from_existing(conversation, session_configured, app_event_tx.clone());

        let mut widget = Self {
            app_event_tx: app_event_tx.clone(),
            frame_requester: frame_requester.clone(),
            codex_op_tx,
            bottom_pane: BottomPane::new(BottomPaneParams {
                frame_requester,
                app_event_tx,
                has_input_focus: true,
                enhanced_keys_supported,
                placeholder_text: placeholder,
                disable_paste_burst: config.disable_paste_burst,
                animations_enabled: config.animations,
                skills: None,
            }),
            active_cell: None,
            config,
            model_family,
            auth_manager,
            models_manager,
            session_header: SessionHeader::new(model_slug),
            initial_user_message: create_initial_user_message(
                initial_prompt.unwrap_or_default(),
                initial_images,
            ),
            token_info: None,
            rate_limit_snapshot: None,
            plan_type: None,
            rate_limit_warnings: RateLimitWarningState::default(),
            rate_limit_switch_prompt: RateLimitSwitchPromptState::default(),
            rate_limit_poller: None,
            stream_controller: None,
            running_commands: HashMap::new(),
            suppressed_exec_calls: HashSet::new(),
            last_unified_wait: None,
            task_complete_pending: false,
            unified_exec_sessions: Vec::new(),
            mcp_startup_status: None,
            interrupts: InterruptManager::new(),
            reasoning_buffer: String::new(),
            full_reasoning_buffer: String::new(),
            current_status_header: String::from("Working"),
            retry_status_header: None,
            conversation_id: None,
            queued_user_messages: VecDeque::new(),
            show_welcome_banner: false,
            suppress_session_configured_redraw: true,
            pending_notification: None,
            is_review_mode: false,
            pre_review_token_info: None,
            needs_final_message_separator: false,
            pending_exec_approval: None,
            network_proxy_session_allow: HashSet::new(),
            last_rendered_width: std::cell::Cell::new(None),
            feedback,
            current_rollout_path: None,
        };

        widget.prefetch_rate_limits();

        widget
    }

    pub(crate) fn handle_key_event(&mut self, key_event: KeyEvent) {
        match key_event {
            KeyEvent {
                code: KeyCode::Char(c),
                modifiers,
                kind: KeyEventKind::Press,
                ..
            } if modifiers.contains(KeyModifiers::CONTROL) && c.eq_ignore_ascii_case(&'c') => {
                self.on_ctrl_c();
                return;
            }
            KeyEvent {
                code: KeyCode::Char(c),
                modifiers,
                kind: KeyEventKind::Press,
                ..
            } if modifiers.intersects(KeyModifiers::CONTROL | KeyModifiers::ALT)
                && c.eq_ignore_ascii_case(&'v') =>
            {
                match paste_image_to_temp_png() {
                    Ok((path, info)) => {
                        self.attach_image(
                            path,
                            info.width,
                            info.height,
                            info.encoded_format.label(),
                        );
                    }
                    Err(err) => {
                        tracing::warn!("failed to paste image: {err}");
                        self.add_to_history(history_cell::new_error_event(format!(
                            "Failed to paste image: {err}",
                        )));
                    }
                }
                return;
            }
            other if other.kind == KeyEventKind::Press => {
                self.bottom_pane.clear_ctrl_c_quit_hint();
            }
            _ => {}
        }

        match key_event {
            KeyEvent {
                code: KeyCode::Up,
                modifiers: KeyModifiers::ALT,
                kind: KeyEventKind::Press,
                ..
            } if !self.queued_user_messages.is_empty() => {
                // Prefer the most recently queued item.
                if let Some(user_message) = self.queued_user_messages.pop_back() {
                    self.bottom_pane.set_composer_text(user_message.text);
                    self.refresh_queued_user_messages();
                    self.request_redraw();
                }
            }
            _ => {
                match self.bottom_pane.handle_key_event(key_event) {
                    InputResult::Submitted(text) => {
                        // If a task is running, queue the user input to be sent after the turn completes.
                        let user_message = UserMessage {
                            text,
                            image_paths: self.bottom_pane.take_recent_submission_images(),
                        };
                        self.queue_user_message(user_message);
                    }
                    InputResult::Command(cmd) => {
                        self.dispatch_command(cmd);
                    }
                    InputResult::None => {}
                }
            }
        }
    }

    pub(crate) fn attach_image(
        &mut self,
        path: PathBuf,
        width: u32,
        height: u32,
        format_label: &str,
    ) {
        tracing::info!(
            "attach_image path={path:?} width={width} height={height} format={format_label}",
        );
        self.bottom_pane
            .attach_image(path, width, height, format_label);
        self.request_redraw();
    }

    fn dispatch_command(&mut self, cmd: SlashCommand) {
        if !cmd.available_during_task() && self.bottom_pane.is_task_running() {
            let message = format!(
                "'/{}' is disabled while a task is in progress.",
                cmd.command()
            );
            self.add_to_history(history_cell::new_error_event(message));
            self.request_redraw();
            return;
        }
        match cmd {
            SlashCommand::Feedback => {
                // Step 1: pick a category (UI built in feedback_view)
                let params =
                    crate::bottom_pane::feedback_selection_params(self.app_event_tx.clone());
                self.bottom_pane.show_selection_view(params);
                self.request_redraw();
            }
            SlashCommand::New => {
                self.app_event_tx.send(AppEvent::NewSession);
            }
            SlashCommand::Resume => {
                self.app_event_tx.send(AppEvent::OpenResumePicker);
            }
            SlashCommand::Init => {
                let init_target = self.config.cwd.join(DEFAULT_PROJECT_DOC_FILENAME);
                if init_target.exists() {
                    let message = format!(
                        "{DEFAULT_PROJECT_DOC_FILENAME} already exists here. Skipping /init to avoid overwriting it."
                    );
                    self.add_info_message(message, None);
                    return;
                }
                const INIT_PROMPT: &str = include_str!("../prompt_for_init_command.md");
                self.submit_user_message(INIT_PROMPT.to_string().into());
            }
            SlashCommand::Compact => {
                self.clear_token_usage();
                self.app_event_tx.send(AppEvent::CodexOp(Op::Compact));
            }
            SlashCommand::Review => {
                self.open_review_popup();
            }
            SlashCommand::Model => {
                self.open_model_popup();
            }
            SlashCommand::Approvals => {
                self.open_approvals_popup();
            }
            SlashCommand::Experimental => {
                self.open_experimental_popup();
            }
            SlashCommand::Quit | SlashCommand::Exit => {
                self.request_exit();
            }
            SlashCommand::Logout => {
                if let Err(e) = codex_core::auth::logout(
                    &self.config.codex_home,
                    self.config.cli_auth_credentials_store_mode,
                ) {
                    tracing::error!("failed to logout: {e}");
                }
                self.request_exit();
            }
            SlashCommand::Undo => {
                self.app_event_tx.send(AppEvent::CodexOp(Op::Undo));
            }
            SlashCommand::Diff => {
                self.add_diff_in_progress();
                let tx = self.app_event_tx.clone();
                tokio::spawn(async move {
                    let text = match get_git_diff().await {
                        Ok((is_git_repo, diff_text)) => {
                            if is_git_repo {
                                diff_text
                            } else {
                                "`/diff` — _not inside a git repository_".to_string()
                            }
                        }
                        Err(e) => format!("Failed to compute diff: {e}"),
                    };
                    tx.send(AppEvent::DiffResult(text));
                });
            }
            SlashCommand::Mention => {
                self.insert_str("@");
            }
            SlashCommand::Skills => {
                self.insert_str("$");
            }
            SlashCommand::Status => {
                self.add_status_output();
            }
            SlashCommand::Mcp => {
                self.add_mcp_output();
            }
            SlashCommand::Rollout => {
                if let Some(path) = self.rollout_path() {
                    self.add_info_message(
                        format!("Current rollout path: {}", path.display()),
                        None,
                    );
                } else {
                    self.add_info_message("Rollout path is not available yet.".to_string(), None);
                }
            }
            SlashCommand::TestApproval => {
                use codex_core::protocol::EventMsg;
                use std::collections::HashMap;

                use codex_core::protocol::ApplyPatchApprovalRequestEvent;
                use codex_core::protocol::FileChange;

                self.app_event_tx.send(AppEvent::CodexEvent(Event {
                    id: "1".to_string(),
                    // msg: EventMsg::ExecApprovalRequest(ExecApprovalRequestEvent {
                    //     call_id: "1".to_string(),
                    //     command: vec!["git".into(), "apply".into()],
                    //     cwd: self.config.cwd.clone(),
                    //     reason: Some("test".to_string()),
                    // }),
                    msg: EventMsg::ApplyPatchApprovalRequest(ApplyPatchApprovalRequestEvent {
                        call_id: "1".to_string(),
                        turn_id: "turn-1".to_string(),
                        changes: HashMap::from([
                            (
                                PathBuf::from("/tmp/test.txt"),
                                FileChange::Add {
                                    content: "test".to_string(),
                                },
                            ),
                            (
                                PathBuf::from("/tmp/test2.txt"),
                                FileChange::Update {
                                    unified_diff: "+test\n-test2".to_string(),
                                    move_path: None,
                                },
                            ),
                        ]),
                        reason: None,
                        grant_root: Some(PathBuf::from("/tmp")),
                    }),
                }));
            }
        }
    }

    pub(crate) fn handle_paste(&mut self, text: String) {
        self.bottom_pane.handle_paste(text);
    }

    // Returns true if caller should skip rendering this frame (a future frame is scheduled).
    pub(crate) fn handle_paste_burst_tick(&mut self, frame_requester: FrameRequester) -> bool {
        if self.bottom_pane.flush_paste_burst_if_due() {
            // A paste just flushed; request an immediate redraw and skip this frame.
            self.request_redraw();
            true
        } else if self.bottom_pane.is_in_paste_burst() {
            // While capturing a burst, schedule a follow-up tick and skip this frame
            // to avoid redundant renders between ticks.
            frame_requester.schedule_frame_in(
                crate::bottom_pane::ChatComposer::recommended_paste_flush_delay(),
            );
            true
        } else {
            false
        }
    }

    fn flush_active_cell(&mut self) {
        if let Some(active) = self.active_cell.take() {
            self.needs_final_message_separator = true;
            self.app_event_tx.send(AppEvent::InsertHistoryCell(active));
        }
    }

    fn add_to_history(&mut self, cell: impl HistoryCell + 'static) {
        self.add_boxed_history(Box::new(cell));
    }

    fn add_boxed_history(&mut self, cell: Box<dyn HistoryCell>) {
        if !cell.display_lines(u16::MAX).is_empty() {
            // Only break exec grouping if the cell renders visible lines.
            self.flush_active_cell();
            self.needs_final_message_separator = true;
        }
        self.app_event_tx.send(AppEvent::InsertHistoryCell(cell));
    }

    fn queue_user_message(&mut self, user_message: UserMessage) {
        if self.bottom_pane.is_task_running() {
            self.queued_user_messages.push_back(user_message);
            self.refresh_queued_user_messages();
        } else {
            self.submit_user_message(user_message);
        }
    }

    fn submit_user_message(&mut self, user_message: UserMessage) {
        let UserMessage { text, image_paths } = user_message;
        if text.is_empty() && image_paths.is_empty() {
            return;
        }

        let mut items: Vec<UserInput> = Vec::new();

        // Special-case: "!cmd" executes a local shell command instead of sending to the model.
        if let Some(stripped) = text.strip_prefix('!') {
            let cmd = stripped.trim();
            if cmd.is_empty() {
                self.app_event_tx.send(AppEvent::InsertHistoryCell(Box::new(
                    history_cell::new_info_event(
                        USER_SHELL_COMMAND_HELP_TITLE.to_string(),
                        Some(USER_SHELL_COMMAND_HELP_HINT.to_string()),
                    ),
                )));
                return;
            }
            self.submit_op(Op::RunUserShellCommand {
                command: cmd.to_string(),
            });
            return;
        }

        if !text.is_empty() {
            items.push(UserInput::Text { text: text.clone() });
        }

        for path in image_paths {
            items.push(UserInput::LocalImage { path });
        }

        if let Some(skills) = self.bottom_pane.skills() {
            let skill_mentions = find_skill_mentions(&text, skills);
            for skill in skill_mentions {
                items.push(UserInput::Skill {
                    name: skill.name.clone(),
                    path: skill.path.clone(),
                });
            }
        }

        self.codex_op_tx
            .send(Op::UserInput { items })
            .unwrap_or_else(|e| {
                tracing::error!("failed to send message: {e}");
            });

        // Persist the text to cross-session message history.
        if !text.is_empty() {
            self.codex_op_tx
                .send(Op::AddToHistory { text: text.clone() })
                .unwrap_or_else(|e| {
                    tracing::error!("failed to send AddHistory op: {e}");
                });
        }

        // Only show the text portion in conversation history.
        if !text.is_empty() {
            self.add_to_history(history_cell::new_user_prompt(text));
        }
        self.needs_final_message_separator = false;
    }

    /// Replay a subset of initial events into the UI to seed the transcript when
    /// resuming an existing session. This approximates the live event flow and
    /// is intentionally conservative: only safe-to-replay items are rendered to
    /// avoid triggering side effects. Event ids are passed as `None` to
    /// distinguish replayed events from live ones.
    fn replay_initial_messages(&mut self, events: Vec<EventMsg>) {
        for msg in events {
            if matches!(msg, EventMsg::SessionConfigured(_)) {
                continue;
            }
            // `id: None` indicates a synthetic/fake id coming from replay.
            self.dispatch_event_msg(None, msg, true);
        }
    }

    pub(crate) fn handle_codex_event(&mut self, event: Event) {
        let Event { id, msg } = event;
        self.dispatch_event_msg(Some(id), msg, false);
    }

    /// Dispatch a protocol `EventMsg` to the appropriate handler.
    ///
    /// `id` is `Some` for live events and `None` for replayed events from
    /// `replay_initial_messages()`. Callers should treat `None` as a "fake" id
    /// that must not be used to correlate follow-up actions.
    fn dispatch_event_msg(&mut self, id: Option<String>, msg: EventMsg, from_replay: bool) {
        let is_stream_error = matches!(&msg, EventMsg::StreamError(_));
        if !is_stream_error {
            self.restore_retry_status_header_if_present();
        }

        match msg {
            EventMsg::AgentMessageDelta(_)
            | EventMsg::AgentReasoningDelta(_)
            | EventMsg::TerminalInteraction(_)
            | EventMsg::ExecCommandOutputDelta(_) => {}
            _ => {
                tracing::trace!("handle_codex_event: {:?}", msg);
            }
        }

        match msg {
            EventMsg::SessionConfigured(e) => self.on_session_configured(e),
            EventMsg::AgentMessage(AgentMessageEvent { message }) => self.on_agent_message(message),
            EventMsg::AgentMessageDelta(AgentMessageDeltaEvent { delta }) => {
                self.on_agent_message_delta(delta)
            }
            EventMsg::AgentReasoningDelta(AgentReasoningDeltaEvent { delta })
            | EventMsg::AgentReasoningRawContentDelta(AgentReasoningRawContentDeltaEvent {
                delta,
            }) => self.on_agent_reasoning_delta(delta),
            EventMsg::AgentReasoning(AgentReasoningEvent { .. }) => self.on_agent_reasoning_final(),
            EventMsg::AgentReasoningRawContent(AgentReasoningRawContentEvent { text }) => {
                self.on_agent_reasoning_delta(text);
                self.on_agent_reasoning_final();
            }
            EventMsg::AgentReasoningSectionBreak(_) => self.on_reasoning_section_break(),
            EventMsg::TaskStarted(_) => self.on_task_started(),
            EventMsg::TaskComplete(TaskCompleteEvent { last_agent_message }) => {
                self.on_task_complete(last_agent_message)
            }
            EventMsg::TokenCount(ev) => {
                self.set_token_info(ev.info);
                self.on_rate_limit_snapshot(ev.rate_limits);
            }
            EventMsg::Warning(WarningEvent { message }) => self.on_warning(message),
            EventMsg::Error(ErrorEvent { message, .. }) => self.on_error(message),
            EventMsg::McpStartupUpdate(ev) => self.on_mcp_startup_update(ev),
            EventMsg::McpStartupComplete(ev) => self.on_mcp_startup_complete(ev),
            EventMsg::TurnAborted(ev) => match ev.reason {
                TurnAbortReason::Interrupted => {
                    self.on_interrupted_turn(ev.reason);
                }
                TurnAbortReason::Replaced => {
                    self.on_error("Turn aborted: replaced by a new task".to_owned())
                }
                TurnAbortReason::ReviewEnded => {
                    self.on_interrupted_turn(ev.reason);
                }
            },
            EventMsg::PlanUpdate(update) => self.on_plan_update(update),
            EventMsg::ExecApprovalRequest(ev) => {
                // For replayed events, synthesize an empty id (these should not occur).
                self.on_exec_approval_request(id.unwrap_or_default(), ev)
            }
            EventMsg::ApplyPatchApprovalRequest(ev) => {
                self.on_apply_patch_approval_request(id.unwrap_or_default(), ev)
            }
            EventMsg::ElicitationRequest(ev) => {
                self.on_elicitation_request(ev);
            }
            EventMsg::ExecCommandBegin(ev) => self.on_exec_command_begin(ev),
            EventMsg::TerminalInteraction(delta) => self.on_terminal_interaction(delta),
            EventMsg::ExecCommandOutputDelta(delta) => self.on_exec_command_output_delta(delta),
            EventMsg::PatchApplyBegin(ev) => self.on_patch_apply_begin(ev),
            EventMsg::PatchApplyEnd(ev) => self.on_patch_apply_end(ev),
            EventMsg::ExecCommandEnd(ev) => self.on_exec_command_end(ev),
            EventMsg::ViewImageToolCall(ev) => self.on_view_image_tool_call(ev),
            EventMsg::McpToolCallBegin(ev) => self.on_mcp_tool_call_begin(ev),
            EventMsg::McpToolCallEnd(ev) => self.on_mcp_tool_call_end(ev),
            EventMsg::WebSearchBegin(ev) => self.on_web_search_begin(ev),
            EventMsg::WebSearchEnd(ev) => self.on_web_search_end(ev),
            EventMsg::GetHistoryEntryResponse(ev) => self.on_get_history_entry_response(ev),
            EventMsg::McpListToolsResponse(ev) => self.on_list_mcp_tools(ev),
            EventMsg::ListCustomPromptsResponse(ev) => self.on_list_custom_prompts(ev),
            EventMsg::ListSkillsResponse(ev) => self.on_list_skills(ev),
            EventMsg::SkillsUpdateAvailable => {
                self.submit_op(Op::ListSkills {
                    cwds: Vec::new(),
                    force_reload: true,
                });
            }
            EventMsg::ShutdownComplete => self.on_shutdown_complete(),
            EventMsg::TurnDiff(TurnDiffEvent { unified_diff }) => self.on_turn_diff(unified_diff),
            EventMsg::DeprecationNotice(ev) => self.on_deprecation_notice(ev),
            EventMsg::BackgroundEvent(BackgroundEventEvent { message }) => {
                self.on_background_event(message)
            }
            EventMsg::UndoStarted(ev) => self.on_undo_started(ev),
            EventMsg::UndoCompleted(ev) => self.on_undo_completed(ev),
            EventMsg::StreamError(StreamErrorEvent { message, .. }) => {
                self.on_stream_error(message)
            }
            EventMsg::UserMessage(ev) => {
                if from_replay {
                    self.on_user_message_event(ev);
                }
            }
            EventMsg::EnteredReviewMode(review_request) => {
                self.on_entered_review_mode(review_request)
            }
            EventMsg::ExitedReviewMode(review) => self.on_exited_review_mode(review),
            EventMsg::ContextCompacted(_) => self.on_agent_message("Context compacted".to_owned()),
            EventMsg::RawResponseItem(_)
            | EventMsg::ItemStarted(_)
            | EventMsg::ItemCompleted(_)
            | EventMsg::AgentMessageContentDelta(_)
            | EventMsg::ReasoningContentDelta(_)
            | EventMsg::ReasoningRawContentDelta(_) => {}
        }
    }

    fn on_entered_review_mode(&mut self, review: ReviewRequest) {
        // Enter review mode and emit a concise banner
        if self.pre_review_token_info.is_none() {
            self.pre_review_token_info = Some(self.token_info.clone());
        }
        self.is_review_mode = true;
        let hint = review
            .user_facing_hint
            .unwrap_or_else(|| codex_core::review_prompts::user_facing_hint(&review.target));
        let banner = format!(">> Code review started: {hint} <<");
        self.add_to_history(history_cell::new_review_status_line(banner));
        self.request_redraw();
    }

    fn on_exited_review_mode(&mut self, review: ExitedReviewModeEvent) {
        // Leave review mode; if output is present, flush pending stream + show results.
        if let Some(output) = review.review_output {
            self.flush_answer_stream_with_separator();
            self.flush_interrupt_queue();
            self.flush_active_cell();

            if output.findings.is_empty() {
                let explanation = output.overall_explanation.trim().to_string();
                if explanation.is_empty() {
                    tracing::error!("Reviewer failed to output a response.");
                    self.add_to_history(history_cell::new_error_event(
                        "Reviewer failed to output a response.".to_owned(),
                    ));
                } else {
                    // Show explanation when there are no structured findings.
                    let mut rendered: Vec<ratatui::text::Line<'static>> = vec!["".into()];
                    append_markdown(&explanation, None, &mut rendered);
                    let body_cell = AgentMessageCell::new(rendered, false);
                    self.app_event_tx
                        .send(AppEvent::InsertHistoryCell(Box::new(body_cell)));
                }
            }
            // Final message is rendered as part of the AgentMessage.
        }

        self.is_review_mode = false;
        self.restore_pre_review_token_info();
        // Append a finishing banner at the end of this turn.
        self.add_to_history(history_cell::new_review_status_line(
            "<< Code review finished >>".to_string(),
        ));
        self.request_redraw();
    }

    fn on_user_message_event(&mut self, event: UserMessageEvent) {
        let message = event.message.trim();
        if !message.is_empty() {
            self.add_to_history(history_cell::new_user_prompt(message.to_string()));
        }
    }

    fn request_exit(&self) {
        self.app_event_tx.send(AppEvent::ExitRequest);
    }

    fn request_redraw(&mut self) {
        self.frame_requester.schedule_frame();
    }

    fn notify(&mut self, notification: Notification) {
        if !notification.allowed_for(&self.config.tui_notifications) {
            return;
        }
        self.pending_notification = Some(notification);
        self.request_redraw();
    }

    pub(crate) fn maybe_post_pending_notification(&mut self, tui: &mut crate::tui::Tui) {
        if let Some(notif) = self.pending_notification.take() {
            tui.notify(notif.display());
        }
    }

    /// Mark the active cell as failed (✗) and flush it into history.
    fn finalize_active_cell_as_failed(&mut self) {
        if let Some(mut cell) = self.active_cell.take() {
            // Insert finalized cell into history and keep grouping consistent.
            if let Some(exec) = cell.as_any_mut().downcast_mut::<ExecCell>() {
                exec.mark_failed();
            } else if let Some(tool) = cell.as_any_mut().downcast_mut::<McpToolCallCell>() {
                tool.mark_failed();
            }
            self.add_boxed_history(cell);
        }
    }

    // If idle and there are queued inputs, submit exactly one to start the next turn.
    fn maybe_send_next_queued_input(&mut self) {
        if self.bottom_pane.is_task_running() {
            return;
        }
        if let Some(user_message) = self.queued_user_messages.pop_front() {
            self.submit_user_message(user_message);
        }
        // Update the list to reflect the remaining queued messages (if any).
        self.refresh_queued_user_messages();
    }

    /// Rebuild and update the queued user messages from the current queue.
    fn refresh_queued_user_messages(&mut self) {
        let messages: Vec<String> = self
            .queued_user_messages
            .iter()
            .map(|m| m.text.clone())
            .collect();
        self.bottom_pane.set_queued_user_messages(messages);
    }

    pub(crate) fn add_diff_in_progress(&mut self) {
        self.request_redraw();
    }

    pub(crate) fn on_diff_complete(&mut self) {
        self.request_redraw();
    }

    pub(crate) fn add_status_output(&mut self) {
        let default_usage = TokenUsage::default();
        let (total_usage, context_usage) = if let Some(ti) = &self.token_info {
            (&ti.total_token_usage, Some(&ti.last_token_usage))
        } else {
            (&default_usage, Some(&default_usage))
        };
        self.add_to_history(crate::status::new_status_output(
            &self.config,
            self.auth_manager.as_ref(),
            &self.model_family,
            total_usage,
            context_usage,
            &self.conversation_id,
            self.rate_limit_snapshot.as_ref(),
            self.plan_type,
            Local::now(),
            self.model_family.get_model_slug(),
        ));
    }
    fn stop_rate_limit_poller(&mut self) {
        if let Some(handle) = self.rate_limit_poller.take() {
            handle.abort();
        }
    }

    fn prefetch_rate_limits(&mut self) {
        self.stop_rate_limit_poller();

        let Some(auth) = self.auth_manager.auth() else {
            return;
        };
        if auth.mode != AuthMode::ChatGPT {
            return;
        }

        let base_url = self.config.chatgpt_base_url.clone();
        let app_event_tx = self.app_event_tx.clone();

        let handle = tokio::spawn(async move {
            let mut interval = tokio::time::interval(Duration::from_secs(60));

            loop {
                if let Some(snapshot) = fetch_rate_limits(base_url.clone(), auth.clone()).await {
                    app_event_tx.send(AppEvent::RateLimitSnapshotFetched(snapshot));
                }
                interval.tick().await;
            }
        });

        self.rate_limit_poller = Some(handle);
    }

    fn lower_cost_preset(&self) -> Option<ModelPreset> {
        let models = self.models_manager.try_list_models().ok()?;
        models
            .iter()
            .find(|preset| preset.model == NUDGE_MODEL_SLUG)
            .cloned()
    }

    fn rate_limit_switch_prompt_hidden(&self) -> bool {
        self.config
            .notices
            .hide_rate_limit_model_nudge
            .unwrap_or(false)
    }

    fn maybe_show_pending_rate_limit_prompt(&mut self) {
        if self.rate_limit_switch_prompt_hidden() {
            self.rate_limit_switch_prompt = RateLimitSwitchPromptState::Idle;
            return;
        }
        if !matches!(
            self.rate_limit_switch_prompt,
            RateLimitSwitchPromptState::Pending
        ) {
            return;
        }
        if let Some(preset) = self.lower_cost_preset() {
            self.open_rate_limit_switch_prompt(preset);
            self.rate_limit_switch_prompt = RateLimitSwitchPromptState::Shown;
        } else {
            self.rate_limit_switch_prompt = RateLimitSwitchPromptState::Idle;
        }
    }

    fn open_rate_limit_switch_prompt(&mut self, preset: ModelPreset) {
        let switch_model = preset.model.to_string();
        let display_name = preset.display_name.to_string();
        let default_effort: ReasoningEffortConfig = preset.default_reasoning_effort;

        let switch_actions: Vec<SelectionAction> = vec![Box::new(move |tx| {
            tx.send(AppEvent::CodexOp(Op::OverrideTurnContext {
                cwd: None,
                approval_policy: None,
                sandbox_policy: None,
                model: Some(switch_model.clone()),
                effort: Some(Some(default_effort)),
                summary: None,
            }));
            tx.send(AppEvent::UpdateModel(switch_model.clone()));
            tx.send(AppEvent::UpdateReasoningEffort(Some(default_effort)));
        })];

        let keep_actions: Vec<SelectionAction> = Vec::new();
        let never_actions: Vec<SelectionAction> = vec![Box::new(|tx| {
            tx.send(AppEvent::UpdateRateLimitSwitchPromptHidden(true));
            tx.send(AppEvent::PersistRateLimitSwitchPromptHidden);
        })];
        let description = if preset.description.is_empty() {
            Some("Uses fewer credits for upcoming turns.".to_string())
        } else {
            Some(preset.description)
        };

        let items = vec![
            SelectionItem {
                name: format!("Switch to {display_name}"),
                description,
                selected_description: None,
                is_current: false,
                actions: switch_actions,
                dismiss_on_select: true,
                ..Default::default()
            },
            SelectionItem {
                name: "Keep current model".to_string(),
                description: None,
                selected_description: None,
                is_current: false,
                actions: keep_actions,
                dismiss_on_select: true,
                ..Default::default()
            },
            SelectionItem {
                name: "Keep current model (never show again)".to_string(),
                description: Some(
                    "Hide future rate limit reminders about switching models.".to_string(),
                ),
                selected_description: None,
                is_current: false,
                actions: never_actions,
                dismiss_on_select: true,
                ..Default::default()
            },
        ];

        self.bottom_pane.show_selection_view(SelectionViewParams {
            title: Some("Approaching rate limits".to_string()),
            subtitle: Some(format!("Switch to {display_name} for lower credit usage?")),
            footer_hint: Some(standard_popup_hint_line()),
            items,
            ..Default::default()
        });
    }

    /// Open a popup to choose a quick auto model. Selecting "All models"
    /// opens the full picker with every available preset.
    pub(crate) fn open_model_popup(&mut self) {
        let current_model = self.model_family.get_model_slug().to_string();
        let presets: Vec<ModelPreset> =
            // todo(aibrahim): make this async function
            match self.models_manager.try_list_models() {
                Ok(models) => models,
                Err(_) => {
                    self.add_info_message(
                        "Models are being updated; please try /model again in a moment."
                            .to_string(),
                        None,
                    );
                    return;
                }
            };

        let current_label = presets
            .iter()
            .find(|preset| preset.model == current_model)
            .map(|preset| preset.display_name.to_string())
            .unwrap_or_else(|| current_model.clone());

        let (mut auto_presets, other_presets): (Vec<ModelPreset>, Vec<ModelPreset>) = presets
            .into_iter()
            .partition(|preset| Self::is_auto_model(&preset.model));

        if auto_presets.is_empty() {
            self.open_all_models_popup(other_presets);
            return;
        }

        auto_presets.sort_by_key(|preset| Self::auto_model_order(&preset.model));

        let mut items: Vec<SelectionItem> = auto_presets
            .into_iter()
            .map(|preset| {
                let description =
                    (!preset.description.is_empty()).then_some(preset.description.clone());
                let model = preset.model.clone();
                let actions = Self::model_selection_actions(
                    model.clone(),
                    Some(preset.default_reasoning_effort),
                );
                SelectionItem {
                    name: preset.display_name.clone(),
                    description,
                    is_current: model == current_model,
                    is_default: preset.is_default,
                    actions,
                    dismiss_on_select: true,
                    ..Default::default()
                }
            })
            .collect();

        if !other_presets.is_empty() {
            let all_models = other_presets;
            let actions: Vec<SelectionAction> = vec![Box::new(move |tx| {
                tx.send(AppEvent::OpenAllModelsPopup {
                    models: all_models.clone(),
                });
            })];

            let is_current = !items.iter().any(|item| item.is_current);
            let description = Some(format!(
                "Choose a specific model and reasoning level (current: {current_label})"
            ));

            items.push(SelectionItem {
                name: "All models".to_string(),
                description,
                is_current,
                actions,
                dismiss_on_select: true,
                ..Default::default()
            });
        }

        self.bottom_pane.show_selection_view(SelectionViewParams {
            title: Some("Select Model".to_string()),
            subtitle: Some("Pick a quick auto mode or browse all models.".to_string()),
            footer_hint: Some(standard_popup_hint_line()),
            items,
            ..Default::default()
        });
    }

    fn is_auto_model(model: &str) -> bool {
        model.starts_with("codex-auto-")
    }

    fn auto_model_order(model: &str) -> usize {
        match model {
            "codex-auto-fast" => 0,
            "codex-auto-balanced" => 1,
            "codex-auto-thorough" => 2,
            _ => 3,
        }
    }

    pub(crate) fn open_all_models_popup(&mut self, presets: Vec<ModelPreset>) {
        if presets.is_empty() {
            self.add_info_message(
                "No additional models are available right now.".to_string(),
                None,
            );
            return;
        }

        let current_model = self.model_family.get_model_slug().to_string();
        let mut items: Vec<SelectionItem> = Vec::new();
        for preset in presets.into_iter() {
            let description =
                (!preset.description.is_empty()).then_some(preset.description.to_string());
            let is_current = preset.model == current_model;
            let single_supported_effort = preset.supported_reasoning_efforts.len() == 1;
            let preset_for_action = preset.clone();
            let actions: Vec<SelectionAction> = vec![Box::new(move |tx| {
                let preset_for_event = preset_for_action.clone();
                tx.send(AppEvent::OpenReasoningPopup {
                    model: preset_for_event,
                });
            })];
            items.push(SelectionItem {
                name: preset.display_name.clone(),
                description,
                is_current,
                is_default: preset.is_default,
                actions,
                dismiss_on_select: single_supported_effort,
                ..Default::default()
            });
        }

        self.bottom_pane.show_selection_view(SelectionViewParams {
            title: Some("Select Model and Effort".to_string()),
            subtitle: Some(
                "Access legacy models by running codex -m <model_name> or in your config.toml"
                    .to_string(),
            ),
            footer_hint: Some("Press enter to select reasoning effort, or esc to dismiss.".into()),
            items,
            ..Default::default()
        });
    }

    fn model_selection_actions(
        model_for_action: String,
        effort_for_action: Option<ReasoningEffortConfig>,
    ) -> Vec<SelectionAction> {
        vec![Box::new(move |tx| {
            let effort_label = effort_for_action
                .map(|effort| effort.to_string())
                .unwrap_or_else(|| "default".to_string());
            tx.send(AppEvent::CodexOp(Op::OverrideTurnContext {
                cwd: None,
                approval_policy: None,
                sandbox_policy: None,
                model: Some(model_for_action.clone()),
                effort: Some(effort_for_action),
                summary: None,
            }));
            tx.send(AppEvent::UpdateModel(model_for_action.clone()));
            tx.send(AppEvent::UpdateReasoningEffort(effort_for_action));
            tx.send(AppEvent::PersistModelSelection {
                model: model_for_action.clone(),
                effort: effort_for_action,
            });
            tracing::info!(
                "Selected model: {}, Selected effort: {}",
                model_for_action,
                effort_label
            );
        })]
    }

    /// Open a popup to choose the reasoning effort (stage 2) for the given model.
    pub(crate) fn open_reasoning_popup(&mut self, preset: ModelPreset) {
        let default_effort: ReasoningEffortConfig = preset.default_reasoning_effort;
        let supported = preset.supported_reasoning_efforts;

        let warn_effort = if supported
            .iter()
            .any(|option| option.effort == ReasoningEffortConfig::XHigh)
        {
            Some(ReasoningEffortConfig::XHigh)
        } else if supported
            .iter()
            .any(|option| option.effort == ReasoningEffortConfig::High)
        {
            Some(ReasoningEffortConfig::High)
        } else {
            None
        };
        let warning_text = warn_effort.map(|effort| {
            let effort_label = Self::reasoning_effort_label(effort);
            format!("⚠ {effort_label} reasoning effort can quickly consume Plus plan rate limits.")
        });
        let warn_for_model = preset.model.starts_with("gpt-5.1-codex")
            || preset.model.starts_with("gpt-5.1-codex-max")
            || preset.model.starts_with("gpt-5.2");

        struct EffortChoice {
            stored: Option<ReasoningEffortConfig>,
            display: ReasoningEffortConfig,
        }
        let mut choices: Vec<EffortChoice> = Vec::new();
        for effort in ReasoningEffortConfig::iter() {
            if supported.iter().any(|option| option.effort == effort) {
                choices.push(EffortChoice {
                    stored: Some(effort),
                    display: effort,
                });
            }
        }
        if choices.is_empty() {
            choices.push(EffortChoice {
                stored: Some(default_effort),
                display: default_effort,
            });
        }

        if choices.len() == 1 {
            if let Some(effort) = choices.first().and_then(|c| c.stored) {
                self.apply_model_and_effort(preset.model, Some(effort));
            } else {
                self.apply_model_and_effort(preset.model, None);
            }
            return;
        }

        let default_choice: Option<ReasoningEffortConfig> = choices
            .iter()
            .any(|choice| choice.stored == Some(default_effort))
            .then_some(Some(default_effort))
            .flatten()
            .or_else(|| choices.iter().find_map(|choice| choice.stored))
            .or(Some(default_effort));

        let model_slug = preset.model.to_string();
        let is_current_model = self.model_family.get_model_slug() == preset.model;
        let highlight_choice = if is_current_model {
            self.config.model_reasoning_effort
        } else {
            default_choice
        };
        let selection_choice = highlight_choice.or(default_choice);
        let initial_selected_idx = choices
            .iter()
            .position(|choice| choice.stored == selection_choice)
            .or_else(|| {
                selection_choice
                    .and_then(|effort| choices.iter().position(|choice| choice.display == effort))
            });
        let mut items: Vec<SelectionItem> = Vec::new();
        for choice in choices.iter() {
            let effort = choice.display;
            let mut effort_label = Self::reasoning_effort_label(effort).to_string();
            if choice.stored == default_choice {
                effort_label.push_str(" (default)");
            }

            let description = choice
                .stored
                .and_then(|effort| {
                    supported
                        .iter()
                        .find(|option| option.effort == effort)
                        .map(|option| option.description.to_string())
                })
                .filter(|text| !text.is_empty());

            let show_warning = warn_for_model && warn_effort == Some(effort);
            let selected_description = if show_warning {
                warning_text.as_ref().map(|warning_message| {
                    description.as_ref().map_or_else(
                        || warning_message.clone(),
                        |d| format!("{d}\n{warning_message}"),
                    )
                })
            } else {
                None
            };

            let model_for_action = model_slug.clone();
            let actions = Self::model_selection_actions(model_for_action, choice.stored);

            items.push(SelectionItem {
                name: effort_label,
                description,
                selected_description,
                is_current: is_current_model && choice.stored == highlight_choice,
                actions,
                dismiss_on_select: true,
                ..Default::default()
            });
        }

        let mut header = ColumnRenderable::new();
        header.push(Line::from(
            format!("Select Reasoning Level for {model_slug}").bold(),
        ));

        self.bottom_pane.show_selection_view(SelectionViewParams {
            header: Box::new(header),
            footer_hint: Some(standard_popup_hint_line()),
            items,
            initial_selected_idx,
            ..Default::default()
        });
    }

    fn reasoning_effort_label(effort: ReasoningEffortConfig) -> &'static str {
        match effort {
            ReasoningEffortConfig::None => "None",
            ReasoningEffortConfig::Minimal => "Minimal",
            ReasoningEffortConfig::Low => "Low",
            ReasoningEffortConfig::Medium => "Medium",
            ReasoningEffortConfig::High => "High",
            ReasoningEffortConfig::XHigh => "Extra high",
        }
    }

    fn apply_model_and_effort(&self, model: String, effort: Option<ReasoningEffortConfig>) {
        self.app_event_tx
            .send(AppEvent::CodexOp(Op::OverrideTurnContext {
                cwd: None,
                approval_policy: None,
                sandbox_policy: None,
                model: Some(model.clone()),
                effort: Some(effort),
                summary: None,
            }));
        self.app_event_tx.send(AppEvent::UpdateModel(model.clone()));
        self.app_event_tx
            .send(AppEvent::UpdateReasoningEffort(effort));
        self.app_event_tx.send(AppEvent::PersistModelSelection {
            model: model.clone(),
            effort,
        });
        tracing::info!(
            "Selected model: {}, Selected effort: {}",
            model,
            effort
                .map(|e| e.to_string())
                .unwrap_or_else(|| "default".to_string())
        );
    }

    /// Open a popup to choose the approvals mode (ask for approval policy + sandbox policy).
    pub(crate) fn open_approvals_popup(&mut self) {
        let current_approval = self.config.approval_policy.value();
        let current_sandbox = self.config.sandbox_policy.clone();
        let mut items: Vec<SelectionItem> = Vec::new();
        let presets: Vec<ApprovalPreset> = builtin_approval_presets();
        for preset in presets.into_iter() {
            let is_current =
                Self::preset_matches_current(current_approval, &current_sandbox, &preset);
            let name = preset.label.to_string();
            let description = Some(preset.description.to_string());
            let disabled_reason = match self.config.approval_policy.can_set(&preset.approval) {
                Ok(()) => None,
                Err(err) => Some(err.to_string()),
            };
            let requires_confirmation = preset.id == "full-access"
                && !self
                    .config
                    .notices
                    .hide_full_access_warning
                    .unwrap_or(false);
            let actions: Vec<SelectionAction> = if requires_confirmation {
                let preset_clone = preset.clone();
                vec![Box::new(move |tx| {
                    tx.send(AppEvent::OpenFullAccessConfirmation {
                        preset: preset_clone.clone(),
                    });
                })]
            } else if preset.id == "auto" {
                #[cfg(target_os = "windows")]
                {
                    if codex_core::get_platform_sandbox().is_none() {
                        let preset_clone = preset.clone();
                        vec![Box::new(move |tx| {
                            tx.send(AppEvent::OpenWindowsSandboxEnablePrompt {
                                preset: preset_clone.clone(),
                            });
                        })]
                    } else if let Some((sample_paths, extra_count, failed_scan)) =
                        self.world_writable_warning_details()
                    {
                        let preset_clone = preset.clone();
                        vec![Box::new(move |tx| {
                            tx.send(AppEvent::OpenWorldWritableWarningConfirmation {
                                preset: Some(preset_clone.clone()),
                                sample_paths: sample_paths.clone(),
                                extra_count,
                                failed_scan,
                            });
                        })]
                    } else {
                        Self::approval_preset_actions(preset.approval, preset.sandbox.clone())
                    }
                }
                #[cfg(not(target_os = "windows"))]
                {
                    Self::approval_preset_actions(preset.approval, preset.sandbox.clone())
                }
            } else {
                Self::approval_preset_actions(preset.approval, preset.sandbox.clone())
            };
            items.push(SelectionItem {
                name,
                description,
                is_current,
                actions,
                dismiss_on_select: true,
                disabled_reason,
                ..Default::default()
            });
        }

        self.bottom_pane.show_selection_view(SelectionViewParams {
            title: Some("Select Approval Mode".to_string()),
            footer_hint: Some(standard_popup_hint_line()),
            items,
            header: Box::new(()),
            ..Default::default()
        });
    }

    pub(crate) fn open_experimental_popup(&mut self) {
        let features: Vec<BetaFeatureItem> = FEATURES
            .iter()
            .filter_map(|spec| {
                let description = spec.stage.beta_menu_description()?;
                Some(BetaFeatureItem {
                    feature: spec.id,
                    name: feature_label_from_key(spec.key),
                    description: description.to_string(),
                    enabled: self.config.features.enabled(spec.id),
                })
            })
            .collect();

        let view = ExperimentalFeaturesView::new(features, self.app_event_tx.clone());
        self.bottom_pane.show_view(Box::new(view));
    }

    fn approval_preset_actions(
        approval: AskForApproval,
        sandbox: SandboxPolicy,
    ) -> Vec<SelectionAction> {
        vec![Box::new(move |tx| {
            let sandbox_clone = sandbox.clone();
            tx.send(AppEvent::CodexOp(Op::OverrideTurnContext {
                cwd: None,
                approval_policy: Some(approval),
                sandbox_policy: Some(sandbox_clone.clone()),
                model: None,
                effort: None,
                summary: None,
            }));
            tx.send(AppEvent::UpdateAskForApprovalPolicy(approval));
            tx.send(AppEvent::UpdateSandboxPolicy(sandbox_clone));
        })]
    }

    fn preset_matches_current(
        current_approval: AskForApproval,
        current_sandbox: &SandboxPolicy,
        preset: &ApprovalPreset,
    ) -> bool {
        if current_approval != preset.approval {
            return false;
        }
        matches!(
            (&preset.sandbox, current_sandbox),
            (SandboxPolicy::ReadOnly, SandboxPolicy::ReadOnly)
                | (
                    SandboxPolicy::DangerFullAccess,
                    SandboxPolicy::DangerFullAccess
                )
                | (
                    SandboxPolicy::WorkspaceWrite { .. },
                    SandboxPolicy::WorkspaceWrite { .. }
                )
        )
    }

    #[cfg(target_os = "windows")]
    pub(crate) fn world_writable_warning_details(&self) -> Option<(Vec<String>, usize, bool)> {
        if self
            .config
            .notices
            .hide_world_writable_warning
            .unwrap_or(false)
        {
            return None;
        }
        let cwd = self.config.cwd.clone();
        let env_map: std::collections::HashMap<String, String> = std::env::vars().collect();
        match codex_windows_sandbox::apply_world_writable_scan_and_denies(
            self.config.codex_home.as_path(),
            cwd.as_path(),
            &env_map,
            &self.config.sandbox_policy,
            Some(self.config.codex_home.as_path()),
        ) {
            Ok(_) => None,
            Err(_) => Some((Vec::new(), 0, true)),
        }
    }

    #[cfg(not(target_os = "windows"))]
    #[allow(dead_code)]
    pub(crate) fn world_writable_warning_details(&self) -> Option<(Vec<String>, usize, bool)> {
        None
    }

    pub(crate) fn open_full_access_confirmation(&mut self, preset: ApprovalPreset) {
        let approval = preset.approval;
        let sandbox = preset.sandbox;
        let mut header_children: Vec<Box<dyn Renderable>> = Vec::new();
        let title_line = Line::from("Enable full access?").bold();
        let info_line = Line::from(vec![
            "When Codex runs with full access, it can edit any file on your computer and run commands with network, without your approval. "
                .into(),
            "Exercise caution when enabling full access. This significantly increases the risk of data loss, leaks, or unexpected behavior."
                .fg(Color::Red),
        ]);
        header_children.push(Box::new(title_line));
        header_children.push(Box::new(
            Paragraph::new(vec![info_line]).wrap(Wrap { trim: false }),
        ));
        let header = ColumnRenderable::with(header_children);

        let mut accept_actions = Self::approval_preset_actions(approval, sandbox.clone());
        accept_actions.push(Box::new(|tx| {
            tx.send(AppEvent::UpdateFullAccessWarningAcknowledged(true));
        }));

        let mut accept_and_remember_actions = Self::approval_preset_actions(approval, sandbox);
        accept_and_remember_actions.push(Box::new(|tx| {
            tx.send(AppEvent::UpdateFullAccessWarningAcknowledged(true));
            tx.send(AppEvent::PersistFullAccessWarningAcknowledged);
        }));

        let deny_actions: Vec<SelectionAction> = vec![Box::new(|tx| {
            tx.send(AppEvent::OpenApprovalsPopup);
        })];

        let items = vec![
            SelectionItem {
                name: "Yes, continue anyway".to_string(),
                description: Some("Apply full access for this session".to_string()),
                actions: accept_actions,
                dismiss_on_select: true,
                ..Default::default()
            },
            SelectionItem {
                name: "Yes, and don't ask again".to_string(),
                description: Some("Enable full access and remember this choice".to_string()),
                actions: accept_and_remember_actions,
                dismiss_on_select: true,
                ..Default::default()
            },
            SelectionItem {
                name: "Cancel".to_string(),
                description: Some("Go back without enabling full access".to_string()),
                actions: deny_actions,
                dismiss_on_select: true,
                ..Default::default()
            },
        ];

        self.bottom_pane.show_selection_view(SelectionViewParams {
            footer_hint: Some(standard_popup_hint_line()),
            items,
            header: Box::new(header),
            ..Default::default()
        });
    }

    #[cfg(target_os = "windows")]
    pub(crate) fn open_world_writable_warning_confirmation(
        &mut self,
        preset: Option<ApprovalPreset>,
        sample_paths: Vec<String>,
        extra_count: usize,
        failed_scan: bool,
    ) {
        let (approval, sandbox) = match &preset {
            Some(p) => (Some(p.approval), Some(p.sandbox.clone())),
            None => (None, None),
        };
        let mut header_children: Vec<Box<dyn Renderable>> = Vec::new();
        let describe_policy = |policy: &SandboxPolicy| match policy {
            SandboxPolicy::WorkspaceWrite { .. } => "Agent mode",
            SandboxPolicy::ReadOnly => "Read-Only mode",
            _ => "Agent mode",
        };
        let mode_label = preset
            .as_ref()
            .map(|p| describe_policy(&p.sandbox))
            .unwrap_or_else(|| describe_policy(&self.config.sandbox_policy));
        let info_line = if failed_scan {
            Line::from(vec![
                "We couldn't complete the world-writable scan, so protections cannot be verified. "
                    .into(),
                format!("The Windows sandbox cannot guarantee protection in {mode_label}.")
                    .fg(Color::Red),
            ])
        } else {
            Line::from(vec![
                "The Windows sandbox cannot protect writes to folders that are writable by Everyone.".into(),
                " Consider removing write access for Everyone from the following folders:".into(),
            ])
        };
        header_children.push(Box::new(
            Paragraph::new(vec![info_line]).wrap(Wrap { trim: false }),
        ));

        if !sample_paths.is_empty() {
            // Show up to three examples and optionally an "and X more" line.
            let mut lines: Vec<Line> = Vec::new();
            lines.push(Line::from(""));
            for p in &sample_paths {
                lines.push(Line::from(format!("  - {p}")));
            }
            if extra_count > 0 {
                lines.push(Line::from(format!("and {extra_count} more")));
            }
            header_children.push(Box::new(Paragraph::new(lines).wrap(Wrap { trim: false })));
        }
        let header = ColumnRenderable::with(header_children);

        // Build actions ensuring acknowledgement happens before applying the new sandbox policy,
        // so downstream policy-change hooks don't re-trigger the warning.
        let mut accept_actions: Vec<SelectionAction> = Vec::new();
        // Suppress the immediate re-scan only when a preset will be applied (i.e., via /approvals),
        // to avoid duplicate warnings from the ensuing policy change.
        if preset.is_some() {
            accept_actions.push(Box::new(|tx| {
                tx.send(AppEvent::SkipNextWorldWritableScan);
            }));
        }
        if let (Some(approval), Some(sandbox)) = (approval, sandbox.clone()) {
            accept_actions.extend(Self::approval_preset_actions(approval, sandbox));
        }

        let mut accept_and_remember_actions: Vec<SelectionAction> = Vec::new();
        accept_and_remember_actions.push(Box::new(|tx| {
            tx.send(AppEvent::UpdateWorldWritableWarningAcknowledged(true));
            tx.send(AppEvent::PersistWorldWritableWarningAcknowledged);
        }));
        if let (Some(approval), Some(sandbox)) = (approval, sandbox) {
            accept_and_remember_actions.extend(Self::approval_preset_actions(approval, sandbox));
        }

        let items = vec![
            SelectionItem {
                name: "Continue".to_string(),
                description: Some(format!("Apply {mode_label} for this session")),
                actions: accept_actions,
                dismiss_on_select: true,
                ..Default::default()
            },
            SelectionItem {
                name: "Continue and don't warn again".to_string(),
                description: Some(format!("Enable {mode_label} and remember this choice")),
                actions: accept_and_remember_actions,
                dismiss_on_select: true,
                ..Default::default()
            },
        ];

        self.bottom_pane.show_selection_view(SelectionViewParams {
            footer_hint: Some(standard_popup_hint_line()),
            items,
            header: Box::new(header),
            ..Default::default()
        });
    }

    #[cfg(not(target_os = "windows"))]
    pub(crate) fn open_world_writable_warning_confirmation(
        &mut self,
        _preset: Option<ApprovalPreset>,
        _sample_paths: Vec<String>,
        _extra_count: usize,
        _failed_scan: bool,
    ) {
    }

    #[cfg(target_os = "windows")]
    pub(crate) fn open_windows_sandbox_enable_prompt(&mut self, preset: ApprovalPreset) {
        use ratatui_macros::line;

        let mut header = ColumnRenderable::new();
        header.push(*Box::new(
            Paragraph::new(vec![
                line!["Agent mode on Windows uses an experimental sandbox to limit network and filesystem access.".bold()],
                line![
                    "Learn more: https://developers.openai.com/codex/windows"
                ],
            ])
            .wrap(Wrap { trim: false }),
        ));

        let preset_clone = preset;
        let items = vec![
            SelectionItem {
                name: "Enable experimental sandbox".to_string(),
                description: None,
                actions: vec![Box::new(move |tx| {
                    tx.send(AppEvent::EnableWindowsSandboxForAgentMode {
                        preset: preset_clone.clone(),
                    });
                })],
                dismiss_on_select: true,
                ..Default::default()
            },
            SelectionItem {
                name: "Go back".to_string(),
                description: None,
                actions: vec![Box::new(|tx| {
                    tx.send(AppEvent::OpenApprovalsPopup);
                })],
                dismiss_on_select: true,
                ..Default::default()
            },
        ];

        self.bottom_pane.show_selection_view(SelectionViewParams {
            title: None,
            footer_hint: Some(standard_popup_hint_line()),
            items,
            header: Box::new(header),
            ..Default::default()
        });
    }

    #[cfg(not(target_os = "windows"))]
    pub(crate) fn open_windows_sandbox_enable_prompt(&mut self, _preset: ApprovalPreset) {}

    #[cfg(target_os = "windows")]
    pub(crate) fn maybe_prompt_windows_sandbox_enable(&mut self) {
        if self.config.forced_auto_mode_downgraded_on_windows
            && codex_core::get_platform_sandbox().is_none()
            && let Some(preset) = builtin_approval_presets()
                .into_iter()
                .find(|preset| preset.id == "auto")
        {
            self.open_windows_sandbox_enable_prompt(preset);
        }
    }

    #[cfg(not(target_os = "windows"))]
    pub(crate) fn maybe_prompt_windows_sandbox_enable(&mut self) {}

    #[cfg(target_os = "windows")]
    pub(crate) fn clear_forced_auto_mode_downgrade(&mut self) {
        self.config.forced_auto_mode_downgraded_on_windows = false;
    }

    #[cfg(not(target_os = "windows"))]
    #[allow(dead_code)]
    pub(crate) fn clear_forced_auto_mode_downgrade(&mut self) {}

    /// Set the approval policy in the widget's config copy.
    pub(crate) fn set_approval_policy(&mut self, policy: AskForApproval) {
        if let Err(err) = self.config.approval_policy.set(policy) {
            tracing::warn!(%err, "failed to set approval_policy on chat config");
        }
    }

    /// Set the sandbox policy in the widget's config copy.
    pub(crate) fn set_sandbox_policy(&mut self, policy: SandboxPolicy) {
        #[cfg(target_os = "windows")]
        let should_clear_downgrade = !matches!(policy, SandboxPolicy::ReadOnly)
            || codex_core::get_platform_sandbox().is_some();

        self.config.sandbox_policy = policy;

        #[cfg(target_os = "windows")]
        if should_clear_downgrade {
            self.config.forced_auto_mode_downgraded_on_windows = false;
        }
    }

    pub(crate) fn set_feature_enabled(&mut self, feature: Feature, enabled: bool) {
        if enabled {
            self.config.features.enable(feature);
        } else {
            self.config.features.disable(feature);
        }
    }

    pub(crate) fn set_full_access_warning_acknowledged(&mut self, acknowledged: bool) {
        self.config.notices.hide_full_access_warning = Some(acknowledged);
    }

    pub(crate) fn set_world_writable_warning_acknowledged(&mut self, acknowledged: bool) {
        self.config.notices.hide_world_writable_warning = Some(acknowledged);
    }

    pub(crate) fn set_rate_limit_switch_prompt_hidden(&mut self, hidden: bool) {
        self.config.notices.hide_rate_limit_model_nudge = Some(hidden);
        if hidden {
            self.rate_limit_switch_prompt = RateLimitSwitchPromptState::Idle;
        }
    }

    #[cfg_attr(not(target_os = "windows"), allow(dead_code))]
    pub(crate) fn world_writable_warning_hidden(&self) -> bool {
        self.config
            .notices
            .hide_world_writable_warning
            .unwrap_or(false)
    }

    /// Set the reasoning effort in the widget's config copy.
    pub(crate) fn set_reasoning_effort(&mut self, effort: Option<ReasoningEffortConfig>) {
        self.config.model_reasoning_effort = effort;
    }

    /// Set the model in the widget's config copy.
    pub(crate) fn set_model(&mut self, model: &str, model_family: ModelFamily) {
        self.session_header.set_model(model);
        self.model_family = model_family;
    }

    pub(crate) fn add_info_message(&mut self, message: String, hint: Option<String>) {
        self.add_to_history(history_cell::new_info_event(message, hint));
        self.request_redraw();
    }

    pub(crate) fn add_plain_history_lines(&mut self, lines: Vec<Line<'static>>) {
        self.add_boxed_history(Box::new(PlainHistoryCell::new(lines)));
        self.request_redraw();
    }

    pub(crate) fn add_error_message(&mut self, message: String) {
        self.add_to_history(history_cell::new_error_event(message));
        self.request_redraw();
    }

    pub(crate) fn add_mcp_output(&mut self) {
        if self.config.mcp_servers.is_empty() {
            self.add_to_history(history_cell::empty_mcp_output());
        } else {
            self.submit_op(Op::ListMcpTools);
        }
    }

    /// Forward file-search results to the bottom pane.
    pub(crate) fn apply_file_search_result(&mut self, query: String, matches: Vec<FileMatch>) {
        self.bottom_pane.on_file_search_result(query, matches);
    }

    /// Handle Ctrl-C key press.
    fn on_ctrl_c(&mut self) {
        if self.bottom_pane.on_ctrl_c() == CancellationEvent::Handled {
            return;
        }

        if self.bottom_pane.is_task_running() {
            self.bottom_pane.show_ctrl_c_quit_hint();
            self.submit_op(Op::Interrupt);
            return;
        }

        self.submit_op(Op::Shutdown);
    }

    pub(crate) fn composer_is_empty(&self) -> bool {
        self.bottom_pane.composer_is_empty()
    }

    /// True when the UI is in the regular composer state with no running task,
    /// no modal overlay (e.g. approvals or status indicator), and no composer popups.
    /// In this state Esc-Esc backtracking is enabled.
    pub(crate) fn is_normal_backtrack_mode(&self) -> bool {
        self.bottom_pane.is_normal_backtrack_mode()
    }

    pub(crate) fn insert_str(&mut self, text: &str) {
        self.bottom_pane.insert_str(text);
    }

    /// Replace the composer content with the provided text and reset cursor.
    pub(crate) fn set_composer_text(&mut self, text: String) {
        self.bottom_pane.set_composer_text(text);
    }

    pub(crate) fn show_esc_backtrack_hint(&mut self) {
        self.bottom_pane.show_esc_backtrack_hint();
    }

    pub(crate) fn clear_esc_backtrack_hint(&mut self) {
        self.bottom_pane.clear_esc_backtrack_hint();
    }
    /// Forward an `Op` directly to codex.
    pub(crate) fn submit_op(&self, op: Op) {
        // Record outbound operation for session replay fidelity.
        crate::session_log::log_outbound_op(&op);
        if let Err(e) = self.codex_op_tx.send(op) {
            tracing::error!("failed to submit op: {e}");
        }
    }

    fn on_list_mcp_tools(&mut self, ev: McpListToolsResponseEvent) {
        self.add_to_history(history_cell::new_mcp_tools_output(
            &self.config,
            ev.tools,
            ev.resources,
            ev.resource_templates,
            &ev.auth_statuses,
        ));
    }

    fn on_list_custom_prompts(&mut self, ev: ListCustomPromptsResponseEvent) {
        let len = ev.custom_prompts.len();
        debug!("received {len} custom prompts");
        // Forward to bottom pane so the slash popup can show them now.
        self.bottom_pane.set_custom_prompts(ev.custom_prompts);
    }

    fn on_list_skills(&mut self, ev: ListSkillsResponseEvent) {
        self.set_skills_from_response(&ev);
    }

    pub(crate) fn open_review_popup(&mut self) {
        let mut items: Vec<SelectionItem> = Vec::new();

        items.push(SelectionItem {
            name: "Review against a base branch".to_string(),
            description: Some("(PR Style)".into()),
            actions: vec![Box::new({
                let cwd = self.config.cwd.clone();
                move |tx| {
                    tx.send(AppEvent::OpenReviewBranchPicker(cwd.clone()));
                }
            })],
            dismiss_on_select: false,
            ..Default::default()
        });

        items.push(SelectionItem {
            name: "Review uncommitted changes".to_string(),
            actions: vec![Box::new(move |tx: &AppEventSender| {
                tx.send(AppEvent::CodexOp(Op::Review {
                    review_request: ReviewRequest {
                        target: ReviewTarget::UncommittedChanges,
                        user_facing_hint: None,
                    },
                }));
            })],
            dismiss_on_select: true,
            ..Default::default()
        });

        // New: Review a specific commit (opens commit picker)
        items.push(SelectionItem {
            name: "Review a commit".to_string(),
            actions: vec![Box::new({
                let cwd = self.config.cwd.clone();
                move |tx| {
                    tx.send(AppEvent::OpenReviewCommitPicker(cwd.clone()));
                }
            })],
            dismiss_on_select: false,
            ..Default::default()
        });

        items.push(SelectionItem {
            name: "Custom review instructions".to_string(),
            actions: vec![Box::new(move |tx| {
                tx.send(AppEvent::OpenReviewCustomPrompt);
            })],
            dismiss_on_select: false,
            ..Default::default()
        });

        self.bottom_pane.show_selection_view(SelectionViewParams {
            title: Some("Select a review preset".into()),
            footer_hint: Some(standard_popup_hint_line()),
            items,
            ..Default::default()
        });
    }

    pub(crate) async fn show_review_branch_picker(&mut self, cwd: &Path) {
        let branches = local_git_branches(cwd).await;
        let current_branch = current_branch_name(cwd)
            .await
            .unwrap_or_else(|| "(detached HEAD)".to_string());
        let mut items: Vec<SelectionItem> = Vec::with_capacity(branches.len());

        for option in branches {
            let branch = option.clone();
            items.push(SelectionItem {
                name: format!("{current_branch} -> {branch}"),
                actions: vec![Box::new(move |tx3: &AppEventSender| {
                    tx3.send(AppEvent::CodexOp(Op::Review {
                        review_request: ReviewRequest {
                            target: ReviewTarget::BaseBranch {
                                branch: branch.clone(),
                            },
                            user_facing_hint: None,
                        },
                    }));
                })],
                dismiss_on_select: true,
                search_value: Some(option),
                ..Default::default()
            });
        }

        self.bottom_pane.show_selection_view(SelectionViewParams {
            title: Some("Select a base branch".to_string()),
            footer_hint: Some(standard_popup_hint_line()),
            items,
            is_searchable: true,
            search_placeholder: Some("Type to search branches".to_string()),
            ..Default::default()
        });
    }

    pub(crate) async fn show_review_commit_picker(&mut self, cwd: &Path) {
        let commits = codex_core::git_info::recent_commits(cwd, 100).await;

        let mut items: Vec<SelectionItem> = Vec::with_capacity(commits.len());
        for entry in commits {
            let subject = entry.subject.clone();
            let sha = entry.sha.clone();
            let search_val = format!("{subject} {sha}");

            items.push(SelectionItem {
                name: subject.clone(),
                actions: vec![Box::new(move |tx3: &AppEventSender| {
                    tx3.send(AppEvent::CodexOp(Op::Review {
                        review_request: ReviewRequest {
                            target: ReviewTarget::Commit {
                                sha: sha.clone(),
                                title: Some(subject.clone()),
                            },
                            user_facing_hint: None,
                        },
                    }));
                })],
                dismiss_on_select: true,
                search_value: Some(search_val),
                ..Default::default()
            });
        }

        self.bottom_pane.show_selection_view(SelectionViewParams {
            title: Some("Select a commit to review".to_string()),
            footer_hint: Some(standard_popup_hint_line()),
            items,
            is_searchable: true,
            search_placeholder: Some("Type to search commits".to_string()),
            ..Default::default()
        });
    }

    pub(crate) fn show_review_custom_prompt(&mut self) {
        let tx = self.app_event_tx.clone();
        let view = CustomPromptView::new(
            "Custom review instructions".to_string(),
            "Type instructions and press Enter".to_string(),
            None,
            Box::new(move |prompt: String| {
                let trimmed = prompt.trim().to_string();
                if trimmed.is_empty() {
                    return;
                }
                tx.send(AppEvent::CodexOp(Op::Review {
                    review_request: ReviewRequest {
                        target: ReviewTarget::Custom {
                            instructions: trimmed,
                        },
                        user_facing_hint: None,
                    },
                }));
            }),
        );
        self.bottom_pane.show_view(Box::new(view));
    }

    pub(crate) fn token_usage(&self) -> TokenUsage {
        self.token_info
            .as_ref()
            .map(|ti| ti.total_token_usage.clone())
            .unwrap_or_default()
    }

    pub(crate) fn conversation_id(&self) -> Option<ConversationId> {
        self.conversation_id
    }

    pub(crate) fn rollout_path(&self) -> Option<PathBuf> {
        self.current_rollout_path.clone()
    }

    /// Return a reference to the widget's current config (includes any
    /// runtime overrides applied via TUI, e.g., model or approval policy).
    pub(crate) fn config_ref(&self) -> &Config {
        &self.config
    }

    pub(crate) fn clear_token_usage(&mut self) {
        self.token_info = None;
    }

    fn as_renderable(&self) -> RenderableItem<'_> {
        let active_cell_renderable = match &self.active_cell {
            Some(cell) => RenderableItem::Borrowed(cell).inset(Insets::tlbr(1, 0, 0, 0)),
            None => RenderableItem::Owned(Box::new(())),
        };
        let mut flex = FlexRenderable::new();
        flex.push(1, active_cell_renderable);
        flex.push(
            0,
            RenderableItem::Borrowed(&self.bottom_pane).inset(Insets::tlbr(1, 0, 0, 0)),
        );
        RenderableItem::Owned(Box::new(flex))
    }
}

fn feature_label_from_key(key: &str) -> String {
    let mut out = String::with_capacity(key.len());
    let mut capitalize = true;
    for ch in key.chars() {
        if ch == '_' || ch == '-' {
            out.push(' ');
            capitalize = true;
        } else if capitalize {
            out.push(ch.to_ascii_uppercase());
            capitalize = false;
        } else {
            out.push(ch);
        }
    }
    out
}

impl Drop for ChatWidget {
    fn drop(&mut self) {
        self.stop_rate_limit_poller();
    }
}

impl Renderable for ChatWidget {
    fn render(&self, area: Rect, buf: &mut Buffer) {
        self.as_renderable().render(area, buf);
        self.last_rendered_width.set(Some(area.width as usize));
    }

    fn desired_height(&self, width: u16) -> u16 {
        self.as_renderable().desired_height(width)
    }

    fn cursor_pos(&self, area: Rect) -> Option<(u16, u16)> {
        self.as_renderable().cursor_pos(area)
    }
}

enum Notification {
    AgentTurnComplete { response: String },
    ExecApprovalRequested { command: String },
    EditApprovalRequested { cwd: PathBuf, changes: Vec<PathBuf> },
<<<<<<< HEAD
    NetworkApprovalRequested { host: String },
=======
    ElicitationRequested { server_name: String },
>>>>>>> 25ecd0c2
}

impl Notification {
    fn display(&self) -> String {
        match self {
            Notification::AgentTurnComplete { response } => {
                Notification::agent_turn_preview(response)
                    .unwrap_or_else(|| "Agent turn complete".to_string())
            }
            Notification::ExecApprovalRequested { command } => {
                format!("Approval requested: {}", truncate_text(command, 30))
            }
            Notification::EditApprovalRequested { cwd, changes } => {
                format!(
                    "Codex wants to edit {}",
                    if changes.len() == 1 {
                        #[allow(clippy::unwrap_used)]
                        display_path_for(changes.first().unwrap(), cwd)
                    } else {
                        format!("{} files", changes.len())
                    }
                )
            }
<<<<<<< HEAD
            Notification::NetworkApprovalRequested { host } => {
                format!("Network approval requested: {}", truncate_text(host, 40))
=======
            Notification::ElicitationRequested { server_name } => {
                format!("Approval requested by {server_name}")
>>>>>>> 25ecd0c2
            }
        }
    }

    fn type_name(&self) -> &str {
        match self {
            Notification::AgentTurnComplete { .. } => "agent-turn-complete",
            Notification::ExecApprovalRequested { .. }
            | Notification::EditApprovalRequested { .. }
<<<<<<< HEAD
            | Notification::NetworkApprovalRequested { .. } => "approval-requested",
=======
            | Notification::ElicitationRequested { .. } => "approval-requested",
>>>>>>> 25ecd0c2
        }
    }

    fn allowed_for(&self, settings: &Notifications) -> bool {
        match settings {
            Notifications::Enabled(enabled) => *enabled,
            Notifications::Custom(allowed) => allowed.iter().any(|a| a == self.type_name()),
        }
    }

    fn agent_turn_preview(response: &str) -> Option<String> {
        let mut normalized = String::new();
        for part in response.split_whitespace() {
            if !normalized.is_empty() {
                normalized.push(' ');
            }
            normalized.push_str(part);
        }
        let trimmed = normalized.trim();
        if trimmed.is_empty() {
            None
        } else {
            Some(truncate_text(trimmed, AGENT_NOTIFICATION_PREVIEW_GRAPHEMES))
        }
    }
}

const AGENT_NOTIFICATION_PREVIEW_GRAPHEMES: usize = 200;

const EXAMPLE_PROMPTS: [&str; 6] = [
    "Explain this codebase",
    "Summarize recent commits",
    "Implement {feature}",
    "Find and fix a bug in @filename",
    "Write tests for @filename",
    "Improve documentation in @filename",
];

// Extract the first bold (Markdown) element in the form **...** from `s`.
// Returns the inner text if found; otherwise `None`.
fn extract_first_bold(s: &str) -> Option<String> {
    let bytes = s.as_bytes();
    let mut i = 0usize;
    while i + 1 < bytes.len() {
        if bytes[i] == b'*' && bytes[i + 1] == b'*' {
            let start = i + 2;
            let mut j = start;
            while j + 1 < bytes.len() {
                if bytes[j] == b'*' && bytes[j + 1] == b'*' {
                    // Found closing **
                    let inner = &s[start..j];
                    let trimmed = inner.trim();
                    if !trimmed.is_empty() {
                        return Some(trimmed.to_string());
                    } else {
                        return None;
                    }
                }
                j += 1;
            }
            // No closing; stop searching (wait for more deltas)
            return None;
        }
        i += 1;
    }
    None
}

async fn fetch_rate_limits(base_url: String, auth: CodexAuth) -> Option<RateLimitSnapshot> {
    match BackendClient::from_auth(base_url, &auth).await {
        Ok(client) => match client.get_rate_limits().await {
            Ok(snapshot) => Some(snapshot),
            Err(err) => {
                debug!(error = ?err, "failed to fetch rate limits from /usage");
                None
            }
        },
        Err(err) => {
            debug!(error = ?err, "failed to construct backend client for rate limits");
            None
        }
    }
}

#[cfg(test)]
pub(crate) fn show_review_commit_picker_with_entries(
    chat: &mut ChatWidget,
    entries: Vec<codex_core::git_info::CommitLogEntry>,
) {
    let mut items: Vec<SelectionItem> = Vec::with_capacity(entries.len());
    for entry in entries {
        let subject = entry.subject.clone();
        let sha = entry.sha.clone();
        let search_val = format!("{subject} {sha}");

        items.push(SelectionItem {
            name: subject.clone(),
            actions: vec![Box::new(move |tx3: &AppEventSender| {
                tx3.send(AppEvent::CodexOp(Op::Review {
                    review_request: ReviewRequest {
                        target: ReviewTarget::Commit {
                            sha: sha.clone(),
                            title: Some(subject.clone()),
                        },
                        user_facing_hint: None,
                    },
                }));
            })],
            dismiss_on_select: true,
            search_value: Some(search_val),
            ..Default::default()
        });
    }

    chat.bottom_pane.show_selection_view(SelectionViewParams {
        title: Some("Select a commit to review".to_string()),
        footer_hint: Some(standard_popup_hint_line()),
        items,
        is_searchable: true,
        search_placeholder: Some("Type to search commits".to_string()),
        ..Default::default()
    });
}

fn skills_for_cwd(cwd: &Path, skills_entries: &[SkillsListEntry]) -> Vec<SkillMetadata> {
    skills_entries
        .iter()
        .find(|entry| entry.cwd.as_path() == cwd)
        .map(|entry| {
            entry
                .skills
                .iter()
                .map(|skill| SkillMetadata {
                    name: skill.name.clone(),
                    description: skill.description.clone(),
                    path: skill.path.clone(),
                    scope: skill.scope,
                })
                .collect()
        })
        .unwrap_or_default()
}

fn find_skill_mentions(text: &str, skills: &[SkillMetadata]) -> Vec<SkillMetadata> {
    let mut seen: HashSet<String> = HashSet::new();
    let mut matches: Vec<SkillMetadata> = Vec::new();
    for skill in skills {
        if seen.contains(&skill.name) {
            continue;
        }
        let needle = format!("${}", skill.name);
        if text.contains(&needle) {
            seen.insert(skill.name.clone());
            matches.push(skill.clone());
        }
    }
    matches
}

#[cfg(test)]
pub(crate) mod tests;<|MERGE_RESOLUTION|>--- conflicted
+++ resolved
@@ -13,13 +13,10 @@
 use codex_core::features::Feature;
 use codex_core::git_info::current_branch_name;
 use codex_core::git_info::local_git_branches;
-<<<<<<< HEAD
 use codex_core::network_proxy;
 use codex_core::network_proxy::NetworkProxyBlockedRequest;
-=======
 use codex_core::openai_models::model_family::ModelFamily;
 use codex_core::openai_models::models_manager::ModelsManager;
->>>>>>> 25ecd0c2
 use codex_core::project_doc::DEFAULT_PROJECT_DOC_FILENAME;
 use codex_core::protocol::AgentMessageDeltaEvent;
 use codex_core::protocol::AgentMessageEvent;
@@ -860,19 +857,19 @@
         );
     }
 
-<<<<<<< HEAD
     pub(crate) fn on_network_approval_request(&mut self, request: NetworkProxyBlockedRequest) {
         let request2 = request.clone();
         self.defer_or_handle(
             |q| q.push_network_approval(request),
             |s| s.handle_network_approval_request(request2),
-=======
+        );
+    }
+
     fn on_elicitation_request(&mut self, ev: ElicitationRequestEvent) {
         let ev2 = ev.clone();
         self.defer_or_handle(
             |q| q.push_elicitation(ev),
             |s| s.handle_elicitation_request_now(ev2),
->>>>>>> 25ecd0c2
         );
     }
 
@@ -1196,10 +1193,6 @@
                 self.flush_active_cell();
             }
         }
-        self.app_event_tx
-            .send(AppEvent::NetworkProxyAllowOnceExpired {
-                call_id: ev.call_id,
-            });
     }
 
     pub(crate) fn handle_patch_apply_end_now(
@@ -1235,7 +1228,7 @@
                 host: request.host.clone(),
             });
             self.bottom_pane
-                .push_approval_request(ApprovalRequest::Network { request });
+                .push_approval_request(ApprovalRequest::Network { request }, &self.config.features);
             self.request_redraw();
             return;
         }
@@ -1344,14 +1337,15 @@
         });
     }
 
-<<<<<<< HEAD
     pub(crate) fn handle_network_approval_request(&mut self, request: NetworkProxyBlockedRequest) {
         self.flush_answer_stream_with_separator();
         let host = request.host.clone();
         self.notify(Notification::NetworkApprovalRequested { host });
         self.bottom_pane
-            .push_approval_request(ApprovalRequest::Network { request });
-=======
+            .push_approval_request(ApprovalRequest::Network { request }, &self.config.features);
+        self.request_redraw();
+    }
+
     pub(crate) fn handle_elicitation_request_now(&mut self, ev: ElicitationRequestEvent) {
         self.flush_answer_stream_with_separator();
 
@@ -1366,7 +1360,6 @@
         };
         self.bottom_pane
             .push_approval_request(request, &self.config.features);
->>>>>>> 25ecd0c2
         self.request_redraw();
     }
 
@@ -3600,11 +3593,8 @@
     AgentTurnComplete { response: String },
     ExecApprovalRequested { command: String },
     EditApprovalRequested { cwd: PathBuf, changes: Vec<PathBuf> },
-<<<<<<< HEAD
     NetworkApprovalRequested { host: String },
-=======
     ElicitationRequested { server_name: String },
->>>>>>> 25ecd0c2
 }
 
 impl Notification {
@@ -3628,13 +3618,11 @@
                     }
                 )
             }
-<<<<<<< HEAD
             Notification::NetworkApprovalRequested { host } => {
                 format!("Network approval requested: {}", truncate_text(host, 40))
-=======
+            }
             Notification::ElicitationRequested { server_name } => {
                 format!("Approval requested by {server_name}")
->>>>>>> 25ecd0c2
             }
         }
     }
@@ -3644,11 +3632,8 @@
             Notification::AgentTurnComplete { .. } => "agent-turn-complete",
             Notification::ExecApprovalRequested { .. }
             | Notification::EditApprovalRequested { .. }
-<<<<<<< HEAD
-            | Notification::NetworkApprovalRequested { .. } => "approval-requested",
-=======
+            | Notification::NetworkApprovalRequested { .. }
             | Notification::ElicitationRequested { .. } => "approval-requested",
->>>>>>> 25ecd0c2
         }
     }
 

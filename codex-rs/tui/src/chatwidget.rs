use std::collections::HashMap;
use std::collections::VecDeque;
use std::path::PathBuf;
use std::sync::Arc;

use codex_core::config::Config;
use codex_core::config_types::Notifications;
use codex_core::git_info::current_branch_name;
use codex_core::git_info::local_git_branches;
use codex_core::project_doc::DEFAULT_PROJECT_DOC_FILENAME;
use codex_core::protocol::AgentMessageDeltaEvent;
use codex_core::protocol::AgentMessageEvent;
use codex_core::protocol::AgentReasoningDeltaEvent;
use codex_core::protocol::AgentReasoningEvent;
use codex_core::protocol::AgentReasoningRawContentDeltaEvent;
use codex_core::protocol::AgentReasoningRawContentEvent;
use codex_core::protocol::ApplyPatchApprovalRequestEvent;
use codex_core::protocol::BackgroundEventEvent;
use codex_core::protocol::ErrorEvent;
use codex_core::protocol::Event;
use codex_core::protocol::EventMsg;
use codex_core::protocol::ExecApprovalRequestEvent;
use codex_core::protocol::ExecCommandBeginEvent;
use codex_core::protocol::ExecCommandEndEvent;
use codex_core::protocol::ExitedReviewModeEvent;
use codex_core::protocol::ListCustomPromptsResponseEvent;
use codex_core::protocol::McpListToolsResponseEvent;
use codex_core::protocol::McpToolCallBeginEvent;
use codex_core::protocol::McpToolCallEndEvent;
use codex_core::protocol::Op;
use codex_core::protocol::PatchApplyBeginEvent;
use codex_core::protocol::RateLimitSnapshot;
use codex_core::protocol::ReviewRequest;
use codex_core::protocol::StreamErrorEvent;
use codex_core::protocol::TaskCompleteEvent;
use codex_core::protocol::TokenUsage;
use codex_core::protocol::TokenUsageInfo;
use codex_core::protocol::TurnAbortReason;
use codex_core::protocol::TurnDiffEvent;
use codex_core::protocol::UndoCompletedEvent;
use codex_core::protocol::UndoStartedEvent;
use codex_core::protocol::UserMessageEvent;
use codex_core::protocol::ViewImageToolCallEvent;
use codex_core::protocol::WebSearchBeginEvent;
use codex_core::protocol::WebSearchEndEvent;
use codex_protocol::ConversationId;
use codex_protocol::parse_command::ParsedCommand;
use codex_protocol::user_input::UserInput;
use crossterm::event::KeyCode;
use crossterm::event::KeyEvent;
use crossterm::event::KeyEventKind;
use crossterm::event::KeyModifiers;
use rand::Rng;
use ratatui::buffer::Buffer;
use ratatui::layout::Constraint;
use ratatui::layout::Layout;
use ratatui::layout::Rect;
use ratatui::style::Color;
use ratatui::style::Stylize;
use ratatui::text::Line;
use ratatui::widgets::Paragraph;
use ratatui::widgets::Widget;
use ratatui::widgets::WidgetRef;
use ratatui::widgets::Wrap;
use tokio::sync::mpsc::UnboundedSender;
use tracing::debug;

use crate::app_event::AppEvent;
use crate::app_event_sender::AppEventSender;
use crate::bottom_pane::ApprovalRequest;
use crate::bottom_pane::BottomPane;
use crate::bottom_pane::BottomPaneParams;
use crate::bottom_pane::CancellationEvent;
use crate::bottom_pane::InputResult;
use crate::bottom_pane::SelectionAction;
use crate::bottom_pane::SelectionItem;
use crate::bottom_pane::SelectionViewParams;
use crate::bottom_pane::custom_prompt_view::CustomPromptView;
use crate::bottom_pane::popup_consts::standard_popup_hint_line;
use crate::clipboard_paste::paste_image_to_temp_png;
use crate::diff_render::display_path_for;
use crate::exec_cell::CommandOutput;
use crate::exec_cell::ExecCell;
use crate::exec_cell::new_active_exec_command;
use crate::get_git_diff::get_git_diff;
use crate::history_cell;
use crate::history_cell::AgentMessageCell;
use crate::history_cell::HistoryCell;
use crate::history_cell::McpToolCallCell;
use crate::markdown::append_markdown;
use crate::render::renderable::ColumnRenderable;
use crate::render::renderable::Renderable;
use crate::slash_command::SlashCommand;
use crate::status::RateLimitSnapshotDisplay;
use crate::text_formatting::truncate_text;
use crate::tui::FrameRequester;
mod interrupts;
use self::interrupts::InterruptManager;
mod agent;
use self::agent::spawn_agent;
use self::agent::spawn_agent_from_existing;
mod session_header;
use self::session_header::SessionHeader;
use crate::streaming::controller::StreamController;
use std::path::Path;

use chrono::Local;
use codex_common::approval_presets::ApprovalPreset;
use codex_common::approval_presets::builtin_approval_presets;
use codex_common::model_presets::ModelPreset;
use codex_common::model_presets::builtin_model_presets;
use codex_core::AuthManager;
use codex_core::ConversationManager;
use codex_core::protocol::AskForApproval;
use codex_core::protocol::SandboxPolicy;
use codex_core::protocol_config_types::ReasoningEffort as ReasoningEffortConfig;
use codex_file_search::FileMatch;
use codex_protocol::plan_tool::UpdatePlanArgs;
use strum::IntoEnumIterator;

// Track information about an in-flight exec command.
struct RunningCommand {
    command: Vec<String>,
    parsed_cmd: Vec<ParsedCommand>,
}

const RATE_LIMIT_WARNING_THRESHOLDS: [f64; 3] = [75.0, 90.0, 95.0];

#[derive(Default)]
struct RateLimitWarningState {
    secondary_index: usize,
    primary_index: usize,
}

impl RateLimitWarningState {
    fn take_warnings(
        &mut self,
        secondary_used_percent: Option<f64>,
        secondary_window_minutes: Option<i64>,
        primary_used_percent: Option<f64>,
        primary_window_minutes: Option<i64>,
    ) -> Vec<String> {
        let reached_secondary_cap =
            matches!(secondary_used_percent, Some(percent) if percent == 100.0);
        let reached_primary_cap = matches!(primary_used_percent, Some(percent) if percent == 100.0);
        if reached_secondary_cap || reached_primary_cap {
            return Vec::new();
        }

        let mut warnings = Vec::new();

        if let Some(secondary_used_percent) = secondary_used_percent {
            let mut highest_secondary: Option<f64> = None;
            while self.secondary_index < RATE_LIMIT_WARNING_THRESHOLDS.len()
                && secondary_used_percent >= RATE_LIMIT_WARNING_THRESHOLDS[self.secondary_index]
            {
                highest_secondary = Some(RATE_LIMIT_WARNING_THRESHOLDS[self.secondary_index]);
                self.secondary_index += 1;
            }
            if let Some(threshold) = highest_secondary {
                let limit_label = secondary_window_minutes
                    .map(get_limits_duration)
                    .unwrap_or_else(|| "weekly".to_string());
                warnings.push(format!(
                    "Heads up, you've used over {threshold:.0}% of your {limit_label} limit. Run /status for a breakdown."
                ));
            }
        }

        if let Some(primary_used_percent) = primary_used_percent {
            let mut highest_primary: Option<f64> = None;
            while self.primary_index < RATE_LIMIT_WARNING_THRESHOLDS.len()
                && primary_used_percent >= RATE_LIMIT_WARNING_THRESHOLDS[self.primary_index]
            {
                highest_primary = Some(RATE_LIMIT_WARNING_THRESHOLDS[self.primary_index]);
                self.primary_index += 1;
            }
            if let Some(threshold) = highest_primary {
                let limit_label = primary_window_minutes
                    .map(get_limits_duration)
                    .unwrap_or_else(|| "5h".to_string());
                warnings.push(format!(
                    "Heads up, you've used over {threshold:.0}% of your {limit_label} limit. Run /status for a breakdown."
                ));
            }
        }

        warnings
    }
}

pub(crate) fn get_limits_duration(windows_minutes: i64) -> String {
    const MINUTES_PER_HOUR: i64 = 60;
    const MINUTES_PER_DAY: i64 = 24 * MINUTES_PER_HOUR;
    const MINUTES_PER_WEEK: i64 = 7 * MINUTES_PER_DAY;
    const MINUTES_PER_MONTH: i64 = 30 * MINUTES_PER_DAY;
    const ROUNDING_BIAS_MINUTES: i64 = 3;

    let windows_minutes = windows_minutes.max(0);

    if windows_minutes <= MINUTES_PER_DAY.saturating_add(ROUNDING_BIAS_MINUTES) {
        let adjusted = windows_minutes.saturating_add(ROUNDING_BIAS_MINUTES);
        let hours = std::cmp::max(1, adjusted / MINUTES_PER_HOUR);
        format!("{hours}h")
    } else if windows_minutes <= MINUTES_PER_WEEK.saturating_add(ROUNDING_BIAS_MINUTES) {
        "weekly".to_string()
    } else if windows_minutes <= MINUTES_PER_MONTH.saturating_add(ROUNDING_BIAS_MINUTES) {
        "monthly".to_string()
    } else {
        "annual".to_string()
    }
}

/// Common initialization parameters shared by all `ChatWidget` constructors.
pub(crate) struct ChatWidgetInit {
    pub(crate) config: Config,
    pub(crate) frame_requester: FrameRequester,
    pub(crate) app_event_tx: AppEventSender,
    pub(crate) initial_prompt: Option<String>,
    pub(crate) initial_images: Vec<PathBuf>,
    pub(crate) enhanced_keys_supported: bool,
    pub(crate) auth_manager: Arc<AuthManager>,
    pub(crate) feedback: codex_feedback::CodexFeedback,
}

pub(crate) struct ChatWidget {
    app_event_tx: AppEventSender,
    codex_op_tx: UnboundedSender<Op>,
    bottom_pane: BottomPane,
    active_cell: Option<Box<dyn HistoryCell>>,
    config: Config,
    auth_manager: Arc<AuthManager>,
    session_header: SessionHeader,
    initial_user_message: Option<UserMessage>,
    token_info: Option<TokenUsageInfo>,
    rate_limit_snapshot: Option<RateLimitSnapshotDisplay>,
    rate_limit_warnings: RateLimitWarningState,
    // Stream lifecycle controller
    stream_controller: Option<StreamController>,
    running_commands: HashMap<String, RunningCommand>,
    task_complete_pending: bool,
    // Queue of interruptive UI events deferred during an active write cycle
    interrupts: InterruptManager,
    // Accumulates the current reasoning block text to extract a header
    reasoning_buffer: String,
    // Accumulates full reasoning content for transcript-only recording
    full_reasoning_buffer: String,
    // Current status header shown in the status indicator.
    current_status_header: String,
    // Previous status header to restore after a transient stream retry.
    retry_status_header: Option<String>,
    conversation_id: Option<ConversationId>,
    frame_requester: FrameRequester,
    // Whether to include the initial welcome banner on session configured
    show_welcome_banner: bool,
    // When resuming an existing session (selected via resume picker), avoid an
    // immediate redraw on SessionConfigured to prevent a gratuitous UI flicker.
    suppress_session_configured_redraw: bool,
    // User messages queued while a turn is in progress
    queued_user_messages: VecDeque<UserMessage>,
    // Pending notification to show when unfocused on next Draw
    pending_notification: Option<Notification>,
    // Simple review mode flag; used to adjust layout and banners.
    is_review_mode: bool,
<<<<<<< HEAD
    // Snapshot of token usage to restore after review mode exits.
    pre_review_token_info: Option<Option<TokenUsageInfo>>,
    // List of ghost commits corresponding to each turn.
    ghost_snapshots: Vec<GhostCommit>,
    ghost_snapshots_disabled: bool,
=======
>>>>>>> 5ee8a17b
    // Whether to add a final message separator after the last message
    needs_final_message_separator: bool,

    last_rendered_width: std::cell::Cell<Option<usize>>,
    // Feedback sink for /feedback
    feedback: codex_feedback::CodexFeedback,
    // Current session rollout path (if known)
    current_rollout_path: Option<PathBuf>,
}

struct UserMessage {
    text: String,
    image_paths: Vec<PathBuf>,
}

impl From<String> for UserMessage {
    fn from(text: String) -> Self {
        Self {
            text,
            image_paths: Vec::new(),
        }
    }
}

fn create_initial_user_message(text: String, image_paths: Vec<PathBuf>) -> Option<UserMessage> {
    if text.is_empty() && image_paths.is_empty() {
        None
    } else {
        Some(UserMessage { text, image_paths })
    }
}

impl ChatWidget {
    fn flush_answer_stream_with_separator(&mut self) {
        if let Some(mut controller) = self.stream_controller.take()
            && let Some(cell) = controller.finalize()
        {
            self.add_boxed_history(cell);
        }
    }

    fn set_status_header(&mut self, header: String) {
        self.current_status_header = header.clone();
        self.bottom_pane.update_status_header(header);
    }

    // --- Small event handlers ---
    fn on_session_configured(&mut self, event: codex_core::protocol::SessionConfiguredEvent) {
        self.bottom_pane
            .set_history_metadata(event.history_log_id, event.history_entry_count);
        self.conversation_id = Some(event.session_id);
        self.current_rollout_path = Some(event.rollout_path.clone());
        let initial_messages = event.initial_messages.clone();
        let model_for_header = event.model.clone();
        self.session_header.set_model(&model_for_header);
        self.add_to_history(history_cell::new_session_info(
            &self.config,
            event,
            self.show_welcome_banner,
        ));
        if let Some(messages) = initial_messages {
            self.replay_initial_messages(messages);
        }
        // Ask codex-core to enumerate custom prompts for this session.
        self.submit_op(Op::ListCustomPrompts);
        if let Some(user_message) = self.initial_user_message.take() {
            self.submit_user_message(user_message);
        }
        if !self.suppress_session_configured_redraw {
            self.request_redraw();
        }
    }

    pub(crate) fn open_feedback_note(
        &mut self,
        category: crate::app_event::FeedbackCategory,
        include_logs: bool,
    ) {
        // Build a fresh snapshot at the time of opening the note overlay.
        let snapshot = self.feedback.snapshot(self.conversation_id);
        let rollout = if include_logs {
            self.current_rollout_path.clone()
        } else {
            None
        };
        let view = crate::bottom_pane::FeedbackNoteView::new(
            category,
            snapshot,
            rollout,
            self.app_event_tx.clone(),
            include_logs,
        );
        self.bottom_pane.show_view(Box::new(view));
        self.request_redraw();
    }

    pub(crate) fn open_feedback_consent(&mut self, category: crate::app_event::FeedbackCategory) {
        let params = crate::bottom_pane::feedback_upload_consent_params(
            self.app_event_tx.clone(),
            category,
            self.current_rollout_path.clone(),
        );
        self.bottom_pane.show_selection_view(params);
        self.request_redraw();
    }

    fn on_agent_message(&mut self, message: String) {
        // If we have a stream_controller, then the final agent message is redundant and will be a
        // duplicate of what has already been streamed.
        if self.stream_controller.is_none() {
            self.handle_streaming_delta(message);
        }
        self.flush_answer_stream_with_separator();
        self.handle_stream_finished();
        self.request_redraw();
    }

    fn on_agent_message_delta(&mut self, delta: String) {
        self.handle_streaming_delta(delta);
    }

    fn on_agent_reasoning_delta(&mut self, delta: String) {
        // For reasoning deltas, do not stream to history. Accumulate the
        // current reasoning block and extract the first bold element
        // (between **/**) as the chunk header. Show this header as status.
        self.reasoning_buffer.push_str(&delta);

        if let Some(header) = extract_first_bold(&self.reasoning_buffer) {
            // Update the shimmer header to the extracted reasoning chunk header.
            self.set_status_header(header);
        } else {
            // Fallback while we don't yet have a bold header: leave existing header as-is.
        }
        self.request_redraw();
    }

    fn on_agent_reasoning_final(&mut self) {
        // At the end of a reasoning block, record transcript-only content.
        self.full_reasoning_buffer.push_str(&self.reasoning_buffer);
        if !self.full_reasoning_buffer.is_empty() {
            let cell = history_cell::new_reasoning_summary_block(
                self.full_reasoning_buffer.clone(),
                &self.config,
            );
            self.add_boxed_history(cell);
        }
        self.reasoning_buffer.clear();
        self.full_reasoning_buffer.clear();
        self.request_redraw();
    }

    fn on_reasoning_section_break(&mut self) {
        // Start a new reasoning block for header extraction and accumulate transcript.
        self.full_reasoning_buffer.push_str(&self.reasoning_buffer);
        self.full_reasoning_buffer.push_str("\n\n");
        self.reasoning_buffer.clear();
    }

    // Raw reasoning uses the same flow as summarized reasoning

    fn on_task_started(&mut self) {
        self.bottom_pane.clear_ctrl_c_quit_hint();
        self.bottom_pane.set_task_running(true);
        self.retry_status_header = None;
        self.bottom_pane.set_interrupt_hint_visible(true);
        self.set_status_header(String::from("Working"));
        self.full_reasoning_buffer.clear();
        self.reasoning_buffer.clear();
        self.request_redraw();
    }

    fn on_task_complete(&mut self, last_agent_message: Option<String>) {
        // If a stream is currently active, finalize it.
        self.flush_answer_stream_with_separator();
        // Mark task stopped and request redraw now that all content is in history.
        self.bottom_pane.set_task_running(false);
        self.running_commands.clear();
        self.request_redraw();

        // If there is a queued user message, send exactly one now to begin the next turn.
        self.maybe_send_next_queued_input();
        // Emit a notification when the turn completes (suppressed if focused).
        self.notify(Notification::AgentTurnComplete {
            response: last_agent_message.unwrap_or_default(),
        });
    }

    pub(crate) fn set_token_info(&mut self, info: Option<TokenUsageInfo>) {
        match info {
            Some(info) => self.apply_token_info(info),
            None => {
                self.bottom_pane.set_context_window_percent(None);
                self.token_info = None;
            }
        }
    }

    fn apply_token_info(&mut self, info: TokenUsageInfo) {
        let percent = self.context_remaining_percent(&info);
        self.bottom_pane.set_context_window_percent(percent);
        self.token_info = Some(info);
    }

    fn context_remaining_percent(&self, info: &TokenUsageInfo) -> Option<i64> {
        info.model_context_window
            .or(self.config.model_context_window)
            .map(|window| {
                info.last_token_usage
                    .percent_of_context_window_remaining(window)
            })
    }

    fn restore_pre_review_token_info(&mut self) {
        if let Some(saved) = self.pre_review_token_info.take() {
            match saved {
                Some(info) => self.apply_token_info(info),
                None => {
                    self.bottom_pane.set_context_window_percent(None);
                    self.token_info = None;
                }
            }
        }
    }

    fn on_rate_limit_snapshot(&mut self, snapshot: Option<RateLimitSnapshot>) {
        if let Some(snapshot) = snapshot {
            let warnings = self.rate_limit_warnings.take_warnings(
                snapshot
                    .secondary
                    .as_ref()
                    .map(|window| window.used_percent),
                snapshot
                    .secondary
                    .as_ref()
                    .and_then(|window| window.window_minutes),
                snapshot.primary.as_ref().map(|window| window.used_percent),
                snapshot
                    .primary
                    .as_ref()
                    .and_then(|window| window.window_minutes),
            );

            let display = crate::status::rate_limit_snapshot_display(&snapshot, Local::now());
            self.rate_limit_snapshot = Some(display);

            if !warnings.is_empty() {
                for warning in warnings {
                    self.add_to_history(history_cell::new_warning_event(warning));
                }
                self.request_redraw();
            }
        } else {
            self.rate_limit_snapshot = None;
        }
    }
    /// Finalize any active exec as failed and stop/clear running UI state.
    fn finalize_turn(&mut self) {
        // Ensure any spinner is replaced by a red ✗ and flushed into history.
        self.finalize_active_cell_as_failed();
        // Reset running state and clear streaming buffers.
        self.bottom_pane.set_task_running(false);
        self.running_commands.clear();
        self.stream_controller = None;
    }

    fn on_error(&mut self, message: String) {
        self.finalize_turn();
        self.add_to_history(history_cell::new_error_event(message));
        self.request_redraw();

        // After an error ends the turn, try sending the next queued input.
        self.maybe_send_next_queued_input();
    }

    /// Handle a turn aborted due to user interrupt (Esc).
    /// When there are queued user messages, restore them into the composer
    /// separated by newlines rather than auto‑submitting the next one.
    fn on_interrupted_turn(&mut self, reason: TurnAbortReason) {
        // Finalize, log a gentle prompt, and clear running state.
        self.finalize_turn();

        if reason != TurnAbortReason::ReviewEnded {
            self.add_to_history(history_cell::new_error_event(
                "Conversation interrupted - tell the model what to do differently. Something went wrong? Hit `/feedback` to report the issue.".to_owned(),
            ));
        }

        // If any messages were queued during the task, restore them into the composer.
        if !self.queued_user_messages.is_empty() {
            let queued_text = self
                .queued_user_messages
                .iter()
                .map(|m| m.text.clone())
                .collect::<Vec<_>>()
                .join("\n");
            let existing_text = self.bottom_pane.composer_text();
            let combined = if existing_text.is_empty() {
                queued_text
            } else if queued_text.is_empty() {
                existing_text
            } else {
                format!("{queued_text}\n{existing_text}")
            };
            self.bottom_pane.set_composer_text(combined);
            // Clear the queue and update the status indicator list.
            self.queued_user_messages.clear();
            self.refresh_queued_user_messages();
        }

        self.request_redraw();
    }

    fn on_plan_update(&mut self, update: UpdatePlanArgs) {
        self.add_to_history(history_cell::new_plan_update(update));
    }

    fn on_exec_approval_request(&mut self, id: String, ev: ExecApprovalRequestEvent) {
        let id2 = id.clone();
        let ev2 = ev.clone();
        self.defer_or_handle(
            |q| q.push_exec_approval(id, ev),
            |s| s.handle_exec_approval_now(id2, ev2),
        );
    }

    fn on_apply_patch_approval_request(&mut self, id: String, ev: ApplyPatchApprovalRequestEvent) {
        let id2 = id.clone();
        let ev2 = ev.clone();
        self.defer_or_handle(
            |q| q.push_apply_patch_approval(id, ev),
            |s| s.handle_apply_patch_approval_now(id2, ev2),
        );
    }

    fn on_exec_command_begin(&mut self, ev: ExecCommandBeginEvent) {
        self.flush_answer_stream_with_separator();
        let ev2 = ev.clone();
        self.defer_or_handle(|q| q.push_exec_begin(ev), |s| s.handle_exec_begin_now(ev2));
    }

    fn on_exec_command_output_delta(
        &mut self,
        _ev: codex_core::protocol::ExecCommandOutputDeltaEvent,
    ) {
        // TODO: Handle streaming exec output if/when implemented
    }

    fn on_patch_apply_begin(&mut self, event: PatchApplyBeginEvent) {
        self.add_to_history(history_cell::new_patch_event(
            event.changes,
            &self.config.cwd,
        ));
    }

    fn on_view_image_tool_call(&mut self, event: ViewImageToolCallEvent) {
        self.flush_answer_stream_with_separator();
        self.add_to_history(history_cell::new_view_image_tool_call(
            event.path,
            &self.config.cwd,
        ));
        self.request_redraw();
    }

    fn on_patch_apply_end(&mut self, event: codex_core::protocol::PatchApplyEndEvent) {
        let ev2 = event.clone();
        self.defer_or_handle(
            |q| q.push_patch_end(event),
            |s| s.handle_patch_apply_end_now(ev2),
        );
    }

    fn on_exec_command_end(&mut self, ev: ExecCommandEndEvent) {
        let ev2 = ev.clone();
        self.defer_or_handle(|q| q.push_exec_end(ev), |s| s.handle_exec_end_now(ev2));
    }

    fn on_mcp_tool_call_begin(&mut self, ev: McpToolCallBeginEvent) {
        let ev2 = ev.clone();
        self.defer_or_handle(|q| q.push_mcp_begin(ev), |s| s.handle_mcp_begin_now(ev2));
    }

    fn on_mcp_tool_call_end(&mut self, ev: McpToolCallEndEvent) {
        let ev2 = ev.clone();
        self.defer_or_handle(|q| q.push_mcp_end(ev), |s| s.handle_mcp_end_now(ev2));
    }

    fn on_web_search_begin(&mut self, _ev: WebSearchBeginEvent) {
        self.flush_answer_stream_with_separator();
    }

    fn on_web_search_end(&mut self, ev: WebSearchEndEvent) {
        self.flush_answer_stream_with_separator();
        self.add_to_history(history_cell::new_web_search_call(format!(
            "Searched: {}",
            ev.query
        )));
    }

    fn on_get_history_entry_response(
        &mut self,
        event: codex_core::protocol::GetHistoryEntryResponseEvent,
    ) {
        let codex_core::protocol::GetHistoryEntryResponseEvent {
            offset,
            log_id,
            entry,
        } = event;
        self.bottom_pane
            .on_history_entry_response(log_id, offset, entry.map(|e| e.text));
    }

    fn on_shutdown_complete(&mut self) {
        self.app_event_tx.send(AppEvent::ExitRequest);
    }

    fn on_turn_diff(&mut self, unified_diff: String) {
        debug!("TurnDiffEvent: {unified_diff}");
    }

    fn on_background_event(&mut self, message: String) {
        debug!("BackgroundEvent: {message}");
    }

    fn on_undo_started(&mut self, event: UndoStartedEvent) {
        self.bottom_pane.ensure_status_indicator();
        self.bottom_pane.set_interrupt_hint_visible(false);
        let message = event
            .message
            .unwrap_or_else(|| "Undo in progress...".to_string());
        self.set_status_header(message);
    }

    fn on_undo_completed(&mut self, event: UndoCompletedEvent) {
        let UndoCompletedEvent { success, message } = event;
        self.bottom_pane.hide_status_indicator();
        let message = message.unwrap_or_else(|| {
            if success {
                "Undo completed successfully.".to_string()
            } else {
                "Undo failed.".to_string()
            }
        });
        if success {
            self.add_info_message(message, None);
        } else {
            self.add_error_message(message);
        }
    }

    fn on_stream_error(&mut self, message: String) {
        if self.retry_status_header.is_none() {
            self.retry_status_header = Some(self.current_status_header.clone());
        }
        self.set_status_header(message);
    }

    /// Periodic tick to commit at most one queued line to history with a small delay,
    /// animating the output.
    pub(crate) fn on_commit_tick(&mut self) {
        if let Some(controller) = self.stream_controller.as_mut() {
            let (cell, is_idle) = controller.on_commit_tick();
            if let Some(cell) = cell {
                self.bottom_pane.hide_status_indicator();
                self.add_boxed_history(cell);
            }
            if is_idle {
                self.app_event_tx.send(AppEvent::StopCommitAnimation);
            }
        }
    }

    fn flush_interrupt_queue(&mut self) {
        let mut mgr = std::mem::take(&mut self.interrupts);
        mgr.flush_all(self);
        self.interrupts = mgr;
    }

    #[inline]
    fn defer_or_handle(
        &mut self,
        push: impl FnOnce(&mut InterruptManager),
        handle: impl FnOnce(&mut Self),
    ) {
        // Preserve deterministic FIFO across queued interrupts: once anything
        // is queued due to an active write cycle, continue queueing until the
        // queue is flushed to avoid reordering (e.g., ExecEnd before ExecBegin).
        if self.stream_controller.is_some() || !self.interrupts.is_empty() {
            push(&mut self.interrupts);
        } else {
            handle(self);
        }
    }

    fn handle_stream_finished(&mut self) {
        if self.task_complete_pending {
            self.bottom_pane.hide_status_indicator();
            self.task_complete_pending = false;
        }
        // A completed stream indicates non-exec content was just inserted.
        self.flush_interrupt_queue();
    }

    #[inline]
    fn handle_streaming_delta(&mut self, delta: String) {
        // Before streaming agent content, flush any active exec cell group.
        self.flush_active_cell();

        if self.stream_controller.is_none() {
            if self.needs_final_message_separator {
                let elapsed_seconds = self
                    .bottom_pane
                    .status_widget()
                    .map(super::status_indicator_widget::StatusIndicatorWidget::elapsed_seconds);
                self.add_to_history(history_cell::FinalMessageSeparator::new(elapsed_seconds));
                self.needs_final_message_separator = false;
            }
            self.stream_controller = Some(StreamController::new(
                self.last_rendered_width.get().map(|w| w.saturating_sub(2)),
            ));
        }
        if let Some(controller) = self.stream_controller.as_mut()
            && controller.push(&delta)
        {
            self.app_event_tx.send(AppEvent::StartCommitAnimation);
        }
        self.request_redraw();
    }

    pub(crate) fn handle_exec_end_now(&mut self, ev: ExecCommandEndEvent) {
        let running = self.running_commands.remove(&ev.call_id);
        let (command, parsed) = match running {
            Some(rc) => (rc.command, rc.parsed_cmd),
            None => (vec![ev.call_id.clone()], Vec::new()),
        };

        let needs_new = self
            .active_cell
            .as_ref()
            .map(|cell| cell.as_any().downcast_ref::<ExecCell>().is_none())
            .unwrap_or(true);
        if needs_new {
            self.flush_active_cell();
            self.active_cell = Some(Box::new(new_active_exec_command(
                ev.call_id.clone(),
                command,
                parsed,
            )));
        }

        if let Some(cell) = self
            .active_cell
            .as_mut()
            .and_then(|c| c.as_any_mut().downcast_mut::<ExecCell>())
        {
            cell.complete_call(
                &ev.call_id,
                CommandOutput {
                    exit_code: ev.exit_code,
                    formatted_output: ev.formatted_output.clone(),
                    aggregated_output: ev.aggregated_output.clone(),
                },
                ev.duration,
            );
            if cell.should_flush() {
                self.flush_active_cell();
            }
        }
    }

    pub(crate) fn handle_patch_apply_end_now(
        &mut self,
        event: codex_core::protocol::PatchApplyEndEvent,
    ) {
        // If the patch was successful, just let the "Edited" block stand.
        // Otherwise, add a failure block.
        if !event.success {
            self.add_to_history(history_cell::new_patch_apply_failure(event.stderr));
        }
    }

    pub(crate) fn handle_exec_approval_now(&mut self, id: String, ev: ExecApprovalRequestEvent) {
        self.flush_answer_stream_with_separator();
        let command = shlex::try_join(ev.command.iter().map(String::as_str))
            .unwrap_or_else(|_| ev.command.join(" "));
        self.notify(Notification::ExecApprovalRequested { command });

        let request = ApprovalRequest::Exec {
            id,
            command: ev.command,
            reason: ev.reason,
            risk: ev.risk,
        };
        self.bottom_pane.push_approval_request(request);
        self.request_redraw();
    }

    pub(crate) fn handle_apply_patch_approval_now(
        &mut self,
        id: String,
        ev: ApplyPatchApprovalRequestEvent,
    ) {
        self.flush_answer_stream_with_separator();

        let request = ApprovalRequest::ApplyPatch {
            id,
            reason: ev.reason,
            changes: ev.changes.clone(),
            cwd: self.config.cwd.clone(),
        };
        self.bottom_pane.push_approval_request(request);
        self.request_redraw();
        self.notify(Notification::EditApprovalRequested {
            cwd: self.config.cwd.clone(),
            changes: ev.changes.keys().cloned().collect(),
        });
    }

    pub(crate) fn handle_exec_begin_now(&mut self, ev: ExecCommandBeginEvent) {
        // Ensure the status indicator is visible while the command runs.
        self.running_commands.insert(
            ev.call_id.clone(),
            RunningCommand {
                command: ev.command.clone(),
                parsed_cmd: ev.parsed_cmd.clone(),
            },
        );
        if let Some(cell) = self
            .active_cell
            .as_mut()
            .and_then(|c| c.as_any_mut().downcast_mut::<ExecCell>())
            && let Some(new_exec) = cell.with_added_call(
                ev.call_id.clone(),
                ev.command.clone(),
                ev.parsed_cmd.clone(),
            )
        {
            *cell = new_exec;
        } else {
            self.flush_active_cell();

            self.active_cell = Some(Box::new(new_active_exec_command(
                ev.call_id.clone(),
                ev.command.clone(),
                ev.parsed_cmd,
            )));
        }

        self.request_redraw();
    }

    pub(crate) fn handle_mcp_begin_now(&mut self, ev: McpToolCallBeginEvent) {
        self.flush_answer_stream_with_separator();
        self.flush_active_cell();
        self.active_cell = Some(Box::new(history_cell::new_active_mcp_tool_call(
            ev.call_id,
            ev.invocation,
        )));
        self.request_redraw();
    }
    pub(crate) fn handle_mcp_end_now(&mut self, ev: McpToolCallEndEvent) {
        self.flush_answer_stream_with_separator();

        let McpToolCallEndEvent {
            call_id,
            invocation,
            duration,
            result,
        } = ev;

        let extra_cell = match self
            .active_cell
            .as_mut()
            .and_then(|cell| cell.as_any_mut().downcast_mut::<McpToolCallCell>())
        {
            Some(cell) if cell.call_id() == call_id => cell.complete(duration, result),
            _ => {
                self.flush_active_cell();
                let mut cell = history_cell::new_active_mcp_tool_call(call_id, invocation);
                let extra_cell = cell.complete(duration, result);
                self.active_cell = Some(Box::new(cell));
                extra_cell
            }
        };

        self.flush_active_cell();
        if let Some(extra) = extra_cell {
            self.add_boxed_history(extra);
        }
    }

    fn layout_areas(&self, area: Rect) -> [Rect; 3] {
        let bottom_min = self.bottom_pane.desired_height(area.width).min(area.height);
        let remaining = area.height.saturating_sub(bottom_min);

        let active_desired = self
            .active_cell
            .as_ref()
            .map_or(0, |c| c.desired_height(area.width) + 1);
        let active_height = active_desired.min(remaining);
        // Note: no header area; remaining is not used beyond computing active height.

        let header_height = 0u16;

        Layout::vertical([
            Constraint::Length(header_height),
            Constraint::Length(active_height),
            Constraint::Min(bottom_min),
        ])
        .areas(area)
    }

    pub(crate) fn new(
        common: ChatWidgetInit,
        conversation_manager: Arc<ConversationManager>,
    ) -> Self {
        let ChatWidgetInit {
            config,
            frame_requester,
            app_event_tx,
            initial_prompt,
            initial_images,
            enhanced_keys_supported,
            auth_manager,
            feedback,
        } = common;
        let mut rng = rand::rng();
        let placeholder = EXAMPLE_PROMPTS[rng.random_range(0..EXAMPLE_PROMPTS.len())].to_string();
        let codex_op_tx = spawn_agent(config.clone(), app_event_tx.clone(), conversation_manager);

        Self {
            app_event_tx: app_event_tx.clone(),
            frame_requester: frame_requester.clone(),
            codex_op_tx,
            bottom_pane: BottomPane::new(BottomPaneParams {
                frame_requester,
                app_event_tx,
                has_input_focus: true,
                enhanced_keys_supported,
                placeholder_text: placeholder,
                disable_paste_burst: config.disable_paste_burst,
            }),
            active_cell: None,
            config: config.clone(),
            auth_manager,
            session_header: SessionHeader::new(config.model),
            initial_user_message: create_initial_user_message(
                initial_prompt.unwrap_or_default(),
                initial_images,
            ),
            token_info: None,
            rate_limit_snapshot: None,
            rate_limit_warnings: RateLimitWarningState::default(),
            stream_controller: None,
            running_commands: HashMap::new(),
            task_complete_pending: false,
            interrupts: InterruptManager::new(),
            reasoning_buffer: String::new(),
            full_reasoning_buffer: String::new(),
            current_status_header: String::from("Working"),
            retry_status_header: None,
            conversation_id: None,
            queued_user_messages: VecDeque::new(),
            show_welcome_banner: true,
            suppress_session_configured_redraw: false,
            pending_notification: None,
            is_review_mode: false,
<<<<<<< HEAD
            pre_review_token_info: None,
            ghost_snapshots: Vec::new(),
            ghost_snapshots_disabled: true,
=======
>>>>>>> 5ee8a17b
            needs_final_message_separator: false,
            last_rendered_width: std::cell::Cell::new(None),
            feedback,
            current_rollout_path: None,
        }
    }

    /// Create a ChatWidget attached to an existing conversation (e.g., a fork).
    pub(crate) fn new_from_existing(
        common: ChatWidgetInit,
        conversation: std::sync::Arc<codex_core::CodexConversation>,
        session_configured: codex_core::protocol::SessionConfiguredEvent,
    ) -> Self {
        let ChatWidgetInit {
            config,
            frame_requester,
            app_event_tx,
            initial_prompt,
            initial_images,
            enhanced_keys_supported,
            auth_manager,
            feedback,
        } = common;
        let mut rng = rand::rng();
        let placeholder = EXAMPLE_PROMPTS[rng.random_range(0..EXAMPLE_PROMPTS.len())].to_string();

        let codex_op_tx =
            spawn_agent_from_existing(conversation, session_configured, app_event_tx.clone());

        Self {
            app_event_tx: app_event_tx.clone(),
            frame_requester: frame_requester.clone(),
            codex_op_tx,
            bottom_pane: BottomPane::new(BottomPaneParams {
                frame_requester,
                app_event_tx,
                has_input_focus: true,
                enhanced_keys_supported,
                placeholder_text: placeholder,
                disable_paste_burst: config.disable_paste_burst,
            }),
            active_cell: None,
            config: config.clone(),
            auth_manager,
            session_header: SessionHeader::new(config.model),
            initial_user_message: create_initial_user_message(
                initial_prompt.unwrap_or_default(),
                initial_images,
            ),
            token_info: None,
            rate_limit_snapshot: None,
            rate_limit_warnings: RateLimitWarningState::default(),
            stream_controller: None,
            running_commands: HashMap::new(),
            task_complete_pending: false,
            interrupts: InterruptManager::new(),
            reasoning_buffer: String::new(),
            full_reasoning_buffer: String::new(),
            current_status_header: String::from("Working"),
            retry_status_header: None,
            conversation_id: None,
            queued_user_messages: VecDeque::new(),
            show_welcome_banner: true,
            suppress_session_configured_redraw: true,
            pending_notification: None,
            is_review_mode: false,
<<<<<<< HEAD
            pre_review_token_info: None,
            ghost_snapshots: Vec::new(),
            ghost_snapshots_disabled: true,
=======
>>>>>>> 5ee8a17b
            needs_final_message_separator: false,
            last_rendered_width: std::cell::Cell::new(None),
            feedback,
            current_rollout_path: None,
        }
    }

    pub fn desired_height(&self, width: u16) -> u16 {
        self.bottom_pane.desired_height(width)
            + self
                .active_cell
                .as_ref()
                .map_or(0, |c| c.desired_height(width) + 1)
    }

    pub(crate) fn handle_key_event(&mut self, key_event: KeyEvent) {
        match key_event {
            KeyEvent {
                code: KeyCode::Char(c),
                modifiers,
                kind: KeyEventKind::Press,
                ..
            } if modifiers.contains(KeyModifiers::CONTROL) && c.eq_ignore_ascii_case(&'c') => {
                self.on_ctrl_c();
                return;
            }
            KeyEvent {
                code: KeyCode::Char(c),
                modifiers,
                kind: KeyEventKind::Press,
                ..
            } if modifiers.contains(KeyModifiers::CONTROL) && c.eq_ignore_ascii_case(&'v') => {
                if let Ok((path, info)) = paste_image_to_temp_png() {
                    self.attach_image(path, info.width, info.height, info.encoded_format.label());
                }
                return;
            }
            other if other.kind == KeyEventKind::Press => {
                self.bottom_pane.clear_ctrl_c_quit_hint();
            }
            _ => {}
        }

        match key_event {
            KeyEvent {
                code: KeyCode::Up,
                modifiers: KeyModifiers::ALT,
                kind: KeyEventKind::Press,
                ..
            } if !self.queued_user_messages.is_empty() => {
                // Prefer the most recently queued item.
                if let Some(user_message) = self.queued_user_messages.pop_back() {
                    self.bottom_pane.set_composer_text(user_message.text);
                    self.refresh_queued_user_messages();
                    self.request_redraw();
                }
            }
            _ => {
                match self.bottom_pane.handle_key_event(key_event) {
                    InputResult::Submitted(text) => {
                        // If a task is running, queue the user input to be sent after the turn completes.
                        let user_message = UserMessage {
                            text,
                            image_paths: self.bottom_pane.take_recent_submission_images(),
                        };
                        if self.bottom_pane.is_task_running() {
                            self.queued_user_messages.push_back(user_message);
                            self.refresh_queued_user_messages();
                        } else {
                            self.submit_user_message(user_message);
                        }
                    }
                    InputResult::Command(cmd) => {
                        self.dispatch_command(cmd);
                    }
                    InputResult::None => {}
                }
            }
        }
    }

    pub(crate) fn attach_image(
        &mut self,
        path: PathBuf,
        width: u32,
        height: u32,
        format_label: &str,
    ) {
        tracing::info!(
            "attach_image path={path:?} width={width} height={height} format={format_label}",
        );
        self.bottom_pane
            .attach_image(path, width, height, format_label);
        self.request_redraw();
    }

    fn dispatch_command(&mut self, cmd: SlashCommand) {
        if !cmd.available_during_task() && self.bottom_pane.is_task_running() {
            let message = format!(
                "'/{}' is disabled while a task is in progress.",
                cmd.command()
            );
            self.add_to_history(history_cell::new_error_event(message));
            self.request_redraw();
            return;
        }
        match cmd {
            SlashCommand::Feedback => {
                // Step 1: pick a category (UI built in feedback_view)
                let params =
                    crate::bottom_pane::feedback_selection_params(self.app_event_tx.clone());
                self.bottom_pane.show_selection_view(params);
                self.request_redraw();
            }
            SlashCommand::New => {
                self.app_event_tx.send(AppEvent::NewSession);
            }
            SlashCommand::Init => {
                let init_target = self.config.cwd.join(DEFAULT_PROJECT_DOC_FILENAME);
                if init_target.exists() {
                    let message = format!(
                        "{DEFAULT_PROJECT_DOC_FILENAME} already exists here. Skipping /init to avoid overwriting it."
                    );
                    self.add_info_message(message, None);
                    return;
                }
                const INIT_PROMPT: &str = include_str!("../prompt_for_init_command.md");
                self.submit_text_message(INIT_PROMPT.to_string());
            }
            SlashCommand::Compact => {
                self.clear_token_usage();
                self.app_event_tx.send(AppEvent::CodexOp(Op::Compact));
            }
            SlashCommand::Review => {
                self.open_review_popup();
            }
            SlashCommand::Model => {
                self.open_model_popup();
            }
            SlashCommand::Approvals => {
                self.open_approvals_popup();
            }
            SlashCommand::Quit => {
                self.app_event_tx.send(AppEvent::ExitRequest);
            }
            SlashCommand::Logout => {
                if let Err(e) = codex_core::auth::logout(&self.config.codex_home) {
                    tracing::error!("failed to logout: {e}");
                }
                self.app_event_tx.send(AppEvent::ExitRequest);
            }
            SlashCommand::Undo => {
                self.app_event_tx.send(AppEvent::CodexOp(Op::Undo));
            }
            SlashCommand::Diff => {
                self.add_diff_in_progress();
                let tx = self.app_event_tx.clone();
                tokio::spawn(async move {
                    let text = match get_git_diff().await {
                        Ok((is_git_repo, diff_text)) => {
                            if is_git_repo {
                                diff_text
                            } else {
                                "`/diff` — _not inside a git repository_".to_string()
                            }
                        }
                        Err(e) => format!("Failed to compute diff: {e}"),
                    };
                    tx.send(AppEvent::DiffResult(text));
                });
            }
            SlashCommand::Mention => {
                self.insert_str("@");
            }
            SlashCommand::Status => {
                self.add_status_output();
            }
            SlashCommand::Mcp => {
                self.add_mcp_output();
            }
            #[cfg(debug_assertions)]
            SlashCommand::TestApproval => {
                use codex_core::protocol::EventMsg;
                use std::collections::HashMap;

                use codex_core::protocol::ApplyPatchApprovalRequestEvent;
                use codex_core::protocol::FileChange;

                self.app_event_tx.send(AppEvent::CodexEvent(Event {
                    id: "1".to_string(),
                    // msg: EventMsg::ExecApprovalRequest(ExecApprovalRequestEvent {
                    //     call_id: "1".to_string(),
                    //     command: vec!["git".into(), "apply".into()],
                    //     cwd: self.config.cwd.clone(),
                    //     reason: Some("test".to_string()),
                    // }),
                    msg: EventMsg::ApplyPatchApprovalRequest(ApplyPatchApprovalRequestEvent {
                        call_id: "1".to_string(),
                        changes: HashMap::from([
                            (
                                PathBuf::from("/tmp/test.txt"),
                                FileChange::Add {
                                    content: "test".to_string(),
                                },
                            ),
                            (
                                PathBuf::from("/tmp/test2.txt"),
                                FileChange::Update {
                                    unified_diff: "+test\n-test2".to_string(),
                                    move_path: None,
                                },
                            ),
                        ]),
                        reason: None,
                        grant_root: Some(PathBuf::from("/tmp")),
                    }),
                }));
            }
        }
    }

    pub(crate) fn handle_paste(&mut self, text: String) {
        self.bottom_pane.handle_paste(text);
    }

    // Returns true if caller should skip rendering this frame (a future frame is scheduled).
    pub(crate) fn handle_paste_burst_tick(&mut self, frame_requester: FrameRequester) -> bool {
        if self.bottom_pane.flush_paste_burst_if_due() {
            // A paste just flushed; request an immediate redraw and skip this frame.
            self.request_redraw();
            true
        } else if self.bottom_pane.is_in_paste_burst() {
            // While capturing a burst, schedule a follow-up tick and skip this frame
            // to avoid redundant renders between ticks.
            frame_requester.schedule_frame_in(
                crate::bottom_pane::ChatComposer::recommended_paste_flush_delay(),
            );
            true
        } else {
            false
        }
    }

    fn flush_active_cell(&mut self) {
        if let Some(active) = self.active_cell.take() {
            self.needs_final_message_separator = true;
            self.app_event_tx.send(AppEvent::InsertHistoryCell(active));
        }
    }

    fn add_to_history(&mut self, cell: impl HistoryCell + 'static) {
        self.add_boxed_history(Box::new(cell));
    }

    fn add_boxed_history(&mut self, cell: Box<dyn HistoryCell>) {
        if !cell.display_lines(u16::MAX).is_empty() {
            // Only break exec grouping if the cell renders visible lines.
            self.flush_active_cell();
            self.needs_final_message_separator = true;
        }
        self.app_event_tx.send(AppEvent::InsertHistoryCell(cell));
    }

    fn submit_user_message(&mut self, user_message: UserMessage) {
        let UserMessage { text, image_paths } = user_message;
        if text.is_empty() && image_paths.is_empty() {
            return;
        }

        let mut items: Vec<UserInput> = Vec::new();

        if !text.is_empty() {
            items.push(UserInput::Text { text: text.clone() });
        }

        for path in image_paths {
            items.push(UserInput::LocalImage { path });
        }

        self.codex_op_tx
            .send(Op::UserInput { items })
            .unwrap_or_else(|e| {
                tracing::error!("failed to send message: {e}");
            });

        // Persist the text to cross-session message history.
        if !text.is_empty() {
            self.codex_op_tx
                .send(Op::AddToHistory { text: text.clone() })
                .unwrap_or_else(|e| {
                    tracing::error!("failed to send AddHistory op: {e}");
                });
        }

        // Only show the text portion in conversation history.
        if !text.is_empty() {
            self.add_to_history(history_cell::new_user_prompt(text));
        }
        self.needs_final_message_separator = false;
    }

    /// Replay a subset of initial events into the UI to seed the transcript when
    /// resuming an existing session. This approximates the live event flow and
    /// is intentionally conservative: only safe-to-replay items are rendered to
    /// avoid triggering side effects. Event ids are passed as `None` to
    /// distinguish replayed events from live ones.
    fn replay_initial_messages(&mut self, events: Vec<EventMsg>) {
        for msg in events {
            if matches!(msg, EventMsg::SessionConfigured(_)) {
                continue;
            }
            // `id: None` indicates a synthetic/fake id coming from replay.
            self.dispatch_event_msg(None, msg, true);
        }
    }

    pub(crate) fn handle_codex_event(&mut self, event: Event) {
        let Event { id, msg } = event;
        self.dispatch_event_msg(Some(id), msg, false);
    }

    /// Dispatch a protocol `EventMsg` to the appropriate handler.
    ///
    /// `id` is `Some` for live events and `None` for replayed events from
    /// `replay_initial_messages()`. Callers should treat `None` as a "fake" id
    /// that must not be used to correlate follow-up actions.
    fn dispatch_event_msg(&mut self, id: Option<String>, msg: EventMsg, from_replay: bool) {
        match msg {
            EventMsg::AgentMessageDelta(_)
            | EventMsg::AgentReasoningDelta(_)
            | EventMsg::ExecCommandOutputDelta(_) => {}
            _ => {
                tracing::trace!("handle_codex_event: {:?}", msg);
            }
        }

        match msg {
            EventMsg::SessionConfigured(e) => self.on_session_configured(e),
            EventMsg::AgentMessage(AgentMessageEvent { message }) => self.on_agent_message(message),
            EventMsg::AgentMessageDelta(AgentMessageDeltaEvent { delta }) => {
                self.on_agent_message_delta(delta)
            }
            EventMsg::AgentReasoningDelta(AgentReasoningDeltaEvent { delta })
            | EventMsg::AgentReasoningRawContentDelta(AgentReasoningRawContentDeltaEvent {
                delta,
            }) => self.on_agent_reasoning_delta(delta),
            EventMsg::AgentReasoning(AgentReasoningEvent { .. }) => self.on_agent_reasoning_final(),
            EventMsg::AgentReasoningRawContent(AgentReasoningRawContentEvent { text }) => {
                self.on_agent_reasoning_delta(text);
                self.on_agent_reasoning_final()
            }
            EventMsg::AgentReasoningSectionBreak(_) => self.on_reasoning_section_break(),
            EventMsg::TaskStarted(_) => self.on_task_started(),
            EventMsg::TaskComplete(TaskCompleteEvent { last_agent_message }) => {
                self.on_task_complete(last_agent_message)
            }
            EventMsg::TokenCount(ev) => {
                self.set_token_info(ev.info);
                self.on_rate_limit_snapshot(ev.rate_limits);
            }
            EventMsg::Error(ErrorEvent { message }) => self.on_error(message),
            EventMsg::TurnAborted(ev) => match ev.reason {
                TurnAbortReason::Interrupted => {
                    self.on_interrupted_turn(ev.reason);
                }
                TurnAbortReason::Replaced => {
                    self.on_error("Turn aborted: replaced by a new task".to_owned())
                }
                TurnAbortReason::ReviewEnded => {
                    self.on_interrupted_turn(ev.reason);
                }
            },
            EventMsg::PlanUpdate(update) => self.on_plan_update(update),
            EventMsg::ExecApprovalRequest(ev) => {
                // For replayed events, synthesize an empty id (these should not occur).
                self.on_exec_approval_request(id.unwrap_or_default(), ev)
            }
            EventMsg::ApplyPatchApprovalRequest(ev) => {
                self.on_apply_patch_approval_request(id.unwrap_or_default(), ev)
            }
            EventMsg::ExecCommandBegin(ev) => self.on_exec_command_begin(ev),
            EventMsg::ExecCommandOutputDelta(delta) => self.on_exec_command_output_delta(delta),
            EventMsg::PatchApplyBegin(ev) => self.on_patch_apply_begin(ev),
            EventMsg::PatchApplyEnd(ev) => self.on_patch_apply_end(ev),
            EventMsg::ExecCommandEnd(ev) => self.on_exec_command_end(ev),
            EventMsg::ViewImageToolCall(ev) => self.on_view_image_tool_call(ev),
            EventMsg::McpToolCallBegin(ev) => self.on_mcp_tool_call_begin(ev),
            EventMsg::McpToolCallEnd(ev) => self.on_mcp_tool_call_end(ev),
            EventMsg::WebSearchBegin(ev) => self.on_web_search_begin(ev),
            EventMsg::WebSearchEnd(ev) => self.on_web_search_end(ev),
            EventMsg::GetHistoryEntryResponse(ev) => self.on_get_history_entry_response(ev),
            EventMsg::McpListToolsResponse(ev) => self.on_list_mcp_tools(ev),
            EventMsg::ListCustomPromptsResponse(ev) => self.on_list_custom_prompts(ev),
            EventMsg::ShutdownComplete => self.on_shutdown_complete(),
            EventMsg::TurnDiff(TurnDiffEvent { unified_diff }) => self.on_turn_diff(unified_diff),
            EventMsg::BackgroundEvent(BackgroundEventEvent { message }) => {
                self.on_background_event(message)
            }
            EventMsg::UndoStarted(ev) => self.on_undo_started(ev),
            EventMsg::UndoCompleted(ev) => self.on_undo_completed(ev),
            EventMsg::StreamError(StreamErrorEvent { message }) => self.on_stream_error(message),
            EventMsg::UserMessage(ev) => {
                if from_replay {
                    self.on_user_message_event(ev);
                }
            }
            EventMsg::EnteredReviewMode(review_request) => {
                self.on_entered_review_mode(review_request)
            }
            EventMsg::ExitedReviewMode(review) => self.on_exited_review_mode(review),
            EventMsg::RawResponseItem(_)
            | EventMsg::ItemStarted(_)
            | EventMsg::ItemCompleted(_) => {}
        }
    }

    fn on_entered_review_mode(&mut self, review: ReviewRequest) {
        // Enter review mode and emit a concise banner
        if self.pre_review_token_info.is_none() {
            self.pre_review_token_info = Some(self.token_info.clone());
        }
        self.is_review_mode = true;
        let banner = format!(">> Code review started: {} <<", review.user_facing_hint);
        self.add_to_history(history_cell::new_review_status_line(banner));
        self.request_redraw();
    }

    fn on_exited_review_mode(&mut self, review: ExitedReviewModeEvent) {
        // Leave review mode; if output is present, flush pending stream + show results.
        if let Some(output) = review.review_output {
            self.flush_answer_stream_with_separator();
            self.flush_interrupt_queue();
            self.flush_active_cell();

            if output.findings.is_empty() {
                let explanation = output.overall_explanation.trim().to_string();
                if explanation.is_empty() {
                    tracing::error!("Reviewer failed to output a response.");
                    self.add_to_history(history_cell::new_error_event(
                        "Reviewer failed to output a response.".to_owned(),
                    ));
                } else {
                    // Show explanation when there are no structured findings.
                    let mut rendered: Vec<ratatui::text::Line<'static>> = vec!["".into()];
                    append_markdown(&explanation, None, &mut rendered);
                    let body_cell = AgentMessageCell::new(rendered, false);
                    self.app_event_tx
                        .send(AppEvent::InsertHistoryCell(Box::new(body_cell)));
                }
            } else {
                let message_text =
                    codex_core::review_format::format_review_findings_block(&output.findings, None);
                let mut message_lines: Vec<ratatui::text::Line<'static>> = Vec::new();
                append_markdown(&message_text, None, &mut message_lines);
                let body_cell = AgentMessageCell::new(message_lines, true);
                self.app_event_tx
                    .send(AppEvent::InsertHistoryCell(Box::new(body_cell)));
            }
        }

        self.is_review_mode = false;
        self.restore_pre_review_token_info();
        // Append a finishing banner at the end of this turn.
        self.add_to_history(history_cell::new_review_status_line(
            "<< Code review finished >>".to_string(),
        ));
        self.request_redraw();
    }

    fn on_user_message_event(&mut self, event: UserMessageEvent) {
        let message = event.message.trim();
        if !message.is_empty() {
            self.add_to_history(history_cell::new_user_prompt(message.to_string()));
        }
    }

    fn request_redraw(&mut self) {
        self.frame_requester.schedule_frame();
    }

    fn notify(&mut self, notification: Notification) {
        if !notification.allowed_for(&self.config.tui_notifications) {
            return;
        }
        self.pending_notification = Some(notification);
        self.request_redraw();
    }

    pub(crate) fn maybe_post_pending_notification(&mut self, tui: &mut crate::tui::Tui) {
        if let Some(notif) = self.pending_notification.take() {
            tui.notify(notif.display());
        }
    }

    /// Mark the active cell as failed (✗) and flush it into history.
    fn finalize_active_cell_as_failed(&mut self) {
        if let Some(mut cell) = self.active_cell.take() {
            // Insert finalized cell into history and keep grouping consistent.
            if let Some(exec) = cell.as_any_mut().downcast_mut::<ExecCell>() {
                exec.mark_failed();
            } else if let Some(tool) = cell.as_any_mut().downcast_mut::<McpToolCallCell>() {
                tool.mark_failed();
            }
            self.add_boxed_history(cell);
        }
    }

    // If idle and there are queued inputs, submit exactly one to start the next turn.
    fn maybe_send_next_queued_input(&mut self) {
        if self.bottom_pane.is_task_running() {
            return;
        }
        if let Some(user_message) = self.queued_user_messages.pop_front() {
            self.submit_user_message(user_message);
        }
        // Update the list to reflect the remaining queued messages (if any).
        self.refresh_queued_user_messages();
    }

    /// Rebuild and update the queued user messages from the current queue.
    fn refresh_queued_user_messages(&mut self) {
        let messages: Vec<String> = self
            .queued_user_messages
            .iter()
            .map(|m| m.text.clone())
            .collect();
        self.bottom_pane.set_queued_user_messages(messages);
    }

    pub(crate) fn add_diff_in_progress(&mut self) {
        self.request_redraw();
    }

    pub(crate) fn on_diff_complete(&mut self) {
        self.request_redraw();
    }

    pub(crate) fn add_status_output(&mut self) {
        let default_usage = TokenUsage::default();
        let (total_usage, context_usage) = if let Some(ti) = &self.token_info {
            (&ti.total_token_usage, Some(&ti.last_token_usage))
        } else {
            (&default_usage, Some(&default_usage))
        };
        self.add_to_history(crate::status::new_status_output(
            &self.config,
            total_usage,
            context_usage,
            &self.conversation_id,
            self.rate_limit_snapshot.as_ref(),
            Local::now(),
        ));
    }

    /// Open a popup to choose the model (stage 1). After selecting a model,
    /// a second popup is shown to choose the reasoning effort.
    pub(crate) fn open_model_popup(&mut self) {
        let current_model = self.config.model.clone();
        let auth_mode = self.auth_manager.auth().map(|auth| auth.mode);
        let presets: Vec<ModelPreset> = builtin_model_presets(auth_mode);

        let mut items: Vec<SelectionItem> = Vec::new();
        for preset in presets.into_iter() {
            let description = if preset.description.is_empty() {
                None
            } else {
                Some(preset.description.to_string())
            };
            let is_current = preset.model == current_model;
            let preset_for_action = preset;
            let actions: Vec<SelectionAction> = vec![Box::new(move |tx| {
                tx.send(AppEvent::OpenReasoningPopup {
                    model: preset_for_action,
                });
            })];
            items.push(SelectionItem {
                name: preset.display_name.to_string(),
                description,
                is_current,
                actions,
                dismiss_on_select: false,
                ..Default::default()
            });
        }

        self.bottom_pane.show_selection_view(SelectionViewParams {
            title: Some("Select Model and Effort".to_string()),
            subtitle: Some("Switch the model for this and future Codex CLI sessions".to_string()),
            footer_hint: Some("Press enter to select reasoning effort, or esc to dismiss.".into()),
            items,
            ..Default::default()
        });
    }

    /// Open a popup to choose the reasoning effort (stage 2) for the given model.
    pub(crate) fn open_reasoning_popup(&mut self, preset: ModelPreset) {
        let default_effort: ReasoningEffortConfig = preset.default_reasoning_effort;
        let supported = preset.supported_reasoning_efforts;

        struct EffortChoice {
            stored: Option<ReasoningEffortConfig>,
            display: ReasoningEffortConfig,
        }
        let mut choices: Vec<EffortChoice> = Vec::new();
        for effort in ReasoningEffortConfig::iter() {
            if supported.iter().any(|option| option.effort == effort) {
                choices.push(EffortChoice {
                    stored: Some(effort),
                    display: effort,
                });
            }
        }
        if choices.is_empty() {
            choices.push(EffortChoice {
                stored: Some(default_effort),
                display: default_effort,
            });
        }

        let default_choice: Option<ReasoningEffortConfig> = choices
            .iter()
            .any(|choice| choice.stored == Some(default_effort))
            .then_some(Some(default_effort))
            .flatten()
            .or_else(|| choices.iter().find_map(|choice| choice.stored))
            .or(Some(default_effort));

        let model_slug = preset.model.to_string();
        let is_current_model = self.config.model == preset.model;
        let highlight_choice = if is_current_model {
            self.config.model_reasoning_effort
        } else {
            default_choice
        };
        let mut items: Vec<SelectionItem> = Vec::new();
        for choice in choices.iter() {
            let effort = choice.display;
            let mut effort_label = effort.to_string();
            if let Some(first) = effort_label.get_mut(0..1) {
                first.make_ascii_uppercase();
            }
            if choice.stored == default_choice {
                effort_label.push_str(" (default)");
            }

            let description = choice
                .stored
                .and_then(|effort| {
                    supported
                        .iter()
                        .find(|option| option.effort == effort)
                        .map(|option| option.description.to_string())
                })
                .filter(|text| !text.is_empty());

            let warning = "⚠ High reasoning effort can quickly consume Plus plan rate limits.";
            let show_warning =
                preset.model == "gpt-5-codex" && effort == ReasoningEffortConfig::High;
            let selected_description = show_warning.then(|| {
                description
                    .as_ref()
                    .map_or(warning.to_string(), |d| format!("{d}\n{warning}"))
            });

            let model_for_action = model_slug.clone();
            let effort_for_action = choice.stored;
            let actions: Vec<SelectionAction> = vec![Box::new(move |tx| {
                tx.send(AppEvent::CodexOp(Op::OverrideTurnContext {
                    cwd: None,
                    approval_policy: None,
                    sandbox_policy: None,
                    model: Some(model_for_action.clone()),
                    effort: Some(effort_for_action),
                    summary: None,
                }));
                tx.send(AppEvent::UpdateModel(model_for_action.clone()));
                tx.send(AppEvent::UpdateReasoningEffort(effort_for_action));
                tx.send(AppEvent::PersistModelSelection {
                    model: model_for_action.clone(),
                    effort: effort_for_action,
                });
                tracing::info!(
                    "Selected model: {}, Selected effort: {}",
                    model_for_action,
                    effort_for_action
                        .map(|e| e.to_string())
                        .unwrap_or_else(|| "default".to_string())
                );
            })];

            items.push(SelectionItem {
                name: effort_label,
                description,
                selected_description,
                is_current: is_current_model && choice.stored == highlight_choice,
                actions,
                dismiss_on_select: true,
                ..Default::default()
            });
        }

        let mut header = ColumnRenderable::new();
        header.push(Line::from(
            format!("Select Reasoning Level for {model_slug}").bold(),
        ));

        self.bottom_pane.show_selection_view(SelectionViewParams {
            header: Box::new(header),
            footer_hint: Some(standard_popup_hint_line()),
            items,
            ..Default::default()
        });
    }

    /// Open a popup to choose the approvals mode (ask for approval policy + sandbox policy).
    pub(crate) fn open_approvals_popup(&mut self) {
        let current_approval = self.config.approval_policy;
        let current_sandbox = self.config.sandbox_policy.clone();
        let mut items: Vec<SelectionItem> = Vec::new();
        let presets: Vec<ApprovalPreset> = builtin_approval_presets();
        for preset in presets.into_iter() {
            let is_current =
                current_approval == preset.approval && current_sandbox == preset.sandbox;
            let name = preset.label.to_string();
            let description = Some(preset.description.to_string());
            let requires_confirmation = preset.id == "full-access"
                && !self
                    .config
                    .notices
                    .hide_full_access_warning
                    .unwrap_or(false);
            let actions: Vec<SelectionAction> = if requires_confirmation {
                let preset_clone = preset.clone();
                vec![Box::new(move |tx| {
                    tx.send(AppEvent::OpenFullAccessConfirmation {
                        preset: preset_clone.clone(),
                    });
                })]
            } else {
                Self::approval_preset_actions(preset.approval, preset.sandbox.clone())
            };
            items.push(SelectionItem {
                name,
                description,
                is_current,
                actions,
                dismiss_on_select: true,
                ..Default::default()
            });
        }

        self.bottom_pane.show_selection_view(SelectionViewParams {
            title: Some("Select Approval Mode".to_string()),
            footer_hint: Some(standard_popup_hint_line()),
            items,
            ..Default::default()
        });
    }

    fn approval_preset_actions(
        approval: AskForApproval,
        sandbox: SandboxPolicy,
    ) -> Vec<SelectionAction> {
        vec![Box::new(move |tx| {
            let sandbox_clone = sandbox.clone();
            tx.send(AppEvent::CodexOp(Op::OverrideTurnContext {
                cwd: None,
                approval_policy: Some(approval),
                sandbox_policy: Some(sandbox_clone.clone()),
                model: None,
                effort: None,
                summary: None,
            }));
            tx.send(AppEvent::UpdateAskForApprovalPolicy(approval));
            tx.send(AppEvent::UpdateSandboxPolicy(sandbox_clone));
        })]
    }

    pub(crate) fn open_full_access_confirmation(&mut self, preset: ApprovalPreset) {
        let approval = preset.approval;
        let sandbox = preset.sandbox;
        let mut header_children: Vec<Box<dyn Renderable>> = Vec::new();
        let title_line = Line::from("Enable full access?").bold();
        let info_line = Line::from(vec![
            "When Codex runs with full access, it can edit any file on your computer and run commands with network, without your approval. "
                .into(),
            "Exercise caution when enabling full access. This significantly increases the risk of data loss, leaks, or unexpected behavior."
                .fg(Color::Red),
        ]);
        header_children.push(Box::new(title_line));
        header_children.push(Box::new(
            Paragraph::new(vec![info_line]).wrap(Wrap { trim: false }),
        ));
        let header = ColumnRenderable::with(header_children);

        let mut accept_actions = Self::approval_preset_actions(approval, sandbox.clone());
        accept_actions.push(Box::new(|tx| {
            tx.send(AppEvent::UpdateFullAccessWarningAcknowledged(true));
        }));

        let mut accept_and_remember_actions = Self::approval_preset_actions(approval, sandbox);
        accept_and_remember_actions.push(Box::new(|tx| {
            tx.send(AppEvent::UpdateFullAccessWarningAcknowledged(true));
            tx.send(AppEvent::PersistFullAccessWarningAcknowledged);
        }));

        let deny_actions: Vec<SelectionAction> = vec![Box::new(|tx| {
            tx.send(AppEvent::OpenApprovalsPopup);
        })];

        let items = vec![
            SelectionItem {
                name: "Yes, continue anyway".to_string(),
                description: Some("Apply full access for this session".to_string()),
                actions: accept_actions,
                dismiss_on_select: true,
                ..Default::default()
            },
            SelectionItem {
                name: "Yes, and don't ask again".to_string(),
                description: Some("Enable full access and remember this choice".to_string()),
                actions: accept_and_remember_actions,
                dismiss_on_select: true,
                ..Default::default()
            },
            SelectionItem {
                name: "Cancel".to_string(),
                description: Some("Go back without enabling full access".to_string()),
                actions: deny_actions,
                dismiss_on_select: true,
                ..Default::default()
            },
        ];

        self.bottom_pane.show_selection_view(SelectionViewParams {
            footer_hint: Some(standard_popup_hint_line()),
            items,
            header: Box::new(header),
            ..Default::default()
        });
    }

    /// Set the approval policy in the widget's config copy.
    pub(crate) fn set_approval_policy(&mut self, policy: AskForApproval) {
        self.config.approval_policy = policy;
    }

    /// Set the sandbox policy in the widget's config copy.
    pub(crate) fn set_sandbox_policy(&mut self, policy: SandboxPolicy) {
        self.config.sandbox_policy = policy;
    }

    pub(crate) fn set_full_access_warning_acknowledged(&mut self, acknowledged: bool) {
        self.config.notices.hide_full_access_warning = Some(acknowledged);
    }

    /// Set the reasoning effort in the widget's config copy.
    pub(crate) fn set_reasoning_effort(&mut self, effort: Option<ReasoningEffortConfig>) {
        self.config.model_reasoning_effort = effort;
    }

    /// Set the model in the widget's config copy.
    pub(crate) fn set_model(&mut self, model: &str) {
        self.session_header.set_model(model);
        self.config.model = model.to_string();
    }

    pub(crate) fn add_info_message(&mut self, message: String, hint: Option<String>) {
        self.add_to_history(history_cell::new_info_event(message, hint));
        self.request_redraw();
    }

    pub(crate) fn add_error_message(&mut self, message: String) {
        self.add_to_history(history_cell::new_error_event(message));
        self.request_redraw();
    }

    pub(crate) fn add_mcp_output(&mut self) {
        if self.config.mcp_servers.is_empty() {
            self.add_to_history(history_cell::empty_mcp_output());
        } else {
            self.submit_op(Op::ListMcpTools);
        }
    }

    /// Forward file-search results to the bottom pane.
    pub(crate) fn apply_file_search_result(&mut self, query: String, matches: Vec<FileMatch>) {
        self.bottom_pane.on_file_search_result(query, matches);
    }

    /// Handle Ctrl-C key press.
    fn on_ctrl_c(&mut self) {
        if self.bottom_pane.on_ctrl_c() == CancellationEvent::Handled {
            return;
        }

        if self.bottom_pane.is_task_running() {
            self.bottom_pane.show_ctrl_c_quit_hint();
            self.submit_op(Op::Interrupt);
            return;
        }

        self.submit_op(Op::Shutdown);
    }

    pub(crate) fn composer_is_empty(&self) -> bool {
        self.bottom_pane.composer_is_empty()
    }

    /// True when the UI is in the regular composer state with no running task,
    /// no modal overlay (e.g. approvals or status indicator), and no composer popups.
    /// In this state Esc-Esc backtracking is enabled.
    pub(crate) fn is_normal_backtrack_mode(&self) -> bool {
        self.bottom_pane.is_normal_backtrack_mode()
    }

    pub(crate) fn insert_str(&mut self, text: &str) {
        self.bottom_pane.insert_str(text);
    }

    /// Replace the composer content with the provided text and reset cursor.
    pub(crate) fn set_composer_text(&mut self, text: String) {
        self.bottom_pane.set_composer_text(text);
    }

    pub(crate) fn show_esc_backtrack_hint(&mut self) {
        self.bottom_pane.show_esc_backtrack_hint();
    }

    pub(crate) fn clear_esc_backtrack_hint(&mut self) {
        self.bottom_pane.clear_esc_backtrack_hint();
    }
    /// Forward an `Op` directly to codex.
    pub(crate) fn submit_op(&self, op: Op) {
        // Record outbound operation for session replay fidelity.
        crate::session_log::log_outbound_op(&op);
        if let Err(e) = self.codex_op_tx.send(op) {
            tracing::error!("failed to submit op: {e}");
        }
    }

    fn on_list_mcp_tools(&mut self, ev: McpListToolsResponseEvent) {
        self.add_to_history(history_cell::new_mcp_tools_output(
            &self.config,
            ev.tools,
            ev.resources,
            ev.resource_templates,
            &ev.auth_statuses,
        ));
    }

    fn on_list_custom_prompts(&mut self, ev: ListCustomPromptsResponseEvent) {
        let len = ev.custom_prompts.len();
        debug!("received {len} custom prompts");
        // Forward to bottom pane so the slash popup can show them now.
        self.bottom_pane.set_custom_prompts(ev.custom_prompts);
    }

    pub(crate) fn open_review_popup(&mut self) {
        let mut items: Vec<SelectionItem> = Vec::new();

        items.push(SelectionItem {
            name: "Review against a base branch".to_string(),
            description: Some("(PR Style)".into()),
            actions: vec![Box::new({
                let cwd = self.config.cwd.clone();
                move |tx| {
                    tx.send(AppEvent::OpenReviewBranchPicker(cwd.clone()));
                }
            })],
            dismiss_on_select: false,
            ..Default::default()
        });

        items.push(SelectionItem {
            name: "Review uncommitted changes".to_string(),
            actions: vec![Box::new(
                move |tx: &AppEventSender| {
                    tx.send(AppEvent::CodexOp(Op::Review {
                        review_request: ReviewRequest {
                            prompt: "Review the current code changes (staged, unstaged, and untracked files) and provide prioritized findings.".to_string(),
                            user_facing_hint: "current changes".to_string(),
                        },
                    }));
                },
            )],
            dismiss_on_select: true,
            ..Default::default()
        });

        // New: Review a specific commit (opens commit picker)
        items.push(SelectionItem {
            name: "Review a commit".to_string(),
            actions: vec![Box::new({
                let cwd = self.config.cwd.clone();
                move |tx| {
                    tx.send(AppEvent::OpenReviewCommitPicker(cwd.clone()));
                }
            })],
            dismiss_on_select: false,
            ..Default::default()
        });

        items.push(SelectionItem {
            name: "Custom review instructions".to_string(),
            actions: vec![Box::new(move |tx| {
                tx.send(AppEvent::OpenReviewCustomPrompt);
            })],
            dismiss_on_select: false,
            ..Default::default()
        });

        self.bottom_pane.show_selection_view(SelectionViewParams {
            title: Some("Select a review preset".into()),
            footer_hint: Some(standard_popup_hint_line()),
            items,
            ..Default::default()
        });
    }

    pub(crate) async fn show_review_branch_picker(&mut self, cwd: &Path) {
        let branches = local_git_branches(cwd).await;
        let current_branch = current_branch_name(cwd)
            .await
            .unwrap_or_else(|| "(detached HEAD)".to_string());
        let mut items: Vec<SelectionItem> = Vec::with_capacity(branches.len());

        for option in branches {
            let branch = option.clone();
            items.push(SelectionItem {
                name: format!("{current_branch} -> {branch}"),
                actions: vec![Box::new(move |tx3: &AppEventSender| {
                    tx3.send(AppEvent::CodexOp(Op::Review {
                        review_request: ReviewRequest {
                            prompt: format!(
                                "Review the code changes against the base branch '{branch}'. Start by finding the merge diff between the current branch and {branch}'s upstream e.g. (`git merge-base HEAD \"$(git rev-parse --abbrev-ref \"{branch}@{{upstream}}\")\"`), then run `git diff` against that SHA to see what changes we would merge into the {branch} branch. Provide prioritized, actionable findings."
                            ),
                            user_facing_hint: format!("changes against '{branch}'"),
                        },
                    }));
                })],
                dismiss_on_select: true,
                search_value: Some(option),
                ..Default::default()
            });
        }

        self.bottom_pane.show_selection_view(SelectionViewParams {
            title: Some("Select a base branch".to_string()),
            footer_hint: Some(standard_popup_hint_line()),
            items,
            is_searchable: true,
            search_placeholder: Some("Type to search branches".to_string()),
            ..Default::default()
        });
    }

    pub(crate) async fn show_review_commit_picker(&mut self, cwd: &Path) {
        let commits = codex_core::git_info::recent_commits(cwd, 100).await;

        let mut items: Vec<SelectionItem> = Vec::with_capacity(commits.len());
        for entry in commits {
            let subject = entry.subject.clone();
            let sha = entry.sha.clone();
            let short = sha.chars().take(7).collect::<String>();
            let search_val = format!("{subject} {sha}");

            items.push(SelectionItem {
                name: subject.clone(),
                actions: vec![Box::new(move |tx3: &AppEventSender| {
                    let hint = format!("commit {short}");
                    let prompt = format!(
                        "Review the code changes introduced by commit {sha} (\"{subject}\"). Provide prioritized, actionable findings."
                    );
                    tx3.send(AppEvent::CodexOp(Op::Review {
                        review_request: ReviewRequest {
                            prompt,
                            user_facing_hint: hint,
                        },
                    }));
                })],
                dismiss_on_select: true,
                search_value: Some(search_val),
                ..Default::default()
            });
        }

        self.bottom_pane.show_selection_view(SelectionViewParams {
            title: Some("Select a commit to review".to_string()),
            footer_hint: Some(standard_popup_hint_line()),
            items,
            is_searchable: true,
            search_placeholder: Some("Type to search commits".to_string()),
            ..Default::default()
        });
    }

    pub(crate) fn show_review_custom_prompt(&mut self) {
        let tx = self.app_event_tx.clone();
        let view = CustomPromptView::new(
            "Custom review instructions".to_string(),
            "Type instructions and press Enter".to_string(),
            None,
            Box::new(move |prompt: String| {
                let trimmed = prompt.trim().to_string();
                if trimmed.is_empty() {
                    return;
                }
                tx.send(AppEvent::CodexOp(Op::Review {
                    review_request: ReviewRequest {
                        prompt: trimmed.clone(),
                        user_facing_hint: trimmed,
                    },
                }));
            }),
        );
        self.bottom_pane.show_view(Box::new(view));
    }

    /// Programmatically submit a user text message as if typed in the
    /// composer. The text will be added to conversation history and sent to
    /// the agent.
    pub(crate) fn submit_text_message(&mut self, text: String) {
        if text.is_empty() {
            return;
        }
        self.submit_user_message(text.into());
    }

    pub(crate) fn token_usage(&self) -> TokenUsage {
        self.token_info
            .as_ref()
            .map(|ti| ti.total_token_usage.clone())
            .unwrap_or_default()
    }

    pub(crate) fn conversation_id(&self) -> Option<ConversationId> {
        self.conversation_id
    }

    pub(crate) fn rollout_path(&self) -> Option<PathBuf> {
        self.current_rollout_path.clone()
    }

    /// Return a reference to the widget's current config (includes any
    /// runtime overrides applied via TUI, e.g., model or approval policy).
    pub(crate) fn config_ref(&self) -> &Config {
        &self.config
    }

    pub(crate) fn clear_token_usage(&mut self) {
        self.token_info = None;
    }

    pub fn cursor_pos(&self, area: Rect) -> Option<(u16, u16)> {
        let [_, _, bottom_pane_area] = self.layout_areas(area);
        self.bottom_pane.cursor_pos(bottom_pane_area)
    }
}

impl WidgetRef for &ChatWidget {
    fn render_ref(&self, area: Rect, buf: &mut Buffer) {
        let [_, active_cell_area, bottom_pane_area] = self.layout_areas(area);
        (&self.bottom_pane).render(bottom_pane_area, buf);
        if !active_cell_area.is_empty()
            && let Some(cell) = &self.active_cell
        {
            let mut area = active_cell_area;
            area.y = area.y.saturating_add(1);
            area.height = area.height.saturating_sub(1);
            if let Some(exec) = cell.as_any().downcast_ref::<ExecCell>() {
                exec.render_ref(area, buf);
            } else if let Some(tool) = cell.as_any().downcast_ref::<McpToolCallCell>() {
                tool.render_ref(area, buf);
            }
        }
        self.last_rendered_width.set(Some(area.width as usize));
    }
}

enum Notification {
    AgentTurnComplete { response: String },
    ExecApprovalRequested { command: String },
    EditApprovalRequested { cwd: PathBuf, changes: Vec<PathBuf> },
}

impl Notification {
    fn display(&self) -> String {
        match self {
            Notification::AgentTurnComplete { response } => {
                Notification::agent_turn_preview(response)
                    .unwrap_or_else(|| "Agent turn complete".to_string())
            }
            Notification::ExecApprovalRequested { command } => {
                format!("Approval requested: {}", truncate_text(command, 30))
            }
            Notification::EditApprovalRequested { cwd, changes } => {
                format!(
                    "Codex wants to edit {}",
                    if changes.len() == 1 {
                        #[allow(clippy::unwrap_used)]
                        display_path_for(changes.first().unwrap(), cwd)
                    } else {
                        format!("{} files", changes.len())
                    }
                )
            }
        }
    }

    fn type_name(&self) -> &str {
        match self {
            Notification::AgentTurnComplete { .. } => "agent-turn-complete",
            Notification::ExecApprovalRequested { .. }
            | Notification::EditApprovalRequested { .. } => "approval-requested",
        }
    }

    fn allowed_for(&self, settings: &Notifications) -> bool {
        match settings {
            Notifications::Enabled(enabled) => *enabled,
            Notifications::Custom(allowed) => allowed.iter().any(|a| a == self.type_name()),
        }
    }

    fn agent_turn_preview(response: &str) -> Option<String> {
        let mut normalized = String::new();
        for part in response.split_whitespace() {
            if !normalized.is_empty() {
                normalized.push(' ');
            }
            normalized.push_str(part);
        }
        let trimmed = normalized.trim();
        if trimmed.is_empty() {
            None
        } else {
            Some(truncate_text(trimmed, AGENT_NOTIFICATION_PREVIEW_GRAPHEMES))
        }
    }
}

const AGENT_NOTIFICATION_PREVIEW_GRAPHEMES: usize = 200;

const EXAMPLE_PROMPTS: [&str; 6] = [
    "Explain this codebase",
    "Summarize recent commits",
    "Implement {feature}",
    "Find and fix a bug in @filename",
    "Write tests for @filename",
    "Improve documentation in @filename",
];

// Extract the first bold (Markdown) element in the form **...** from `s`.
// Returns the inner text if found; otherwise `None`.
fn extract_first_bold(s: &str) -> Option<String> {
    let bytes = s.as_bytes();
    let mut i = 0usize;
    while i + 1 < bytes.len() {
        if bytes[i] == b'*' && bytes[i + 1] == b'*' {
            let start = i + 2;
            let mut j = start;
            while j + 1 < bytes.len() {
                if bytes[j] == b'*' && bytes[j + 1] == b'*' {
                    // Found closing **
                    let inner = &s[start..j];
                    let trimmed = inner.trim();
                    if !trimmed.is_empty() {
                        return Some(trimmed.to_string());
                    } else {
                        return None;
                    }
                }
                j += 1;
            }
            // No closing; stop searching (wait for more deltas)
            return None;
        }
        i += 1;
    }
    None
}

#[cfg(test)]
pub(crate) fn show_review_commit_picker_with_entries(
    chat: &mut ChatWidget,
    entries: Vec<codex_core::git_info::CommitLogEntry>,
) {
    let mut items: Vec<SelectionItem> = Vec::with_capacity(entries.len());
    for entry in entries {
        let subject = entry.subject.clone();
        let sha = entry.sha.clone();
        let short = sha.chars().take(7).collect::<String>();
        let search_val = format!("{subject} {sha}");

        items.push(SelectionItem {
            name: subject.clone(),
            actions: vec![Box::new(move |tx3: &AppEventSender| {
                let hint = format!("commit {short}");
                let prompt = format!(
                    "Review the code changes introduced by commit {sha} (\"{subject}\"). Provide prioritized, actionable findings."
                );
                tx3.send(AppEvent::CodexOp(Op::Review {
                    review_request: ReviewRequest {
                        prompt,
                        user_facing_hint: hint,
                    },
                }));
            })],
            dismiss_on_select: true,
            search_value: Some(search_val),
            ..Default::default()
        });
    }

    chat.bottom_pane.show_selection_view(SelectionViewParams {
        title: Some("Select a commit to review".to_string()),
        footer_hint: Some(standard_popup_hint_line()),
        items,
        is_searchable: true,
        search_placeholder: Some("Type to search commits".to_string()),
        ..Default::default()
    });
}

#[cfg(test)]
pub(crate) mod tests;<|MERGE_RESOLUTION|>--- conflicted
+++ resolved
@@ -262,14 +262,8 @@
     pending_notification: Option<Notification>,
     // Simple review mode flag; used to adjust layout and banners.
     is_review_mode: bool,
-<<<<<<< HEAD
     // Snapshot of token usage to restore after review mode exits.
     pre_review_token_info: Option<Option<TokenUsageInfo>>,
-    // List of ghost commits corresponding to each turn.
-    ghost_snapshots: Vec<GhostCommit>,
-    ghost_snapshots_disabled: bool,
-=======
->>>>>>> 5ee8a17b
     // Whether to add a final message separator after the last message
     needs_final_message_separator: bool,
 
@@ -1036,12 +1030,7 @@
             suppress_session_configured_redraw: false,
             pending_notification: None,
             is_review_mode: false,
-<<<<<<< HEAD
             pre_review_token_info: None,
-            ghost_snapshots: Vec::new(),
-            ghost_snapshots_disabled: true,
-=======
->>>>>>> 5ee8a17b
             needs_final_message_separator: false,
             last_rendered_width: std::cell::Cell::new(None),
             feedback,
@@ -1108,12 +1097,7 @@
             suppress_session_configured_redraw: true,
             pending_notification: None,
             is_review_mode: false,
-<<<<<<< HEAD
             pre_review_token_info: None,
-            ghost_snapshots: Vec::new(),
-            ghost_snapshots_disabled: true,
-=======
->>>>>>> 5ee8a17b
             needs_final_message_separator: false,
             last_rendered_width: std::cell::Cell::new(None),
             feedback,

--- conflicted
+++ resolved
@@ -121,11 +121,7 @@
     reasoning_buffer: String,
     // Accumulates full reasoning content for transcript-only recording
     full_reasoning_buffer: String,
-<<<<<<< HEAD
-    session_id: Option<ConversationId>,
-=======
     conversation_id: Option<ConversationId>,
->>>>>>> c8fab513
     frame_requester: FrameRequester,
     // Whether to include the initial welcome banner on session configured
     show_welcome_banner: bool,
@@ -1364,13 +1360,8 @@
             .unwrap_or_default()
     }
 
-<<<<<<< HEAD
-    pub(crate) fn session_id(&self) -> Option<ConversationId> {
-        self.session_id
-=======
     pub(crate) fn conversation_id(&self) -> Option<ConversationId> {
         self.conversation_id
->>>>>>> c8fab513
     }
 
     /// Return a reference to the widget's current config (includes any

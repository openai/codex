use std::collections::HashMap;
use std::collections::VecDeque;
use std::path::PathBuf;
use std::sync::Arc;

use codex_core::config::Config;
use codex_core::config::types::Notifications;
use codex_core::git_info::current_branch_name;
use codex_core::git_info::local_git_branches;
use codex_core::project_doc::DEFAULT_PROJECT_DOC_FILENAME;
use codex_core::protocol::AgentMessageDeltaEvent;
use codex_core::protocol::AgentMessageEvent;
use codex_core::protocol::AgentReasoningDeltaEvent;
use codex_core::protocol::AgentReasoningEvent;
use codex_core::protocol::AgentReasoningRawContentDeltaEvent;
use codex_core::protocol::AgentReasoningRawContentEvent;
use codex_core::protocol::ApplyPatchApprovalRequestEvent;
use codex_core::protocol::BackgroundEventEvent;
use codex_core::protocol::DeprecationNoticeEvent;
use codex_core::protocol::ErrorEvent;
use codex_core::protocol::Event;
use codex_core::protocol::EventMsg;
use codex_core::protocol::ExecApprovalRequestEvent;
use codex_core::protocol::ExecCommandBeginEvent;
use codex_core::protocol::ExecCommandEndEvent;
use codex_core::protocol::ExitedReviewModeEvent;
use codex_core::protocol::ListCustomPromptsResponseEvent;
use codex_core::protocol::McpListToolsResponseEvent;
use codex_core::protocol::McpToolCallBeginEvent;
use codex_core::protocol::McpToolCallEndEvent;
use codex_core::protocol::Op;
use codex_core::protocol::PatchApplyBeginEvent;
use codex_core::protocol::RateLimitSnapshot;
use codex_core::protocol::ReviewRequest;
use codex_core::protocol::StreamErrorEvent;
use codex_core::protocol::TaskCompleteEvent;
use codex_core::protocol::TokenUsage;
use codex_core::protocol::TokenUsageInfo;
use codex_core::protocol::TurnAbortReason;
use codex_core::protocol::TurnDiffEvent;
use codex_core::protocol::UndoCompletedEvent;
use codex_core::protocol::UndoStartedEvent;
use codex_core::protocol::UserMessageEvent;
use codex_core::protocol::ViewImageToolCallEvent;
use codex_core::protocol::WarningEvent;
use codex_core::protocol::WebSearchBeginEvent;
use codex_core::protocol::WebSearchEndEvent;
use codex_protocol::ConversationId;
use codex_protocol::parse_command::ParsedCommand;
use codex_protocol::user_input::UserInput;
use crossterm::event::KeyCode;
use crossterm::event::KeyEvent;
use crossterm::event::KeyEventKind;
use crossterm::event::KeyModifiers;
use rand::Rng;
use ratatui::buffer::Buffer;
use ratatui::layout::Rect;
use ratatui::style::Color;
use ratatui::style::Stylize;
use ratatui::text::Line;
use ratatui::widgets::Paragraph;
use ratatui::widgets::Wrap;
use tokio::sync::mpsc::UnboundedSender;
use tracing::debug;

use crate::app_event::AppEvent;
use crate::app_event_sender::AppEventSender;
use crate::bottom_pane::ApprovalRequest;
use crate::bottom_pane::BottomPane;
use crate::bottom_pane::BottomPaneParams;
use crate::bottom_pane::CancellationEvent;
use crate::bottom_pane::InputResult;
use crate::bottom_pane::SelectionAction;
use crate::bottom_pane::SelectionItem;
use crate::bottom_pane::SelectionViewParams;
use crate::bottom_pane::custom_prompt_view::CustomPromptView;
use crate::bottom_pane::popup_consts::standard_popup_hint_line;
use crate::clipboard_paste::paste_image_to_temp_png;
use crate::diff_render::display_path_for;
use crate::exec_cell::CommandOutput;
use crate::exec_cell::ExecCell;
use crate::exec_cell::new_active_exec_command;
use crate::get_git_diff::get_git_diff;
use crate::history_cell;
use crate::history_cell::AgentMessageCell;
use crate::history_cell::HistoryCell;
use crate::history_cell::McpToolCallCell;
use crate::markdown::append_markdown;
#[cfg(target_os = "windows")]
use crate::onboarding::WSL_INSTRUCTIONS;
use crate::render::Insets;
use crate::render::renderable::ColumnRenderable;
use crate::render::renderable::FlexRenderable;
use crate::render::renderable::Renderable;
use crate::render::renderable::RenderableExt;
use crate::render::renderable::RenderableItem;
use crate::slash_command::SlashCommand;
use crate::status::RateLimitSnapshotDisplay;
use crate::text_formatting::truncate_text;
use crate::tui::FrameRequester;
mod interrupts;
use self::interrupts::InterruptManager;
mod agent;
use self::agent::spawn_agent;
use self::agent::spawn_agent_from_existing;
mod session_header;
use self::session_header::SessionHeader;
use crate::streaming::controller::StreamController;
use std::path::Path;

use chrono::Local;
use codex_common::approval_presets::ApprovalPreset;
use codex_common::approval_presets::builtin_approval_presets;
use codex_common::model_presets::ModelPreset;
use codex_common::model_presets::builtin_model_presets;
use codex_core::AuthManager;
use codex_core::ConversationManager;
use codex_core::protocol::AskForApproval;
use codex_core::protocol::SandboxPolicy;
use codex_core::protocol_config_types::ReasoningEffort as ReasoningEffortConfig;
use codex_file_search::FileMatch;
use codex_protocol::plan_tool::UpdatePlanArgs;
use strum::IntoEnumIterator;

const USER_SHELL_COMMAND_HELP_TITLE: &str = "Prefix a command with ! to run it locally";
const USER_SHELL_COMMAND_HELP_HINT: &str = "Example: !ls";
// Track information about an in-flight exec command.
struct RunningCommand {
    command: Vec<String>,
    parsed_cmd: Vec<ParsedCommand>,
    is_user_shell_command: bool,
}

const RATE_LIMIT_WARNING_THRESHOLDS: [f64; 3] = [75.0, 90.0, 95.0];
const NUDGE_MODEL_SLUG: &str = "gpt-5-codex-mini";
const RATE_LIMIT_SWITCH_PROMPT_THRESHOLD: f64 = 90.0;

#[derive(Default)]
struct RateLimitWarningState {
    secondary_index: usize,
    primary_index: usize,
}

impl RateLimitWarningState {
    fn take_warnings(
        &mut self,
        secondary_used_percent: Option<f64>,
        secondary_window_minutes: Option<i64>,
        primary_used_percent: Option<f64>,
        primary_window_minutes: Option<i64>,
    ) -> Vec<String> {
        let reached_secondary_cap =
            matches!(secondary_used_percent, Some(percent) if percent == 100.0);
        let reached_primary_cap = matches!(primary_used_percent, Some(percent) if percent == 100.0);
        if reached_secondary_cap || reached_primary_cap {
            return Vec::new();
        }

        let mut warnings = Vec::new();

        if let Some(secondary_used_percent) = secondary_used_percent {
            let mut highest_secondary: Option<f64> = None;
            while self.secondary_index < RATE_LIMIT_WARNING_THRESHOLDS.len()
                && secondary_used_percent >= RATE_LIMIT_WARNING_THRESHOLDS[self.secondary_index]
            {
                highest_secondary = Some(RATE_LIMIT_WARNING_THRESHOLDS[self.secondary_index]);
                self.secondary_index += 1;
            }
            if let Some(threshold) = highest_secondary {
                let limit_label = secondary_window_minutes
                    .map(get_limits_duration)
                    .unwrap_or_else(|| "weekly".to_string());
                warnings.push(format!(
                    "Heads up, you've used over {threshold:.0}% of your {limit_label} limit. Run /status for a breakdown."
                ));
            }
        }

        if let Some(primary_used_percent) = primary_used_percent {
            let mut highest_primary: Option<f64> = None;
            while self.primary_index < RATE_LIMIT_WARNING_THRESHOLDS.len()
                && primary_used_percent >= RATE_LIMIT_WARNING_THRESHOLDS[self.primary_index]
            {
                highest_primary = Some(RATE_LIMIT_WARNING_THRESHOLDS[self.primary_index]);
                self.primary_index += 1;
            }
            if let Some(threshold) = highest_primary {
                let limit_label = primary_window_minutes
                    .map(get_limits_duration)
                    .unwrap_or_else(|| "5h".to_string());
                warnings.push(format!(
                    "Heads up, you've used over {threshold:.0}% of your {limit_label} limit. Run /status for a breakdown."
                ));
            }
        }

        warnings
    }
}

pub(crate) fn get_limits_duration(windows_minutes: i64) -> String {
    const MINUTES_PER_HOUR: i64 = 60;
    const MINUTES_PER_DAY: i64 = 24 * MINUTES_PER_HOUR;
    const MINUTES_PER_WEEK: i64 = 7 * MINUTES_PER_DAY;
    const MINUTES_PER_MONTH: i64 = 30 * MINUTES_PER_DAY;
    const ROUNDING_BIAS_MINUTES: i64 = 3;

    let windows_minutes = windows_minutes.max(0);

    if windows_minutes <= MINUTES_PER_DAY.saturating_add(ROUNDING_BIAS_MINUTES) {
        let adjusted = windows_minutes.saturating_add(ROUNDING_BIAS_MINUTES);
        let hours = std::cmp::max(1, adjusted / MINUTES_PER_HOUR);
        format!("{hours}h")
    } else if windows_minutes <= MINUTES_PER_WEEK.saturating_add(ROUNDING_BIAS_MINUTES) {
        "weekly".to_string()
    } else if windows_minutes <= MINUTES_PER_MONTH.saturating_add(ROUNDING_BIAS_MINUTES) {
        "monthly".to_string()
    } else {
        "annual".to_string()
    }
}

/// Common initialization parameters shared by all `ChatWidget` constructors.
pub(crate) struct ChatWidgetInit {
    pub(crate) config: Config,
    pub(crate) frame_requester: FrameRequester,
    pub(crate) app_event_tx: AppEventSender,
    pub(crate) initial_prompt: Option<String>,
    pub(crate) initial_images: Vec<PathBuf>,
    pub(crate) enhanced_keys_supported: bool,
    pub(crate) auth_manager: Arc<AuthManager>,
    pub(crate) feedback: codex_feedback::CodexFeedback,
}

#[derive(Default)]
enum RateLimitSwitchPromptState {
    #[default]
    Idle,
    Pending,
    Shown,
}

pub(crate) struct ChatWidget {
    app_event_tx: AppEventSender,
    codex_op_tx: UnboundedSender<Op>,
    bottom_pane: BottomPane,
    active_cell: Option<Box<dyn HistoryCell>>,
    config: Config,
    auth_manager: Arc<AuthManager>,
    session_header: SessionHeader,
    initial_user_message: Option<UserMessage>,
    token_info: Option<TokenUsageInfo>,
    rate_limit_snapshot: Option<RateLimitSnapshotDisplay>,
    rate_limit_warnings: RateLimitWarningState,
    rate_limit_switch_prompt: RateLimitSwitchPromptState,
    // Stream lifecycle controller
    stream_controller: Option<StreamController>,
    running_commands: HashMap<String, RunningCommand>,
    task_complete_pending: bool,
    // Queue of interruptive UI events deferred during an active write cycle
    interrupts: InterruptManager,
    // Accumulates the current reasoning block text to extract a header
    reasoning_buffer: String,
    // Accumulates full reasoning content for transcript-only recording
    full_reasoning_buffer: String,
    // Current status header shown in the status indicator.
    current_status_header: String,
    // Previous status header to restore after a transient stream retry.
    retry_status_header: Option<String>,
    conversation_id: Option<ConversationId>,
    frame_requester: FrameRequester,
    // Whether to include the initial welcome banner on session configured
    show_welcome_banner: bool,
    // When resuming an existing session (selected via resume picker), avoid an
    // immediate redraw on SessionConfigured to prevent a gratuitous UI flicker.
    suppress_session_configured_redraw: bool,
    // User messages queued while a turn is in progress
    queued_user_messages: VecDeque<UserMessage>,
    // Pending notification to show when unfocused on next Draw
    pending_notification: Option<Notification>,
    // Simple review mode flag; used to adjust layout and banners.
    is_review_mode: bool,
    // Whether to add a final message separator after the last message
    needs_final_message_separator: bool,

    last_rendered_width: std::cell::Cell<Option<usize>>,
    // Feedback sink for /feedback
    feedback: codex_feedback::CodexFeedback,
    // Current session rollout path (if known)
    current_rollout_path: Option<PathBuf>,
}

struct UserMessage {
    text: String,
    image_paths: Vec<PathBuf>,
}

impl From<String> for UserMessage {
    fn from(text: String) -> Self {
        Self {
            text,
            image_paths: Vec::new(),
        }
    }
}

impl From<&str> for UserMessage {
    fn from(text: &str) -> Self {
        Self {
            text: text.to_string(),
            image_paths: Vec::new(),
        }
    }
}

fn create_initial_user_message(text: String, image_paths: Vec<PathBuf>) -> Option<UserMessage> {
    if text.is_empty() && image_paths.is_empty() {
        None
    } else {
        Some(UserMessage { text, image_paths })
    }
}

impl ChatWidget {
    fn flush_answer_stream_with_separator(&mut self) {
        if let Some(mut controller) = self.stream_controller.take()
            && let Some(cell) = controller.finalize()
        {
            self.add_boxed_history(cell);
        }
    }

    fn set_status_header(&mut self, header: String) {
        self.current_status_header = header.clone();
        self.bottom_pane.update_status_header(header);
    }

    // --- Small event handlers ---
    fn on_session_configured(&mut self, event: codex_core::protocol::SessionConfiguredEvent) {
        self.bottom_pane
            .set_history_metadata(event.history_log_id, event.history_entry_count);
        self.conversation_id = Some(event.session_id);
        self.current_rollout_path = Some(event.rollout_path.clone());
        let initial_messages = event.initial_messages.clone();
        let model_for_header = event.model.clone();
        self.session_header.set_model(&model_for_header);
        self.add_to_history(history_cell::new_session_info(
            &self.config,
            event,
            self.show_welcome_banner,
        ));
        if let Some(messages) = initial_messages {
            self.replay_initial_messages(messages);
        }
        // Ask codex-core to enumerate custom prompts for this session.
        self.submit_op(Op::ListCustomPrompts);
        if let Some(user_message) = self.initial_user_message.take() {
            self.submit_user_message(user_message);
        }
        if !self.suppress_session_configured_redraw {
            self.request_redraw();
        }
    }

    pub(crate) fn open_feedback_note(
        &mut self,
        category: crate::app_event::FeedbackCategory,
        include_logs: bool,
    ) {
        // Build a fresh snapshot at the time of opening the note overlay.
        let snapshot = self.feedback.snapshot(self.conversation_id);
        let rollout = if include_logs {
            self.current_rollout_path.clone()
        } else {
            None
        };
        let view = crate::bottom_pane::FeedbackNoteView::new(
            category,
            snapshot,
            rollout,
            self.app_event_tx.clone(),
            include_logs,
        );
        self.bottom_pane.show_view(Box::new(view));
        self.request_redraw();
    }

    pub(crate) fn open_feedback_consent(&mut self, category: crate::app_event::FeedbackCategory) {
        let params = crate::bottom_pane::feedback_upload_consent_params(
            self.app_event_tx.clone(),
            category,
            self.current_rollout_path.clone(),
        );
        self.bottom_pane.show_selection_view(params);
        self.request_redraw();
    }

    fn on_agent_message(&mut self, message: String) {
        // If we have a stream_controller, then the final agent message is redundant and will be a
        // duplicate of what has already been streamed.
        if self.stream_controller.is_none() {
            self.handle_streaming_delta(message);
        }
        self.flush_answer_stream_with_separator();
        self.handle_stream_finished();
        self.request_redraw();
    }

    fn on_agent_message_delta(&mut self, delta: String) {
        self.handle_streaming_delta(delta);
    }

    fn on_agent_reasoning_delta(&mut self, delta: String) {
        // For reasoning deltas, do not stream to history. Accumulate the
        // current reasoning block and extract the first bold element
        // (between **/**) as the chunk header. Show this header as status.
        self.reasoning_buffer.push_str(&delta);

        if let Some(header) = extract_first_bold(&self.reasoning_buffer) {
            // Update the shimmer header to the extracted reasoning chunk header.
            self.set_status_header(header);
        } else {
            // Fallback while we don't yet have a bold header: leave existing header as-is.
        }
        self.request_redraw();
    }

    fn on_agent_reasoning_final(&mut self) {
        // At the end of a reasoning block, record transcript-only content.
        self.full_reasoning_buffer.push_str(&self.reasoning_buffer);
        if !self.full_reasoning_buffer.is_empty() {
            let cell = history_cell::new_reasoning_summary_block(
                self.full_reasoning_buffer.clone(),
                &self.config,
            );
            self.add_boxed_history(cell);
        }
        self.reasoning_buffer.clear();
        self.full_reasoning_buffer.clear();
        self.request_redraw();
    }

    fn on_reasoning_section_break(&mut self) {
        // Start a new reasoning block for header extraction and accumulate transcript.
        self.full_reasoning_buffer.push_str(&self.reasoning_buffer);
        self.full_reasoning_buffer.push_str("\n\n");
        self.reasoning_buffer.clear();
    }

    // Raw reasoning uses the same flow as summarized reasoning

    fn on_task_started(&mut self) {
        self.bottom_pane.clear_ctrl_c_quit_hint();
        self.bottom_pane.set_task_running(true);
        self.retry_status_header = None;
        self.bottom_pane.set_interrupt_hint_visible(true);
        self.set_status_header(String::from("Working"));
        self.full_reasoning_buffer.clear();
        self.reasoning_buffer.clear();
        self.request_redraw();
    }

    fn on_task_complete(&mut self, last_agent_message: Option<String>) {
        // If a stream is currently active, finalize it.
        self.flush_answer_stream_with_separator();
        // Mark task stopped and request redraw now that all content is in history.
        self.bottom_pane.set_task_running(false);
        self.running_commands.clear();
        self.request_redraw();

        // If there is a queued user message, send exactly one now to begin the next turn.
        self.maybe_send_next_queued_input();
        // Emit a notification when the turn completes (suppressed if focused).
        self.notify(Notification::AgentTurnComplete {
            response: last_agent_message.unwrap_or_default(),
        });

        self.maybe_show_pending_rate_limit_prompt();
    }

    pub(crate) fn set_token_info(&mut self, info: Option<TokenUsageInfo>) {
        if let Some(info) = info {
            let context_window = info
                .model_context_window
                .or(self.config.model_context_window);
            let percent = context_window.map(|window| {
                info.last_token_usage
                    .percent_of_context_window_remaining(window)
            });
            self.bottom_pane.set_context_window_percent(percent);
            self.token_info = Some(info);
        }
    }

    fn on_rate_limit_snapshot(&mut self, snapshot: Option<RateLimitSnapshot>) {
        if let Some(snapshot) = snapshot {
<<<<<<< HEAD
=======
            let warnings = self.rate_limit_warnings.take_warnings(
                snapshot
                    .secondary
                    .as_ref()
                    .map(|window| window.used_percent),
                snapshot
                    .secondary
                    .as_ref()
                    .and_then(|window| window.window_minutes),
                snapshot.primary.as_ref().map(|window| window.used_percent),
                snapshot
                    .primary
                    .as_ref()
                    .and_then(|window| window.window_minutes),
            );

            let high_usage = snapshot
                .secondary
                .as_ref()
                .map(|w| w.used_percent >= RATE_LIMIT_SWITCH_PROMPT_THRESHOLD)
                .unwrap_or(false)
                || snapshot
                    .primary
                    .as_ref()
                    .map(|w| w.used_percent >= RATE_LIMIT_SWITCH_PROMPT_THRESHOLD)
                    .unwrap_or(false);

            if high_usage
                && self.config.model != NUDGE_MODEL_SLUG
                && !matches!(
                    self.rate_limit_switch_prompt,
                    RateLimitSwitchPromptState::Shown
                )
            {
                self.rate_limit_switch_prompt = RateLimitSwitchPromptState::Pending;
            }

>>>>>>> a47181e4
            let display = crate::status::rate_limit_snapshot_display(&snapshot, Local::now());
            self.rate_limit_snapshot = Some(display);

            if self.config.rate_limit_model_suggestions {
                let warnings = self.rate_limit_warnings.take_warnings(
                    snapshot
                        .secondary
                        .as_ref()
                        .map(|window| window.used_percent),
                    snapshot
                        .secondary
                        .as_ref()
                        .and_then(|window| window.window_minutes),
                    snapshot.primary.as_ref().map(|window| window.used_percent),
                    snapshot
                        .primary
                        .as_ref()
                        .and_then(|window| window.window_minutes),
                );

                if !warnings.is_empty() {
                    for warning in warnings {
                        self.add_to_history(history_cell::new_warning_event(warning));
                    }
                    self.request_redraw();
                }
            }
        } else {
            self.rate_limit_snapshot = None;
        }
    }
    /// Finalize any active exec as failed and stop/clear running UI state.
    fn finalize_turn(&mut self) {
        // Ensure any spinner is replaced by a red ✗ and flushed into history.
        self.finalize_active_cell_as_failed();
        // Reset running state and clear streaming buffers.
        self.bottom_pane.set_task_running(false);
        self.running_commands.clear();
        self.stream_controller = None;
        self.maybe_show_pending_rate_limit_prompt();
    }

    fn on_error(&mut self, message: String) {
        self.finalize_turn();
        self.add_to_history(history_cell::new_error_event(message));
        self.request_redraw();

        // After an error ends the turn, try sending the next queued input.
        self.maybe_send_next_queued_input();
    }

    fn on_warning(&mut self, message: String) {
        self.add_to_history(history_cell::new_warning_event(message));
        self.request_redraw();
    }

    /// Handle a turn aborted due to user interrupt (Esc).
    /// When there are queued user messages, restore them into the composer
    /// separated by newlines rather than auto‑submitting the next one.
    fn on_interrupted_turn(&mut self, reason: TurnAbortReason) {
        // Finalize, log a gentle prompt, and clear running state.
        self.finalize_turn();

        if reason != TurnAbortReason::ReviewEnded {
            self.add_to_history(history_cell::new_error_event(
                "Conversation interrupted - tell the model what to do differently. Something went wrong? Hit `/feedback` to report the issue.".to_owned(),
            ));
        }

        // If any messages were queued during the task, restore them into the composer.
        if !self.queued_user_messages.is_empty() {
            let queued_text = self
                .queued_user_messages
                .iter()
                .map(|m| m.text.clone())
                .collect::<Vec<_>>()
                .join("\n");
            let existing_text = self.bottom_pane.composer_text();
            let combined = if existing_text.is_empty() {
                queued_text
            } else if queued_text.is_empty() {
                existing_text
            } else {
                format!("{queued_text}\n{existing_text}")
            };
            self.bottom_pane.set_composer_text(combined);
            // Clear the queue and update the status indicator list.
            self.queued_user_messages.clear();
            self.refresh_queued_user_messages();
        }

        self.request_redraw();
    }

    fn on_plan_update(&mut self, update: UpdatePlanArgs) {
        self.add_to_history(history_cell::new_plan_update(update));
    }

    fn on_exec_approval_request(&mut self, id: String, ev: ExecApprovalRequestEvent) {
        let id2 = id.clone();
        let ev2 = ev.clone();
        self.defer_or_handle(
            |q| q.push_exec_approval(id, ev),
            |s| s.handle_exec_approval_now(id2, ev2),
        );
    }

    fn on_apply_patch_approval_request(&mut self, id: String, ev: ApplyPatchApprovalRequestEvent) {
        let id2 = id.clone();
        let ev2 = ev.clone();
        self.defer_or_handle(
            |q| q.push_apply_patch_approval(id, ev),
            |s| s.handle_apply_patch_approval_now(id2, ev2),
        );
    }

    fn on_exec_command_begin(&mut self, ev: ExecCommandBeginEvent) {
        self.flush_answer_stream_with_separator();
        let ev2 = ev.clone();
        self.defer_or_handle(|q| q.push_exec_begin(ev), |s| s.handle_exec_begin_now(ev2));
    }

    fn on_exec_command_output_delta(
        &mut self,
        _ev: codex_core::protocol::ExecCommandOutputDeltaEvent,
    ) {
        // TODO: Handle streaming exec output if/when implemented
    }

    fn on_patch_apply_begin(&mut self, event: PatchApplyBeginEvent) {
        self.add_to_history(history_cell::new_patch_event(
            event.changes,
            &self.config.cwd,
        ));
    }

    fn on_view_image_tool_call(&mut self, event: ViewImageToolCallEvent) {
        self.flush_answer_stream_with_separator();
        self.add_to_history(history_cell::new_view_image_tool_call(
            event.path,
            &self.config.cwd,
        ));
        self.request_redraw();
    }

    fn on_patch_apply_end(&mut self, event: codex_core::protocol::PatchApplyEndEvent) {
        let ev2 = event.clone();
        self.defer_or_handle(
            |q| q.push_patch_end(event),
            |s| s.handle_patch_apply_end_now(ev2),
        );
    }

    fn on_exec_command_end(&mut self, ev: ExecCommandEndEvent) {
        let ev2 = ev.clone();
        self.defer_or_handle(|q| q.push_exec_end(ev), |s| s.handle_exec_end_now(ev2));
    }

    fn on_mcp_tool_call_begin(&mut self, ev: McpToolCallBeginEvent) {
        let ev2 = ev.clone();
        self.defer_or_handle(|q| q.push_mcp_begin(ev), |s| s.handle_mcp_begin_now(ev2));
    }

    fn on_mcp_tool_call_end(&mut self, ev: McpToolCallEndEvent) {
        let ev2 = ev.clone();
        self.defer_or_handle(|q| q.push_mcp_end(ev), |s| s.handle_mcp_end_now(ev2));
    }

    fn on_web_search_begin(&mut self, _ev: WebSearchBeginEvent) {
        self.flush_answer_stream_with_separator();
    }

    fn on_web_search_end(&mut self, ev: WebSearchEndEvent) {
        self.flush_answer_stream_with_separator();
        self.add_to_history(history_cell::new_web_search_call(format!(
            "Searched: {}",
            ev.query
        )));
    }

    fn on_get_history_entry_response(
        &mut self,
        event: codex_core::protocol::GetHistoryEntryResponseEvent,
    ) {
        let codex_core::protocol::GetHistoryEntryResponseEvent {
            offset,
            log_id,
            entry,
        } = event;
        self.bottom_pane
            .on_history_entry_response(log_id, offset, entry.map(|e| e.text));
    }

    fn on_shutdown_complete(&mut self) {
        self.request_exit();
    }

    fn on_turn_diff(&mut self, unified_diff: String) {
        debug!("TurnDiffEvent: {unified_diff}");
    }

    fn on_deprecation_notice(&mut self, event: DeprecationNoticeEvent) {
        let DeprecationNoticeEvent { summary, details } = event;
        self.add_to_history(history_cell::new_deprecation_notice(summary, details));
        self.request_redraw();
    }

    fn on_background_event(&mut self, message: String) {
        debug!("BackgroundEvent: {message}");
    }

    fn on_undo_started(&mut self, event: UndoStartedEvent) {
        self.bottom_pane.ensure_status_indicator();
        self.bottom_pane.set_interrupt_hint_visible(false);
        let message = event
            .message
            .unwrap_or_else(|| "Undo in progress...".to_string());
        self.set_status_header(message);
    }

    fn on_undo_completed(&mut self, event: UndoCompletedEvent) {
        let UndoCompletedEvent { success, message } = event;
        self.bottom_pane.hide_status_indicator();
        let message = message.unwrap_or_else(|| {
            if success {
                "Undo completed successfully.".to_string()
            } else {
                "Undo failed.".to_string()
            }
        });
        if success {
            self.add_info_message(message, None);
        } else {
            self.add_error_message(message);
        }
    }

    fn on_stream_error(&mut self, message: String) {
        if self.retry_status_header.is_none() {
            self.retry_status_header = Some(self.current_status_header.clone());
        }
        self.set_status_header(message);
    }

    /// Periodic tick to commit at most one queued line to history with a small delay,
    /// animating the output.
    pub(crate) fn on_commit_tick(&mut self) {
        if let Some(controller) = self.stream_controller.as_mut() {
            let (cell, is_idle) = controller.on_commit_tick();
            if let Some(cell) = cell {
                self.bottom_pane.hide_status_indicator();
                self.add_boxed_history(cell);
            }
            if is_idle {
                self.app_event_tx.send(AppEvent::StopCommitAnimation);
            }
        }
    }

    fn flush_interrupt_queue(&mut self) {
        let mut mgr = std::mem::take(&mut self.interrupts);
        mgr.flush_all(self);
        self.interrupts = mgr;
    }

    #[inline]
    fn defer_or_handle(
        &mut self,
        push: impl FnOnce(&mut InterruptManager),
        handle: impl FnOnce(&mut Self),
    ) {
        // Preserve deterministic FIFO across queued interrupts: once anything
        // is queued due to an active write cycle, continue queueing until the
        // queue is flushed to avoid reordering (e.g., ExecEnd before ExecBegin).
        if self.stream_controller.is_some() || !self.interrupts.is_empty() {
            push(&mut self.interrupts);
        } else {
            handle(self);
        }
    }

    fn handle_stream_finished(&mut self) {
        if self.task_complete_pending {
            self.bottom_pane.hide_status_indicator();
            self.task_complete_pending = false;
        }
        // A completed stream indicates non-exec content was just inserted.
        self.flush_interrupt_queue();
    }

    #[inline]
    fn handle_streaming_delta(&mut self, delta: String) {
        // Before streaming agent content, flush any active exec cell group.
        self.flush_active_cell();

        if self.stream_controller.is_none() {
            if self.needs_final_message_separator {
                let elapsed_seconds = self
                    .bottom_pane
                    .status_widget()
                    .map(super::status_indicator_widget::StatusIndicatorWidget::elapsed_seconds);
                self.add_to_history(history_cell::FinalMessageSeparator::new(elapsed_seconds));
                self.needs_final_message_separator = false;
            }
            self.stream_controller = Some(StreamController::new(
                self.last_rendered_width.get().map(|w| w.saturating_sub(2)),
            ));
        }
        if let Some(controller) = self.stream_controller.as_mut()
            && controller.push(&delta)
        {
            self.app_event_tx.send(AppEvent::StartCommitAnimation);
        }
        self.request_redraw();
    }

    pub(crate) fn handle_exec_end_now(&mut self, ev: ExecCommandEndEvent) {
        let running = self.running_commands.remove(&ev.call_id);
        let (command, parsed, is_user_shell_command) = match running {
            Some(rc) => (rc.command, rc.parsed_cmd, rc.is_user_shell_command),
            None => (vec![ev.call_id.clone()], Vec::new(), false),
        };

        let needs_new = self
            .active_cell
            .as_ref()
            .map(|cell| cell.as_any().downcast_ref::<ExecCell>().is_none())
            .unwrap_or(true);
        if needs_new {
            self.flush_active_cell();
            self.active_cell = Some(Box::new(new_active_exec_command(
                ev.call_id.clone(),
                command,
                parsed,
                is_user_shell_command,
            )));
        }

        if let Some(cell) = self
            .active_cell
            .as_mut()
            .and_then(|c| c.as_any_mut().downcast_mut::<ExecCell>())
        {
            cell.complete_call(
                &ev.call_id,
                CommandOutput {
                    exit_code: ev.exit_code,
                    formatted_output: ev.formatted_output.clone(),
                    aggregated_output: ev.aggregated_output.clone(),
                },
                ev.duration,
            );
            if cell.should_flush() {
                self.flush_active_cell();
            }
        }
    }

    pub(crate) fn handle_patch_apply_end_now(
        &mut self,
        event: codex_core::protocol::PatchApplyEndEvent,
    ) {
        // If the patch was successful, just let the "Edited" block stand.
        // Otherwise, add a failure block.
        if !event.success {
            self.add_to_history(history_cell::new_patch_apply_failure(event.stderr));
        }
    }

    pub(crate) fn handle_exec_approval_now(&mut self, id: String, ev: ExecApprovalRequestEvent) {
        self.flush_answer_stream_with_separator();
        let command = shlex::try_join(ev.command.iter().map(String::as_str))
            .unwrap_or_else(|_| ev.command.join(" "));
        self.notify(Notification::ExecApprovalRequested { command });

        let request = ApprovalRequest::Exec {
            id,
            command: ev.command,
            reason: ev.reason,
            risk: ev.risk,
        };
        self.bottom_pane.push_approval_request(request);
        self.request_redraw();
    }

    pub(crate) fn handle_apply_patch_approval_now(
        &mut self,
        id: String,
        ev: ApplyPatchApprovalRequestEvent,
    ) {
        self.flush_answer_stream_with_separator();

        let request = ApprovalRequest::ApplyPatch {
            id,
            reason: ev.reason,
            changes: ev.changes.clone(),
            cwd: self.config.cwd.clone(),
        };
        self.bottom_pane.push_approval_request(request);
        self.request_redraw();
        self.notify(Notification::EditApprovalRequested {
            cwd: self.config.cwd.clone(),
            changes: ev.changes.keys().cloned().collect(),
        });
    }

    pub(crate) fn handle_exec_begin_now(&mut self, ev: ExecCommandBeginEvent) {
        // Ensure the status indicator is visible while the command runs.
        self.running_commands.insert(
            ev.call_id.clone(),
            RunningCommand {
                command: ev.command.clone(),
                parsed_cmd: ev.parsed_cmd.clone(),
                is_user_shell_command: ev.is_user_shell_command,
            },
        );
        if let Some(cell) = self
            .active_cell
            .as_mut()
            .and_then(|c| c.as_any_mut().downcast_mut::<ExecCell>())
            && let Some(new_exec) = cell.with_added_call(
                ev.call_id.clone(),
                ev.command.clone(),
                ev.parsed_cmd.clone(),
                ev.is_user_shell_command,
            )
        {
            *cell = new_exec;
        } else {
            self.flush_active_cell();

            self.active_cell = Some(Box::new(new_active_exec_command(
                ev.call_id.clone(),
                ev.command.clone(),
                ev.parsed_cmd,
                ev.is_user_shell_command,
            )));
        }

        self.request_redraw();
    }

    pub(crate) fn handle_mcp_begin_now(&mut self, ev: McpToolCallBeginEvent) {
        self.flush_answer_stream_with_separator();
        self.flush_active_cell();
        self.active_cell = Some(Box::new(history_cell::new_active_mcp_tool_call(
            ev.call_id,
            ev.invocation,
        )));
        self.request_redraw();
    }
    pub(crate) fn handle_mcp_end_now(&mut self, ev: McpToolCallEndEvent) {
        self.flush_answer_stream_with_separator();

        let McpToolCallEndEvent {
            call_id,
            invocation,
            duration,
            result,
        } = ev;

        let extra_cell = match self
            .active_cell
            .as_mut()
            .and_then(|cell| cell.as_any_mut().downcast_mut::<McpToolCallCell>())
        {
            Some(cell) if cell.call_id() == call_id => cell.complete(duration, result),
            _ => {
                self.flush_active_cell();
                let mut cell = history_cell::new_active_mcp_tool_call(call_id, invocation);
                let extra_cell = cell.complete(duration, result);
                self.active_cell = Some(Box::new(cell));
                extra_cell
            }
        };

        self.flush_active_cell();
        if let Some(extra) = extra_cell {
            self.add_boxed_history(extra);
        }
    }

    pub(crate) fn new(
        common: ChatWidgetInit,
        conversation_manager: Arc<ConversationManager>,
    ) -> Self {
        let ChatWidgetInit {
            config,
            frame_requester,
            app_event_tx,
            initial_prompt,
            initial_images,
            enhanced_keys_supported,
            auth_manager,
            feedback,
        } = common;
        let mut rng = rand::rng();
        let placeholder = EXAMPLE_PROMPTS[rng.random_range(0..EXAMPLE_PROMPTS.len())].to_string();
        let codex_op_tx = spawn_agent(config.clone(), app_event_tx.clone(), conversation_manager);

        Self {
            app_event_tx: app_event_tx.clone(),
            frame_requester: frame_requester.clone(),
            codex_op_tx,
            bottom_pane: BottomPane::new(BottomPaneParams {
                frame_requester,
                app_event_tx,
                has_input_focus: true,
                enhanced_keys_supported,
                placeholder_text: placeholder,
                disable_paste_burst: config.disable_paste_burst,
            }),
            active_cell: None,
            config: config.clone(),
            auth_manager,
            session_header: SessionHeader::new(config.model),
            initial_user_message: create_initial_user_message(
                initial_prompt.unwrap_or_default(),
                initial_images,
            ),
            token_info: None,
            rate_limit_snapshot: None,
            rate_limit_warnings: RateLimitWarningState::default(),
            rate_limit_switch_prompt: RateLimitSwitchPromptState::default(),
            stream_controller: None,
            running_commands: HashMap::new(),
            task_complete_pending: false,
            interrupts: InterruptManager::new(),
            reasoning_buffer: String::new(),
            full_reasoning_buffer: String::new(),
            current_status_header: String::from("Working"),
            retry_status_header: None,
            conversation_id: None,
            queued_user_messages: VecDeque::new(),
            show_welcome_banner: true,
            suppress_session_configured_redraw: false,
            pending_notification: None,
            is_review_mode: false,
            needs_final_message_separator: false,
            last_rendered_width: std::cell::Cell::new(None),
            feedback,
            current_rollout_path: None,
        }
    }

    /// Create a ChatWidget attached to an existing conversation (e.g., a fork).
    pub(crate) fn new_from_existing(
        common: ChatWidgetInit,
        conversation: std::sync::Arc<codex_core::CodexConversation>,
        session_configured: codex_core::protocol::SessionConfiguredEvent,
    ) -> Self {
        let ChatWidgetInit {
            config,
            frame_requester,
            app_event_tx,
            initial_prompt,
            initial_images,
            enhanced_keys_supported,
            auth_manager,
            feedback,
        } = common;
        let mut rng = rand::rng();
        let placeholder = EXAMPLE_PROMPTS[rng.random_range(0..EXAMPLE_PROMPTS.len())].to_string();

        let codex_op_tx =
            spawn_agent_from_existing(conversation, session_configured, app_event_tx.clone());

        Self {
            app_event_tx: app_event_tx.clone(),
            frame_requester: frame_requester.clone(),
            codex_op_tx,
            bottom_pane: BottomPane::new(BottomPaneParams {
                frame_requester,
                app_event_tx,
                has_input_focus: true,
                enhanced_keys_supported,
                placeholder_text: placeholder,
                disable_paste_burst: config.disable_paste_burst,
            }),
            active_cell: None,
            config: config.clone(),
            auth_manager,
            session_header: SessionHeader::new(config.model),
            initial_user_message: create_initial_user_message(
                initial_prompt.unwrap_or_default(),
                initial_images,
            ),
            token_info: None,
            rate_limit_snapshot: None,
            rate_limit_warnings: RateLimitWarningState::default(),
            rate_limit_switch_prompt: RateLimitSwitchPromptState::default(),
            stream_controller: None,
            running_commands: HashMap::new(),
            task_complete_pending: false,
            interrupts: InterruptManager::new(),
            reasoning_buffer: String::new(),
            full_reasoning_buffer: String::new(),
            current_status_header: String::from("Working"),
            retry_status_header: None,
            conversation_id: None,
            queued_user_messages: VecDeque::new(),
            show_welcome_banner: true,
            suppress_session_configured_redraw: true,
            pending_notification: None,
            is_review_mode: false,
            needs_final_message_separator: false,
            last_rendered_width: std::cell::Cell::new(None),
            feedback,
            current_rollout_path: None,
        }
    }

    pub(crate) fn handle_key_event(&mut self, key_event: KeyEvent) {
        match key_event {
            KeyEvent {
                code: KeyCode::Char(c),
                modifiers,
                kind: KeyEventKind::Press,
                ..
            } if modifiers.contains(KeyModifiers::CONTROL) && c.eq_ignore_ascii_case(&'c') => {
                self.on_ctrl_c();
                return;
            }
            KeyEvent {
                code: KeyCode::Char(c),
                modifiers,
                kind: KeyEventKind::Press,
                ..
            } if modifiers.contains(KeyModifiers::CONTROL) && c.eq_ignore_ascii_case(&'v') => {
                if let Ok((path, info)) = paste_image_to_temp_png() {
                    self.attach_image(path, info.width, info.height, info.encoded_format.label());
                }
                return;
            }
            other if other.kind == KeyEventKind::Press => {
                self.bottom_pane.clear_ctrl_c_quit_hint();
            }
            _ => {}
        }

        match key_event {
            KeyEvent {
                code: KeyCode::Up,
                modifiers: KeyModifiers::ALT,
                kind: KeyEventKind::Press,
                ..
            } if !self.queued_user_messages.is_empty() => {
                // Prefer the most recently queued item.
                if let Some(user_message) = self.queued_user_messages.pop_back() {
                    self.bottom_pane.set_composer_text(user_message.text);
                    self.refresh_queued_user_messages();
                    self.request_redraw();
                }
            }
            _ => {
                match self.bottom_pane.handle_key_event(key_event) {
                    InputResult::Submitted(text) => {
                        // If a task is running, queue the user input to be sent after the turn completes.
                        let user_message = UserMessage {
                            text,
                            image_paths: self.bottom_pane.take_recent_submission_images(),
                        };
                        self.queue_user_message(user_message);
                    }
                    InputResult::Command(cmd) => {
                        self.dispatch_command(cmd);
                    }
                    InputResult::None => {}
                }
            }
        }
    }

    pub(crate) fn attach_image(
        &mut self,
        path: PathBuf,
        width: u32,
        height: u32,
        format_label: &str,
    ) {
        tracing::info!(
            "attach_image path={path:?} width={width} height={height} format={format_label}",
        );
        self.bottom_pane
            .attach_image(path, width, height, format_label);
        self.request_redraw();
    }

    fn dispatch_command(&mut self, cmd: SlashCommand) {
        if !cmd.available_during_task() && self.bottom_pane.is_task_running() {
            let message = format!(
                "'/{}' is disabled while a task is in progress.",
                cmd.command()
            );
            self.add_to_history(history_cell::new_error_event(message));
            self.request_redraw();
            return;
        }
        match cmd {
            SlashCommand::Feedback => {
                // Step 1: pick a category (UI built in feedback_view)
                let params =
                    crate::bottom_pane::feedback_selection_params(self.app_event_tx.clone());
                self.bottom_pane.show_selection_view(params);
                self.request_redraw();
            }
            SlashCommand::New => {
                self.app_event_tx.send(AppEvent::NewSession);
            }
            SlashCommand::Init => {
                let init_target = self.config.cwd.join(DEFAULT_PROJECT_DOC_FILENAME);
                if init_target.exists() {
                    let message = format!(
                        "{DEFAULT_PROJECT_DOC_FILENAME} already exists here. Skipping /init to avoid overwriting it."
                    );
                    self.add_info_message(message, None);
                    return;
                }
                const INIT_PROMPT: &str = include_str!("../prompt_for_init_command.md");
                self.submit_user_message(INIT_PROMPT.to_string().into());
            }
            SlashCommand::Compact => {
                self.clear_token_usage();
                self.app_event_tx.send(AppEvent::CodexOp(Op::Compact));
            }
            SlashCommand::Review => {
                self.open_review_popup();
            }
            SlashCommand::Model => {
                self.open_model_popup();
            }
            SlashCommand::Approvals => {
                self.open_approvals_popup();
            }
            SlashCommand::Quit | SlashCommand::Exit => {
                self.request_exit();
            }
            SlashCommand::Logout => {
                if let Err(e) = codex_core::auth::logout(
                    &self.config.codex_home,
                    self.config.cli_auth_credentials_store_mode,
                ) {
                    tracing::error!("failed to logout: {e}");
                }
                self.request_exit();
            }
            SlashCommand::Undo => {
                self.app_event_tx.send(AppEvent::CodexOp(Op::Undo));
            }
            SlashCommand::Diff => {
                self.add_diff_in_progress();
                let tx = self.app_event_tx.clone();
                tokio::spawn(async move {
                    let text = match get_git_diff().await {
                        Ok((is_git_repo, diff_text)) => {
                            if is_git_repo {
                                diff_text
                            } else {
                                "`/diff` — _not inside a git repository_".to_string()
                            }
                        }
                        Err(e) => format!("Failed to compute diff: {e}"),
                    };
                    tx.send(AppEvent::DiffResult(text));
                });
            }
            SlashCommand::Mention => {
                self.insert_str("@");
            }
            SlashCommand::Status => {
                self.add_status_output();
            }
            SlashCommand::Mcp => {
                self.add_mcp_output();
            }
            SlashCommand::Rollout => {
                if let Some(path) = self.rollout_path() {
                    self.add_info_message(
                        format!("Current rollout path: {}", path.display()),
                        None,
                    );
                } else {
                    self.add_info_message("Rollout path is not available yet.".to_string(), None);
                }
            }
            SlashCommand::TestApproval => {
                use codex_core::protocol::EventMsg;
                use std::collections::HashMap;

                use codex_core::protocol::ApplyPatchApprovalRequestEvent;
                use codex_core::protocol::FileChange;

                self.app_event_tx.send(AppEvent::CodexEvent(Event {
                    id: "1".to_string(),
                    // msg: EventMsg::ExecApprovalRequest(ExecApprovalRequestEvent {
                    //     call_id: "1".to_string(),
                    //     command: vec!["git".into(), "apply".into()],
                    //     cwd: self.config.cwd.clone(),
                    //     reason: Some("test".to_string()),
                    // }),
                    msg: EventMsg::ApplyPatchApprovalRequest(ApplyPatchApprovalRequestEvent {
                        call_id: "1".to_string(),
                        changes: HashMap::from([
                            (
                                PathBuf::from("/tmp/test.txt"),
                                FileChange::Add {
                                    content: "test".to_string(),
                                },
                            ),
                            (
                                PathBuf::from("/tmp/test2.txt"),
                                FileChange::Update {
                                    unified_diff: "+test\n-test2".to_string(),
                                    move_path: None,
                                },
                            ),
                        ]),
                        reason: None,
                        grant_root: Some(PathBuf::from("/tmp")),
                    }),
                }));
            }
        }
    }

    pub(crate) fn handle_paste(&mut self, text: String) {
        self.bottom_pane.handle_paste(text);
    }

    // Returns true if caller should skip rendering this frame (a future frame is scheduled).
    pub(crate) fn handle_paste_burst_tick(&mut self, frame_requester: FrameRequester) -> bool {
        if self.bottom_pane.flush_paste_burst_if_due() {
            // A paste just flushed; request an immediate redraw and skip this frame.
            self.request_redraw();
            true
        } else if self.bottom_pane.is_in_paste_burst() {
            // While capturing a burst, schedule a follow-up tick and skip this frame
            // to avoid redundant renders between ticks.
            frame_requester.schedule_frame_in(
                crate::bottom_pane::ChatComposer::recommended_paste_flush_delay(),
            );
            true
        } else {
            false
        }
    }

    fn flush_active_cell(&mut self) {
        if let Some(active) = self.active_cell.take() {
            self.needs_final_message_separator = true;
            self.app_event_tx.send(AppEvent::InsertHistoryCell(active));
        }
    }

    fn add_to_history(&mut self, cell: impl HistoryCell + 'static) {
        self.add_boxed_history(Box::new(cell));
    }

    fn add_boxed_history(&mut self, cell: Box<dyn HistoryCell>) {
        if !cell.display_lines(u16::MAX).is_empty() {
            // Only break exec grouping if the cell renders visible lines.
            self.flush_active_cell();
            self.needs_final_message_separator = true;
        }
        self.app_event_tx.send(AppEvent::InsertHistoryCell(cell));
    }

    fn queue_user_message(&mut self, user_message: UserMessage) {
        if self.bottom_pane.is_task_running() {
            self.queued_user_messages.push_back(user_message);
            self.refresh_queued_user_messages();
        } else {
            self.submit_user_message(user_message);
        }
    }

    fn submit_user_message(&mut self, user_message: UserMessage) {
        let UserMessage { text, image_paths } = user_message;
        if text.is_empty() && image_paths.is_empty() {
            return;
        }

        let mut items: Vec<UserInput> = Vec::new();

        // Special-case: "!cmd" executes a local shell command instead of sending to the model.
        if let Some(stripped) = text.strip_prefix('!') {
            let cmd = stripped.trim();
            if cmd.is_empty() {
                self.app_event_tx.send(AppEvent::InsertHistoryCell(Box::new(
                    history_cell::new_info_event(
                        USER_SHELL_COMMAND_HELP_TITLE.to_string(),
                        Some(USER_SHELL_COMMAND_HELP_HINT.to_string()),
                    ),
                )));
                return;
            }
            self.submit_op(Op::RunUserShellCommand {
                command: cmd.to_string(),
            });
            return;
        }

        if !text.is_empty() {
            items.push(UserInput::Text { text: text.clone() });
        }

        for path in image_paths {
            items.push(UserInput::LocalImage { path });
        }

        self.codex_op_tx
            .send(Op::UserInput { items })
            .unwrap_or_else(|e| {
                tracing::error!("failed to send message: {e}");
            });

        // Persist the text to cross-session message history.
        if !text.is_empty() {
            self.codex_op_tx
                .send(Op::AddToHistory { text: text.clone() })
                .unwrap_or_else(|e| {
                    tracing::error!("failed to send AddHistory op: {e}");
                });
        }

        // Only show the text portion in conversation history.
        if !text.is_empty() {
            self.add_to_history(history_cell::new_user_prompt(text));
        }
        self.needs_final_message_separator = false;
    }

    /// Replay a subset of initial events into the UI to seed the transcript when
    /// resuming an existing session. This approximates the live event flow and
    /// is intentionally conservative: only safe-to-replay items are rendered to
    /// avoid triggering side effects. Event ids are passed as `None` to
    /// distinguish replayed events from live ones.
    fn replay_initial_messages(&mut self, events: Vec<EventMsg>) {
        for msg in events {
            if matches!(msg, EventMsg::SessionConfigured(_)) {
                continue;
            }
            // `id: None` indicates a synthetic/fake id coming from replay.
            self.dispatch_event_msg(None, msg, true);
        }
    }

    pub(crate) fn handle_codex_event(&mut self, event: Event) {
        let Event { id, msg } = event;
        self.dispatch_event_msg(Some(id), msg, false);
    }

    /// Dispatch a protocol `EventMsg` to the appropriate handler.
    ///
    /// `id` is `Some` for live events and `None` for replayed events from
    /// `replay_initial_messages()`. Callers should treat `None` as a "fake" id
    /// that must not be used to correlate follow-up actions.
    fn dispatch_event_msg(&mut self, id: Option<String>, msg: EventMsg, from_replay: bool) {
        match msg {
            EventMsg::AgentMessageDelta(_)
            | EventMsg::AgentReasoningDelta(_)
            | EventMsg::ExecCommandOutputDelta(_) => {}
            _ => {
                tracing::trace!("handle_codex_event: {:?}", msg);
            }
        }

        match msg {
            EventMsg::SessionConfigured(e) => self.on_session_configured(e),
            EventMsg::AgentMessage(AgentMessageEvent { message }) => self.on_agent_message(message),
            EventMsg::AgentMessageDelta(AgentMessageDeltaEvent { delta }) => {
                self.on_agent_message_delta(delta)
            }
            EventMsg::AgentReasoningDelta(AgentReasoningDeltaEvent { delta })
            | EventMsg::AgentReasoningRawContentDelta(AgentReasoningRawContentDeltaEvent {
                delta,
            }) => self.on_agent_reasoning_delta(delta),
            EventMsg::AgentReasoning(AgentReasoningEvent { .. }) => self.on_agent_reasoning_final(),
            EventMsg::AgentReasoningRawContent(AgentReasoningRawContentEvent { text }) => {
                self.on_agent_reasoning_delta(text);
                self.on_agent_reasoning_final()
            }
            EventMsg::AgentReasoningSectionBreak(_) => self.on_reasoning_section_break(),
            EventMsg::TaskStarted(_) => self.on_task_started(),
            EventMsg::TaskComplete(TaskCompleteEvent { last_agent_message }) => {
                self.on_task_complete(last_agent_message)
            }
            EventMsg::TokenCount(ev) => {
                self.set_token_info(ev.info);
                self.on_rate_limit_snapshot(ev.rate_limits);
            }
            EventMsg::Warning(WarningEvent { message }) => self.on_warning(message),
            EventMsg::Error(ErrorEvent { message }) => self.on_error(message),
            EventMsg::TurnAborted(ev) => match ev.reason {
                TurnAbortReason::Interrupted => {
                    self.on_interrupted_turn(ev.reason);
                }
                TurnAbortReason::Replaced => {
                    self.on_error("Turn aborted: replaced by a new task".to_owned())
                }
                TurnAbortReason::ReviewEnded => {
                    self.on_interrupted_turn(ev.reason);
                }
            },
            EventMsg::PlanUpdate(update) => self.on_plan_update(update),
            EventMsg::ExecApprovalRequest(ev) => {
                // For replayed events, synthesize an empty id (these should not occur).
                self.on_exec_approval_request(id.unwrap_or_default(), ev)
            }
            EventMsg::ApplyPatchApprovalRequest(ev) => {
                self.on_apply_patch_approval_request(id.unwrap_or_default(), ev)
            }
            EventMsg::ExecCommandBegin(ev) => self.on_exec_command_begin(ev),
            EventMsg::ExecCommandOutputDelta(delta) => self.on_exec_command_output_delta(delta),
            EventMsg::PatchApplyBegin(ev) => self.on_patch_apply_begin(ev),
            EventMsg::PatchApplyEnd(ev) => self.on_patch_apply_end(ev),
            EventMsg::ExecCommandEnd(ev) => self.on_exec_command_end(ev),
            EventMsg::ViewImageToolCall(ev) => self.on_view_image_tool_call(ev),
            EventMsg::McpToolCallBegin(ev) => self.on_mcp_tool_call_begin(ev),
            EventMsg::McpToolCallEnd(ev) => self.on_mcp_tool_call_end(ev),
            EventMsg::WebSearchBegin(ev) => self.on_web_search_begin(ev),
            EventMsg::WebSearchEnd(ev) => self.on_web_search_end(ev),
            EventMsg::GetHistoryEntryResponse(ev) => self.on_get_history_entry_response(ev),
            EventMsg::McpListToolsResponse(ev) => self.on_list_mcp_tools(ev),
            EventMsg::ListCustomPromptsResponse(ev) => self.on_list_custom_prompts(ev),
            EventMsg::ShutdownComplete => self.on_shutdown_complete(),
            EventMsg::TurnDiff(TurnDiffEvent { unified_diff }) => self.on_turn_diff(unified_diff),
            EventMsg::DeprecationNotice(ev) => self.on_deprecation_notice(ev),
            EventMsg::BackgroundEvent(BackgroundEventEvent { message }) => {
                self.on_background_event(message)
            }
            EventMsg::UndoStarted(ev) => self.on_undo_started(ev),
            EventMsg::UndoCompleted(ev) => self.on_undo_completed(ev),
            EventMsg::StreamError(StreamErrorEvent { message }) => self.on_stream_error(message),
            EventMsg::UserMessage(ev) => {
                if from_replay {
                    self.on_user_message_event(ev);
                }
            }
            EventMsg::EnteredReviewMode(review_request) => {
                self.on_entered_review_mode(review_request)
            }
            EventMsg::ExitedReviewMode(review) => self.on_exited_review_mode(review),
            EventMsg::RawResponseItem(_)
            | EventMsg::ItemStarted(_)
            | EventMsg::ItemCompleted(_)
            | EventMsg::AgentMessageContentDelta(_)
            | EventMsg::ReasoningContentDelta(_)
            | EventMsg::ReasoningRawContentDelta(_) => {}
        }
    }

    fn on_entered_review_mode(&mut self, review: ReviewRequest) {
        // Enter review mode and emit a concise banner
        self.is_review_mode = true;
        let banner = format!(">> Code review started: {} <<", review.user_facing_hint);
        self.add_to_history(history_cell::new_review_status_line(banner));
        self.request_redraw();
    }

    fn on_exited_review_mode(&mut self, review: ExitedReviewModeEvent) {
        // Leave review mode; if output is present, flush pending stream + show results.
        if let Some(output) = review.review_output {
            self.flush_answer_stream_with_separator();
            self.flush_interrupt_queue();
            self.flush_active_cell();

            if output.findings.is_empty() {
                let explanation = output.overall_explanation.trim().to_string();
                if explanation.is_empty() {
                    tracing::error!("Reviewer failed to output a response.");
                    self.add_to_history(history_cell::new_error_event(
                        "Reviewer failed to output a response.".to_owned(),
                    ));
                } else {
                    // Show explanation when there are no structured findings.
                    let mut rendered: Vec<ratatui::text::Line<'static>> = vec!["".into()];
                    append_markdown(&explanation, None, &mut rendered);
                    let body_cell = AgentMessageCell::new(rendered, false);
                    self.app_event_tx
                        .send(AppEvent::InsertHistoryCell(Box::new(body_cell)));
                }
            } else {
                let message_text =
                    codex_core::review_format::format_review_findings_block(&output.findings, None);
                let mut message_lines: Vec<ratatui::text::Line<'static>> = Vec::new();
                append_markdown(&message_text, None, &mut message_lines);
                let body_cell = AgentMessageCell::new(message_lines, true);
                self.app_event_tx
                    .send(AppEvent::InsertHistoryCell(Box::new(body_cell)));
            }
        }

        self.is_review_mode = false;
        // Append a finishing banner at the end of this turn.
        self.add_to_history(history_cell::new_review_status_line(
            "<< Code review finished >>".to_string(),
        ));
        self.request_redraw();
    }

    fn on_user_message_event(&mut self, event: UserMessageEvent) {
        let message = event.message.trim();
        if !message.is_empty() {
            self.add_to_history(history_cell::new_user_prompt(message.to_string()));
        }
    }

    fn request_exit(&self) {
        self.app_event_tx.send(AppEvent::ExitRequest);
    }

    fn request_redraw(&mut self) {
        self.frame_requester.schedule_frame();
    }

    fn notify(&mut self, notification: Notification) {
        if !notification.allowed_for(&self.config.tui_notifications) {
            return;
        }
        self.pending_notification = Some(notification);
        self.request_redraw();
    }

    pub(crate) fn maybe_post_pending_notification(&mut self, tui: &mut crate::tui::Tui) {
        if let Some(notif) = self.pending_notification.take() {
            tui.notify(notif.display());
        }
    }

    /// Mark the active cell as failed (✗) and flush it into history.
    fn finalize_active_cell_as_failed(&mut self) {
        if let Some(mut cell) = self.active_cell.take() {
            // Insert finalized cell into history and keep grouping consistent.
            if let Some(exec) = cell.as_any_mut().downcast_mut::<ExecCell>() {
                exec.mark_failed();
            } else if let Some(tool) = cell.as_any_mut().downcast_mut::<McpToolCallCell>() {
                tool.mark_failed();
            }
            self.add_boxed_history(cell);
        }
    }

    // If idle and there are queued inputs, submit exactly one to start the next turn.
    fn maybe_send_next_queued_input(&mut self) {
        if self.bottom_pane.is_task_running() {
            return;
        }
        if let Some(user_message) = self.queued_user_messages.pop_front() {
            self.submit_user_message(user_message);
        }
        // Update the list to reflect the remaining queued messages (if any).
        self.refresh_queued_user_messages();
    }

    /// Rebuild and update the queued user messages from the current queue.
    fn refresh_queued_user_messages(&mut self) {
        let messages: Vec<String> = self
            .queued_user_messages
            .iter()
            .map(|m| m.text.clone())
            .collect();
        self.bottom_pane.set_queued_user_messages(messages);
    }

    pub(crate) fn add_diff_in_progress(&mut self) {
        self.request_redraw();
    }

    pub(crate) fn on_diff_complete(&mut self) {
        self.request_redraw();
    }

    pub(crate) fn add_status_output(&mut self) {
        let default_usage = TokenUsage::default();
        let (total_usage, context_usage) = if let Some(ti) = &self.token_info {
            (&ti.total_token_usage, Some(&ti.last_token_usage))
        } else {
            (&default_usage, Some(&default_usage))
        };
        self.add_to_history(crate::status::new_status_output(
            &self.config,
            total_usage,
            context_usage,
            &self.conversation_id,
            self.rate_limit_snapshot.as_ref(),
            Local::now(),
        ));
    }

    fn lower_cost_preset(&self) -> Option<ModelPreset> {
        let auth_mode = self.auth_manager.auth().map(|auth| auth.mode);
        builtin_model_presets(auth_mode)
            .into_iter()
            .find(|preset| preset.model == NUDGE_MODEL_SLUG)
    }

    fn maybe_show_pending_rate_limit_prompt(&mut self) {
        if !matches!(
            self.rate_limit_switch_prompt,
            RateLimitSwitchPromptState::Pending
        ) {
            return;
        }
        if let Some(preset) = self.lower_cost_preset() {
            self.open_rate_limit_switch_prompt(preset);
            self.rate_limit_switch_prompt = RateLimitSwitchPromptState::Shown;
        } else {
            self.rate_limit_switch_prompt = RateLimitSwitchPromptState::Idle;
        }
    }

    fn open_rate_limit_switch_prompt(&mut self, preset: ModelPreset) {
        let switch_model = preset.model.to_string();
        let display_name = preset.display_name.to_string();
        let default_effort: ReasoningEffortConfig = preset.default_reasoning_effort;

        let switch_actions: Vec<SelectionAction> = vec![Box::new(move |tx| {
            tx.send(AppEvent::CodexOp(Op::OverrideTurnContext {
                cwd: None,
                approval_policy: None,
                sandbox_policy: None,
                model: Some(switch_model.clone()),
                effort: Some(Some(default_effort)),
                summary: None,
            }));
            tx.send(AppEvent::UpdateModel(switch_model.clone()));
            tx.send(AppEvent::UpdateReasoningEffort(Some(default_effort)));
        })];

        let keep_actions: Vec<SelectionAction> = Vec::new();
        let description = if preset.description.is_empty() {
            Some("Uses fewer credits for upcoming turns.".to_string())
        } else {
            Some(preset.description.to_string())
        };

        let items = vec![
            SelectionItem {
                name: format!("Switch to {display_name}"),
                description,
                selected_description: None,
                is_current: false,
                actions: switch_actions,
                dismiss_on_select: true,
                ..Default::default()
            },
            SelectionItem {
                name: "Keep current model".to_string(),
                description: None,
                selected_description: None,
                is_current: false,
                actions: keep_actions,
                dismiss_on_select: true,
                ..Default::default()
            },
        ];

        self.bottom_pane.show_selection_view(SelectionViewParams {
            title: Some("Approaching rate limits".to_string()),
            subtitle: Some(format!("Switch to {display_name} for lower credit usage?")),
            footer_hint: Some(standard_popup_hint_line()),
            items,
            ..Default::default()
        });
    }

    /// Open a popup to choose the model (stage 1). After selecting a model,
    /// a second popup is shown to choose the reasoning effort.
    pub(crate) fn open_model_popup(&mut self) {
        let current_model = self.config.model.clone();
        let auth_mode = self.auth_manager.auth().map(|auth| auth.mode);
        let presets: Vec<ModelPreset> = builtin_model_presets(auth_mode);

        let mut items: Vec<SelectionItem> = Vec::new();
        for preset in presets.into_iter() {
            let description = if preset.description.is_empty() {
                None
            } else {
                Some(preset.description.to_string())
            };
            let is_current = preset.model == current_model;
            let preset_for_action = preset;
            let single_supported_effort = preset_for_action.supported_reasoning_efforts.len() == 1;
            let actions: Vec<SelectionAction> = vec![Box::new(move |tx| {
                tx.send(AppEvent::OpenReasoningPopup {
                    model: preset_for_action,
                });
            })];
            items.push(SelectionItem {
                name: preset.display_name.to_string(),
                description,
                is_current,
                actions,
                dismiss_on_select: single_supported_effort,
                ..Default::default()
            });
        }

        self.bottom_pane.show_selection_view(SelectionViewParams {
            title: Some("Select Model and Effort".to_string()),
            subtitle: Some("Switch the model for this and future Codex CLI sessions".to_string()),
            footer_hint: Some("Press enter to select reasoning effort, or esc to dismiss.".into()),
            items,
            ..Default::default()
        });
    }

    /// Open a popup to choose the reasoning effort (stage 2) for the given model.
    pub(crate) fn open_reasoning_popup(&mut self, preset: ModelPreset) {
        let default_effort: ReasoningEffortConfig = preset.default_reasoning_effort;
        let supported = preset.supported_reasoning_efforts;

        struct EffortChoice {
            stored: Option<ReasoningEffortConfig>,
            display: ReasoningEffortConfig,
        }
        let mut choices: Vec<EffortChoice> = Vec::new();
        for effort in ReasoningEffortConfig::iter() {
            if supported.iter().any(|option| option.effort == effort) {
                choices.push(EffortChoice {
                    stored: Some(effort),
                    display: effort,
                });
            }
        }
        if choices.is_empty() {
            choices.push(EffortChoice {
                stored: Some(default_effort),
                display: default_effort,
            });
        }

        if choices.len() == 1 {
            if let Some(effort) = choices.first().and_then(|c| c.stored) {
                self.apply_model_and_effort(preset.model.to_string(), Some(effort));
            } else {
                self.apply_model_and_effort(preset.model.to_string(), None);
            }
            return;
        }

        let default_choice: Option<ReasoningEffortConfig> = choices
            .iter()
            .any(|choice| choice.stored == Some(default_effort))
            .then_some(Some(default_effort))
            .flatten()
            .or_else(|| choices.iter().find_map(|choice| choice.stored))
            .or(Some(default_effort));

        let model_slug = preset.model.to_string();
        let is_current_model = self.config.model == preset.model;
        let highlight_choice = if is_current_model {
            self.config.model_reasoning_effort
        } else {
            default_choice
        };
        let mut items: Vec<SelectionItem> = Vec::new();
        for choice in choices.iter() {
            let effort = choice.display;
            let mut effort_label = effort.to_string();
            if let Some(first) = effort_label.get_mut(0..1) {
                first.make_ascii_uppercase();
            }
            if choice.stored == default_choice {
                effort_label.push_str(" (default)");
            }

            let description = choice
                .stored
                .and_then(|effort| {
                    supported
                        .iter()
                        .find(|option| option.effort == effort)
                        .map(|option| option.description.to_string())
                })
                .filter(|text| !text.is_empty());

            let warning = "⚠ High reasoning effort can quickly consume Plus plan rate limits.";
            let show_warning =
                preset.model.starts_with("gpt-5-codex") && effort == ReasoningEffortConfig::High;
            let selected_description = show_warning.then(|| {
                description
                    .as_ref()
                    .map_or(warning.to_string(), |d| format!("{d}\n{warning}"))
            });

            let model_for_action = model_slug.clone();
            let effort_for_action = choice.stored;
            let actions: Vec<SelectionAction> = vec![Box::new(move |tx| {
                tx.send(AppEvent::CodexOp(Op::OverrideTurnContext {
                    cwd: None,
                    approval_policy: None,
                    sandbox_policy: None,
                    model: Some(model_for_action.clone()),
                    effort: Some(effort_for_action),
                    summary: None,
                }));
                tx.send(AppEvent::UpdateModel(model_for_action.clone()));
                tx.send(AppEvent::UpdateReasoningEffort(effort_for_action));
                tx.send(AppEvent::PersistModelSelection {
                    model: model_for_action.clone(),
                    effort: effort_for_action,
                });
                tracing::info!(
                    "Selected model: {}, Selected effort: {}",
                    model_for_action,
                    effort_for_action
                        .map(|e| e.to_string())
                        .unwrap_or_else(|| "default".to_string())
                );
            })];

            items.push(SelectionItem {
                name: effort_label,
                description,
                selected_description,
                is_current: is_current_model && choice.stored == highlight_choice,
                actions,
                dismiss_on_select: true,
                ..Default::default()
            });
        }

        let mut header = ColumnRenderable::new();
        header.push(Line::from(
            format!("Select Reasoning Level for {model_slug}").bold(),
        ));

        self.bottom_pane.show_selection_view(SelectionViewParams {
            header: Box::new(header),
            footer_hint: Some(standard_popup_hint_line()),
            items,
            ..Default::default()
        });
    }

    fn apply_model_and_effort(&self, model: String, effort: Option<ReasoningEffortConfig>) {
        self.app_event_tx
            .send(AppEvent::CodexOp(Op::OverrideTurnContext {
                cwd: None,
                approval_policy: None,
                sandbox_policy: None,
                model: Some(model.clone()),
                effort: Some(effort),
                summary: None,
            }));
        self.app_event_tx.send(AppEvent::UpdateModel(model.clone()));
        self.app_event_tx
            .send(AppEvent::UpdateReasoningEffort(effort));
        self.app_event_tx.send(AppEvent::PersistModelSelection {
            model: model.clone(),
            effort,
        });
        tracing::info!(
            "Selected model: {}, Selected effort: {}",
            model,
            effort
                .map(|e| e.to_string())
                .unwrap_or_else(|| "default".to_string())
        );
    }

    /// Open a popup to choose the approvals mode (ask for approval policy + sandbox policy).
    pub(crate) fn open_approvals_popup(&mut self) {
        let current_approval = self.config.approval_policy;
        let current_sandbox = self.config.sandbox_policy.clone();
        let mut items: Vec<SelectionItem> = Vec::new();
        let presets: Vec<ApprovalPreset> = builtin_approval_presets();
        #[cfg(target_os = "windows")]
        let header_renderable: Box<dyn Renderable> = if self
            .config
            .forced_auto_mode_downgraded_on_windows
        {
            use ratatui_macros::line;

            let mut header = ColumnRenderable::new();
            header.push(line![
                "Codex forced your settings back to Read Only on this Windows machine.".bold()
            ]);
            header.push(line![
                "To re-enable Auto mode, run Codex inside Windows Subsystem for Linux (WSL) or enable Full Access manually.".dim()
                ]);
            Box::new(header)
        } else {
            Box::new(())
        };
        #[cfg(not(target_os = "windows"))]
        let header_renderable: Box<dyn Renderable> = Box::new(());
        for preset in presets.into_iter() {
            let is_current =
                current_approval == preset.approval && current_sandbox == preset.sandbox;
            let name = preset.label.to_string();
            let description_text = preset.description;
            let description = if cfg!(target_os = "windows")
                && preset.id == "auto"
                && codex_core::get_platform_sandbox().is_none()
            {
                Some(format!(
                    "{description_text}\nRequires Windows Subsystem for Linux (WSL). Show installation instructions..."
                ))
            } else {
                Some(description_text.to_string())
            };
            let requires_confirmation = preset.id == "full-access"
                && !self
                    .config
                    .notices
                    .hide_full_access_warning
                    .unwrap_or(false);
            let actions: Vec<SelectionAction> = if requires_confirmation {
                let preset_clone = preset.clone();
                vec![Box::new(move |tx| {
                    tx.send(AppEvent::OpenFullAccessConfirmation {
                        preset: preset_clone.clone(),
                    });
                })]
            } else if preset.id == "auto" {
                #[cfg(target_os = "windows")]
                {
                    if codex_core::get_platform_sandbox().is_none() {
                        vec![Box::new(|tx| {
                            tx.send(AppEvent::ShowWindowsAutoModeInstructions);
                        })]
                    } else if !self
                        .config
                        .notices
                        .hide_world_writable_warning
                        .unwrap_or(false)
                        && self.windows_world_writable_flagged()
                    {
                        let preset_clone = preset.clone();
                        // Compute sample paths for the warning popup.
                        let mut env_map: std::collections::HashMap<String, String> =
                            std::collections::HashMap::new();
                        for (k, v) in std::env::vars() {
                            env_map.insert(k, v);
                        }
                        let (sample_paths, extra_count, failed_scan) =
                            match codex_windows_sandbox::preflight_audit_everyone_writable(
                                &self.config.cwd,
                                &env_map,
                                Some(self.config.codex_home.as_path()),
                            ) {
                                Ok(paths) if !paths.is_empty() => {
                                    fn normalize_windows_path_for_display(
                                        p: &std::path::Path,
                                    ) -> String {
                                        let canon = dunce::canonicalize(p)
                                            .unwrap_or_else(|_| p.to_path_buf());
                                        canon.display().to_string().replace('/', "\\")
                                    }
                                    let as_strings: Vec<String> = paths
                                        .iter()
                                        .map(|p| normalize_windows_path_for_display(p))
                                        .collect();
                                    let samples: Vec<String> =
                                        as_strings.iter().take(3).cloned().collect();
                                    let extra = if as_strings.len() > samples.len() {
                                        as_strings.len() - samples.len()
                                    } else {
                                        0
                                    };
                                    (samples, extra, false)
                                }
                                Err(_) => (Vec::new(), 0, true),
                                _ => (Vec::new(), 0, false),
                            };
                        vec![Box::new(move |tx| {
                            tx.send(AppEvent::OpenWorldWritableWarningConfirmation {
                                preset: Some(preset_clone.clone()),
                                sample_paths: sample_paths.clone(),
                                extra_count,
                                failed_scan,
                            });
                        })]
                    } else {
                        Self::approval_preset_actions(preset.approval, preset.sandbox.clone())
                    }
                }
                #[cfg(not(target_os = "windows"))]
                {
                    Self::approval_preset_actions(preset.approval, preset.sandbox.clone())
                }
            } else {
                Self::approval_preset_actions(preset.approval, preset.sandbox.clone())
            };
            items.push(SelectionItem {
                name,
                description,
                is_current,
                actions,
                dismiss_on_select: true,
                ..Default::default()
            });
        }

        self.bottom_pane.show_selection_view(SelectionViewParams {
            title: Some("Select Approval Mode".to_string()),
            footer_hint: Some(standard_popup_hint_line()),
            items,
            header: header_renderable,
            ..Default::default()
        });
    }

    fn approval_preset_actions(
        approval: AskForApproval,
        sandbox: SandboxPolicy,
    ) -> Vec<SelectionAction> {
        vec![Box::new(move |tx| {
            let sandbox_clone = sandbox.clone();
            tx.send(AppEvent::CodexOp(Op::OverrideTurnContext {
                cwd: None,
                approval_policy: Some(approval),
                sandbox_policy: Some(sandbox_clone.clone()),
                model: None,
                effort: None,
                summary: None,
            }));
            tx.send(AppEvent::UpdateAskForApprovalPolicy(approval));
            tx.send(AppEvent::UpdateSandboxPolicy(sandbox_clone));
        })]
    }

    #[cfg(target_os = "windows")]
    fn windows_world_writable_flagged(&self) -> bool {
        use std::collections::HashMap;
        let mut env_map: HashMap<String, String> = HashMap::new();
        for (k, v) in std::env::vars() {
            env_map.insert(k, v);
        }
        match codex_windows_sandbox::preflight_audit_everyone_writable(
            &self.config.cwd,
            &env_map,
            Some(self.config.codex_home.as_path()),
        ) {
            Ok(paths) => !paths.is_empty(),
            Err(_) => true,
        }
    }

    pub(crate) fn open_full_access_confirmation(&mut self, preset: ApprovalPreset) {
        let approval = preset.approval;
        let sandbox = preset.sandbox;
        let mut header_children: Vec<Box<dyn Renderable>> = Vec::new();
        let title_line = Line::from("Enable full access?").bold();
        let info_line = Line::from(vec![
            "When Codex runs with full access, it can edit any file on your computer and run commands with network, without your approval. "
                .into(),
            "Exercise caution when enabling full access. This significantly increases the risk of data loss, leaks, or unexpected behavior."
                .fg(Color::Red),
        ]);
        header_children.push(Box::new(title_line));
        header_children.push(Box::new(
            Paragraph::new(vec![info_line]).wrap(Wrap { trim: false }),
        ));
        let header = ColumnRenderable::with(header_children);

        let mut accept_actions = Self::approval_preset_actions(approval, sandbox.clone());
        accept_actions.push(Box::new(|tx| {
            tx.send(AppEvent::UpdateFullAccessWarningAcknowledged(true));
        }));

        let mut accept_and_remember_actions = Self::approval_preset_actions(approval, sandbox);
        accept_and_remember_actions.push(Box::new(|tx| {
            tx.send(AppEvent::UpdateFullAccessWarningAcknowledged(true));
            tx.send(AppEvent::PersistFullAccessWarningAcknowledged);
        }));

        let deny_actions: Vec<SelectionAction> = vec![Box::new(|tx| {
            tx.send(AppEvent::OpenApprovalsPopup);
        })];

        let items = vec![
            SelectionItem {
                name: "Yes, continue anyway".to_string(),
                description: Some("Apply full access for this session".to_string()),
                actions: accept_actions,
                dismiss_on_select: true,
                ..Default::default()
            },
            SelectionItem {
                name: "Yes, and don't ask again".to_string(),
                description: Some("Enable full access and remember this choice".to_string()),
                actions: accept_and_remember_actions,
                dismiss_on_select: true,
                ..Default::default()
            },
            SelectionItem {
                name: "Cancel".to_string(),
                description: Some("Go back without enabling full access".to_string()),
                actions: deny_actions,
                dismiss_on_select: true,
                ..Default::default()
            },
        ];

        self.bottom_pane.show_selection_view(SelectionViewParams {
            footer_hint: Some(standard_popup_hint_line()),
            items,
            header: Box::new(header),
            ..Default::default()
        });
    }

    #[cfg(target_os = "windows")]
    pub(crate) fn open_world_writable_warning_confirmation(
        &mut self,
        preset: Option<ApprovalPreset>,
        sample_paths: Vec<String>,
        extra_count: usize,
        failed_scan: bool,
    ) {
        let (approval, sandbox) = match &preset {
            Some(p) => (Some(p.approval), Some(p.sandbox.clone())),
            None => (None, None),
        };
        let mut header_children: Vec<Box<dyn Renderable>> = Vec::new();
        let mode_label = match self.config.sandbox_policy {
            SandboxPolicy::WorkspaceWrite { .. } => "Auto mode",
            SandboxPolicy::ReadOnly => "Read-Only mode",
            _ => "Auto mode",
        };
        let title_line = Line::from("Unprotected directories found").bold();
        let info_line = if failed_scan {
            Line::from(vec![
                "We couldn't complete the world-writable scan, so protections cannot be verified. "
                    .into(),
                format!("The Windows sandbox cannot guarantee protection in {mode_label}.")
                    .fg(Color::Red),
            ])
        } else {
            Line::from(vec![
                "Some important directories on this system are world-writable. ".into(),
                format!(
                    "The Windows sandbox cannot protect writes to these locations in {mode_label}."
                )
                .fg(Color::Red),
            ])
        };
        header_children.push(Box::new(title_line));
        header_children.push(Box::new(
            Paragraph::new(vec![info_line]).wrap(Wrap { trim: false }),
        ));

        if !sample_paths.is_empty() {
            // Show up to three examples and optionally an "and X more" line.
            let mut lines: Vec<Line> = Vec::new();
            lines.push(Line::from("Examples:").bold());
            for p in &sample_paths {
                lines.push(Line::from(format!(" - {p}")));
            }
            if extra_count > 0 {
                lines.push(Line::from(format!("and {extra_count} more")));
            }
            header_children.push(Box::new(Paragraph::new(lines).wrap(Wrap { trim: false })));
        }
        let header = ColumnRenderable::with(header_children);

        // Build actions ensuring acknowledgement happens before applying the new sandbox policy,
        // so downstream policy-change hooks don't re-trigger the warning.
        let mut accept_actions: Vec<SelectionAction> = Vec::new();
        // Suppress the immediate re-scan only when a preset will be applied (i.e., via /approvals),
        // to avoid duplicate warnings from the ensuing policy change.
        if preset.is_some() {
            accept_actions.push(Box::new(|tx| {
                tx.send(AppEvent::SkipNextWorldWritableScan);
            }));
        }
        if let (Some(approval), Some(sandbox)) = (approval, sandbox.clone()) {
            accept_actions.extend(Self::approval_preset_actions(approval, sandbox));
        }

        let mut accept_and_remember_actions: Vec<SelectionAction> = Vec::new();
        accept_and_remember_actions.push(Box::new(|tx| {
            tx.send(AppEvent::UpdateWorldWritableWarningAcknowledged(true));
            tx.send(AppEvent::PersistWorldWritableWarningAcknowledged);
        }));
        if let (Some(approval), Some(sandbox)) = (approval, sandbox) {
            accept_and_remember_actions.extend(Self::approval_preset_actions(approval, sandbox));
        }

        let items = vec![
            SelectionItem {
                name: "Continue".to_string(),
                description: Some(format!("Apply {mode_label} for this session")),
                actions: accept_actions,
                dismiss_on_select: true,
                ..Default::default()
            },
            SelectionItem {
                name: "Continue and don't warn again".to_string(),
                description: Some(format!("Enable {mode_label} and remember this choice")),
                actions: accept_and_remember_actions,
                dismiss_on_select: true,
                ..Default::default()
            },
        ];

        self.bottom_pane.show_selection_view(SelectionViewParams {
            footer_hint: Some(standard_popup_hint_line()),
            items,
            header: Box::new(header),
            ..Default::default()
        });
    }

    #[cfg(not(target_os = "windows"))]
    pub(crate) fn open_world_writable_warning_confirmation(
        &mut self,
        _preset: Option<ApprovalPreset>,
        _sample_paths: Vec<String>,
        _extra_count: usize,
        _failed_scan: bool,
    ) {
    }

    #[cfg(target_os = "windows")]
    pub(crate) fn open_windows_auto_mode_instructions(&mut self) {
        use ratatui_macros::line;

        let mut header = ColumnRenderable::new();
        header.push(line![
            "Auto mode requires Windows Subsystem for Linux (WSL2).".bold()
        ]);
        header.push(line!["Run Codex inside WSL to enable sandboxed commands."]);
        header.push(line![""]);
        header.push(Paragraph::new(WSL_INSTRUCTIONS).wrap(Wrap { trim: false }));

        let items = vec![SelectionItem {
            name: "Back".to_string(),
            description: Some(
                "Return to the approval mode list. Auto mode stays disabled outside WSL."
                    .to_string(),
            ),
            actions: vec![Box::new(|tx| {
                tx.send(AppEvent::OpenApprovalsPopup);
            })],
            dismiss_on_select: true,
            ..Default::default()
        }];

        self.bottom_pane.show_selection_view(SelectionViewParams {
            title: None,
            footer_hint: Some(standard_popup_hint_line()),
            items,
            header: Box::new(header),
            ..Default::default()
        });
    }

    #[cfg(not(target_os = "windows"))]
    pub(crate) fn open_windows_auto_mode_instructions(&mut self) {}

    /// Set the approval policy in the widget's config copy.
    pub(crate) fn set_approval_policy(&mut self, policy: AskForApproval) {
        self.config.approval_policy = policy;
    }

    /// Set the sandbox policy in the widget's config copy.
    pub(crate) fn set_sandbox_policy(&mut self, policy: SandboxPolicy) {
        self.config.sandbox_policy = policy;
    }

    pub(crate) fn set_full_access_warning_acknowledged(&mut self, acknowledged: bool) {
        self.config.notices.hide_full_access_warning = Some(acknowledged);
    }

    pub(crate) fn set_world_writable_warning_acknowledged(&mut self, acknowledged: bool) {
        self.config.notices.hide_world_writable_warning = Some(acknowledged);
    }

    #[cfg_attr(not(target_os = "windows"), allow(dead_code))]
    pub(crate) fn world_writable_warning_hidden(&self) -> bool {
        self.config
            .notices
            .hide_world_writable_warning
            .unwrap_or(false)
    }

    /// Set the reasoning effort in the widget's config copy.
    pub(crate) fn set_reasoning_effort(&mut self, effort: Option<ReasoningEffortConfig>) {
        self.config.model_reasoning_effort = effort;
    }

    /// Set the model in the widget's config copy.
    pub(crate) fn set_model(&mut self, model: &str) {
        self.session_header.set_model(model);
        self.config.model = model.to_string();
    }

    pub(crate) fn add_info_message(&mut self, message: String, hint: Option<String>) {
        self.add_to_history(history_cell::new_info_event(message, hint));
        self.request_redraw();
    }

    pub(crate) fn add_error_message(&mut self, message: String) {
        self.add_to_history(history_cell::new_error_event(message));
        self.request_redraw();
    }

    pub(crate) fn add_mcp_output(&mut self) {
        if self.config.mcp_servers.is_empty() {
            self.add_to_history(history_cell::empty_mcp_output());
        } else {
            self.submit_op(Op::ListMcpTools);
        }
    }

    /// Forward file-search results to the bottom pane.
    pub(crate) fn apply_file_search_result(&mut self, query: String, matches: Vec<FileMatch>) {
        self.bottom_pane.on_file_search_result(query, matches);
    }

    /// Handle Ctrl-C key press.
    fn on_ctrl_c(&mut self) {
        if self.bottom_pane.on_ctrl_c() == CancellationEvent::Handled {
            return;
        }

        if self.bottom_pane.is_task_running() {
            self.bottom_pane.show_ctrl_c_quit_hint();
            self.submit_op(Op::Interrupt);
            return;
        }

        self.submit_op(Op::Shutdown);
    }

    pub(crate) fn composer_is_empty(&self) -> bool {
        self.bottom_pane.composer_is_empty()
    }

    /// True when the UI is in the regular composer state with no running task,
    /// no modal overlay (e.g. approvals or status indicator), and no composer popups.
    /// In this state Esc-Esc backtracking is enabled.
    pub(crate) fn is_normal_backtrack_mode(&self) -> bool {
        self.bottom_pane.is_normal_backtrack_mode()
    }

    pub(crate) fn insert_str(&mut self, text: &str) {
        self.bottom_pane.insert_str(text);
    }

    /// Replace the composer content with the provided text and reset cursor.
    pub(crate) fn set_composer_text(&mut self, text: String) {
        self.bottom_pane.set_composer_text(text);
    }

    pub(crate) fn show_esc_backtrack_hint(&mut self) {
        self.bottom_pane.show_esc_backtrack_hint();
    }

    pub(crate) fn clear_esc_backtrack_hint(&mut self) {
        self.bottom_pane.clear_esc_backtrack_hint();
    }
    /// Forward an `Op` directly to codex.
    pub(crate) fn submit_op(&self, op: Op) {
        // Record outbound operation for session replay fidelity.
        crate::session_log::log_outbound_op(&op);
        if let Err(e) = self.codex_op_tx.send(op) {
            tracing::error!("failed to submit op: {e}");
        }
    }

    fn on_list_mcp_tools(&mut self, ev: McpListToolsResponseEvent) {
        self.add_to_history(history_cell::new_mcp_tools_output(
            &self.config,
            ev.tools,
            ev.resources,
            ev.resource_templates,
            &ev.auth_statuses,
        ));
    }

    fn on_list_custom_prompts(&mut self, ev: ListCustomPromptsResponseEvent) {
        let len = ev.custom_prompts.len();
        debug!("received {len} custom prompts");
        // Forward to bottom pane so the slash popup can show them now.
        self.bottom_pane.set_custom_prompts(ev.custom_prompts);
    }

    pub(crate) fn open_review_popup(&mut self) {
        let mut items: Vec<SelectionItem> = Vec::new();

        items.push(SelectionItem {
            name: "Review against a base branch".to_string(),
            description: Some("(PR Style)".into()),
            actions: vec![Box::new({
                let cwd = self.config.cwd.clone();
                move |tx| {
                    tx.send(AppEvent::OpenReviewBranchPicker(cwd.clone()));
                }
            })],
            dismiss_on_select: false,
            ..Default::default()
        });

        items.push(SelectionItem {
            name: "Review uncommitted changes".to_string(),
            actions: vec![Box::new(
                move |tx: &AppEventSender| {
                    tx.send(AppEvent::CodexOp(Op::Review {
                        review_request: ReviewRequest {
                            prompt: "Review the current code changes (staged, unstaged, and untracked files) and provide prioritized findings.".to_string(),
                            user_facing_hint: "current changes".to_string(),
                        },
                    }));
                },
            )],
            dismiss_on_select: true,
            ..Default::default()
        });

        // New: Review a specific commit (opens commit picker)
        items.push(SelectionItem {
            name: "Review a commit".to_string(),
            actions: vec![Box::new({
                let cwd = self.config.cwd.clone();
                move |tx| {
                    tx.send(AppEvent::OpenReviewCommitPicker(cwd.clone()));
                }
            })],
            dismiss_on_select: false,
            ..Default::default()
        });

        items.push(SelectionItem {
            name: "Custom review instructions".to_string(),
            actions: vec![Box::new(move |tx| {
                tx.send(AppEvent::OpenReviewCustomPrompt);
            })],
            dismiss_on_select: false,
            ..Default::default()
        });

        self.bottom_pane.show_selection_view(SelectionViewParams {
            title: Some("Select a review preset".into()),
            footer_hint: Some(standard_popup_hint_line()),
            items,
            ..Default::default()
        });
    }

    pub(crate) async fn show_review_branch_picker(&mut self, cwd: &Path) {
        let branches = local_git_branches(cwd).await;
        let current_branch = current_branch_name(cwd)
            .await
            .unwrap_or_else(|| "(detached HEAD)".to_string());
        let mut items: Vec<SelectionItem> = Vec::with_capacity(branches.len());

        for option in branches {
            let branch = option.clone();
            items.push(SelectionItem {
                name: format!("{current_branch} -> {branch}"),
                actions: vec![Box::new(move |tx3: &AppEventSender| {
                    tx3.send(AppEvent::CodexOp(Op::Review {
                        review_request: ReviewRequest {
                            prompt: format!(
                                "Review the code changes against the base branch '{branch}'. Start by finding the merge diff between the current branch and {branch}'s upstream e.g. (`git merge-base HEAD \"$(git rev-parse --abbrev-ref \"{branch}@{{upstream}}\")\"`), then run `git diff` against that SHA to see what changes we would merge into the {branch} branch. Provide prioritized, actionable findings."
                            ),
                            user_facing_hint: format!("changes against '{branch}'"),
                        },
                    }));
                })],
                dismiss_on_select: true,
                search_value: Some(option),
                ..Default::default()
            });
        }

        self.bottom_pane.show_selection_view(SelectionViewParams {
            title: Some("Select a base branch".to_string()),
            footer_hint: Some(standard_popup_hint_line()),
            items,
            is_searchable: true,
            search_placeholder: Some("Type to search branches".to_string()),
            ..Default::default()
        });
    }

    pub(crate) async fn show_review_commit_picker(&mut self, cwd: &Path) {
        let commits = codex_core::git_info::recent_commits(cwd, 100).await;

        let mut items: Vec<SelectionItem> = Vec::with_capacity(commits.len());
        for entry in commits {
            let subject = entry.subject.clone();
            let sha = entry.sha.clone();
            let short = sha.chars().take(7).collect::<String>();
            let search_val = format!("{subject} {sha}");

            items.push(SelectionItem {
                name: subject.clone(),
                actions: vec![Box::new(move |tx3: &AppEventSender| {
                    let hint = format!("commit {short}");
                    let prompt = format!(
                        "Review the code changes introduced by commit {sha} (\"{subject}\"). Provide prioritized, actionable findings."
                    );
                    tx3.send(AppEvent::CodexOp(Op::Review {
                        review_request: ReviewRequest {
                            prompt,
                            user_facing_hint: hint,
                        },
                    }));
                })],
                dismiss_on_select: true,
                search_value: Some(search_val),
                ..Default::default()
            });
        }

        self.bottom_pane.show_selection_view(SelectionViewParams {
            title: Some("Select a commit to review".to_string()),
            footer_hint: Some(standard_popup_hint_line()),
            items,
            is_searchable: true,
            search_placeholder: Some("Type to search commits".to_string()),
            ..Default::default()
        });
    }

    pub(crate) fn show_review_custom_prompt(&mut self) {
        let tx = self.app_event_tx.clone();
        let view = CustomPromptView::new(
            "Custom review instructions".to_string(),
            "Type instructions and press Enter".to_string(),
            None,
            Box::new(move |prompt: String| {
                let trimmed = prompt.trim().to_string();
                if trimmed.is_empty() {
                    return;
                }
                tx.send(AppEvent::CodexOp(Op::Review {
                    review_request: ReviewRequest {
                        prompt: trimmed.clone(),
                        user_facing_hint: trimmed,
                    },
                }));
            }),
        );
        self.bottom_pane.show_view(Box::new(view));
    }

    pub(crate) fn token_usage(&self) -> TokenUsage {
        self.token_info
            .as_ref()
            .map(|ti| ti.total_token_usage.clone())
            .unwrap_or_default()
    }

    pub(crate) fn conversation_id(&self) -> Option<ConversationId> {
        self.conversation_id
    }

    pub(crate) fn rollout_path(&self) -> Option<PathBuf> {
        self.current_rollout_path.clone()
    }

    /// Return a reference to the widget's current config (includes any
    /// runtime overrides applied via TUI, e.g., model or approval policy).
    pub(crate) fn config_ref(&self) -> &Config {
        &self.config
    }

    pub(crate) fn clear_token_usage(&mut self) {
        self.token_info = None;
    }

    fn as_renderable(&self) -> RenderableItem<'_> {
        let active_cell_renderable = match &self.active_cell {
            Some(cell) => RenderableItem::Borrowed(cell).inset(Insets::tlbr(1, 0, 0, 0)),
            None => RenderableItem::Owned(Box::new(())),
        };
        let mut flex = FlexRenderable::new();
        flex.push(1, active_cell_renderable);
        flex.push(
            0,
            RenderableItem::Borrowed(&self.bottom_pane).inset(Insets::tlbr(1, 0, 0, 0)),
        );
        RenderableItem::Owned(Box::new(flex))
    }
}

impl Renderable for ChatWidget {
    fn render(&self, area: Rect, buf: &mut Buffer) {
        self.as_renderable().render(area, buf);
        self.last_rendered_width.set(Some(area.width as usize));
    }

    fn desired_height(&self, width: u16) -> u16 {
        self.as_renderable().desired_height(width)
    }

    fn cursor_pos(&self, area: Rect) -> Option<(u16, u16)> {
        self.as_renderable().cursor_pos(area)
    }
}

enum Notification {
    AgentTurnComplete { response: String },
    ExecApprovalRequested { command: String },
    EditApprovalRequested { cwd: PathBuf, changes: Vec<PathBuf> },
}

impl Notification {
    fn display(&self) -> String {
        match self {
            Notification::AgentTurnComplete { response } => {
                Notification::agent_turn_preview(response)
                    .unwrap_or_else(|| "Agent turn complete".to_string())
            }
            Notification::ExecApprovalRequested { command } => {
                format!("Approval requested: {}", truncate_text(command, 30))
            }
            Notification::EditApprovalRequested { cwd, changes } => {
                format!(
                    "Codex wants to edit {}",
                    if changes.len() == 1 {
                        #[allow(clippy::unwrap_used)]
                        display_path_for(changes.first().unwrap(), cwd)
                    } else {
                        format!("{} files", changes.len())
                    }
                )
            }
        }
    }

    fn type_name(&self) -> &str {
        match self {
            Notification::AgentTurnComplete { .. } => "agent-turn-complete",
            Notification::ExecApprovalRequested { .. }
            | Notification::EditApprovalRequested { .. } => "approval-requested",
        }
    }

    fn allowed_for(&self, settings: &Notifications) -> bool {
        match settings {
            Notifications::Enabled(enabled) => *enabled,
            Notifications::Custom(allowed) => allowed.iter().any(|a| a == self.type_name()),
        }
    }

    fn agent_turn_preview(response: &str) -> Option<String> {
        let mut normalized = String::new();
        for part in response.split_whitespace() {
            if !normalized.is_empty() {
                normalized.push(' ');
            }
            normalized.push_str(part);
        }
        let trimmed = normalized.trim();
        if trimmed.is_empty() {
            None
        } else {
            Some(truncate_text(trimmed, AGENT_NOTIFICATION_PREVIEW_GRAPHEMES))
        }
    }
}

const AGENT_NOTIFICATION_PREVIEW_GRAPHEMES: usize = 200;

const EXAMPLE_PROMPTS: [&str; 6] = [
    "Explain this codebase",
    "Summarize recent commits",
    "Implement {feature}",
    "Find and fix a bug in @filename",
    "Write tests for @filename",
    "Improve documentation in @filename",
];

// Extract the first bold (Markdown) element in the form **...** from `s`.
// Returns the inner text if found; otherwise `None`.
fn extract_first_bold(s: &str) -> Option<String> {
    let bytes = s.as_bytes();
    let mut i = 0usize;
    while i + 1 < bytes.len() {
        if bytes[i] == b'*' && bytes[i + 1] == b'*' {
            let start = i + 2;
            let mut j = start;
            while j + 1 < bytes.len() {
                if bytes[j] == b'*' && bytes[j + 1] == b'*' {
                    // Found closing **
                    let inner = &s[start..j];
                    let trimmed = inner.trim();
                    if !trimmed.is_empty() {
                        return Some(trimmed.to_string());
                    } else {
                        return None;
                    }
                }
                j += 1;
            }
            // No closing; stop searching (wait for more deltas)
            return None;
        }
        i += 1;
    }
    None
}

#[cfg(test)]
pub(crate) fn show_review_commit_picker_with_entries(
    chat: &mut ChatWidget,
    entries: Vec<codex_core::git_info::CommitLogEntry>,
) {
    let mut items: Vec<SelectionItem> = Vec::with_capacity(entries.len());
    for entry in entries {
        let subject = entry.subject.clone();
        let sha = entry.sha.clone();
        let short = sha.chars().take(7).collect::<String>();
        let search_val = format!("{subject} {sha}");

        items.push(SelectionItem {
            name: subject.clone(),
            actions: vec![Box::new(move |tx3: &AppEventSender| {
                let hint = format!("commit {short}");
                let prompt = format!(
                    "Review the code changes introduced by commit {sha} (\"{subject}\"). Provide prioritized, actionable findings."
                );
                tx3.send(AppEvent::CodexOp(Op::Review {
                    review_request: ReviewRequest {
                        prompt,
                        user_facing_hint: hint,
                    },
                }));
            })],
            dismiss_on_select: true,
            search_value: Some(search_val),
            ..Default::default()
        });
    }

    chat.bottom_pane.show_selection_view(SelectionViewParams {
        title: Some("Select a commit to review".to_string()),
        footer_hint: Some(standard_popup_hint_line()),
        items,
        is_searchable: true,
        search_placeholder: Some("Type to search commits".to_string()),
        ..Default::default()
    });
}

#[cfg(test)]
pub(crate) mod tests;<|MERGE_RESOLUTION|>--- conflicted
+++ resolved
@@ -494,46 +494,6 @@
 
     fn on_rate_limit_snapshot(&mut self, snapshot: Option<RateLimitSnapshot>) {
         if let Some(snapshot) = snapshot {
-<<<<<<< HEAD
-=======
-            let warnings = self.rate_limit_warnings.take_warnings(
-                snapshot
-                    .secondary
-                    .as_ref()
-                    .map(|window| window.used_percent),
-                snapshot
-                    .secondary
-                    .as_ref()
-                    .and_then(|window| window.window_minutes),
-                snapshot.primary.as_ref().map(|window| window.used_percent),
-                snapshot
-                    .primary
-                    .as_ref()
-                    .and_then(|window| window.window_minutes),
-            );
-
-            let high_usage = snapshot
-                .secondary
-                .as_ref()
-                .map(|w| w.used_percent >= RATE_LIMIT_SWITCH_PROMPT_THRESHOLD)
-                .unwrap_or(false)
-                || snapshot
-                    .primary
-                    .as_ref()
-                    .map(|w| w.used_percent >= RATE_LIMIT_SWITCH_PROMPT_THRESHOLD)
-                    .unwrap_or(false);
-
-            if high_usage
-                && self.config.model != NUDGE_MODEL_SLUG
-                && !matches!(
-                    self.rate_limit_switch_prompt,
-                    RateLimitSwitchPromptState::Shown
-                )
-            {
-                self.rate_limit_switch_prompt = RateLimitSwitchPromptState::Pending;
-            }
-
->>>>>>> a47181e4
             let display = crate::status::rate_limit_snapshot_display(&snapshot, Local::now());
             self.rate_limit_snapshot = Some(display);
 
@@ -560,6 +520,29 @@
                     }
                     self.request_redraw();
                 }
+
+                let high_usage = snapshot
+                    .secondary
+                    .as_ref()
+                    .map(|w| w.used_percent >= RATE_LIMIT_SWITCH_PROMPT_THRESHOLD)
+                    .unwrap_or(false)
+                    || snapshot
+                        .primary
+                        .as_ref()
+                        .map(|w| w.used_percent >= RATE_LIMIT_SWITCH_PROMPT_THRESHOLD)
+                        .unwrap_or(false);
+
+                if high_usage
+                    && self.config.model != NUDGE_MODEL_SLUG
+                    && !matches!(
+                        self.rate_limit_switch_prompt,
+                        RateLimitSwitchPromptState::Shown
+                    )
+                {
+                    self.rate_limit_switch_prompt = RateLimitSwitchPromptState::Pending;
+                }
+            } else {
+                self.rate_limit_switch_prompt = RateLimitSwitchPromptState::Idle;
             }
         } else {
             self.rate_limit_snapshot = None;
@@ -1732,6 +1715,10 @@
     }
 
     fn maybe_show_pending_rate_limit_prompt(&mut self) {
+        if !self.config.rate_limit_model_suggestions {
+            self.rate_limit_switch_prompt = RateLimitSwitchPromptState::Idle;
+            return;
+        }
         if !matches!(
             self.rate_limit_switch_prompt,
             RateLimitSwitchPromptState::Pending

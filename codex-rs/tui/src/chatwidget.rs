use std::collections::HashMap;
use std::collections::VecDeque;
use std::path::PathBuf;
use std::sync::Arc;

use codex_core::config::Config;
use codex_core::config_types::Notifications;
use codex_core::git_info::current_branch_name;
use codex_core::git_info::local_git_branches;
use codex_core::project_doc::DEFAULT_PROJECT_DOC_FILENAME;
use codex_core::protocol::AgentMessageDeltaEvent;
use codex_core::protocol::AgentMessageEvent;
use codex_core::protocol::AgentReasoningDeltaEvent;
use codex_core::protocol::AgentReasoningEvent;
use codex_core::protocol::AgentReasoningRawContentDeltaEvent;
use codex_core::protocol::AgentReasoningRawContentEvent;
use codex_core::protocol::ApplyPatchApprovalRequestEvent;
use codex_core::protocol::BackgroundEventEvent;
use codex_core::protocol::ErrorEvent;
use codex_core::protocol::Event;
use codex_core::protocol::EventMsg;
use codex_core::protocol::ExecApprovalRequestEvent;
use codex_core::protocol::ExecCommandBeginEvent;
use codex_core::protocol::ExecCommandEndEvent;
use codex_core::protocol::ExitedReviewModeEvent;
use codex_core::protocol::ListCustomPromptsResponseEvent;
use codex_core::protocol::McpListToolsResponseEvent;
use codex_core::protocol::McpToolCallBeginEvent;
use codex_core::protocol::McpToolCallEndEvent;
use codex_core::protocol::Op;
use codex_core::protocol::PatchApplyBeginEvent;
use codex_core::protocol::RateLimitSnapshot;
use codex_core::protocol::ReviewRequest;
use codex_core::protocol::StreamErrorEvent;
use codex_core::protocol::TaskCompleteEvent;
use codex_core::protocol::TokenUsage;
use codex_core::protocol::TokenUsageInfo;
use codex_core::protocol::TurnAbortReason;
use codex_core::protocol::TurnDiffEvent;
use codex_core::protocol::UndoCompletedEvent;
use codex_core::protocol::UndoStartedEvent;
use codex_core::protocol::UserMessageEvent;
use codex_core::protocol::ViewImageToolCallEvent;
use codex_core::protocol::WebSearchBeginEvent;
use codex_core::protocol::WebSearchEndEvent;
use codex_protocol::ConversationId;
use codex_protocol::parse_command::ParsedCommand;
use codex_protocol::user_input::UserInput;
use crossterm::event::KeyCode;
use crossterm::event::KeyEvent;
use crossterm::event::KeyEventKind;
use crossterm::event::KeyModifiers;
use rand::Rng;
use ratatui::buffer::Buffer;
use ratatui::layout::Constraint;
use ratatui::layout::Layout;
use ratatui::layout::Rect;
use ratatui::style::Color;
use ratatui::style::Stylize;
use ratatui::text::Line;
use ratatui::widgets::Paragraph;
use ratatui::widgets::Widget;
use ratatui::widgets::WidgetRef;
use ratatui::widgets::Wrap;
use tokio::sync::mpsc::UnboundedSender;
use tracing::debug;

use crate::app_event::AppEvent;
use crate::app_event_sender::AppEventSender;
use crate::bottom_pane::ApprovalRequest;
use crate::bottom_pane::BottomPane;
use crate::bottom_pane::BottomPaneParams;
use crate::bottom_pane::CancellationEvent;
use crate::bottom_pane::InputResult;
use crate::bottom_pane::SelectionAction;
use crate::bottom_pane::SelectionItem;
use crate::bottom_pane::SelectionViewParams;
use crate::bottom_pane::custom_prompt_view::CustomPromptView;
use crate::bottom_pane::popup_consts::standard_popup_hint_line;
use crate::clipboard_paste::paste_image_to_temp_png;
use crate::diff_render::display_path_for;
use crate::exec_cell::CommandOutput;
use crate::exec_cell::ExecCell;
use crate::exec_cell::new_active_exec_command;
use crate::get_git_diff::get_git_diff;
use crate::history_cell;
use crate::history_cell::AgentMessageCell;
use crate::history_cell::HistoryCell;
use crate::history_cell::McpToolCallCell;
use crate::markdown::append_markdown;
#[cfg(target_os = "windows")]
use crate::onboarding::WSL_INSTRUCTIONS;
use crate::render::renderable::ColumnRenderable;
use crate::render::renderable::Renderable;
use crate::slash_command::SlashCommand;
use crate::status::RateLimitSnapshotDisplay;
use crate::text_formatting::truncate_text;
use crate::tui::FrameRequester;
mod interrupts;
use self::interrupts::InterruptManager;
mod agent;
use self::agent::spawn_agent;
use self::agent::spawn_agent_from_existing;
mod session_header;
use self::session_header::SessionHeader;
use crate::streaming::controller::StreamController;
use std::path::Path;

use chrono::Local;
use codex_common::approval_presets::ApprovalPreset;
use codex_common::approval_presets::builtin_approval_presets;
use codex_common::model_presets::ModelPreset;
use codex_common::model_presets::builtin_model_presets;
use codex_core::AuthManager;
use codex_core::ConversationManager;
use codex_core::protocol::AskForApproval;
use codex_core::protocol::SandboxPolicy;
use codex_core::protocol_config_types::ReasoningEffort as ReasoningEffortConfig;
use codex_file_search::FileMatch;
use codex_protocol::plan_tool::UpdatePlanArgs;
use strum::IntoEnumIterator;

// Track information about an in-flight exec command.
struct RunningCommand {
    command: Vec<String>,
    parsed_cmd: Vec<ParsedCommand>,
}

const RATE_LIMIT_WARNING_THRESHOLDS: [f64; 3] = [75.0, 90.0, 95.0];

#[derive(Default)]
struct RateLimitWarningState {
    secondary_index: usize,
    primary_index: usize,
}

impl RateLimitWarningState {
    fn take_warnings(
        &mut self,
        secondary_used_percent: Option<f64>,
        secondary_window_minutes: Option<i64>,
        primary_used_percent: Option<f64>,
        primary_window_minutes: Option<i64>,
    ) -> Vec<String> {
        let reached_secondary_cap =
            matches!(secondary_used_percent, Some(percent) if percent == 100.0);
        let reached_primary_cap = matches!(primary_used_percent, Some(percent) if percent == 100.0);
        if reached_secondary_cap || reached_primary_cap {
            return Vec::new();
        }

        let mut warnings = Vec::new();

        if let Some(secondary_used_percent) = secondary_used_percent {
            let mut highest_secondary: Option<f64> = None;
            while self.secondary_index < RATE_LIMIT_WARNING_THRESHOLDS.len()
                && secondary_used_percent >= RATE_LIMIT_WARNING_THRESHOLDS[self.secondary_index]
            {
                highest_secondary = Some(RATE_LIMIT_WARNING_THRESHOLDS[self.secondary_index]);
                self.secondary_index += 1;
            }
            if let Some(threshold) = highest_secondary {
                let limit_label = secondary_window_minutes
                    .map(get_limits_duration)
                    .unwrap_or_else(|| "weekly".to_string());
                warnings.push(format!(
                    "Heads up, you've used over {threshold:.0}% of your {limit_label} limit. Run /status for a breakdown."
                ));
            }
        }

        if let Some(primary_used_percent) = primary_used_percent {
            let mut highest_primary: Option<f64> = None;
            while self.primary_index < RATE_LIMIT_WARNING_THRESHOLDS.len()
                && primary_used_percent >= RATE_LIMIT_WARNING_THRESHOLDS[self.primary_index]
            {
                highest_primary = Some(RATE_LIMIT_WARNING_THRESHOLDS[self.primary_index]);
                self.primary_index += 1;
            }
            if let Some(threshold) = highest_primary {
                let limit_label = primary_window_minutes
                    .map(get_limits_duration)
                    .unwrap_or_else(|| "5h".to_string());
                warnings.push(format!(
                    "Heads up, you've used over {threshold:.0}% of your {limit_label} limit. Run /status for a breakdown."
                ));
            }
        }

        warnings
    }
}

pub(crate) fn get_limits_duration(windows_minutes: i64) -> String {
    const MINUTES_PER_HOUR: i64 = 60;
    const MINUTES_PER_DAY: i64 = 24 * MINUTES_PER_HOUR;
    const MINUTES_PER_WEEK: i64 = 7 * MINUTES_PER_DAY;
    const MINUTES_PER_MONTH: i64 = 30 * MINUTES_PER_DAY;
    const ROUNDING_BIAS_MINUTES: i64 = 3;

    let windows_minutes = windows_minutes.max(0);

    if windows_minutes <= MINUTES_PER_DAY.saturating_add(ROUNDING_BIAS_MINUTES) {
        let adjusted = windows_minutes.saturating_add(ROUNDING_BIAS_MINUTES);
        let hours = std::cmp::max(1, adjusted / MINUTES_PER_HOUR);
        format!("{hours}h")
    } else if windows_minutes <= MINUTES_PER_WEEK.saturating_add(ROUNDING_BIAS_MINUTES) {
        "weekly".to_string()
    } else if windows_minutes <= MINUTES_PER_MONTH.saturating_add(ROUNDING_BIAS_MINUTES) {
        "monthly".to_string()
    } else {
        "annual".to_string()
    }
}

/// Common initialization parameters shared by all `ChatWidget` constructors.
pub(crate) struct ChatWidgetInit {
    pub(crate) config: Config,
    pub(crate) frame_requester: FrameRequester,
    pub(crate) app_event_tx: AppEventSender,
    pub(crate) initial_prompt: Option<String>,
    pub(crate) initial_images: Vec<PathBuf>,
    pub(crate) enhanced_keys_supported: bool,
    pub(crate) auth_manager: Arc<AuthManager>,
    pub(crate) feedback: codex_feedback::CodexFeedback,
}

pub(crate) struct ChatWidget {
    app_event_tx: AppEventSender,
    codex_op_tx: UnboundedSender<Op>,
    bottom_pane: BottomPane,
    active_cell: Option<Box<dyn HistoryCell>>,
    config: Config,
    auth_manager: Arc<AuthManager>,
    session_header: SessionHeader,
    initial_user_message: Option<UserMessage>,
    token_info: Option<TokenUsageInfo>,
    rate_limit_snapshot: Option<RateLimitSnapshotDisplay>,
    rate_limit_warnings: RateLimitWarningState,
    // Stream lifecycle controller
    stream_controller: Option<StreamController>,
    running_commands: HashMap<String, RunningCommand>,
    task_complete_pending: bool,
    // Queue of interruptive UI events deferred during an active write cycle
    interrupts: InterruptManager,
    // Accumulates the current reasoning block text to extract a header
    reasoning_buffer: String,
    // Accumulates full reasoning content for transcript-only recording
    full_reasoning_buffer: String,
    // Current status header shown in the status indicator.
    current_status_header: String,
    // Previous status header to restore after a transient stream retry.
    retry_status_header: Option<String>,
    conversation_id: Option<ConversationId>,
    frame_requester: FrameRequester,
    // Whether to include the initial welcome banner on session configured
    show_welcome_banner: bool,
    // When resuming an existing session (selected via resume picker), avoid an
    // immediate redraw on SessionConfigured to prevent a gratuitous UI flicker.
    suppress_session_configured_redraw: bool,
    // User messages queued while a turn is in progress
    queued_user_messages: VecDeque<UserMessage>,
    // Pending notification to show when unfocused on next Draw
    pending_notification: Option<Notification>,
    // Simple review mode flag; used to adjust layout and banners.
    is_review_mode: bool,
    // Whether to add a final message separator after the last message
    needs_final_message_separator: bool,

    last_rendered_width: std::cell::Cell<Option<usize>>,
    // Feedback sink for /feedback
    feedback: codex_feedback::CodexFeedback,
    // Current session rollout path (if known)
    current_rollout_path: Option<PathBuf>,
}

struct UserMessage {
    text: String,
    image_paths: Vec<PathBuf>,
}

impl From<String> for UserMessage {
    fn from(text: String) -> Self {
        Self {
            text,
            image_paths: Vec::new(),
        }
    }
}

fn create_initial_user_message(text: String, image_paths: Vec<PathBuf>) -> Option<UserMessage> {
    if text.is_empty() && image_paths.is_empty() {
        None
    } else {
        Some(UserMessage { text, image_paths })
    }
}

impl ChatWidget {
    fn flush_answer_stream_with_separator(&mut self) {
        if let Some(mut controller) = self.stream_controller.take()
            && let Some(cell) = controller.finalize()
        {
            self.add_boxed_history(cell);
        }
    }

    fn set_status_header(&mut self, header: String) {
        self.current_status_header = header.clone();
        self.bottom_pane.update_status_header(header);
    }

    // --- Small event handlers ---
    fn on_session_configured(&mut self, event: codex_core::protocol::SessionConfiguredEvent) {
        self.bottom_pane
            .set_history_metadata(event.history_log_id, event.history_entry_count);
        self.conversation_id = Some(event.session_id);
        self.current_rollout_path = Some(event.rollout_path.clone());
        let initial_messages = event.initial_messages.clone();
        let model_for_header = event.model.clone();
        self.session_header.set_model(&model_for_header);
        self.add_to_history(history_cell::new_session_info(
            &self.config,
            event,
            self.show_welcome_banner,
        ));
        if let Some(messages) = initial_messages {
            self.replay_initial_messages(messages);
        }
        // Ask codex-core to enumerate custom prompts for this session.
        self.submit_op(Op::ListCustomPrompts);
        if let Some(user_message) = self.initial_user_message.take() {
            self.submit_user_message(user_message);
        }
        if !self.suppress_session_configured_redraw {
            self.request_redraw();
        }
    }

    pub(crate) fn open_feedback_note(
        &mut self,
        category: crate::app_event::FeedbackCategory,
        include_logs: bool,
    ) {
        // Build a fresh snapshot at the time of opening the note overlay.
        let snapshot = self.feedback.snapshot(self.conversation_id);
        let rollout = if include_logs {
            self.current_rollout_path.clone()
        } else {
            None
        };
        let view = crate::bottom_pane::FeedbackNoteView::new(
            category,
            snapshot,
            rollout,
            self.app_event_tx.clone(),
            include_logs,
        );
        self.bottom_pane.show_view(Box::new(view));
        self.request_redraw();
    }

    pub(crate) fn open_feedback_consent(&mut self, category: crate::app_event::FeedbackCategory) {
        let params = crate::bottom_pane::feedback_upload_consent_params(
            self.app_event_tx.clone(),
            category,
            self.current_rollout_path.clone(),
        );
        self.bottom_pane.show_selection_view(params);
        self.request_redraw();
    }

    fn on_agent_message(&mut self, message: String) {
        // If we have a stream_controller, then the final agent message is redundant and will be a
        // duplicate of what has already been streamed.
        if self.stream_controller.is_none() {
            self.handle_streaming_delta(message);
        }
        self.flush_answer_stream_with_separator();
        self.handle_stream_finished();
        self.request_redraw();
    }

    fn on_agent_message_delta(&mut self, delta: String) {
        self.handle_streaming_delta(delta);
    }

    fn on_agent_reasoning_delta(&mut self, delta: String) {
        // For reasoning deltas, do not stream to history. Accumulate the
        // current reasoning block and extract the first bold element
        // (between **/**) as the chunk header. Show this header as status.
        self.reasoning_buffer.push_str(&delta);

        if let Some(header) = extract_first_bold(&self.reasoning_buffer) {
            // Update the shimmer header to the extracted reasoning chunk header.
            self.set_status_header(header);
        } else {
            // Fallback while we don't yet have a bold header: leave existing header as-is.
        }
        self.request_redraw();
    }

    fn on_agent_reasoning_final(&mut self) {
        // At the end of a reasoning block, record transcript-only content.
        self.full_reasoning_buffer.push_str(&self.reasoning_buffer);
        if !self.full_reasoning_buffer.is_empty() {
            let cell = history_cell::new_reasoning_summary_block(
                self.full_reasoning_buffer.clone(),
                &self.config,
            );
            self.add_boxed_history(cell);
        }
        self.reasoning_buffer.clear();
        self.full_reasoning_buffer.clear();
        self.request_redraw();
    }

    fn on_reasoning_section_break(&mut self) {
        // Start a new reasoning block for header extraction and accumulate transcript.
        self.full_reasoning_buffer.push_str(&self.reasoning_buffer);
        self.full_reasoning_buffer.push_str("\n\n");
        self.reasoning_buffer.clear();
    }

    // Raw reasoning uses the same flow as summarized reasoning

    fn on_task_started(&mut self) {
        self.bottom_pane.clear_ctrl_c_quit_hint();
        self.bottom_pane.set_task_running(true);
        self.retry_status_header = None;
        self.bottom_pane.set_interrupt_hint_visible(true);
        self.set_status_header(String::from("Working"));
        self.full_reasoning_buffer.clear();
        self.reasoning_buffer.clear();
        self.request_redraw();
    }

    fn on_task_complete(&mut self, last_agent_message: Option<String>) {
        // If a stream is currently active, finalize it.
        self.flush_answer_stream_with_separator();
        // Mark task stopped and request redraw now that all content is in history.
        self.bottom_pane.set_task_running(false);
        self.running_commands.clear();
        self.request_redraw();

        // If there is a queued user message, send exactly one now to begin the next turn.
        self.maybe_send_next_queued_input();
        // Emit a notification when the turn completes (suppressed if focused).
        self.notify(Notification::AgentTurnComplete {
            response: last_agent_message.unwrap_or_default(),
        });
    }

    pub(crate) fn set_token_info(&mut self, info: Option<TokenUsageInfo>) {
        if let Some(info) = info {
            let context_window = info
                .model_context_window
                .or(self.config.model_context_window);
            let percent = context_window.map(|window| {
                info.last_token_usage
                    .percent_of_context_window_remaining(window)
            });
            self.bottom_pane.set_context_window_percent(percent);
            self.token_info = Some(info);
        }
    }

    fn on_rate_limit_snapshot(&mut self, snapshot: Option<RateLimitSnapshot>) {
        if let Some(snapshot) = snapshot {
            let warnings = self.rate_limit_warnings.take_warnings(
                snapshot
                    .secondary
                    .as_ref()
                    .map(|window| window.used_percent),
                snapshot
                    .secondary
                    .as_ref()
                    .and_then(|window| window.window_minutes),
                snapshot.primary.as_ref().map(|window| window.used_percent),
                snapshot
                    .primary
                    .as_ref()
                    .and_then(|window| window.window_minutes),
            );

            let display = crate::status::rate_limit_snapshot_display(&snapshot, Local::now());
            self.rate_limit_snapshot = Some(display);

            if !warnings.is_empty() {
                for warning in warnings {
                    self.add_to_history(history_cell::new_warning_event(warning));
                }
                self.request_redraw();
            }
        } else {
            self.rate_limit_snapshot = None;
        }
    }
    /// Finalize any active exec as failed and stop/clear running UI state.
    fn finalize_turn(&mut self) {
        // Ensure any spinner is replaced by a red ✗ and flushed into history.
        self.finalize_active_cell_as_failed();
        // Reset running state and clear streaming buffers.
        self.bottom_pane.set_task_running(false);
        self.running_commands.clear();
        self.stream_controller = None;
    }

    fn on_error(&mut self, message: String) {
        self.finalize_turn();
        self.add_to_history(history_cell::new_error_event(message));
        self.request_redraw();

        // After an error ends the turn, try sending the next queued input.
        self.maybe_send_next_queued_input();
    }

    /// Handle a turn aborted due to user interrupt (Esc).
    /// When there are queued user messages, restore them into the composer
    /// separated by newlines rather than auto‑submitting the next one.
    fn on_interrupted_turn(&mut self, reason: TurnAbortReason) {
        // Finalize, log a gentle prompt, and clear running state.
        self.finalize_turn();

        if reason != TurnAbortReason::ReviewEnded {
            self.add_to_history(history_cell::new_error_event(
                "Conversation interrupted - tell the model what to do differently. Something went wrong? Hit `/feedback` to report the issue.".to_owned(),
            ));
        }

        // If any messages were queued during the task, restore them into the composer.
        if !self.queued_user_messages.is_empty() {
            let queued_text = self
                .queued_user_messages
                .iter()
                .map(|m| m.text.clone())
                .collect::<Vec<_>>()
                .join("\n");
            let existing_text = self.bottom_pane.composer_text();
            let combined = if existing_text.is_empty() {
                queued_text
            } else if queued_text.is_empty() {
                existing_text
            } else {
                format!("{queued_text}\n{existing_text}")
            };
            self.bottom_pane.set_composer_text(combined);
            // Clear the queue and update the status indicator list.
            self.queued_user_messages.clear();
            self.refresh_queued_user_messages();
        }

        self.request_redraw();
    }

    fn on_plan_update(&mut self, update: UpdatePlanArgs) {
        self.add_to_history(history_cell::new_plan_update(update));
    }

    fn on_exec_approval_request(&mut self, id: String, ev: ExecApprovalRequestEvent) {
        let id2 = id.clone();
        let ev2 = ev.clone();
        self.defer_or_handle(
            |q| q.push_exec_approval(id, ev),
            |s| s.handle_exec_approval_now(id2, ev2),
        );
    }

    fn on_apply_patch_approval_request(&mut self, id: String, ev: ApplyPatchApprovalRequestEvent) {
        let id2 = id.clone();
        let ev2 = ev.clone();
        self.defer_or_handle(
            |q| q.push_apply_patch_approval(id, ev),
            |s| s.handle_apply_patch_approval_now(id2, ev2),
        );
    }

    fn on_exec_command_begin(&mut self, ev: ExecCommandBeginEvent) {
        self.flush_answer_stream_with_separator();
        let ev2 = ev.clone();
        self.defer_or_handle(|q| q.push_exec_begin(ev), |s| s.handle_exec_begin_now(ev2));
    }

    fn on_exec_command_output_delta(
        &mut self,
        _ev: codex_core::protocol::ExecCommandOutputDeltaEvent,
    ) {
        // TODO: Handle streaming exec output if/when implemented
    }

    fn on_patch_apply_begin(&mut self, event: PatchApplyBeginEvent) {
        self.add_to_history(history_cell::new_patch_event(
            event.changes,
            &self.config.cwd,
        ));
    }

    fn on_view_image_tool_call(&mut self, event: ViewImageToolCallEvent) {
        self.flush_answer_stream_with_separator();
        self.add_to_history(history_cell::new_view_image_tool_call(
            event.path,
            &self.config.cwd,
        ));
        self.request_redraw();
    }

    fn on_patch_apply_end(&mut self, event: codex_core::protocol::PatchApplyEndEvent) {
        let ev2 = event.clone();
        self.defer_or_handle(
            |q| q.push_patch_end(event),
            |s| s.handle_patch_apply_end_now(ev2),
        );
    }

    fn on_exec_command_end(&mut self, ev: ExecCommandEndEvent) {
        let ev2 = ev.clone();
        self.defer_or_handle(|q| q.push_exec_end(ev), |s| s.handle_exec_end_now(ev2));
    }

    fn on_mcp_tool_call_begin(&mut self, ev: McpToolCallBeginEvent) {
        let ev2 = ev.clone();
        self.defer_or_handle(|q| q.push_mcp_begin(ev), |s| s.handle_mcp_begin_now(ev2));
    }

    fn on_mcp_tool_call_end(&mut self, ev: McpToolCallEndEvent) {
        let ev2 = ev.clone();
        self.defer_or_handle(|q| q.push_mcp_end(ev), |s| s.handle_mcp_end_now(ev2));
    }

    fn on_web_search_begin(&mut self, _ev: WebSearchBeginEvent) {
        self.flush_answer_stream_with_separator();
    }

    fn on_web_search_end(&mut self, ev: WebSearchEndEvent) {
        self.flush_answer_stream_with_separator();
        self.add_to_history(history_cell::new_web_search_call(format!(
            "Searched: {}",
            ev.query
        )));
    }

    fn on_get_history_entry_response(
        &mut self,
        event: codex_core::protocol::GetHistoryEntryResponseEvent,
    ) {
        let codex_core::protocol::GetHistoryEntryResponseEvent {
            offset,
            log_id,
            entry,
        } = event;
        self.bottom_pane
            .on_history_entry_response(log_id, offset, entry.map(|e| e.text));
    }

    fn on_shutdown_complete(&mut self) {
        self.app_event_tx.send(AppEvent::ExitRequest);
    }

    fn on_turn_diff(&mut self, unified_diff: String) {
        debug!("TurnDiffEvent: {unified_diff}");
    }

    fn on_background_event(&mut self, message: String) {
        debug!("BackgroundEvent: {message}");
    }

    fn on_undo_started(&mut self, event: UndoStartedEvent) {
        self.bottom_pane.ensure_status_indicator();
        self.bottom_pane.set_interrupt_hint_visible(false);
        let message = event
            .message
            .unwrap_or_else(|| "Undo in progress...".to_string());
        self.set_status_header(message);
    }

    fn on_undo_completed(&mut self, event: UndoCompletedEvent) {
        let UndoCompletedEvent { success, message } = event;
        self.bottom_pane.hide_status_indicator();
        let message = message.unwrap_or_else(|| {
            if success {
                "Undo completed successfully.".to_string()
            } else {
                "Undo failed.".to_string()
            }
        });
        if success {
            self.add_info_message(message, None);
        } else {
            self.add_error_message(message);
        }
    }

    fn on_stream_error(&mut self, message: String) {
        if self.retry_status_header.is_none() {
            self.retry_status_header = Some(self.current_status_header.clone());
        }
        self.set_status_header(message);
    }

    /// Periodic tick to commit at most one queued line to history with a small delay,
    /// animating the output.
    pub(crate) fn on_commit_tick(&mut self) {
        if let Some(controller) = self.stream_controller.as_mut() {
            let (cell, is_idle) = controller.on_commit_tick();
            if let Some(cell) = cell {
                self.bottom_pane.hide_status_indicator();
                self.add_boxed_history(cell);
            }
            if is_idle {
                self.app_event_tx.send(AppEvent::StopCommitAnimation);
            }
        }
    }

    fn flush_interrupt_queue(&mut self) {
        let mut mgr = std::mem::take(&mut self.interrupts);
        mgr.flush_all(self);
        self.interrupts = mgr;
    }

    #[inline]
    fn defer_or_handle(
        &mut self,
        push: impl FnOnce(&mut InterruptManager),
        handle: impl FnOnce(&mut Self),
    ) {
        // Preserve deterministic FIFO across queued interrupts: once anything
        // is queued due to an active write cycle, continue queueing until the
        // queue is flushed to avoid reordering (e.g., ExecEnd before ExecBegin).
        if self.stream_controller.is_some() || !self.interrupts.is_empty() {
            push(&mut self.interrupts);
        } else {
            handle(self);
        }
    }

    fn handle_stream_finished(&mut self) {
        if self.task_complete_pending {
            self.bottom_pane.hide_status_indicator();
            self.task_complete_pending = false;
        }
        // A completed stream indicates non-exec content was just inserted.
        self.flush_interrupt_queue();
    }

    #[inline]
    fn handle_streaming_delta(&mut self, delta: String) {
        // Before streaming agent content, flush any active exec cell group.
        self.flush_active_cell();

        if self.stream_controller.is_none() {
            if self.needs_final_message_separator {
                let elapsed_seconds = self
                    .bottom_pane
                    .status_widget()
                    .map(super::status_indicator_widget::StatusIndicatorWidget::elapsed_seconds);
                self.add_to_history(history_cell::FinalMessageSeparator::new(elapsed_seconds));
                self.needs_final_message_separator = false;
            }
            self.stream_controller = Some(StreamController::new(
                self.last_rendered_width.get().map(|w| w.saturating_sub(2)),
            ));
        }
        if let Some(controller) = self.stream_controller.as_mut()
            && controller.push(&delta)
        {
            self.app_event_tx.send(AppEvent::StartCommitAnimation);
        }
        self.request_redraw();
    }

    pub(crate) fn handle_exec_end_now(&mut self, ev: ExecCommandEndEvent) {
        let running = self.running_commands.remove(&ev.call_id);
        let (command, parsed) = match running {
            Some(rc) => (rc.command, rc.parsed_cmd),
            None => (vec![ev.call_id.clone()], Vec::new()),
        };

        let needs_new = self
            .active_cell
            .as_ref()
            .map(|cell| cell.as_any().downcast_ref::<ExecCell>().is_none())
            .unwrap_or(true);
        if needs_new {
            self.flush_active_cell();
            self.active_cell = Some(Box::new(new_active_exec_command(
                ev.call_id.clone(),
                command,
                parsed,
            )));
        }

        if let Some(cell) = self
            .active_cell
            .as_mut()
            .and_then(|c| c.as_any_mut().downcast_mut::<ExecCell>())
        {
            cell.complete_call(
                &ev.call_id,
                CommandOutput {
                    exit_code: ev.exit_code,
                    formatted_output: ev.formatted_output.clone(),
                    aggregated_output: ev.aggregated_output.clone(),
                },
                ev.duration,
            );
            if cell.should_flush() {
                self.flush_active_cell();
            }
        }
    }

    pub(crate) fn handle_patch_apply_end_now(
        &mut self,
        event: codex_core::protocol::PatchApplyEndEvent,
    ) {
        // If the patch was successful, just let the "Edited" block stand.
        // Otherwise, add a failure block.
        if !event.success {
            self.add_to_history(history_cell::new_patch_apply_failure(event.stderr));
        }
    }

    pub(crate) fn handle_exec_approval_now(&mut self, id: String, ev: ExecApprovalRequestEvent) {
        self.flush_answer_stream_with_separator();
        let command = shlex::try_join(ev.command.iter().map(String::as_str))
            .unwrap_or_else(|_| ev.command.join(" "));
        self.notify(Notification::ExecApprovalRequested { command });

        let request = ApprovalRequest::Exec {
            id,
            command: ev.command,
            reason: ev.reason,
            risk: ev.risk,
        };
        self.bottom_pane.push_approval_request(request);
        self.request_redraw();
    }

    pub(crate) fn handle_apply_patch_approval_now(
        &mut self,
        id: String,
        ev: ApplyPatchApprovalRequestEvent,
    ) {
        self.flush_answer_stream_with_separator();

        let request = ApprovalRequest::ApplyPatch {
            id,
            reason: ev.reason,
            changes: ev.changes.clone(),
            cwd: self.config.cwd.clone(),
        };
        self.bottom_pane.push_approval_request(request);
        self.request_redraw();
        self.notify(Notification::EditApprovalRequested {
            cwd: self.config.cwd.clone(),
            changes: ev.changes.keys().cloned().collect(),
        });
    }

    pub(crate) fn handle_exec_begin_now(&mut self, ev: ExecCommandBeginEvent) {
        // Ensure the status indicator is visible while the command runs.
        self.running_commands.insert(
            ev.call_id.clone(),
            RunningCommand {
                command: ev.command.clone(),
                parsed_cmd: ev.parsed_cmd.clone(),
            },
        );
        if let Some(cell) = self
            .active_cell
            .as_mut()
            .and_then(|c| c.as_any_mut().downcast_mut::<ExecCell>())
            && let Some(new_exec) = cell.with_added_call(
                ev.call_id.clone(),
                ev.command.clone(),
                ev.parsed_cmd.clone(),
            )
        {
            *cell = new_exec;
        } else {
            self.flush_active_cell();

            self.active_cell = Some(Box::new(new_active_exec_command(
                ev.call_id.clone(),
                ev.command.clone(),
                ev.parsed_cmd,
            )));
        }

        self.request_redraw();
    }

    pub(crate) fn handle_mcp_begin_now(&mut self, ev: McpToolCallBeginEvent) {
        self.flush_answer_stream_with_separator();
        self.flush_active_cell();
        self.active_cell = Some(Box::new(history_cell::new_active_mcp_tool_call(
            ev.call_id,
            ev.invocation,
        )));
        self.request_redraw();
    }
    pub(crate) fn handle_mcp_end_now(&mut self, ev: McpToolCallEndEvent) {
        self.flush_answer_stream_with_separator();

        let McpToolCallEndEvent {
            call_id,
            invocation,
            duration,
            result,
        } = ev;

        let extra_cell = match self
            .active_cell
            .as_mut()
            .and_then(|cell| cell.as_any_mut().downcast_mut::<McpToolCallCell>())
        {
            Some(cell) if cell.call_id() == call_id => cell.complete(duration, result),
            _ => {
                self.flush_active_cell();
                let mut cell = history_cell::new_active_mcp_tool_call(call_id, invocation);
                let extra_cell = cell.complete(duration, result);
                self.active_cell = Some(Box::new(cell));
                extra_cell
            }
        };

        self.flush_active_cell();
        if let Some(extra) = extra_cell {
            self.add_boxed_history(extra);
        }
    }

    fn layout_areas(&self, area: Rect) -> [Rect; 3] {
        let bottom_min = self.bottom_pane.desired_height(area.width).min(area.height);
        let remaining = area.height.saturating_sub(bottom_min);

        let active_desired = self
            .active_cell
            .as_ref()
            .map_or(0, |c| c.desired_height(area.width) + 1);
        let active_height = active_desired.min(remaining);
        // Note: no header area; remaining is not used beyond computing active height.

        let header_height = 0u16;

        Layout::vertical([
            Constraint::Length(header_height),
            Constraint::Length(active_height),
            Constraint::Min(bottom_min),
        ])
        .areas(area)
    }

    pub(crate) fn new(
        common: ChatWidgetInit,
        conversation_manager: Arc<ConversationManager>,
    ) -> Self {
        let ChatWidgetInit {
            config,
            frame_requester,
            app_event_tx,
            initial_prompt,
            initial_images,
            enhanced_keys_supported,
            auth_manager,
            feedback,
        } = common;
        let mut rng = rand::rng();
        let placeholder = EXAMPLE_PROMPTS[rng.random_range(0..EXAMPLE_PROMPTS.len())].to_string();
        let codex_op_tx = spawn_agent(config.clone(), app_event_tx.clone(), conversation_manager);

        Self {
            app_event_tx: app_event_tx.clone(),
            frame_requester: frame_requester.clone(),
            codex_op_tx,
            bottom_pane: BottomPane::new(BottomPaneParams {
                frame_requester,
                app_event_tx,
                has_input_focus: true,
                enhanced_keys_supported,
                placeholder_text: placeholder,
                disable_paste_burst: config.disable_paste_burst,
            }),
            active_cell: None,
            config: config.clone(),
            auth_manager,
            session_header: SessionHeader::new(config.model),
            initial_user_message: create_initial_user_message(
                initial_prompt.unwrap_or_default(),
                initial_images,
            ),
            token_info: None,
            rate_limit_snapshot: None,
            rate_limit_warnings: RateLimitWarningState::default(),
            stream_controller: None,
            running_commands: HashMap::new(),
            task_complete_pending: false,
            interrupts: InterruptManager::new(),
            reasoning_buffer: String::new(),
            full_reasoning_buffer: String::new(),
            current_status_header: String::from("Working"),
            retry_status_header: None,
            conversation_id: None,
            queued_user_messages: VecDeque::new(),
            show_welcome_banner: true,
            suppress_session_configured_redraw: false,
            pending_notification: None,
            is_review_mode: false,
            needs_final_message_separator: false,
            last_rendered_width: std::cell::Cell::new(None),
            feedback,
            current_rollout_path: None,
        }
    }

    /// Create a ChatWidget attached to an existing conversation (e.g., a fork).
    pub(crate) fn new_from_existing(
        common: ChatWidgetInit,
        conversation: std::sync::Arc<codex_core::CodexConversation>,
        session_configured: codex_core::protocol::SessionConfiguredEvent,
    ) -> Self {
        let ChatWidgetInit {
            config,
            frame_requester,
            app_event_tx,
            initial_prompt,
            initial_images,
            enhanced_keys_supported,
            auth_manager,
            feedback,
        } = common;
        let mut rng = rand::rng();
        let placeholder = EXAMPLE_PROMPTS[rng.random_range(0..EXAMPLE_PROMPTS.len())].to_string();

        let codex_op_tx =
            spawn_agent_from_existing(conversation, session_configured, app_event_tx.clone());

        Self {
            app_event_tx: app_event_tx.clone(),
            frame_requester: frame_requester.clone(),
            codex_op_tx,
            bottom_pane: BottomPane::new(BottomPaneParams {
                frame_requester,
                app_event_tx,
                has_input_focus: true,
                enhanced_keys_supported,
                placeholder_text: placeholder,
                disable_paste_burst: config.disable_paste_burst,
            }),
            active_cell: None,
            config: config.clone(),
            auth_manager,
            session_header: SessionHeader::new(config.model),
            initial_user_message: create_initial_user_message(
                initial_prompt.unwrap_or_default(),
                initial_images,
            ),
            token_info: None,
            rate_limit_snapshot: None,
            rate_limit_warnings: RateLimitWarningState::default(),
            stream_controller: None,
            running_commands: HashMap::new(),
            task_complete_pending: false,
            interrupts: InterruptManager::new(),
            reasoning_buffer: String::new(),
            full_reasoning_buffer: String::new(),
            current_status_header: String::from("Working"),
            retry_status_header: None,
            conversation_id: None,
            queued_user_messages: VecDeque::new(),
            show_welcome_banner: true,
            suppress_session_configured_redraw: true,
            pending_notification: None,
            is_review_mode: false,
            needs_final_message_separator: false,
            last_rendered_width: std::cell::Cell::new(None),
            feedback,
            current_rollout_path: None,
        }
    }

    pub fn desired_height(&self, width: u16) -> u16 {
        self.bottom_pane.desired_height(width)
            + self
                .active_cell
                .as_ref()
                .map_or(0, |c| c.desired_height(width) + 1)
    }

    pub(crate) fn handle_key_event(&mut self, key_event: KeyEvent) {
        match key_event {
            KeyEvent {
                code: KeyCode::Char(c),
                modifiers,
                kind: KeyEventKind::Press,
                ..
            } if modifiers.contains(KeyModifiers::CONTROL) && c.eq_ignore_ascii_case(&'c') => {
                self.on_ctrl_c();
                return;
            }
            KeyEvent {
                code: KeyCode::Char(c),
                modifiers,
                kind: KeyEventKind::Press,
                ..
            } if modifiers.contains(KeyModifiers::CONTROL) && c.eq_ignore_ascii_case(&'v') => {
                if let Ok((path, info)) = paste_image_to_temp_png() {
                    self.attach_image(path, info.width, info.height, info.encoded_format.label());
                }
                return;
            }
            other if other.kind == KeyEventKind::Press => {
                self.bottom_pane.clear_ctrl_c_quit_hint();
            }
            _ => {}
        }

        match key_event {
            KeyEvent {
                code: KeyCode::Up,
                modifiers: KeyModifiers::ALT,
                kind: KeyEventKind::Press,
                ..
            } if !self.queued_user_messages.is_empty() => {
                // Prefer the most recently queued item.
                if let Some(user_message) = self.queued_user_messages.pop_back() {
                    self.bottom_pane.set_composer_text(user_message.text);
                    self.refresh_queued_user_messages();
                    self.request_redraw();
                }
            }
            _ => {
                match self.bottom_pane.handle_key_event(key_event) {
                    InputResult::Submitted(text) => {
                        // If a task is running, queue the user input to be sent after the turn completes.
                        let user_message = UserMessage {
                            text,
                            image_paths: self.bottom_pane.take_recent_submission_images(),
                        };
                        if self.bottom_pane.is_task_running() {
                            self.queued_user_messages.push_back(user_message);
                            self.refresh_queued_user_messages();
                        } else {
                            self.submit_user_message(user_message);
                        }
                    }
                    InputResult::Command(cmd) => {
                        self.dispatch_command(cmd);
                    }
                    InputResult::None => {}
                }
            }
        }
    }

    pub(crate) fn attach_image(
        &mut self,
        path: PathBuf,
        width: u32,
        height: u32,
        format_label: &str,
    ) {
        tracing::info!(
            "attach_image path={path:?} width={width} height={height} format={format_label}",
        );
        self.bottom_pane
            .attach_image(path, width, height, format_label);
        self.request_redraw();
    }

    fn dispatch_command(&mut self, cmd: SlashCommand) {
        if !cmd.available_during_task() && self.bottom_pane.is_task_running() {
            let message = format!(
                "'/{}' is disabled while a task is in progress.",
                cmd.command()
            );
            self.add_to_history(history_cell::new_error_event(message));
            self.request_redraw();
            return;
        }
        match cmd {
            SlashCommand::Feedback => {
                // Step 1: pick a category (UI built in feedback_view)
                let params =
                    crate::bottom_pane::feedback_selection_params(self.app_event_tx.clone());
                self.bottom_pane.show_selection_view(params);
                self.request_redraw();
            }
            SlashCommand::New => {
                self.app_event_tx.send(AppEvent::NewSession);
            }
            SlashCommand::Init => {
                let init_target = self.config.cwd.join(DEFAULT_PROJECT_DOC_FILENAME);
                if init_target.exists() {
                    let message = format!(
                        "{DEFAULT_PROJECT_DOC_FILENAME} already exists here. Skipping /init to avoid overwriting it."
                    );
                    self.add_info_message(message, None);
                    return;
                }
                const INIT_PROMPT: &str = include_str!("../prompt_for_init_command.md");
                self.submit_text_message(INIT_PROMPT.to_string());
            }
            SlashCommand::Compact => {
                self.clear_token_usage();
                self.app_event_tx.send(AppEvent::CodexOp(Op::Compact));
            }
            SlashCommand::Review => {
                self.open_review_popup();
            }
            SlashCommand::Model => {
                self.open_model_popup();
            }
            SlashCommand::Approvals => {
                self.open_approvals_popup();
            }
            SlashCommand::Quit => {
                self.app_event_tx.send(AppEvent::ExitRequest);
            }
            SlashCommand::Logout => {
                if let Err(e) = codex_core::auth::logout(
                    &self.config.codex_home,
                    self.config.cli_auth_credentials_store_mode,
                ) {
                    tracing::error!("failed to logout: {e}");
                }
                self.app_event_tx.send(AppEvent::ExitRequest);
            }
            SlashCommand::Undo => {
                self.app_event_tx.send(AppEvent::CodexOp(Op::Undo));
            }
            SlashCommand::Diff => {
                self.add_diff_in_progress();
                let tx = self.app_event_tx.clone();
                tokio::spawn(async move {
                    let text = match get_git_diff().await {
                        Ok((is_git_repo, diff_text)) => {
                            if is_git_repo {
                                diff_text
                            } else {
                                "`/diff` — _not inside a git repository_".to_string()
                            }
                        }
                        Err(e) => format!("Failed to compute diff: {e}"),
                    };
                    tx.send(AppEvent::DiffResult(text));
                });
            }
            SlashCommand::Mention => {
                self.insert_str("@");
            }
            SlashCommand::Status => {
                self.add_status_output();
            }
            SlashCommand::Mcp => {
                self.add_mcp_output();
            }
            #[cfg(debug_assertions)]
            SlashCommand::TestApproval => {
                use codex_core::protocol::EventMsg;
                use std::collections::HashMap;

                use codex_core::protocol::ApplyPatchApprovalRequestEvent;
                use codex_core::protocol::FileChange;

                self.app_event_tx.send(AppEvent::CodexEvent(Event {
                    id: "1".to_string(),
                    // msg: EventMsg::ExecApprovalRequest(ExecApprovalRequestEvent {
                    //     call_id: "1".to_string(),
                    //     command: vec!["git".into(), "apply".into()],
                    //     cwd: self.config.cwd.clone(),
                    //     reason: Some("test".to_string()),
                    // }),
                    msg: EventMsg::ApplyPatchApprovalRequest(ApplyPatchApprovalRequestEvent {
                        call_id: "1".to_string(),
                        changes: HashMap::from([
                            (
                                PathBuf::from("/tmp/test.txt"),
                                FileChange::Add {
                                    content: "test".to_string(),
                                },
                            ),
                            (
                                PathBuf::from("/tmp/test2.txt"),
                                FileChange::Update {
                                    unified_diff: "+test\n-test2".to_string(),
                                    move_path: None,
                                },
                            ),
                        ]),
                        reason: None,
                        grant_root: Some(PathBuf::from("/tmp")),
                    }),
                }));
            }
        }
    }

    pub(crate) fn handle_paste(&mut self, text: String) {
        self.bottom_pane.handle_paste(text);
    }

    // Returns true if caller should skip rendering this frame (a future frame is scheduled).
    pub(crate) fn handle_paste_burst_tick(&mut self, frame_requester: FrameRequester) -> bool {
        if self.bottom_pane.flush_paste_burst_if_due() {
            // A paste just flushed; request an immediate redraw and skip this frame.
            self.request_redraw();
            true
        } else if self.bottom_pane.is_in_paste_burst() {
            // While capturing a burst, schedule a follow-up tick and skip this frame
            // to avoid redundant renders between ticks.
            frame_requester.schedule_frame_in(
                crate::bottom_pane::ChatComposer::recommended_paste_flush_delay(),
            );
            true
        } else {
            false
        }
    }

    fn flush_active_cell(&mut self) {
        if let Some(active) = self.active_cell.take() {
            self.needs_final_message_separator = true;
            self.app_event_tx.send(AppEvent::InsertHistoryCell(active));
        }
    }

    fn add_to_history(&mut self, cell: impl HistoryCell + 'static) {
        self.add_boxed_history(Box::new(cell));
    }

    fn add_boxed_history(&mut self, cell: Box<dyn HistoryCell>) {
        if !cell.display_lines(u16::MAX).is_empty() {
            // Only break exec grouping if the cell renders visible lines.
            self.flush_active_cell();
            self.needs_final_message_separator = true;
        }
        self.app_event_tx.send(AppEvent::InsertHistoryCell(cell));
    }

    fn submit_user_message(&mut self, user_message: UserMessage) {
        let UserMessage { text, image_paths } = user_message;
        if text.is_empty() && image_paths.is_empty() {
            return;
        }

        let mut items: Vec<UserInput> = Vec::new();

        if !text.is_empty() {
            items.push(UserInput::Text { text: text.clone() });
        }

        for path in image_paths {
            items.push(UserInput::LocalImage { path });
        }

        self.codex_op_tx
            .send(Op::UserInput { items })
            .unwrap_or_else(|e| {
                tracing::error!("failed to send message: {e}");
            });

        // Persist the text to cross-session message history.
        if !text.is_empty() {
            self.codex_op_tx
                .send(Op::AddToHistory { text: text.clone() })
                .unwrap_or_else(|e| {
                    tracing::error!("failed to send AddHistory op: {e}");
                });
        }

        // Only show the text portion in conversation history.
        if !text.is_empty() {
            self.add_to_history(history_cell::new_user_prompt(text));
        }
        self.needs_final_message_separator = false;
    }

    /// Replay a subset of initial events into the UI to seed the transcript when
    /// resuming an existing session. This approximates the live event flow and
    /// is intentionally conservative: only safe-to-replay items are rendered to
    /// avoid triggering side effects. Event ids are passed as `None` to
    /// distinguish replayed events from live ones.
    fn replay_initial_messages(&mut self, events: Vec<EventMsg>) {
        for msg in events {
            if matches!(msg, EventMsg::SessionConfigured(_)) {
                continue;
            }
            // `id: None` indicates a synthetic/fake id coming from replay.
            self.dispatch_event_msg(None, msg, true);
        }
    }

    pub(crate) fn handle_codex_event(&mut self, event: Event) {
        let Event { id, msg } = event;
        self.dispatch_event_msg(Some(id), msg, false);
    }

    /// Dispatch a protocol `EventMsg` to the appropriate handler.
    ///
    /// `id` is `Some` for live events and `None` for replayed events from
    /// `replay_initial_messages()`. Callers should treat `None` as a "fake" id
    /// that must not be used to correlate follow-up actions.
    fn dispatch_event_msg(&mut self, id: Option<String>, msg: EventMsg, from_replay: bool) {
        match msg {
            EventMsg::AgentMessageDelta(_)
            | EventMsg::AgentReasoningDelta(_)
            | EventMsg::ExecCommandOutputDelta(_) => {}
            _ => {
                tracing::trace!("handle_codex_event: {:?}", msg);
            }
        }

        match msg {
            EventMsg::SessionConfigured(e) => self.on_session_configured(e),
            EventMsg::AgentMessage(AgentMessageEvent { message }) => self.on_agent_message(message),
            EventMsg::AgentMessageDelta(AgentMessageDeltaEvent { delta }) => {
                self.on_agent_message_delta(delta)
            }
            EventMsg::AgentReasoningDelta(AgentReasoningDeltaEvent { delta })
            | EventMsg::AgentReasoningRawContentDelta(AgentReasoningRawContentDeltaEvent {
                delta,
            }) => self.on_agent_reasoning_delta(delta),
            EventMsg::AgentReasoning(AgentReasoningEvent { .. }) => self.on_agent_reasoning_final(),
            EventMsg::AgentReasoningRawContent(AgentReasoningRawContentEvent { text }) => {
                self.on_agent_reasoning_delta(text);
                self.on_agent_reasoning_final()
            }
            EventMsg::AgentReasoningSectionBreak(_) => self.on_reasoning_section_break(),
            EventMsg::TaskStarted(_) => self.on_task_started(),
            EventMsg::TaskComplete(TaskCompleteEvent { last_agent_message }) => {
                self.on_task_complete(last_agent_message)
            }
            EventMsg::TokenCount(ev) => {
                self.set_token_info(ev.info);
                self.on_rate_limit_snapshot(ev.rate_limits);
            }
            EventMsg::Error(ErrorEvent { message }) => self.on_error(message),
            EventMsg::TurnAborted(ev) => match ev.reason {
                TurnAbortReason::Interrupted => {
                    self.on_interrupted_turn(ev.reason);
                }
                TurnAbortReason::Replaced => {
                    self.on_error("Turn aborted: replaced by a new task".to_owned())
                }
                TurnAbortReason::ReviewEnded => {
                    self.on_interrupted_turn(ev.reason);
                }
            },
            EventMsg::PlanUpdate(update) => self.on_plan_update(update),
            EventMsg::ExecApprovalRequest(ev) => {
                // For replayed events, synthesize an empty id (these should not occur).
                self.on_exec_approval_request(id.unwrap_or_default(), ev)
            }
            EventMsg::ApplyPatchApprovalRequest(ev) => {
                self.on_apply_patch_approval_request(id.unwrap_or_default(), ev)
            }
            EventMsg::ExecCommandBegin(ev) => self.on_exec_command_begin(ev),
            EventMsg::ExecCommandOutputDelta(delta) => self.on_exec_command_output_delta(delta),
            EventMsg::PatchApplyBegin(ev) => self.on_patch_apply_begin(ev),
            EventMsg::PatchApplyEnd(ev) => self.on_patch_apply_end(ev),
            EventMsg::ExecCommandEnd(ev) => self.on_exec_command_end(ev),
            EventMsg::ViewImageToolCall(ev) => self.on_view_image_tool_call(ev),
            EventMsg::McpToolCallBegin(ev) => self.on_mcp_tool_call_begin(ev),
            EventMsg::McpToolCallEnd(ev) => self.on_mcp_tool_call_end(ev),
            EventMsg::WebSearchBegin(ev) => self.on_web_search_begin(ev),
            EventMsg::WebSearchEnd(ev) => self.on_web_search_end(ev),
            EventMsg::GetHistoryEntryResponse(ev) => self.on_get_history_entry_response(ev),
            EventMsg::McpListToolsResponse(ev) => self.on_list_mcp_tools(ev),
            EventMsg::ListCustomPromptsResponse(ev) => self.on_list_custom_prompts(ev),
            EventMsg::ShutdownComplete => self.on_shutdown_complete(),
            EventMsg::TurnDiff(TurnDiffEvent { unified_diff }) => self.on_turn_diff(unified_diff),
            EventMsg::BackgroundEvent(BackgroundEventEvent { message }) => {
                self.on_background_event(message)
            }
            EventMsg::UndoStarted(ev) => self.on_undo_started(ev),
            EventMsg::UndoCompleted(ev) => self.on_undo_completed(ev),
            EventMsg::StreamError(StreamErrorEvent { message }) => self.on_stream_error(message),
            EventMsg::UserMessage(ev) => {
                if from_replay {
                    self.on_user_message_event(ev);
                }
            }
            EventMsg::EnteredReviewMode(review_request) => {
                self.on_entered_review_mode(review_request)
            }
            EventMsg::ExitedReviewMode(review) => self.on_exited_review_mode(review),
<<<<<<< HEAD
            EventMsg::ItemStarted(_)
            | EventMsg::ItemCompleted(_)
            | EventMsg::AgentMessageContentDelta(_)
            | EventMsg::ReasoningContentDelta(_)
            | EventMsg::ReasoningRawContentDelta(_) => {}
=======
            EventMsg::RawResponseItem(_)
            | EventMsg::ItemStarted(_)
            | EventMsg::ItemCompleted(_) => {}
>>>>>>> 36113509
        }
    }

    fn on_entered_review_mode(&mut self, review: ReviewRequest) {
        // Enter review mode and emit a concise banner
        self.is_review_mode = true;
        let banner = format!(">> Code review started: {} <<", review.user_facing_hint);
        self.add_to_history(history_cell::new_review_status_line(banner));
        self.request_redraw();
    }

    fn on_exited_review_mode(&mut self, review: ExitedReviewModeEvent) {
        // Leave review mode; if output is present, flush pending stream + show results.
        if let Some(output) = review.review_output {
            self.flush_answer_stream_with_separator();
            self.flush_interrupt_queue();
            self.flush_active_cell();

            if output.findings.is_empty() {
                let explanation = output.overall_explanation.trim().to_string();
                if explanation.is_empty() {
                    tracing::error!("Reviewer failed to output a response.");
                    self.add_to_history(history_cell::new_error_event(
                        "Reviewer failed to output a response.".to_owned(),
                    ));
                } else {
                    // Show explanation when there are no structured findings.
                    let mut rendered: Vec<ratatui::text::Line<'static>> = vec!["".into()];
                    append_markdown(&explanation, None, &mut rendered);
                    let body_cell = AgentMessageCell::new(rendered, false);
                    self.app_event_tx
                        .send(AppEvent::InsertHistoryCell(Box::new(body_cell)));
                }
            } else {
                let message_text =
                    codex_core::review_format::format_review_findings_block(&output.findings, None);
                let mut message_lines: Vec<ratatui::text::Line<'static>> = Vec::new();
                append_markdown(&message_text, None, &mut message_lines);
                let body_cell = AgentMessageCell::new(message_lines, true);
                self.app_event_tx
                    .send(AppEvent::InsertHistoryCell(Box::new(body_cell)));
            }
        }

        self.is_review_mode = false;
        // Append a finishing banner at the end of this turn.
        self.add_to_history(history_cell::new_review_status_line(
            "<< Code review finished >>".to_string(),
        ));
        self.request_redraw();
    }

    fn on_user_message_event(&mut self, event: UserMessageEvent) {
        let message = event.message.trim();
        if !message.is_empty() {
            self.add_to_history(history_cell::new_user_prompt(message.to_string()));
        }
    }

    fn request_redraw(&mut self) {
        self.frame_requester.schedule_frame();
    }

    fn notify(&mut self, notification: Notification) {
        if !notification.allowed_for(&self.config.tui_notifications) {
            return;
        }
        self.pending_notification = Some(notification);
        self.request_redraw();
    }

    pub(crate) fn maybe_post_pending_notification(&mut self, tui: &mut crate::tui::Tui) {
        if let Some(notif) = self.pending_notification.take() {
            tui.notify(notif.display());
        }
    }

    /// Mark the active cell as failed (✗) and flush it into history.
    fn finalize_active_cell_as_failed(&mut self) {
        if let Some(mut cell) = self.active_cell.take() {
            // Insert finalized cell into history and keep grouping consistent.
            if let Some(exec) = cell.as_any_mut().downcast_mut::<ExecCell>() {
                exec.mark_failed();
            } else if let Some(tool) = cell.as_any_mut().downcast_mut::<McpToolCallCell>() {
                tool.mark_failed();
            }
            self.add_boxed_history(cell);
        }
    }

    // If idle and there are queued inputs, submit exactly one to start the next turn.
    fn maybe_send_next_queued_input(&mut self) {
        if self.bottom_pane.is_task_running() {
            return;
        }
        if let Some(user_message) = self.queued_user_messages.pop_front() {
            self.submit_user_message(user_message);
        }
        // Update the list to reflect the remaining queued messages (if any).
        self.refresh_queued_user_messages();
    }

    /// Rebuild and update the queued user messages from the current queue.
    fn refresh_queued_user_messages(&mut self) {
        let messages: Vec<String> = self
            .queued_user_messages
            .iter()
            .map(|m| m.text.clone())
            .collect();
        self.bottom_pane.set_queued_user_messages(messages);
    }

    pub(crate) fn add_diff_in_progress(&mut self) {
        self.request_redraw();
    }

    pub(crate) fn on_diff_complete(&mut self) {
        self.request_redraw();
    }

    pub(crate) fn add_status_output(&mut self) {
        let default_usage = TokenUsage::default();
        let (total_usage, context_usage) = if let Some(ti) = &self.token_info {
            (&ti.total_token_usage, Some(&ti.last_token_usage))
        } else {
            (&default_usage, Some(&default_usage))
        };
        self.add_to_history(crate::status::new_status_output(
            &self.config,
            total_usage,
            context_usage,
            &self.conversation_id,
            self.rate_limit_snapshot.as_ref(),
            Local::now(),
        ));
    }

    /// Open a popup to choose the model (stage 1). After selecting a model,
    /// a second popup is shown to choose the reasoning effort.
    pub(crate) fn open_model_popup(&mut self) {
        let current_model = self.config.model.clone();
        let auth_mode = self.auth_manager.auth().map(|auth| auth.mode);
        let presets: Vec<ModelPreset> = builtin_model_presets(auth_mode);

        let mut items: Vec<SelectionItem> = Vec::new();
        for preset in presets.into_iter() {
            let description = if preset.description.is_empty() {
                None
            } else {
                Some(preset.description.to_string())
            };
            let is_current = preset.model == current_model;
            let preset_for_action = preset;
            let actions: Vec<SelectionAction> = vec![Box::new(move |tx| {
                tx.send(AppEvent::OpenReasoningPopup {
                    model: preset_for_action,
                });
            })];
            items.push(SelectionItem {
                name: preset.display_name.to_string(),
                description,
                is_current,
                actions,
                dismiss_on_select: false,
                ..Default::default()
            });
        }

        self.bottom_pane.show_selection_view(SelectionViewParams {
            title: Some("Select Model and Effort".to_string()),
            subtitle: Some("Switch the model for this and future Codex CLI sessions".to_string()),
            footer_hint: Some("Press enter to select reasoning effort, or esc to dismiss.".into()),
            items,
            ..Default::default()
        });
    }

    /// Open a popup to choose the reasoning effort (stage 2) for the given model.
    pub(crate) fn open_reasoning_popup(&mut self, preset: ModelPreset) {
        let default_effort: ReasoningEffortConfig = preset.default_reasoning_effort;
        let supported = preset.supported_reasoning_efforts;

        struct EffortChoice {
            stored: Option<ReasoningEffortConfig>,
            display: ReasoningEffortConfig,
        }
        let mut choices: Vec<EffortChoice> = Vec::new();
        for effort in ReasoningEffortConfig::iter() {
            if supported.iter().any(|option| option.effort == effort) {
                choices.push(EffortChoice {
                    stored: Some(effort),
                    display: effort,
                });
            }
        }
        if choices.is_empty() {
            choices.push(EffortChoice {
                stored: Some(default_effort),
                display: default_effort,
            });
        }

        let default_choice: Option<ReasoningEffortConfig> = choices
            .iter()
            .any(|choice| choice.stored == Some(default_effort))
            .then_some(Some(default_effort))
            .flatten()
            .or_else(|| choices.iter().find_map(|choice| choice.stored))
            .or(Some(default_effort));

        let model_slug = preset.model.to_string();
        let is_current_model = self.config.model == preset.model;
        let highlight_choice = if is_current_model {
            self.config.model_reasoning_effort
        } else {
            default_choice
        };
        let mut items: Vec<SelectionItem> = Vec::new();
        for choice in choices.iter() {
            let effort = choice.display;
            let mut effort_label = effort.to_string();
            if let Some(first) = effort_label.get_mut(0..1) {
                first.make_ascii_uppercase();
            }
            if choice.stored == default_choice {
                effort_label.push_str(" (default)");
            }

            let description = choice
                .stored
                .and_then(|effort| {
                    supported
                        .iter()
                        .find(|option| option.effort == effort)
                        .map(|option| option.description.to_string())
                })
                .filter(|text| !text.is_empty());

            let warning = "⚠ High reasoning effort can quickly consume Plus plan rate limits.";
            let show_warning =
                preset.model == "gpt-5-codex" && effort == ReasoningEffortConfig::High;
            let selected_description = show_warning.then(|| {
                description
                    .as_ref()
                    .map_or(warning.to_string(), |d| format!("{d}\n{warning}"))
            });

            let model_for_action = model_slug.clone();
            let effort_for_action = choice.stored;
            let actions: Vec<SelectionAction> = vec![Box::new(move |tx| {
                tx.send(AppEvent::CodexOp(Op::OverrideTurnContext {
                    cwd: None,
                    approval_policy: None,
                    sandbox_policy: None,
                    model: Some(model_for_action.clone()),
                    effort: Some(effort_for_action),
                    summary: None,
                }));
                tx.send(AppEvent::UpdateModel(model_for_action.clone()));
                tx.send(AppEvent::UpdateReasoningEffort(effort_for_action));
                tx.send(AppEvent::PersistModelSelection {
                    model: model_for_action.clone(),
                    effort: effort_for_action,
                });
                tracing::info!(
                    "Selected model: {}, Selected effort: {}",
                    model_for_action,
                    effort_for_action
                        .map(|e| e.to_string())
                        .unwrap_or_else(|| "default".to_string())
                );
            })];

            items.push(SelectionItem {
                name: effort_label,
                description,
                selected_description,
                is_current: is_current_model && choice.stored == highlight_choice,
                actions,
                dismiss_on_select: true,
                ..Default::default()
            });
        }

        let mut header = ColumnRenderable::new();
        header.push(Line::from(
            format!("Select Reasoning Level for {model_slug}").bold(),
        ));

        self.bottom_pane.show_selection_view(SelectionViewParams {
            header: Box::new(header),
            footer_hint: Some(standard_popup_hint_line()),
            items,
            ..Default::default()
        });
    }

    /// Open a popup to choose the approvals mode (ask for approval policy + sandbox policy).
    pub(crate) fn open_approvals_popup(&mut self) {
        let current_approval = self.config.approval_policy;
        let current_sandbox = self.config.sandbox_policy.clone();
        let mut items: Vec<SelectionItem> = Vec::new();
        let presets: Vec<ApprovalPreset> = builtin_approval_presets();
        #[cfg(target_os = "windows")]
        let header_renderable: Box<dyn Renderable> = if self
            .config
            .forced_auto_mode_downgraded_on_windows
        {
            use ratatui_macros::line;

            let mut header = ColumnRenderable::new();
            header.push(line![
                "Codex forced your settings back to Read Only on this Windows machine.".bold()
            ]);
            header.push(line![
                "To re-enable Auto mode, run Codex inside Windows Subsystem for Linux (WSL) or enable Full Access manually.".dim()
                ]);
            Box::new(header)
        } else {
            Box::new(())
        };
        #[cfg(not(target_os = "windows"))]
        let header_renderable: Box<dyn Renderable> = Box::new(());
        for preset in presets.into_iter() {
            let is_current =
                current_approval == preset.approval && current_sandbox == preset.sandbox;
            let name = preset.label.to_string();
            let description_text = preset.description;
            let description = if cfg!(target_os = "windows") && preset.id == "auto" {
                Some(format!(
                    "{description_text}\nRequires Windows Subsystem for Linux (WSL). Show installation instructions..."
                ))
            } else {
                Some(description_text.to_string())
            };
            let requires_confirmation = preset.id == "full-access"
                && !self
                    .config
                    .notices
                    .hide_full_access_warning
                    .unwrap_or(false);
            let actions: Vec<SelectionAction> = if requires_confirmation {
                let preset_clone = preset.clone();
                vec![Box::new(move |tx| {
                    tx.send(AppEvent::OpenFullAccessConfirmation {
                        preset: preset_clone.clone(),
                    });
                })]
            } else if cfg!(target_os = "windows") && preset.id == "auto" {
                vec![Box::new(|tx| {
                    tx.send(AppEvent::ShowWindowsAutoModeInstructions);
                })]
            } else {
                Self::approval_preset_actions(preset.approval, preset.sandbox.clone())
            };
            items.push(SelectionItem {
                name,
                description,
                is_current,
                actions,
                dismiss_on_select: true,
                ..Default::default()
            });
        }

        self.bottom_pane.show_selection_view(SelectionViewParams {
            title: Some("Select Approval Mode".to_string()),
            footer_hint: Some(standard_popup_hint_line()),
            items,
            header: header_renderable,
            ..Default::default()
        });
    }

    fn approval_preset_actions(
        approval: AskForApproval,
        sandbox: SandboxPolicy,
    ) -> Vec<SelectionAction> {
        vec![Box::new(move |tx| {
            let sandbox_clone = sandbox.clone();
            tx.send(AppEvent::CodexOp(Op::OverrideTurnContext {
                cwd: None,
                approval_policy: Some(approval),
                sandbox_policy: Some(sandbox_clone.clone()),
                model: None,
                effort: None,
                summary: None,
            }));
            tx.send(AppEvent::UpdateAskForApprovalPolicy(approval));
            tx.send(AppEvent::UpdateSandboxPolicy(sandbox_clone));
        })]
    }

    pub(crate) fn open_full_access_confirmation(&mut self, preset: ApprovalPreset) {
        let approval = preset.approval;
        let sandbox = preset.sandbox;
        let mut header_children: Vec<Box<dyn Renderable>> = Vec::new();
        let title_line = Line::from("Enable full access?").bold();
        let info_line = Line::from(vec![
            "When Codex runs with full access, it can edit any file on your computer and run commands with network, without your approval. "
                .into(),
            "Exercise caution when enabling full access. This significantly increases the risk of data loss, leaks, or unexpected behavior."
                .fg(Color::Red),
        ]);
        header_children.push(Box::new(title_line));
        header_children.push(Box::new(
            Paragraph::new(vec![info_line]).wrap(Wrap { trim: false }),
        ));
        let header = ColumnRenderable::with(header_children);

        let mut accept_actions = Self::approval_preset_actions(approval, sandbox.clone());
        accept_actions.push(Box::new(|tx| {
            tx.send(AppEvent::UpdateFullAccessWarningAcknowledged(true));
        }));

        let mut accept_and_remember_actions = Self::approval_preset_actions(approval, sandbox);
        accept_and_remember_actions.push(Box::new(|tx| {
            tx.send(AppEvent::UpdateFullAccessWarningAcknowledged(true));
            tx.send(AppEvent::PersistFullAccessWarningAcknowledged);
        }));

        let deny_actions: Vec<SelectionAction> = vec![Box::new(|tx| {
            tx.send(AppEvent::OpenApprovalsPopup);
        })];

        let items = vec![
            SelectionItem {
                name: "Yes, continue anyway".to_string(),
                description: Some("Apply full access for this session".to_string()),
                actions: accept_actions,
                dismiss_on_select: true,
                ..Default::default()
            },
            SelectionItem {
                name: "Yes, and don't ask again".to_string(),
                description: Some("Enable full access and remember this choice".to_string()),
                actions: accept_and_remember_actions,
                dismiss_on_select: true,
                ..Default::default()
            },
            SelectionItem {
                name: "Cancel".to_string(),
                description: Some("Go back without enabling full access".to_string()),
                actions: deny_actions,
                dismiss_on_select: true,
                ..Default::default()
            },
        ];

        self.bottom_pane.show_selection_view(SelectionViewParams {
            footer_hint: Some(standard_popup_hint_line()),
            items,
            header: Box::new(header),
            ..Default::default()
        });
    }

    #[cfg(target_os = "windows")]
    pub(crate) fn open_windows_auto_mode_instructions(&mut self) {
        use ratatui_macros::line;

        let mut header = ColumnRenderable::new();
        header.push(line![
            "Auto mode requires Windows Subsystem for Linux (WSL2).".bold()
        ]);
        header.push(line!["Run Codex inside WSL to enable sandboxed commands."]);
        header.push(line![""]);
        header.push(Paragraph::new(WSL_INSTRUCTIONS).wrap(Wrap { trim: false }));

        let items = vec![SelectionItem {
            name: "Back".to_string(),
            description: Some(
                "Return to the approval mode list. Auto mode stays disabled outside WSL."
                    .to_string(),
            ),
            actions: vec![Box::new(|tx| {
                tx.send(AppEvent::OpenApprovalsPopup);
            })],
            dismiss_on_select: true,
            ..Default::default()
        }];

        self.bottom_pane.show_selection_view(SelectionViewParams {
            title: None,
            footer_hint: Some(standard_popup_hint_line()),
            items,
            header: Box::new(header),
            ..Default::default()
        });
    }

    #[cfg(not(target_os = "windows"))]
    pub(crate) fn open_windows_auto_mode_instructions(&mut self) {}

    /// Set the approval policy in the widget's config copy.
    pub(crate) fn set_approval_policy(&mut self, policy: AskForApproval) {
        self.config.approval_policy = policy;
    }

    /// Set the sandbox policy in the widget's config copy.
    pub(crate) fn set_sandbox_policy(&mut self, policy: SandboxPolicy) {
        self.config.sandbox_policy = policy;
    }

    pub(crate) fn set_full_access_warning_acknowledged(&mut self, acknowledged: bool) {
        self.config.notices.hide_full_access_warning = Some(acknowledged);
    }

    /// Set the reasoning effort in the widget's config copy.
    pub(crate) fn set_reasoning_effort(&mut self, effort: Option<ReasoningEffortConfig>) {
        self.config.model_reasoning_effort = effort;
    }

    /// Set the model in the widget's config copy.
    pub(crate) fn set_model(&mut self, model: &str) {
        self.session_header.set_model(model);
        self.config.model = model.to_string();
    }

    pub(crate) fn add_info_message(&mut self, message: String, hint: Option<String>) {
        self.add_to_history(history_cell::new_info_event(message, hint));
        self.request_redraw();
    }

    pub(crate) fn add_error_message(&mut self, message: String) {
        self.add_to_history(history_cell::new_error_event(message));
        self.request_redraw();
    }

    pub(crate) fn add_mcp_output(&mut self) {
        if self.config.mcp_servers.is_empty() {
            self.add_to_history(history_cell::empty_mcp_output());
        } else {
            self.submit_op(Op::ListMcpTools);
        }
    }

    /// Forward file-search results to the bottom pane.
    pub(crate) fn apply_file_search_result(&mut self, query: String, matches: Vec<FileMatch>) {
        self.bottom_pane.on_file_search_result(query, matches);
    }

    /// Handle Ctrl-C key press.
    fn on_ctrl_c(&mut self) {
        if self.bottom_pane.on_ctrl_c() == CancellationEvent::Handled {
            return;
        }

        if self.bottom_pane.is_task_running() {
            self.bottom_pane.show_ctrl_c_quit_hint();
            self.submit_op(Op::Interrupt);
            return;
        }

        self.submit_op(Op::Shutdown);
    }

    pub(crate) fn composer_is_empty(&self) -> bool {
        self.bottom_pane.composer_is_empty()
    }

    /// True when the UI is in the regular composer state with no running task,
    /// no modal overlay (e.g. approvals or status indicator), and no composer popups.
    /// In this state Esc-Esc backtracking is enabled.
    pub(crate) fn is_normal_backtrack_mode(&self) -> bool {
        self.bottom_pane.is_normal_backtrack_mode()
    }

    pub(crate) fn insert_str(&mut self, text: &str) {
        self.bottom_pane.insert_str(text);
    }

    /// Replace the composer content with the provided text and reset cursor.
    pub(crate) fn set_composer_text(&mut self, text: String) {
        self.bottom_pane.set_composer_text(text);
    }

    pub(crate) fn show_esc_backtrack_hint(&mut self) {
        self.bottom_pane.show_esc_backtrack_hint();
    }

    pub(crate) fn clear_esc_backtrack_hint(&mut self) {
        self.bottom_pane.clear_esc_backtrack_hint();
    }
    /// Forward an `Op` directly to codex.
    pub(crate) fn submit_op(&self, op: Op) {
        // Record outbound operation for session replay fidelity.
        crate::session_log::log_outbound_op(&op);
        if let Err(e) = self.codex_op_tx.send(op) {
            tracing::error!("failed to submit op: {e}");
        }
    }

    fn on_list_mcp_tools(&mut self, ev: McpListToolsResponseEvent) {
        self.add_to_history(history_cell::new_mcp_tools_output(
            &self.config,
            ev.tools,
            ev.resources,
            ev.resource_templates,
            &ev.auth_statuses,
        ));
    }

    fn on_list_custom_prompts(&mut self, ev: ListCustomPromptsResponseEvent) {
        let len = ev.custom_prompts.len();
        debug!("received {len} custom prompts");
        // Forward to bottom pane so the slash popup can show them now.
        self.bottom_pane.set_custom_prompts(ev.custom_prompts);
    }

    pub(crate) fn open_review_popup(&mut self) {
        let mut items: Vec<SelectionItem> = Vec::new();

        items.push(SelectionItem {
            name: "Review against a base branch".to_string(),
            description: Some("(PR Style)".into()),
            actions: vec![Box::new({
                let cwd = self.config.cwd.clone();
                move |tx| {
                    tx.send(AppEvent::OpenReviewBranchPicker(cwd.clone()));
                }
            })],
            dismiss_on_select: false,
            ..Default::default()
        });

        items.push(SelectionItem {
            name: "Review uncommitted changes".to_string(),
            actions: vec![Box::new(
                move |tx: &AppEventSender| {
                    tx.send(AppEvent::CodexOp(Op::Review {
                        review_request: ReviewRequest {
                            prompt: "Review the current code changes (staged, unstaged, and untracked files) and provide prioritized findings.".to_string(),
                            user_facing_hint: "current changes".to_string(),
                        },
                    }));
                },
            )],
            dismiss_on_select: true,
            ..Default::default()
        });

        // New: Review a specific commit (opens commit picker)
        items.push(SelectionItem {
            name: "Review a commit".to_string(),
            actions: vec![Box::new({
                let cwd = self.config.cwd.clone();
                move |tx| {
                    tx.send(AppEvent::OpenReviewCommitPicker(cwd.clone()));
                }
            })],
            dismiss_on_select: false,
            ..Default::default()
        });

        items.push(SelectionItem {
            name: "Custom review instructions".to_string(),
            actions: vec![Box::new(move |tx| {
                tx.send(AppEvent::OpenReviewCustomPrompt);
            })],
            dismiss_on_select: false,
            ..Default::default()
        });

        self.bottom_pane.show_selection_view(SelectionViewParams {
            title: Some("Select a review preset".into()),
            footer_hint: Some(standard_popup_hint_line()),
            items,
            ..Default::default()
        });
    }

    pub(crate) async fn show_review_branch_picker(&mut self, cwd: &Path) {
        let branches = local_git_branches(cwd).await;
        let current_branch = current_branch_name(cwd)
            .await
            .unwrap_or_else(|| "(detached HEAD)".to_string());
        let mut items: Vec<SelectionItem> = Vec::with_capacity(branches.len());

        for option in branches {
            let branch = option.clone();
            items.push(SelectionItem {
                name: format!("{current_branch} -> {branch}"),
                actions: vec![Box::new(move |tx3: &AppEventSender| {
                    tx3.send(AppEvent::CodexOp(Op::Review {
                        review_request: ReviewRequest {
                            prompt: format!(
                                "Review the code changes against the base branch '{branch}'. Start by finding the merge diff between the current branch and {branch}'s upstream e.g. (`git merge-base HEAD \"$(git rev-parse --abbrev-ref \"{branch}@{{upstream}}\")\"`), then run `git diff` against that SHA to see what changes we would merge into the {branch} branch. Provide prioritized, actionable findings."
                            ),
                            user_facing_hint: format!("changes against '{branch}'"),
                        },
                    }));
                })],
                dismiss_on_select: true,
                search_value: Some(option),
                ..Default::default()
            });
        }

        self.bottom_pane.show_selection_view(SelectionViewParams {
            title: Some("Select a base branch".to_string()),
            footer_hint: Some(standard_popup_hint_line()),
            items,
            is_searchable: true,
            search_placeholder: Some("Type to search branches".to_string()),
            ..Default::default()
        });
    }

    pub(crate) async fn show_review_commit_picker(&mut self, cwd: &Path) {
        let commits = codex_core::git_info::recent_commits(cwd, 100).await;

        let mut items: Vec<SelectionItem> = Vec::with_capacity(commits.len());
        for entry in commits {
            let subject = entry.subject.clone();
            let sha = entry.sha.clone();
            let short = sha.chars().take(7).collect::<String>();
            let search_val = format!("{subject} {sha}");

            items.push(SelectionItem {
                name: subject.clone(),
                actions: vec![Box::new(move |tx3: &AppEventSender| {
                    let hint = format!("commit {short}");
                    let prompt = format!(
                        "Review the code changes introduced by commit {sha} (\"{subject}\"). Provide prioritized, actionable findings."
                    );
                    tx3.send(AppEvent::CodexOp(Op::Review {
                        review_request: ReviewRequest {
                            prompt,
                            user_facing_hint: hint,
                        },
                    }));
                })],
                dismiss_on_select: true,
                search_value: Some(search_val),
                ..Default::default()
            });
        }

        self.bottom_pane.show_selection_view(SelectionViewParams {
            title: Some("Select a commit to review".to_string()),
            footer_hint: Some(standard_popup_hint_line()),
            items,
            is_searchable: true,
            search_placeholder: Some("Type to search commits".to_string()),
            ..Default::default()
        });
    }

    pub(crate) fn show_review_custom_prompt(&mut self) {
        let tx = self.app_event_tx.clone();
        let view = CustomPromptView::new(
            "Custom review instructions".to_string(),
            "Type instructions and press Enter".to_string(),
            None,
            Box::new(move |prompt: String| {
                let trimmed = prompt.trim().to_string();
                if trimmed.is_empty() {
                    return;
                }
                tx.send(AppEvent::CodexOp(Op::Review {
                    review_request: ReviewRequest {
                        prompt: trimmed.clone(),
                        user_facing_hint: trimmed,
                    },
                }));
            }),
        );
        self.bottom_pane.show_view(Box::new(view));
    }

    /// Programmatically submit a user text message as if typed in the
    /// composer. The text will be added to conversation history and sent to
    /// the agent.
    pub(crate) fn submit_text_message(&mut self, text: String) {
        if text.is_empty() {
            return;
        }
        self.submit_user_message(text.into());
    }

    pub(crate) fn token_usage(&self) -> TokenUsage {
        self.token_info
            .as_ref()
            .map(|ti| ti.total_token_usage.clone())
            .unwrap_or_default()
    }

    pub(crate) fn conversation_id(&self) -> Option<ConversationId> {
        self.conversation_id
    }

    pub(crate) fn rollout_path(&self) -> Option<PathBuf> {
        self.current_rollout_path.clone()
    }

    /// Return a reference to the widget's current config (includes any
    /// runtime overrides applied via TUI, e.g., model or approval policy).
    pub(crate) fn config_ref(&self) -> &Config {
        &self.config
    }

    pub(crate) fn clear_token_usage(&mut self) {
        self.token_info = None;
    }

    pub fn cursor_pos(&self, area: Rect) -> Option<(u16, u16)> {
        let [_, _, bottom_pane_area] = self.layout_areas(area);
        self.bottom_pane.cursor_pos(bottom_pane_area)
    }
}

impl WidgetRef for &ChatWidget {
    fn render_ref(&self, area: Rect, buf: &mut Buffer) {
        let [_, active_cell_area, bottom_pane_area] = self.layout_areas(area);
        (&self.bottom_pane).render(bottom_pane_area, buf);
        if !active_cell_area.is_empty()
            && let Some(cell) = &self.active_cell
        {
            let mut area = active_cell_area;
            area.y = area.y.saturating_add(1);
            area.height = area.height.saturating_sub(1);
            if let Some(exec) = cell.as_any().downcast_ref::<ExecCell>() {
                exec.render_ref(area, buf);
            } else if let Some(tool) = cell.as_any().downcast_ref::<McpToolCallCell>() {
                tool.render_ref(area, buf);
            }
        }
        self.last_rendered_width.set(Some(area.width as usize));
    }
}

enum Notification {
    AgentTurnComplete { response: String },
    ExecApprovalRequested { command: String },
    EditApprovalRequested { cwd: PathBuf, changes: Vec<PathBuf> },
}

impl Notification {
    fn display(&self) -> String {
        match self {
            Notification::AgentTurnComplete { response } => {
                Notification::agent_turn_preview(response)
                    .unwrap_or_else(|| "Agent turn complete".to_string())
            }
            Notification::ExecApprovalRequested { command } => {
                format!("Approval requested: {}", truncate_text(command, 30))
            }
            Notification::EditApprovalRequested { cwd, changes } => {
                format!(
                    "Codex wants to edit {}",
                    if changes.len() == 1 {
                        #[allow(clippy::unwrap_used)]
                        display_path_for(changes.first().unwrap(), cwd)
                    } else {
                        format!("{} files", changes.len())
                    }
                )
            }
        }
    }

    fn type_name(&self) -> &str {
        match self {
            Notification::AgentTurnComplete { .. } => "agent-turn-complete",
            Notification::ExecApprovalRequested { .. }
            | Notification::EditApprovalRequested { .. } => "approval-requested",
        }
    }

    fn allowed_for(&self, settings: &Notifications) -> bool {
        match settings {
            Notifications::Enabled(enabled) => *enabled,
            Notifications::Custom(allowed) => allowed.iter().any(|a| a == self.type_name()),
        }
    }

    fn agent_turn_preview(response: &str) -> Option<String> {
        let mut normalized = String::new();
        for part in response.split_whitespace() {
            if !normalized.is_empty() {
                normalized.push(' ');
            }
            normalized.push_str(part);
        }
        let trimmed = normalized.trim();
        if trimmed.is_empty() {
            None
        } else {
            Some(truncate_text(trimmed, AGENT_NOTIFICATION_PREVIEW_GRAPHEMES))
        }
    }
}

const AGENT_NOTIFICATION_PREVIEW_GRAPHEMES: usize = 200;

const EXAMPLE_PROMPTS: [&str; 6] = [
    "Explain this codebase",
    "Summarize recent commits",
    "Implement {feature}",
    "Find and fix a bug in @filename",
    "Write tests for @filename",
    "Improve documentation in @filename",
];

// Extract the first bold (Markdown) element in the form **...** from `s`.
// Returns the inner text if found; otherwise `None`.
fn extract_first_bold(s: &str) -> Option<String> {
    let bytes = s.as_bytes();
    let mut i = 0usize;
    while i + 1 < bytes.len() {
        if bytes[i] == b'*' && bytes[i + 1] == b'*' {
            let start = i + 2;
            let mut j = start;
            while j + 1 < bytes.len() {
                if bytes[j] == b'*' && bytes[j + 1] == b'*' {
                    // Found closing **
                    let inner = &s[start..j];
                    let trimmed = inner.trim();
                    if !trimmed.is_empty() {
                        return Some(trimmed.to_string());
                    } else {
                        return None;
                    }
                }
                j += 1;
            }
            // No closing; stop searching (wait for more deltas)
            return None;
        }
        i += 1;
    }
    None
}

#[cfg(test)]
pub(crate) fn show_review_commit_picker_with_entries(
    chat: &mut ChatWidget,
    entries: Vec<codex_core::git_info::CommitLogEntry>,
) {
    let mut items: Vec<SelectionItem> = Vec::with_capacity(entries.len());
    for entry in entries {
        let subject = entry.subject.clone();
        let sha = entry.sha.clone();
        let short = sha.chars().take(7).collect::<String>();
        let search_val = format!("{subject} {sha}");

        items.push(SelectionItem {
            name: subject.clone(),
            actions: vec![Box::new(move |tx3: &AppEventSender| {
                let hint = format!("commit {short}");
                let prompt = format!(
                    "Review the code changes introduced by commit {sha} (\"{subject}\"). Provide prioritized, actionable findings."
                );
                tx3.send(AppEvent::CodexOp(Op::Review {
                    review_request: ReviewRequest {
                        prompt,
                        user_facing_hint: hint,
                    },
                }));
            })],
            dismiss_on_select: true,
            search_value: Some(search_val),
            ..Default::default()
        });
    }

    chat.bottom_pane.show_selection_view(SelectionViewParams {
        title: Some("Select a commit to review".to_string()),
        footer_hint: Some(standard_popup_hint_line()),
        items,
        is_searchable: true,
        search_placeholder: Some("Type to search commits".to_string()),
        ..Default::default()
    });
}

#[cfg(test)]
pub(crate) mod tests;<|MERGE_RESOLUTION|>--- conflicted
+++ resolved
@@ -1486,17 +1486,12 @@
                 self.on_entered_review_mode(review_request)
             }
             EventMsg::ExitedReviewMode(review) => self.on_exited_review_mode(review),
-<<<<<<< HEAD
-            EventMsg::ItemStarted(_)
+            EventMsg::RawResponseItem(_)
+            | EventMsg::ItemStarted(_)
             | EventMsg::ItemCompleted(_)
             | EventMsg::AgentMessageContentDelta(_)
             | EventMsg::ReasoningContentDelta(_)
             | EventMsg::ReasoningRawContentDelta(_) => {}
-=======
-            EventMsg::RawResponseItem(_)
-            | EventMsg::ItemStarted(_)
-            | EventMsg::ItemCompleted(_) => {}
->>>>>>> 36113509
         }
     }
 

--- conflicted
+++ resolved
@@ -257,11 +257,8 @@
     pub(crate) enhanced_keys_supported: bool,
     pub(crate) auth_manager: Arc<AuthManager>,
     pub(crate) feedback: codex_feedback::CodexFeedback,
-<<<<<<< HEAD
     pub(crate) skills: Option<Vec<SkillMetadata>>,
-=======
     pub(crate) is_first_run: bool,
->>>>>>> 71504325
 }
 
 #[derive(Default)]
@@ -1236,11 +1233,8 @@
             enhanced_keys_supported,
             auth_manager,
             feedback,
-<<<<<<< HEAD
             skills,
-=======
             is_first_run,
->>>>>>> 71504325
         } = common;
         let mut rng = rand::rng();
         let placeholder = EXAMPLE_PROMPTS[rng.random_range(0..EXAMPLE_PROMPTS.len())].to_string();
@@ -1317,11 +1311,8 @@
             enhanced_keys_supported,
             auth_manager,
             feedback,
-<<<<<<< HEAD
             skills,
-=======
             ..
->>>>>>> 71504325
         } = common;
         let mut rng = rand::rng();
         let placeholder = EXAMPLE_PROMPTS[rng.random_range(0..EXAMPLE_PROMPTS.len())].to_string();

--- conflicted
+++ resolved
@@ -768,13 +768,9 @@
                 initial_images,
             ),
             token_info: None,
-<<<<<<< HEAD
-            stream_controller: None,
-=======
             rate_limit_snapshot: None,
             rate_limit_warnings: RateLimitWarningState::default(),
-            stream: StreamController::new(config),
->>>>>>> e258ca61
+            stream_controller: None,
             running_commands: HashMap::new(),
             task_complete_pending: false,
             interrupts: InterruptManager::new(),
@@ -831,13 +827,9 @@
                 initial_images,
             ),
             token_info: None,
-<<<<<<< HEAD
-            stream_controller: None,
-=======
             rate_limit_snapshot: None,
             rate_limit_warnings: RateLimitWarningState::default(),
-            stream: StreamController::new(config),
->>>>>>> e258ca61
+            stream_controller: None,
             running_commands: HashMap::new(),
             task_complete_pending: false,
             interrupts: InterruptManager::new(),

use std::collections::HashMap;
use std::collections::HashSet;
use std::collections::VecDeque;
use std::fs;
use std::path::Path;
use std::path::PathBuf;
use std::sync::Arc;
use std::time::Duration;
use std::time::Instant;

use codex_app_server_protocol::AuthMode;
use codex_backend_client::Client as BackendClient;
use codex_core::config::Config;
use codex_core::config::types::Notifications;
use codex_core::git_info::current_branch_name;
use codex_core::git_info::local_git_branches;
use codex_core::openai_models::model_family::ModelFamily;
use codex_core::openai_models::models_manager::ModelsManager;
use codex_core::project_doc::DEFAULT_PROJECT_DOC_FILENAME;
use codex_core::protocol::AgentMessageDeltaEvent;
use codex_core::protocol::AgentMessageEvent;
use codex_core::protocol::AgentReasoningDeltaEvent;
use codex_core::protocol::AgentReasoningEvent;
use codex_core::protocol::AgentReasoningRawContentDeltaEvent;
use codex_core::protocol::AgentReasoningRawContentEvent;
use codex_core::protocol::ApplyPatchApprovalRequestEvent;
use codex_core::protocol::BackgroundEventEvent;
use codex_core::protocol::CreditsSnapshot;
use codex_core::protocol::DeprecationNoticeEvent;
use codex_core::protocol::ErrorEvent;
use codex_core::protocol::Event;
use codex_core::protocol::EventMsg;
use codex_core::protocol::ExecApprovalRequestEvent;
use codex_core::protocol::ExecCommandBeginEvent;
use codex_core::protocol::ExecCommandEndEvent;
use codex_core::protocol::ExecCommandSource;
use codex_core::protocol::ExitedReviewModeEvent;
use codex_core::protocol::ListCustomPromptsResponseEvent;
use codex_core::protocol::McpListToolsResponseEvent;
use codex_core::protocol::McpStartupCompleteEvent;
use codex_core::protocol::McpStartupStatus;
use codex_core::protocol::McpStartupUpdateEvent;
use codex_core::protocol::McpToolCallBeginEvent;
use codex_core::protocol::McpToolCallEndEvent;
use codex_core::protocol::Op;
use codex_core::protocol::PatchApplyBeginEvent;
use codex_core::protocol::RateLimitSnapshot;
use codex_core::protocol::ReviewRequest;
use codex_core::protocol::ReviewTarget;
use codex_core::protocol::StreamErrorEvent;
use codex_core::protocol::TaskCompleteEvent;
use codex_core::protocol::TokenUsage;
use codex_core::protocol::TokenUsageInfo;
use codex_core::protocol::TurnAbortReason;
use codex_core::protocol::TurnDiffEvent;
use codex_core::protocol::UndoCompletedEvent;
use codex_core::protocol::UndoStartedEvent;
use codex_core::protocol::UserMessageEvent;
use codex_core::protocol::ViewImageToolCallEvent;
use codex_core::protocol::WarningEvent;
use codex_core::protocol::WebSearchBeginEvent;
use codex_core::protocol::WebSearchEndEvent;
use codex_core::skills::model::SkillMetadata;
use codex_protocol::ConversationId;
use codex_protocol::account::PlanType;
use codex_protocol::approvals::ElicitationRequestEvent;
use codex_protocol::parse_command::ParsedCommand;
use codex_protocol::user_input::UserInput;
use crossterm::event::KeyCode;
use crossterm::event::KeyEvent;
use crossterm::event::KeyEventKind;
use crossterm::event::KeyModifiers;
use rand::Rng;
use ratatui::buffer::Buffer;
use ratatui::layout::Rect;
use ratatui::style::Color;
use ratatui::style::Stylize;
use ratatui::text::Line;
use ratatui::widgets::Paragraph;
use ratatui::widgets::Wrap;
use tokio::sync::mpsc::UnboundedSender;
use tokio::sync::oneshot;
use tokio::task::JoinHandle;
use tracing::debug;

use crate::app_event::AppEvent;
use crate::app_event::SecurityReviewAutoScopeSelection;
use crate::app_event::SecurityReviewCommandState;
use crate::app_event_sender::AppEventSender;
use crate::bottom_pane::ApprovalRequest;
use crate::bottom_pane::BottomPane;
use crate::bottom_pane::BottomPaneParams;
use crate::bottom_pane::CancellationEvent;
use crate::bottom_pane::InputResult;
use crate::bottom_pane::SecurityReviewScopeConfirmView;
use crate::bottom_pane::SelectionAction;
use crate::bottom_pane::SelectionItem;
use crate::bottom_pane::SelectionViewParams;
use crate::bottom_pane::StatusSnapshot;
use crate::bottom_pane::custom_prompt_view::CustomPromptView;
use crate::bottom_pane::popup_consts::standard_popup_hint_line;
use crate::clipboard_paste::paste_image_to_temp_png;
use crate::diff_render::display_path_for;
use crate::exec_cell::CommandOutput;
use crate::exec_cell::ExecCell;
use crate::exec_cell::new_active_exec_command;
use crate::get_git_diff::get_git_diff;
use crate::history_cell;
use crate::history_cell::AgentMessageCell;
use crate::history_cell::HistoryCell;
use crate::history_cell::McpToolCallCell;
use crate::history_cell::PlainHistoryCell;
use crate::markdown::append_markdown;
use crate::render::Insets;
use crate::render::renderable::ColumnRenderable;
use crate::render::renderable::FlexRenderable;
use crate::render::renderable::Renderable;
use crate::render::renderable::RenderableExt;
use crate::render::renderable::RenderableItem;
use crate::security_review::RunningSecurityReviewCandidate;
use crate::security_review::SECURITY_REVIEW_FOLLOW_UP_MARKER;
use crate::security_review::SecurityReviewCheckpointStatus;
use crate::security_review::SecurityReviewFailure;
use crate::security_review::SecurityReviewLogSink;
use crate::security_review::SecurityReviewMetadata;
use crate::security_review::SecurityReviewMode;
use crate::security_review::SecurityReviewRequest;
use crate::security_review::SecurityReviewResult;
use crate::security_review::build_follow_up_user_prompt;
use crate::security_review::read_security_review_metadata;
use crate::security_review::run_security_review;
use crate::slash_command::SlashCommand;
use crate::status::RateLimitSnapshotDisplay;
use crate::status_indicator_widget::fmt_elapsed_compact;
use crate::text_formatting::truncate_text;
use crate::tui::FrameRequester;
use time::OffsetDateTime;
use time::macros::format_description;
mod interrupts;
use self::interrupts::InterruptManager;
mod agent;
use self::agent::spawn_agent;
use self::agent::spawn_agent_from_existing;
mod session_header;
use self::session_header::SessionHeader;
use crate::streaming::controller::StreamController;

use chrono::Local;
use codex_common::approval_presets::ApprovalPreset;
use codex_common::approval_presets::builtin_approval_presets;
use codex_core::AuthManager;
use codex_core::CodexAuth;
use codex_core::ConversationManager;
use codex_core::config::log_dir;
use codex_core::protocol::AskForApproval;
use codex_core::protocol::SandboxPolicy;
use codex_file_search::FileMatch;
<<<<<<< HEAD
use codex_protocol::plan_tool::StepStatus;
=======
use codex_protocol::openai_models::ModelPreset;
use codex_protocol::openai_models::ReasoningEffort as ReasoningEffortConfig;
>>>>>>> 7836aedd
use codex_protocol::plan_tool::UpdatePlanArgs;
use strum::IntoEnumIterator;

#[allow(dead_code)]
const MAX_TRACKED_GHOST_COMMITS: usize = 20;
const MAX_STATUS_THINKING_LINES: usize = 3;
const MAX_STATUS_TOOL_CALLS: usize = 4;
const USER_SHELL_COMMAND_HELP_TITLE: &str = "Prefix a command with ! to run it locally";
const USER_SHELL_COMMAND_HELP_HINT: &str = "Example: !ls";
// Track information about an in-flight exec command.
struct RunningCommand {
    command: Vec<String>,
    parsed_cmd: Vec<ParsedCommand>,
    source: ExecCommandSource,
}

struct UnifiedExecWaitState {
    command_display: String,
}

impl UnifiedExecWaitState {
    fn new(command_display: String) -> Self {
        Self { command_display }
    }

    fn is_duplicate(&self, command_display: &str) -> bool {
        self.command_display == command_display
    }
}

const RATE_LIMIT_WARNING_THRESHOLDS: [f64; 3] = [75.0, 90.0, 95.0];
const NUDGE_MODEL_SLUG: &str = "gpt-5.1-codex-mini";
const RATE_LIMIT_SWITCH_PROMPT_THRESHOLD: f64 = 90.0;

#[derive(Default)]
struct RateLimitWarningState {
    secondary_index: usize,
    primary_index: usize,
}

impl RateLimitWarningState {
    fn take_warnings(
        &mut self,
        secondary_used_percent: Option<f64>,
        secondary_window_minutes: Option<i64>,
        primary_used_percent: Option<f64>,
        primary_window_minutes: Option<i64>,
    ) -> Vec<String> {
        let reached_secondary_cap =
            matches!(secondary_used_percent, Some(percent) if percent == 100.0);
        let reached_primary_cap = matches!(primary_used_percent, Some(percent) if percent == 100.0);
        if reached_secondary_cap || reached_primary_cap {
            return Vec::new();
        }

        let mut warnings = Vec::new();

        if let Some(secondary_used_percent) = secondary_used_percent {
            let mut highest_secondary: Option<f64> = None;
            while self.secondary_index < RATE_LIMIT_WARNING_THRESHOLDS.len()
                && secondary_used_percent >= RATE_LIMIT_WARNING_THRESHOLDS[self.secondary_index]
            {
                highest_secondary = Some(RATE_LIMIT_WARNING_THRESHOLDS[self.secondary_index]);
                self.secondary_index += 1;
            }
            if let Some(threshold) = highest_secondary {
                let limit_label = secondary_window_minutes
                    .map(get_limits_duration)
                    .unwrap_or_else(|| "weekly".to_string());
                warnings.push(format!(
                    "Heads up, you've used over {threshold:.0}% of your {limit_label} limit. Run /status for a breakdown."
                ));
            }
        }

        if let Some(primary_used_percent) = primary_used_percent {
            let mut highest_primary: Option<f64> = None;
            while self.primary_index < RATE_LIMIT_WARNING_THRESHOLDS.len()
                && primary_used_percent >= RATE_LIMIT_WARNING_THRESHOLDS[self.primary_index]
            {
                highest_primary = Some(RATE_LIMIT_WARNING_THRESHOLDS[self.primary_index]);
                self.primary_index += 1;
            }
            if let Some(threshold) = highest_primary {
                let limit_label = primary_window_minutes
                    .map(get_limits_duration)
                    .unwrap_or_else(|| "5h".to_string());
                warnings.push(format!(
                    "Heads up, you've used over {threshold:.0}% of your {limit_label} limit. Run /status for a breakdown."
                ));
            }
        }

        warnings
    }
}

pub(crate) fn get_limits_duration(windows_minutes: i64) -> String {
    const MINUTES_PER_HOUR: i64 = 60;
    const MINUTES_PER_DAY: i64 = 24 * MINUTES_PER_HOUR;
    const MINUTES_PER_WEEK: i64 = 7 * MINUTES_PER_DAY;
    const MINUTES_PER_MONTH: i64 = 30 * MINUTES_PER_DAY;
    const ROUNDING_BIAS_MINUTES: i64 = 3;

    let windows_minutes = windows_minutes.max(0);

    if windows_minutes <= MINUTES_PER_DAY.saturating_add(ROUNDING_BIAS_MINUTES) {
        let adjusted = windows_minutes.saturating_add(ROUNDING_BIAS_MINUTES);
        let hours = std::cmp::max(1, adjusted / MINUTES_PER_HOUR);
        format!("{hours}h")
    } else if windows_minutes <= MINUTES_PER_WEEK.saturating_add(ROUNDING_BIAS_MINUTES) {
        "weekly".to_string()
    } else if windows_minutes <= MINUTES_PER_MONTH.saturating_add(ROUNDING_BIAS_MINUTES) {
        "monthly".to_string()
    } else {
        "annual".to_string()
    }
}

/// Common initialization parameters shared by all `ChatWidget` constructors.
pub(crate) struct ChatWidgetInit {
    pub(crate) config: Config,
    pub(crate) frame_requester: FrameRequester,
    pub(crate) app_event_tx: AppEventSender,
    pub(crate) initial_prompt: Option<String>,
    pub(crate) initial_images: Vec<PathBuf>,
    pub(crate) enhanced_keys_supported: bool,
    pub(crate) auth_manager: Arc<AuthManager>,
    pub(crate) models_manager: Arc<ModelsManager>,
    pub(crate) feedback: codex_feedback::CodexFeedback,
    pub(crate) skills: Option<Vec<SkillMetadata>>,
    pub(crate) is_first_run: bool,
    pub(crate) model_family: ModelFamily,
}

#[derive(Default)]
enum RateLimitSwitchPromptState {
    #[default]
    Idle,
    Pending,
    Shown,
}

pub(crate) struct ChatWidget {
    app_event_tx: AppEventSender,
    codex_op_tx: UnboundedSender<Op>,
    bottom_pane: BottomPane,
    active_cell: Option<Box<dyn HistoryCell>>,
    config: Config,
    model_family: ModelFamily,
    auth_manager: Arc<AuthManager>,
    models_manager: Arc<ModelsManager>,
    session_header: SessionHeader,
    initial_user_message: Option<UserMessage>,
    token_info: Option<TokenUsageInfo>,
    rate_limit_snapshot: Option<RateLimitSnapshotDisplay>,
    plan_type: Option<PlanType>,
    rate_limit_warnings: RateLimitWarningState,
    rate_limit_switch_prompt: RateLimitSwitchPromptState,
    rate_limit_poller: Option<JoinHandle<()>>,
    // Stream lifecycle controller
    stream_controller: Option<StreamController>,
    running_commands: HashMap<String, RunningCommand>,
    suppressed_exec_calls: HashSet<String>,
    last_unified_wait: Option<UnifiedExecWaitState>,
    task_complete_pending: bool,
    mcp_startup_status: Option<HashMap<String, McpStartupStatus>>,
    // Queue of interruptive UI events deferred during an active write cycle
    interrupts: InterruptManager,
    // Accumulates the current reasoning block text to extract a header
    reasoning_buffer: String,
    // Accumulates full reasoning content for transcript-only recording
    full_reasoning_buffer: String,
    // Current status header shown in the status indicator.
    current_status_header: String,
    status_progress: Option<f32>,
    status_thinking_lines: Vec<String>,
    status_tool_calls: Vec<(String, String)>,
    // Previous status header to restore after a transient stream retry.
    retry_status_header: Option<String>,
    conversation_id: Option<ConversationId>,
    frame_requester: FrameRequester,
    default_placeholder: String,
    // Whether to include the initial welcome banner on session configured
    show_welcome_banner: bool,
    // When resuming an existing session (selected via resume picker), avoid an
    // immediate redraw on SessionConfigured to prevent a gratuitous UI flicker.
    suppress_session_configured_redraw: bool,
    // User messages queued while a turn is in progress
    queued_user_messages: VecDeque<UserMessage>,
    // Pending notification to show when unfocused on next Draw
    pending_notification: Option<Notification>,
    // Simple review mode flag; used to adjust layout and banners.
    is_review_mode: bool,
    // Snapshot of token usage to restore after review mode exits.
    pre_review_token_info: Option<Option<TokenUsageInfo>>,
    // Whether to add a final message separator after the last message
    needs_final_message_separator: bool,

    security_review_task: Option<JoinHandle<()>>,
    security_review_context: Option<SecurityReviewContext>,
    security_review_artifacts: Option<SecurityReviewArtifactsState>,
    security_review_follow_up: Option<SecurityReviewFollowUpState>,

    last_rendered_width: std::cell::Cell<Option<usize>>,
    // Feedback sink for /feedback
    feedback: codex_feedback::CodexFeedback,
    // Current session rollout path (if known)
    current_rollout_path: Option<PathBuf>,
}

struct UserMessage {
    text: String,
    image_paths: Vec<PathBuf>,
}

impl From<String> for UserMessage {
    fn from(text: String) -> Self {
        Self {
            text,
            image_paths: Vec::new(),
        }
    }
}

impl From<&str> for UserMessage {
    fn from(text: &str) -> Self {
        Self {
            text: text.to_string(),
            image_paths: Vec::new(),
        }
    }
}

fn create_initial_user_message(text: String, image_paths: Vec<PathBuf>) -> Option<UserMessage> {
    if text.is_empty() && image_paths.is_empty() {
        None
    } else {
        Some(UserMessage { text, image_paths })
    }
}

fn annotate_scope_prompt(prompt: &str) -> String {
    let abbreviations: Vec<&str> = prompt
        .split(|ch: char| !ch.is_ascii_alphanumeric())
        .filter(|token| {
            let len = token.chars().count();
            len >= 2 && token.chars().all(|c| c.is_ascii_uppercase())
        })
        .collect();

    if abbreviations.is_empty() {
        return prompt.to_string();
    }

    let abbreviations_list = abbreviations.join(", ");
    format!(
        "{prompt}\n\nAbbreviations detected: {abbreviations_list}. If you can infer their meaning from the repository context, state your assumption; otherwise highlight that clarification is needed."
    )
}

fn strip_progress_prefix(text: &str) -> &str {
    let trimmed = text.trim_start();
    let mut parts = trimmed.splitn(3, ' ');
    let first = parts.next().unwrap_or_default();
    let second = parts.next();
    let rest = parts.next();

    if let (Some(second), Some(rest)) = (second, rest)
        && let Some(digits) = first.strip_suffix('%')
        && !digits.is_empty()
        && digits.chars().all(|c| c.is_ascii_digit())
        && second.chars().all(|c| c == '█' || c == '░')
    {
        return rest.trim_start();
    }

    text
}

fn parse_progress_suffix(text: &str) -> Option<(u8, &str)> {
    let trimmed = text.trim();
    let trimmed = trimmed.strip_suffix('.').unwrap_or(trimmed);
    let idx = trimmed.rfind(" - ")?;
    let tail = trimmed[idx + 3..].trim();
    let percent_str = tail.strip_suffix('%')?;
    if percent_str.is_empty() || !percent_str.chars().all(|c| c.is_ascii_digit()) {
        return None;
    }
    let percent = percent_str.parse::<u16>().ok()?.min(100) as u8;
    let core = trimmed[..idx].trim_end();
    Some((percent, core))
}

fn build_percent_prefix(percent: u8) -> String {
    let pct = percent.min(100);
    let width = 10usize;
    let filled = usize::from(pct) * width / 100;
    let mut bar = String::with_capacity(width);
    if filled > 0 {
        bar.push_str(&"█".repeat(filled));
    }
    if width > filled {
        bar.push_str(&"░".repeat(width - filled));
    }
    format!("{pct}% {bar} ")
}

fn humanize_age(duration: time::Duration) -> Option<String> {
    let secs = duration.whole_seconds();
    if secs < 0 {
        return None;
    }
    let minutes = secs / 60;
    let hours = minutes / 60;
    let days = hours / 24;
    let label = if days > 0 {
        format!("{days} day{} ago", if days == 1 { "" } else { "s" })
    } else if hours > 0 {
        format!("{hours}h ago")
    } else if minutes > 0 {
        format!("{minutes}m ago")
    } else {
        format!("{secs}s ago")
    };
    Some(label)
}

fn parse_timestamp_from_folder(folder: &str) -> Option<OffsetDateTime> {
    let fmt = format_description!("[year][month][day]-[hour][minute][second]");
    OffsetDateTime::parse(folder, &fmt).ok()
}

#[derive(Clone)]
struct SecurityReviewResumeCandidate {
    folder_name: String,
    output_root: PathBuf,
    metadata: SecurityReviewMetadata,
    age_label: String,
}

fn completed_security_review_candidates(storage_root: &Path) -> Vec<SecurityReviewResumeCandidate> {
    let entries = match fs::read_dir(storage_root) {
        Ok(entries) => entries,
        Err(_) => return Vec::new(),
    };
    let now = time::OffsetDateTime::now_utc();
    let mut candidates: Vec<(String, SecurityReviewResumeCandidate)> = Vec::new();
    for entry in entries.flatten() {
        let path = entry.path();
        if !path.is_dir() {
            continue;
        }
        let metadata_path = path.join("metadata.json");
        let snapshot_path = path.join("context").join("bugs_snapshot.json");
        if !metadata_path.exists() || !snapshot_path.exists() {
            continue;
        }
        let metadata = match read_security_review_metadata(&metadata_path) {
            Ok(meta) => meta,
            Err(_) => continue,
        };
        let snapshot_bytes = fs::read(&snapshot_path).ok();
        let generated_at = snapshot_bytes.and_then(|bytes| {
            serde_json::from_slice::<serde_json::Value>(&bytes)
                .ok()
                .and_then(|value| value.get("generated_at").cloned())
                .and_then(|raw| serde_json::from_value::<time::OffsetDateTime>(raw).ok())
        });
        let folder_name = entry.file_name().into_string().unwrap_or_else(|_| {
            path.file_name()
                .and_then(|name| name.to_str())
                .unwrap_or("latest")
                .to_string()
        });
        let folder_ts = parse_timestamp_from_folder(&folder_name);
        let age_label = generated_at
            .or(folder_ts)
            .and_then(|ts| humanize_age(now - ts))
            .unwrap_or_else(|| format!("unknown age (folder: {folder_name})"));
        candidates.push((
            folder_name.clone(),
            SecurityReviewResumeCandidate {
                folder_name,
                output_root: path,
                metadata,
                age_label,
            },
        ));
    }
    if candidates.is_empty() {
        return Vec::new();
    }
    candidates.sort_by(|a, b| b.0.cmp(&a.0));
    let mut deduped: Vec<SecurityReviewResumeCandidate> = Vec::new();
    for (_, mut candidate) in candidates {
        if candidate.folder_name.is_empty() {
            candidate.folder_name = candidate
                .output_root
                .file_name()
                .and_then(|name| name.to_str())
                .unwrap_or("latest")
                .to_string();
        }
        deduped.push(candidate);
    }
    deduped
}

struct SecurityReviewContext {
    mode: SecurityReviewMode,
    include_paths: Vec<String>,
    output_root: PathBuf,
    repo_path: PathBuf,
    model: String,
    provider_name: String,
    started_at: Instant,
    last_log: Option<String>,
    thinking_lines: Vec<String>,
    log_lines: Vec<String>,
    progress_percent: Option<u8>,
}

struct SecurityReviewFollowUpState {
    repo_root: PathBuf,
    scope_paths: Vec<String>,
    mode: SecurityReviewMode,
    follow_up_path: PathBuf,
    follow_up_label: String,
}

#[allow(dead_code)]
#[derive(Clone)]
struct SecurityReviewArtifactsState {
    repo_root: PathBuf,
    snapshot_path: PathBuf,
    bugs_path: PathBuf,
    report_path: Option<PathBuf>,
    report_html_path: Option<PathBuf>,
    metadata_path: PathBuf,
    api_overview_path: Option<PathBuf>,
    classification_json_path: Option<PathBuf>,
    classification_table_path: Option<PathBuf>,
}

impl ChatWidget {
    #[allow(dead_code)]
    fn model_description_for(slug: &str) -> Option<&'static str> {
        if slug.starts_with("gpt-5-codex") {
            Some("Optimized for coding tasks with many tools.")
        } else if slug.starts_with("gpt-5") {
            Some("Broad world knowledge with strong general reasoning.")
        } else {
            None
        }
    }

    fn prompt_security_review_resume(
        &mut self,
        mode: SecurityReviewMode,
        include_paths: Vec<String>,
        scope_prompt: Option<String>,
        candidates: Vec<SecurityReviewResumeCandidate>,
    ) {
        let repo_path = self.config.cwd.clone();

        let include_paths_for_retry = include_paths;
        let scope_prompt_for_retry = scope_prompt;
        let mut items: Vec<SelectionItem> = Vec::new();
        items.push(SelectionItem {
            name: "Start a new security review".to_string(),
            description: Some("Create a fresh report".to_string()),
            actions: vec![Box::new(move |tx: &AppEventSender| {
                tx.send(AppEvent::StartSecurityReview {
                    mode,
                    include_paths: include_paths_for_retry.clone(),
                    scope_prompt: scope_prompt_for_retry.clone(),
                    linear_issue: None,
                    force_new: true,
                    resume_from: None,
                });
            })],
            dismiss_on_select: true,
            ..Default::default()
        });

        for candidate in candidates {
            let display_path = display_path_for(&candidate.output_root, &repo_path);
            let scope_summary = if candidate.metadata.scope_paths.is_empty() {
                "entire repository".to_string()
            } else {
                candidate.metadata.scope_paths.join(", ")
            };
            let age = candidate.age_label.clone();
            items.push(SelectionItem {
                name: format!("Resume {}", candidate.folder_name),
                description: Some(format!(
                    "Mode: {} • Scope: {} • Age: {}",
                    candidate.metadata.mode.as_str(),
                    scope_summary,
                    age
                )),
                actions: vec![Box::new(move |tx: &AppEventSender| {
                    tx.send(AppEvent::ResumeSecurityReview {
                        output_root: candidate.output_root.clone(),
                        metadata: candidate.metadata.clone(),
                    });
                })],
                dismiss_on_select: true,
                search_value: Some(display_path.clone()),
                ..Default::default()
            });
        }

        self.bottom_pane.show_selection_view(SelectionViewParams {
            title: Some("Existing security review(s) found".to_string()),
            subtitle: Some("Pick a completed review to resume or start fresh".to_string()),
            footer_hint: Some(standard_popup_hint_line()),
            items,
            ..Default::default()
        });
    }

    fn prompt_running_security_review_resume(
        &mut self,
        mode: SecurityReviewMode,
        include_paths: Vec<String>,
        scope_prompt: Option<String>,
        candidate: RunningSecurityReviewCandidate,
    ) {
        let repo_path = self.config.cwd.clone();
        let display_path = display_path_for(&candidate.output_root, &repo_path);
        let scope_summary = if candidate.checkpoint.scope_display_paths.is_empty() {
            "entire repository".to_string()
        } else {
            candidate.checkpoint.scope_display_paths.join(", ")
        };
        let step_summary = candidate
            .checkpoint
            .plan_statuses
            .iter()
            .find(|(_, status)| matches!(status, StepStatus::InProgress))
            .map(|(slug, _)| slug.clone())
            .or_else(|| candidate.checkpoint.last_log.clone())
            .unwrap_or_else(|| "pending".to_string());

        let include_paths_for_retry = include_paths;
        let scope_prompt_for_retry = scope_prompt;
        let mut items: Vec<SelectionItem> = Vec::new();
        items.push(SelectionItem {
            name: "Start a new security review".to_string(),
            description: Some("Create a fresh report".to_string()),
            actions: vec![Box::new(move |tx: &AppEventSender| {
                tx.send(AppEvent::StartSecurityReview {
                    mode,
                    include_paths: include_paths_for_retry.clone(),
                    scope_prompt: scope_prompt_for_retry.clone(),
                    linear_issue: None,
                    force_new: true,
                    resume_from: None,
                });
            })],
            dismiss_on_select: true,
            ..Default::default()
        });

        let resume_candidate = candidate;
        items.push(SelectionItem {
            name: "Resume in-progress security review".to_string(),
            description: Some(format!(
                "Mode: {} • Scope: {} • Step: {}",
                resume_candidate.checkpoint.mode.as_str(),
                scope_summary,
                step_summary
            )),
            actions: vec![Box::new(move |tx: &AppEventSender| {
                tx.send(AppEvent::StartSecurityReview {
                    mode: resume_candidate.checkpoint.mode,
                    include_paths: Vec::new(),
                    scope_prompt: None,
                    linear_issue: None,
                    force_new: false,
                    resume_from: Some(resume_candidate.output_root.clone()),
                });
            })],
            dismiss_on_select: true,
            search_value: Some(display_path.clone()),
            ..Default::default()
        });

        self.bottom_pane.show_selection_view(SelectionViewParams {
            title: Some("In-progress security review found".to_string()),
            subtitle: Some(format!("Latest output at {display_path}")),
            footer_hint: Some(standard_popup_hint_line()),
            items,
            ..Default::default()
        });
    }

    pub(crate) fn resume_security_review(
        &mut self,
        output_root: PathBuf,
        metadata: SecurityReviewMetadata,
    ) {
        if self.bottom_pane.is_task_running() || self.security_review_context.is_some() {
            self.add_error_message(
                "Cannot resume while a security review is running. Wait for it to finish first."
                    .to_string(),
            );
            return;
        }

        let repo_path = self.config.cwd.clone();
        if !output_root.exists() {
            self.add_error_message(format!(
                "Security review output path {} no longer exists.",
                output_root.display()
            ));
            return;
        }

        let context_dir = output_root.join("context");
        let bugs_path = context_dir.join("bugs.md");
        let snapshot_path = context_dir.join("bugs_snapshot.json");
        let metadata_path = output_root.join("metadata.json");

        if !bugs_path.exists() {
            self.add_error_message(format!(
                "Cannot resume; expected bugs markdown missing at {}.",
                bugs_path.display()
            ));
            return;
        }
        if !snapshot_path.exists() {
            self.add_error_message(format!(
                "Cannot resume; expected snapshot missing at {}.",
                snapshot_path.display()
            ));
            return;
        }
        if !metadata_path.exists() {
            self.add_error_message(format!(
                "Cannot resume; expected metadata missing at {}.",
                metadata_path.display()
            ));
            return;
        }

        let report_path = output_root.join("report.md");
        let report_html_path = output_root.join("report.html");
        let report_path = report_path.exists().then_some(report_path);
        let report_html_path = report_html_path.exists().then_some(report_html_path);
        let api_candidate = context_dir.join("apis.md");
        let api_overview_path = api_candidate.exists().then_some(api_candidate);
        let classification_json_candidate = context_dir.join("classification.jsonl");
        let classification_json_path = classification_json_candidate
            .exists()
            .then_some(classification_json_candidate);
        let classification_table_candidate = context_dir.join("classification.md");
        let classification_table_path = classification_table_candidate
            .exists()
            .then_some(classification_table_candidate);

        self.clear_security_review_follow_up();
        self.security_review_task = None;
        self.bottom_pane.set_task_running(false);
        self.security_review_artifacts = Some(SecurityReviewArtifactsState {
            repo_root: repo_path.clone(),
            snapshot_path,
            bugs_path: bugs_path.clone(),
            report_path: report_path.clone(),
            report_html_path: report_html_path.clone(),
            metadata_path,
            api_overview_path,
            classification_json_path,
            classification_table_path,
        });

        let follow_up_path = match metadata.mode {
            SecurityReviewMode::Full => report_path
                .clone()
                .or(report_html_path.clone())
                .unwrap_or(bugs_path),
            SecurityReviewMode::Bugs => bugs_path,
        };
        let has_report = report_path.is_some() || report_html_path.is_some();
        let follow_up_label = if metadata.mode == SecurityReviewMode::Full && has_report {
            "Report".to_string()
        } else {
            "Bugs".to_string()
        };

        self.security_review_follow_up = Some(SecurityReviewFollowUpState {
            repo_root: repo_path.clone(),
            scope_paths: metadata.scope_paths.clone(),
            mode: metadata.mode,
            follow_up_path: follow_up_path.clone(),
            follow_up_label,
        });
        self.bottom_pane
            .set_placeholder_text("Ask a security review follow-up question".to_string());

        let follow_up_display = display_path_for(&follow_up_path, &repo_path);
        self.add_info_message(
            format!(
                "Resumed security review (mode: {}) — follow-up context loaded from {}.",
                metadata.mode.as_str(),
                follow_up_display
            ),
            None,
        );
    }
    fn flush_answer_stream_with_separator(&mut self) {
        if let Some(mut controller) = self.stream_controller.take()
            && let Some(cell) = controller.finalize()
        {
            self.add_boxed_history(cell);
        }
    }

    fn set_status_header(&mut self, header: String) {
        self.current_status_header = header.clone();
        if self.security_review_context.is_some() {
            self.bottom_pane.update_status_header(header);
        }
    }

    fn clear_status_tracking(&mut self) {
        self.status_progress = None;
        self.status_thinking_lines.clear();
        self.status_tool_calls.clear();
    }

    fn push_status_snapshot(&mut self) {
        if self.security_review_context.is_some() {
            return;
        }

        let tool_calls: Vec<String> = if self.status_tool_calls.len() <= MAX_STATUS_TOOL_CALLS {
            self.status_tool_calls
                .iter()
                .map(|(_, label)| label.clone())
                .collect()
        } else {
            self.status_tool_calls[self.status_tool_calls.len() - MAX_STATUS_TOOL_CALLS..]
                .iter()
                .map(|(_, label)| label.clone())
                .collect()
        };

        let snapshot = StatusSnapshot {
            header: self.current_status_header.clone(),
            progress: self.status_progress,
            thinking: self.status_thinking_lines.clone(),
            tool_calls,
            logs: Vec::new(),
        };
        self.bottom_pane.update_status_snapshot(snapshot);
    }

    fn update_thinking_lines_from_reasoning(&mut self) {
        if self.security_review_context.is_some() {
            return;
        }

        let mut lines: Vec<String> = self
            .reasoning_buffer
            .lines()
            .map(str::trim)
            .filter(|line| !line.is_empty())
            .map(|line| truncate_text(line, 160))
            .collect();

        if lines.len() > MAX_STATUS_THINKING_LINES {
            let start = lines.len() - MAX_STATUS_THINKING_LINES;
            lines = lines.split_off(start);
        }

        self.status_thinking_lines = lines;
    }

    fn add_tool_call(&mut self, key: String, label: String) {
        if self.security_review_context.is_some() {
            return;
        }
        self.status_tool_calls
            .retain(|(existing_key, _)| existing_key != &key);
        self.status_tool_calls.push((key, label));
        self.push_status_snapshot();
    }

    fn remove_tool_call(&mut self, key: &str) {
        if self.security_review_context.is_some() {
            return;
        }
        let original_len = self.status_tool_calls.len();
        self.status_tool_calls
            .retain(|(existing_key, _)| existing_key != key);
        if self.status_tool_calls.len() != original_len {
            self.push_status_snapshot();
        }
    }

    fn format_exec_command(command: &[String]) -> String {
        shlex::try_join(command.iter().map(String::as_str)).unwrap_or_else(|_| command.join(" "))
    }

    fn restore_retry_status_header_if_present(&mut self) {
        if let Some(header) = self.retry_status_header.take()
            && self.current_status_header != header
        {
            self.set_status_header(header);
        }
    }

    // --- Small event handlers ---
    fn on_session_configured(&mut self, event: codex_core::protocol::SessionConfiguredEvent) {
        self.bottom_pane
            .set_history_metadata(event.history_log_id, event.history_entry_count);
        self.conversation_id = Some(event.session_id);
        self.current_rollout_path = Some(event.rollout_path.clone());
        let initial_messages = event.initial_messages.clone();
        let model_for_header = event.model.clone();
        self.session_header.set_model(&model_for_header);
        self.add_to_history(history_cell::new_session_info(
            &self.config,
            event,
            self.show_welcome_banner,
        ));
        if let Some(messages) = initial_messages {
            self.replay_initial_messages(messages);
        }
        // Ask codex-core to enumerate custom prompts for this session.
        self.submit_op(Op::ListCustomPrompts);
        if let Some(user_message) = self.initial_user_message.take() {
            self.submit_user_message(user_message);
        }
        if !self.suppress_session_configured_redraw {
            self.request_redraw();
        }
    }

    pub(crate) fn open_feedback_note(
        &mut self,
        category: crate::app_event::FeedbackCategory,
        include_logs: bool,
    ) {
        // Build a fresh snapshot at the time of opening the note overlay.
        let snapshot = self.feedback.snapshot(self.conversation_id);
        let rollout = if include_logs {
            self.current_rollout_path.clone()
        } else {
            None
        };
        let view = crate::bottom_pane::FeedbackNoteView::new(
            category,
            snapshot,
            rollout,
            self.app_event_tx.clone(),
            include_logs,
        );
        self.bottom_pane.show_view(Box::new(view));
        self.request_redraw();
    }

    pub(crate) fn open_feedback_consent(&mut self, category: crate::app_event::FeedbackCategory) {
        let params = crate::bottom_pane::feedback_upload_consent_params(
            self.app_event_tx.clone(),
            category,
            self.current_rollout_path.clone(),
        );
        self.bottom_pane.show_selection_view(params);
        self.request_redraw();
    }

    fn on_agent_message(&mut self, message: String) {
        // If we have a stream_controller, then the final agent message is redundant and will be a
        // duplicate of what has already been streamed.
        if self.stream_controller.is_none() {
            self.handle_streaming_delta(message);
        }
        self.flush_answer_stream_with_separator();
        self.handle_stream_finished();
        self.request_redraw();
    }

    fn on_agent_message_delta(&mut self, delta: String) {
        self.handle_streaming_delta(delta);
    }

    fn on_agent_reasoning_delta(&mut self, delta: String) {
        // For reasoning deltas, do not stream to history. Accumulate the
        // current reasoning block and extract the first bold element
        // (between **/**) as the chunk header. Show this header as status.
        self.reasoning_buffer.push_str(&delta);
        self.update_thinking_lines_from_reasoning();

        if let Some(header) = extract_first_bold(&self.reasoning_buffer) {
            // Update the shimmer header to the extracted reasoning chunk header.
            self.set_status_header(header);
        }
        self.push_status_snapshot();
        self.request_redraw();
    }

    fn on_agent_reasoning_final(&mut self) {
        let reasoning_summary_format = self.get_model_family().reasoning_summary_format;
        // At the end of a reasoning block, record transcript-only content.
        self.full_reasoning_buffer.push_str(&self.reasoning_buffer);
        if !self.full_reasoning_buffer.is_empty() {
            let cell = history_cell::new_reasoning_summary_block(
                self.full_reasoning_buffer.clone(),
                reasoning_summary_format,
            );
            self.add_boxed_history(cell);
        }
        self.reasoning_buffer.clear();
        self.full_reasoning_buffer.clear();
        self.request_redraw();
    }

    fn on_reasoning_section_break(&mut self) {
        // Start a new reasoning block for header extraction and accumulate transcript.
        self.full_reasoning_buffer.push_str(&self.reasoning_buffer);
        self.full_reasoning_buffer.push_str("\n\n");
        self.reasoning_buffer.clear();
    }

    // Raw reasoning uses the same flow as summarized reasoning

    fn on_task_started(&mut self) {
        self.bottom_pane.clear_ctrl_c_quit_hint();
        self.bottom_pane.set_task_running(true);
        self.retry_status_header = None;
        self.clear_status_tracking();
        self.bottom_pane.set_interrupt_hint_visible(true);
        self.set_status_header(String::from("Working"));
        self.full_reasoning_buffer.clear();
        self.reasoning_buffer.clear();
        self.push_status_snapshot();
        self.request_redraw();
    }

    fn on_task_complete(&mut self, last_agent_message: Option<String>) {
        // If a stream is currently active, finalize it.
        self.flush_answer_stream_with_separator();
        self.clear_status_tracking();
        self.push_status_snapshot();
        // Mark task stopped and request redraw now that all content is in history.
        self.bottom_pane.set_task_running(false);
        self.running_commands.clear();
        self.suppressed_exec_calls.clear();
        self.last_unified_wait = None;
        self.request_redraw();

        // If there is a queued user message, send exactly one now to begin the next turn.
        self.maybe_send_next_queued_input();
        // Emit a notification when the turn completes (suppressed if focused).
        self.notify(Notification::AgentTurnComplete {
            response: last_agent_message.unwrap_or_default(),
        });

        self.maybe_show_pending_rate_limit_prompt();
    }

    pub(crate) fn set_token_info(&mut self, info: Option<TokenUsageInfo>) {
        match info {
            Some(info) => self.apply_token_info(info),
            None => {
                self.bottom_pane.set_context_window(None, None);
                self.token_info = None;
            }
        }
    }

    fn apply_token_info(&mut self, info: TokenUsageInfo) {
        let percent = self.context_remaining_percent(&info);
        let used_tokens = self.context_used_tokens(&info, percent.is_some());
        self.bottom_pane.set_context_window(percent, used_tokens);
        self.token_info = Some(info);
    }

    fn context_remaining_percent(&self, info: &TokenUsageInfo) -> Option<i64> {
        info.model_context_window
            .or(self.model_family.context_window)
            .map(|window| {
                info.last_token_usage
                    .percent_of_context_window_remaining(window)
            })
    }

    fn context_used_tokens(&self, info: &TokenUsageInfo, percent_known: bool) -> Option<i64> {
        if percent_known {
            return None;
        }

        Some(info.total_token_usage.tokens_in_context_window())
    }

    fn restore_pre_review_token_info(&mut self) {
        if let Some(saved) = self.pre_review_token_info.take() {
            match saved {
                Some(info) => self.apply_token_info(info),
                None => {
                    self.bottom_pane.set_context_window(None, None);
                    self.token_info = None;
                }
            }
        }
    }

    pub(crate) fn on_rate_limit_snapshot(&mut self, snapshot: Option<RateLimitSnapshot>) {
        if let Some(mut snapshot) = snapshot {
            if snapshot.credits.is_none() {
                snapshot.credits = self
                    .rate_limit_snapshot
                    .as_ref()
                    .and_then(|display| display.credits.as_ref())
                    .map(|credits| CreditsSnapshot {
                        has_credits: credits.has_credits,
                        unlimited: credits.unlimited,
                        balance: credits.balance.clone(),
                    });
            }

            self.plan_type = snapshot.plan_type.or(self.plan_type);

            let warnings = self.rate_limit_warnings.take_warnings(
                snapshot
                    .secondary
                    .as_ref()
                    .map(|window| window.used_percent),
                snapshot
                    .secondary
                    .as_ref()
                    .and_then(|window| window.window_minutes),
                snapshot.primary.as_ref().map(|window| window.used_percent),
                snapshot
                    .primary
                    .as_ref()
                    .and_then(|window| window.window_minutes),
            );

            let high_usage = snapshot
                .secondary
                .as_ref()
                .map(|w| w.used_percent >= RATE_LIMIT_SWITCH_PROMPT_THRESHOLD)
                .unwrap_or(false)
                || snapshot
                    .primary
                    .as_ref()
                    .map(|w| w.used_percent >= RATE_LIMIT_SWITCH_PROMPT_THRESHOLD)
                    .unwrap_or(false);

            if high_usage
                && !self.rate_limit_switch_prompt_hidden()
                && self.config.model != NUDGE_MODEL_SLUG
                && !matches!(
                    self.rate_limit_switch_prompt,
                    RateLimitSwitchPromptState::Shown
                )
            {
                self.rate_limit_switch_prompt = RateLimitSwitchPromptState::Pending;
            }

            let display = crate::status::rate_limit_snapshot_display(&snapshot, Local::now());
            self.rate_limit_snapshot = Some(display);

            if !warnings.is_empty() {
                for warning in warnings {
                    self.add_to_history(history_cell::new_warning_event(warning));
                }
                self.request_redraw();
            }
        } else {
            self.rate_limit_snapshot = None;
        }
    }
    /// Finalize any active exec as failed and stop/clear running UI state.
    fn finalize_turn(&mut self) {
        // Ensure any spinner is replaced by a red ✗ and flushed into history.
        self.finalize_active_cell_as_failed();
        // Reset running state and clear streaming buffers.
        self.bottom_pane.set_task_running(false);
        self.running_commands.clear();
        self.suppressed_exec_calls.clear();
        self.last_unified_wait = None;
        self.stream_controller = None;
        self.maybe_show_pending_rate_limit_prompt();
    }
    pub(crate) fn get_model_family(&self) -> ModelFamily {
        self.model_family.clone()
    }

    fn on_error(&mut self, message: String) {
        self.finalize_turn();
        self.add_to_history(history_cell::new_error_event(message));
        self.request_redraw();

        // After an error ends the turn, try sending the next queued input.
        self.maybe_send_next_queued_input();
    }

    fn on_warning(&mut self, message: impl Into<String>) {
        self.add_to_history(history_cell::new_warning_event(message.into()));
        self.request_redraw();
    }

    fn on_mcp_startup_update(&mut self, ev: McpStartupUpdateEvent) {
        let mut status = self.mcp_startup_status.take().unwrap_or_default();
        if let McpStartupStatus::Failed { error } = &ev.status {
            self.on_warning(error);
        }
        status.insert(ev.server, ev.status);
        self.mcp_startup_status = Some(status);
        self.bottom_pane.set_task_running(true);
        if let Some(current) = &self.mcp_startup_status {
            let total = current.len();
            let mut starting: Vec<_> = current
                .iter()
                .filter_map(|(name, state)| {
                    if matches!(state, McpStartupStatus::Starting) {
                        Some(name)
                    } else {
                        None
                    }
                })
                .collect();
            starting.sort();
            if let Some(first) = starting.first() {
                let completed = total.saturating_sub(starting.len());
                let max_to_show = 3;
                let mut to_show: Vec<String> = starting
                    .iter()
                    .take(max_to_show)
                    .map(ToString::to_string)
                    .collect();
                if starting.len() > max_to_show {
                    to_show.push("…".to_string());
                }
                let header = if total > 1 {
                    format!(
                        "Starting MCP servers ({completed}/{total}): {}",
                        to_show.join(", ")
                    )
                } else {
                    format!("Booting MCP server: {first}")
                };
                self.set_status_header(header);
            }
        }
        self.request_redraw();
    }

    fn on_mcp_startup_complete(&mut self, ev: McpStartupCompleteEvent) {
        let mut parts = Vec::new();
        if !ev.failed.is_empty() {
            let failed_servers: Vec<_> = ev.failed.iter().map(|f| f.server.clone()).collect();
            parts.push(format!("failed: {}", failed_servers.join(", ")));
        }
        if !ev.cancelled.is_empty() {
            self.on_warning(format!(
                "MCP startup interrupted. The following servers were not initialized: {}",
                ev.cancelled.join(", ")
            ));
        }
        if !parts.is_empty() {
            self.on_warning(format!("MCP startup incomplete ({})", parts.join("; ")));
        }

        self.mcp_startup_status = None;
        self.bottom_pane.set_task_running(false);
        self.maybe_send_next_queued_input();
        self.request_redraw();
    }

    /// Handle a turn aborted due to user interrupt (Esc).
    /// When there are queued user messages, restore them into the composer
    /// separated by newlines rather than auto‑submitting the next one.
    fn on_interrupted_turn(&mut self, reason: TurnAbortReason) {
        // Finalize, log a gentle prompt, and clear running state.
        self.finalize_turn();

        if reason != TurnAbortReason::ReviewEnded {
            self.add_to_history(history_cell::new_error_event(
                "Conversation interrupted - tell the model what to do differently. Something went wrong? Hit `/feedback` to report the issue.".to_owned(),
            ));
        }

        // If any messages were queued during the task, restore them into the composer.
        if !self.queued_user_messages.is_empty() {
            let queued_text = self
                .queued_user_messages
                .iter()
                .map(|m| m.text.clone())
                .collect::<Vec<_>>()
                .join("\n");
            let existing_text = self.bottom_pane.composer_text();
            let combined = if existing_text.is_empty() {
                queued_text
            } else if queued_text.is_empty() {
                existing_text
            } else {
                format!("{queued_text}\n{existing_text}")
            };
            self.bottom_pane.set_composer_text(combined);
            // Clear the queue and update the status indicator list.
            self.queued_user_messages.clear();
            self.refresh_queued_user_messages();
        }

        self.request_redraw();
    }

    fn on_plan_update(&mut self, update: UpdatePlanArgs) {
        if self.security_review_context.is_none() {
            if update.plan.is_empty() {
                self.status_progress = None;
            } else {
                let total = update.plan.len() as f32;
                let completed = update
                    .plan
                    .iter()
                    .filter(|item| matches!(item.status, StepStatus::Completed))
                    .count() as f32;
                let in_progress = update
                    .plan
                    .iter()
                    .filter(|item| matches!(item.status, StepStatus::InProgress))
                    .count() as f32;
                let progress = ((completed + in_progress * 0.5) / total).clamp(0.0, 1.0);
                self.status_progress = Some(progress);
            }
            self.push_status_snapshot();
        }
        self.add_to_history(history_cell::new_plan_update(update));
    }

    fn on_exec_approval_request(&mut self, id: String, ev: ExecApprovalRequestEvent) {
        let id2 = id.clone();
        let ev2 = ev.clone();
        self.defer_or_handle(
            |q| q.push_exec_approval(id, ev),
            |s| s.handle_exec_approval_now(id2, ev2),
        );
    }

    fn on_apply_patch_approval_request(&mut self, id: String, ev: ApplyPatchApprovalRequestEvent) {
        let id2 = id.clone();
        let ev2 = ev.clone();
        self.defer_or_handle(
            |q| q.push_apply_patch_approval(id, ev),
            |s| s.handle_apply_patch_approval_now(id2, ev2),
        );
    }

    fn on_elicitation_request(&mut self, ev: ElicitationRequestEvent) {
        let ev2 = ev.clone();
        self.defer_or_handle(
            |q| q.push_elicitation(ev),
            |s| s.handle_elicitation_request_now(ev2),
        );
    }

    fn on_exec_command_begin(&mut self, ev: ExecCommandBeginEvent) {
        self.flush_answer_stream_with_separator();
        let ev2 = ev.clone();
        self.defer_or_handle(|q| q.push_exec_begin(ev), |s| s.handle_exec_begin_now(ev2));
    }

    fn on_exec_command_output_delta(
        &mut self,
        _ev: codex_core::protocol::ExecCommandOutputDeltaEvent,
    ) {
        // TODO: Handle streaming exec output if/when implemented
    }

    fn on_patch_apply_begin(&mut self, event: PatchApplyBeginEvent) {
        self.add_to_history(history_cell::new_patch_event(
            event.changes,
            &self.config.cwd,
        ));
    }

    fn on_view_image_tool_call(&mut self, event: ViewImageToolCallEvent) {
        self.flush_answer_stream_with_separator();
        self.add_to_history(history_cell::new_view_image_tool_call(
            event.path,
            &self.config.cwd,
        ));
        self.request_redraw();
    }

    fn on_patch_apply_end(&mut self, event: codex_core::protocol::PatchApplyEndEvent) {
        let ev2 = event.clone();
        self.defer_or_handle(
            |q| q.push_patch_end(event),
            |s| s.handle_patch_apply_end_now(ev2),
        );
    }

    fn on_exec_command_end(&mut self, ev: ExecCommandEndEvent) {
        let ev2 = ev.clone();
        self.defer_or_handle(|q| q.push_exec_end(ev), |s| s.handle_exec_end_now(ev2));
    }

    fn on_mcp_tool_call_begin(&mut self, ev: McpToolCallBeginEvent) {
        let ev2 = ev.clone();
        self.defer_or_handle(|q| q.push_mcp_begin(ev), |s| s.handle_mcp_begin_now(ev2));
    }

    fn on_mcp_tool_call_end(&mut self, ev: McpToolCallEndEvent) {
        let ev2 = ev.clone();
        self.defer_or_handle(|q| q.push_mcp_end(ev), |s| s.handle_mcp_end_now(ev2));
    }

    fn on_web_search_begin(&mut self, ev: WebSearchBeginEvent) {
        self.flush_answer_stream_with_separator();
        let key = format!("web:{}", ev.call_id.as_str());
        self.add_tool_call(key, "Searching web".to_string());
    }

    fn on_web_search_end(&mut self, ev: WebSearchEndEvent) {
        self.flush_answer_stream_with_separator();
        self.remove_tool_call(&format!("web:{}", ev.call_id.as_str()));
        self.add_to_history(history_cell::new_web_search_call(format!(
            "Searched: {}",
            ev.query
        )));
    }

    fn on_get_history_entry_response(
        &mut self,
        event: codex_core::protocol::GetHistoryEntryResponseEvent,
    ) {
        let codex_core::protocol::GetHistoryEntryResponseEvent {
            offset,
            log_id,
            entry,
        } = event;
        self.bottom_pane
            .on_history_entry_response(log_id, offset, entry.map(|e| e.text));
    }

    fn on_shutdown_complete(&mut self) {
        self.request_exit();
    }

    fn on_turn_diff(&mut self, unified_diff: String) {
        debug!("TurnDiffEvent: {unified_diff}");
    }

    fn on_deprecation_notice(&mut self, event: DeprecationNoticeEvent) {
        let DeprecationNoticeEvent { summary, details } = event;
        self.add_to_history(history_cell::new_deprecation_notice(summary, details));
        self.request_redraw();
    }

    fn on_background_event(&mut self, message: String) {
        debug!("BackgroundEvent: {message}");
        self.bottom_pane.ensure_status_indicator();
        self.bottom_pane.set_interrupt_hint_visible(true);
        self.set_status_header(message);
    }

    fn on_undo_started(&mut self, event: UndoStartedEvent) {
        self.bottom_pane.ensure_status_indicator();
        self.bottom_pane.set_interrupt_hint_visible(false);
        let message = event
            .message
            .unwrap_or_else(|| "Undo in progress...".to_string());
        self.set_status_header(message);
    }

    fn on_undo_completed(&mut self, event: UndoCompletedEvent) {
        let UndoCompletedEvent { success, message } = event;
        self.bottom_pane.hide_status_indicator();
        let message = message.unwrap_or_else(|| {
            if success {
                "Undo completed successfully.".to_string()
            } else {
                "Undo failed.".to_string()
            }
        });
        if success {
            self.add_info_message(message, None);
        } else {
            self.add_error_message(message);
        }
    }

    fn on_stream_error(&mut self, message: String) {
        if self.retry_status_header.is_none() {
            self.retry_status_header = Some(self.current_status_header.clone());
        }
        self.set_status_header(message);
        self.push_status_snapshot();
    }

    /// Periodic tick to commit at most one queued line to history with a small delay,
    /// animating the output.
    pub(crate) fn on_commit_tick(&mut self) {
        if let Some(controller) = self.stream_controller.as_mut() {
            let (cell, is_idle) = controller.on_commit_tick();
            if let Some(cell) = cell {
                self.bottom_pane.hide_status_indicator();
                self.add_boxed_history(cell);
            }
            if is_idle {
                self.app_event_tx.send(AppEvent::StopCommitAnimation);
            }
        }
    }

    fn flush_interrupt_queue(&mut self) {
        let mut mgr = std::mem::take(&mut self.interrupts);
        mgr.flush_all(self);
        self.interrupts = mgr;
    }

    #[inline]
    fn defer_or_handle(
        &mut self,
        push: impl FnOnce(&mut InterruptManager),
        handle: impl FnOnce(&mut Self),
    ) {
        // Preserve deterministic FIFO across queued interrupts: once anything
        // is queued due to an active write cycle, continue queueing until the
        // queue is flushed to avoid reordering (e.g., ExecEnd before ExecBegin).
        if self.stream_controller.is_some() || !self.interrupts.is_empty() {
            push(&mut self.interrupts);
        } else {
            handle(self);
        }
    }

    fn handle_stream_finished(&mut self) {
        if self.task_complete_pending {
            self.bottom_pane.hide_status_indicator();
            self.task_complete_pending = false;
        }
        // A completed stream indicates non-exec content was just inserted.
        self.flush_interrupt_queue();
    }

    #[inline]
    fn handle_streaming_delta(&mut self, delta: String) {
        // Before streaming agent content, flush any active exec cell group.
        self.flush_active_cell();

        if self.stream_controller.is_none() {
            if self.needs_final_message_separator {
                let elapsed_seconds = self
                    .bottom_pane
                    .status_widget()
                    .map(super::status_indicator_widget::StatusIndicatorWidget::elapsed_seconds);
                self.add_to_history(history_cell::FinalMessageSeparator::new(elapsed_seconds));
                self.needs_final_message_separator = false;
            }
            self.stream_controller = Some(StreamController::new(
                self.last_rendered_width.get().map(|w| w.saturating_sub(2)),
            ));
        }
        if let Some(controller) = self.stream_controller.as_mut()
            && controller.push(&delta)
        {
            self.app_event_tx.send(AppEvent::StartCommitAnimation);
        }
        self.request_redraw();
    }

    pub(crate) fn handle_exec_end_now(&mut self, ev: ExecCommandEndEvent) {
        self.remove_tool_call(&format!("exec:{}", ev.call_id.as_str()));
        let running = self.running_commands.remove(&ev.call_id);
        if self.suppressed_exec_calls.remove(&ev.call_id) {
            return;
        }
        let (command, parsed, source) = match running {
            Some(rc) => (rc.command, rc.parsed_cmd, rc.source),
            None => (
                vec![ev.call_id.clone()],
                Vec::new(),
                ExecCommandSource::Agent,
            ),
        };
        let is_unified_exec_interaction =
            matches!(source, ExecCommandSource::UnifiedExecInteraction);

        let needs_new = self
            .active_cell
            .as_ref()
            .map(|cell| cell.as_any().downcast_ref::<ExecCell>().is_none())
            .unwrap_or(true);
        if needs_new {
            self.flush_active_cell();
            self.active_cell = Some(Box::new(new_active_exec_command(
                ev.call_id.clone(),
                command,
                parsed,
                source,
                None,
                self.config.animations,
            )));
        }

        if let Some(cell) = self
            .active_cell
            .as_mut()
            .and_then(|c| c.as_any_mut().downcast_mut::<ExecCell>())
        {
            let output = if is_unified_exec_interaction {
                CommandOutput {
                    exit_code: ev.exit_code,
                    formatted_output: String::new(),
                    aggregated_output: String::new(),
                }
            } else {
                CommandOutput {
                    exit_code: ev.exit_code,
                    formatted_output: ev.formatted_output.clone(),
                    aggregated_output: ev.aggregated_output.clone(),
                }
            };
            cell.complete_call(&ev.call_id, output, ev.duration);
            if cell.should_flush() {
                self.flush_active_cell();
            }
        }
    }

    pub(crate) fn handle_patch_apply_end_now(
        &mut self,
        event: codex_core::protocol::PatchApplyEndEvent,
    ) {
        // If the patch was successful, just let the "Edited" block stand.
        // Otherwise, add a failure block.
        if !event.success {
            self.add_to_history(history_cell::new_patch_apply_failure(event.stderr));
        }
    }

    pub(crate) fn handle_exec_approval_now(&mut self, id: String, ev: ExecApprovalRequestEvent) {
        self.flush_answer_stream_with_separator();
        let command = shlex::try_join(ev.command.iter().map(String::as_str))
            .unwrap_or_else(|_| ev.command.join(" "));
        self.notify(Notification::ExecApprovalRequested { command });

        let request = ApprovalRequest::Exec {
            id,
            command: ev.command,
            reason: ev.reason,
            risk: ev.risk,
            proposed_execpolicy_amendment: ev.proposed_execpolicy_amendment,
        };
        self.bottom_pane
            .push_approval_request(request, &self.config.features);
        self.request_redraw();
    }

    pub(crate) fn handle_apply_patch_approval_now(
        &mut self,
        id: String,
        ev: ApplyPatchApprovalRequestEvent,
    ) {
        self.flush_answer_stream_with_separator();

        let request = ApprovalRequest::ApplyPatch {
            id,
            reason: ev.reason,
            changes: ev.changes.clone(),
            cwd: self.config.cwd.clone(),
        };
        self.bottom_pane
            .push_approval_request(request, &self.config.features);
        self.request_redraw();
        self.notify(Notification::EditApprovalRequested {
            cwd: self.config.cwd.clone(),
            changes: ev.changes.keys().cloned().collect(),
        });
    }

    pub(crate) fn handle_elicitation_request_now(&mut self, ev: ElicitationRequestEvent) {
        self.flush_answer_stream_with_separator();

        self.notify(Notification::ElicitationRequested {
            server_name: ev.server_name.clone(),
        });

        let request = ApprovalRequest::McpElicitation {
            server_name: ev.server_name,
            request_id: ev.id,
            message: ev.message,
        };
        self.bottom_pane
            .push_approval_request(request, &self.config.features);
        self.request_redraw();
    }

    pub(crate) fn handle_exec_begin_now(&mut self, ev: ExecCommandBeginEvent) {
        // Ensure the status indicator is visible while the command runs.
        let command_display = Self::format_exec_command(&ev.command);
        let command_display = truncate_text(&command_display, 120);
        let label = format!("Running {command_display}");
        let key = format!("exec:{}", ev.call_id.as_str());
        self.add_tool_call(key, label);
        self.running_commands.insert(
            ev.call_id.clone(),
            RunningCommand {
                command: ev.command.clone(),
                parsed_cmd: ev.parsed_cmd.clone(),
                source: ev.source,
            },
        );
        let is_wait_interaction = matches!(ev.source, ExecCommandSource::UnifiedExecInteraction)
            && ev
                .interaction_input
                .as_deref()
                .map(str::is_empty)
                .unwrap_or(true);
        let command_display = ev.command.join(" ");
        let should_suppress_unified_wait = is_wait_interaction
            && self
                .last_unified_wait
                .as_ref()
                .is_some_and(|wait| wait.is_duplicate(&command_display));
        if is_wait_interaction {
            self.last_unified_wait = Some(UnifiedExecWaitState::new(command_display));
        } else {
            self.last_unified_wait = None;
        }
        if should_suppress_unified_wait {
            self.suppressed_exec_calls.insert(ev.call_id);
            return;
        }
        let interaction_input = ev.interaction_input.clone();
        if let Some(cell) = self
            .active_cell
            .as_mut()
            .and_then(|c| c.as_any_mut().downcast_mut::<ExecCell>())
            && let Some(new_exec) = cell.with_added_call(
                ev.call_id.clone(),
                ev.command.clone(),
                ev.parsed_cmd.clone(),
                ev.source,
                interaction_input.clone(),
            )
        {
            *cell = new_exec;
        } else {
            self.flush_active_cell();

            self.active_cell = Some(Box::new(new_active_exec_command(
                ev.call_id.clone(),
                ev.command.clone(),
                ev.parsed_cmd,
                ev.source,
                interaction_input,
                self.config.animations,
            )));
        }

        self.request_redraw();
    }

    pub(crate) fn handle_mcp_begin_now(&mut self, ev: McpToolCallBeginEvent) {
        let label_text = {
            let invocation = &ev.invocation;
            format!("Calling {}::{}", invocation.server, invocation.tool)
        };
        let label_text = truncate_text(&label_text, 120);
        let key = format!("mcp:{}", ev.call_id.as_str());
        self.add_tool_call(key, label_text);
        self.flush_answer_stream_with_separator();
        self.flush_active_cell();
        self.active_cell = Some(Box::new(history_cell::new_active_mcp_tool_call(
            ev.call_id,
            ev.invocation,
            self.config.animations,
        )));
        self.request_redraw();
    }
    pub(crate) fn handle_mcp_end_now(&mut self, ev: McpToolCallEndEvent) {
        self.flush_answer_stream_with_separator();

        let McpToolCallEndEvent {
            call_id,
            invocation,
            duration,
            result,
        } = ev;
        self.remove_tool_call(&format!("mcp:{}", call_id.as_str()));

        let extra_cell = match self
            .active_cell
            .as_mut()
            .and_then(|cell| cell.as_any_mut().downcast_mut::<McpToolCallCell>())
        {
            Some(cell) if cell.call_id() == call_id => cell.complete(duration, result),
            _ => {
                self.flush_active_cell();
                let mut cell = history_cell::new_active_mcp_tool_call(
                    call_id,
                    invocation,
                    self.config.animations,
                );
                let extra_cell = cell.complete(duration, result);
                self.active_cell = Some(Box::new(cell));
                extra_cell
            }
        };

        self.flush_active_cell();
        if let Some(extra) = extra_cell {
            self.add_boxed_history(extra);
        }
    }

    pub(crate) fn new(
        common: ChatWidgetInit,
        conversation_manager: Arc<ConversationManager>,
    ) -> Self {
        let ChatWidgetInit {
            config,
            frame_requester,
            app_event_tx,
            initial_prompt,
            initial_images,
            enhanced_keys_supported,
            auth_manager,
            models_manager,
            feedback,
            skills,
            is_first_run,
            model_family,
        } = common;
        let mut rng = rand::rng();
        let placeholder = EXAMPLE_PROMPTS[rng.random_range(0..EXAMPLE_PROMPTS.len())].to_string();
        let default_placeholder = placeholder.clone();
        let codex_op_tx = spawn_agent(config.clone(), app_event_tx.clone(), conversation_manager);

        let mut widget = Self {
            app_event_tx: app_event_tx.clone(),
            frame_requester: frame_requester.clone(),
            codex_op_tx,
            bottom_pane: BottomPane::new(BottomPaneParams {
                frame_requester,
                app_event_tx,
                has_input_focus: true,
                enhanced_keys_supported,
                placeholder_text: placeholder,
                disable_paste_burst: config.disable_paste_burst,
                animations_enabled: config.animations,
                skills,
            }),
            active_cell: None,
            config: config.clone(),
            model_family,
            auth_manager,
            models_manager,
            session_header: SessionHeader::new(config.model),
            initial_user_message: create_initial_user_message(
                initial_prompt.unwrap_or_default(),
                initial_images,
            ),
            token_info: None,
            rate_limit_snapshot: None,
            plan_type: None,
            rate_limit_warnings: RateLimitWarningState::default(),
            rate_limit_switch_prompt: RateLimitSwitchPromptState::default(),
            rate_limit_poller: None,
            stream_controller: None,
            running_commands: HashMap::new(),
            suppressed_exec_calls: HashSet::new(),
            last_unified_wait: None,
            task_complete_pending: false,
            mcp_startup_status: None,
            interrupts: InterruptManager::new(),
            reasoning_buffer: String::new(),
            full_reasoning_buffer: String::new(),
            current_status_header: String::from("Working"),
            status_progress: None,
            status_thinking_lines: Vec::new(),
            status_tool_calls: Vec::new(),
            retry_status_header: None,
            conversation_id: None,
            queued_user_messages: VecDeque::new(),
            show_welcome_banner: is_first_run,
            suppress_session_configured_redraw: false,
            pending_notification: None,
            is_review_mode: false,
            pre_review_token_info: None,
            needs_final_message_separator: false,
            security_review_task: None,
            security_review_context: None,
            security_review_artifacts: None,
            security_review_follow_up: None,
            default_placeholder,
            last_rendered_width: std::cell::Cell::new(None),
            feedback,
            current_rollout_path: None,
        };

        widget.prefetch_rate_limits();

        widget
    }

    /// Create a ChatWidget attached to an existing conversation (e.g., a fork).
    pub(crate) fn new_from_existing(
        common: ChatWidgetInit,
        conversation: std::sync::Arc<codex_core::CodexConversation>,
        session_configured: codex_core::protocol::SessionConfiguredEvent,
    ) -> Self {
        let ChatWidgetInit {
            config,
            frame_requester,
            app_event_tx,
            initial_prompt,
            initial_images,
            enhanced_keys_supported,
            auth_manager,
            models_manager,
            feedback,
            skills,
            model_family,
            ..
        } = common;
        let mut rng = rand::rng();
        let placeholder = EXAMPLE_PROMPTS[rng.random_range(0..EXAMPLE_PROMPTS.len())].to_string();
        let default_placeholder = placeholder.clone();

        let codex_op_tx =
            spawn_agent_from_existing(conversation, session_configured, app_event_tx.clone());

        let mut widget = Self {
            app_event_tx: app_event_tx.clone(),
            frame_requester: frame_requester.clone(),
            codex_op_tx,
            bottom_pane: BottomPane::new(BottomPaneParams {
                frame_requester,
                app_event_tx,
                has_input_focus: true,
                enhanced_keys_supported,
                placeholder_text: placeholder,
                disable_paste_burst: config.disable_paste_burst,
                animations_enabled: config.animations,
                skills,
            }),
            active_cell: None,
            config: config.clone(),
            model_family,
            auth_manager,
            models_manager,
            session_header: SessionHeader::new(config.model),
            initial_user_message: create_initial_user_message(
                initial_prompt.unwrap_or_default(),
                initial_images,
            ),
            token_info: None,
            rate_limit_snapshot: None,
            plan_type: None,
            rate_limit_warnings: RateLimitWarningState::default(),
            rate_limit_switch_prompt: RateLimitSwitchPromptState::default(),
            rate_limit_poller: None,
            stream_controller: None,
            running_commands: HashMap::new(),
            suppressed_exec_calls: HashSet::new(),
            last_unified_wait: None,
            task_complete_pending: false,
            mcp_startup_status: None,
            interrupts: InterruptManager::new(),
            reasoning_buffer: String::new(),
            full_reasoning_buffer: String::new(),
            current_status_header: String::from("Working"),
            status_progress: None,
            status_thinking_lines: Vec::new(),
            status_tool_calls: Vec::new(),
            retry_status_header: None,
            conversation_id: None,
            queued_user_messages: VecDeque::new(),
            show_welcome_banner: false,
            suppress_session_configured_redraw: true,
            pending_notification: None,
            is_review_mode: false,
            pre_review_token_info: None,
            needs_final_message_separator: false,
            security_review_task: None,
            security_review_context: None,
            security_review_artifacts: None,
            security_review_follow_up: None,
            default_placeholder,
            last_rendered_width: std::cell::Cell::new(None),
            feedback,
            current_rollout_path: None,
        };

        widget.prefetch_rate_limits();

        widget
    }

    pub(crate) fn handle_key_event(&mut self, key_event: KeyEvent) {
        match key_event {
            KeyEvent {
                code: KeyCode::Char(c),
                modifiers,
                kind: KeyEventKind::Press,
                ..
            } if modifiers.contains(KeyModifiers::CONTROL) && c.eq_ignore_ascii_case(&'c') => {
                self.on_ctrl_c();
                return;
            }
            KeyEvent {
                code: KeyCode::Char(c),
                modifiers,
                kind: KeyEventKind::Press,
                ..
            } if modifiers.intersects(KeyModifiers::CONTROL | KeyModifiers::ALT)
                && c.eq_ignore_ascii_case(&'v') =>
            {
                match paste_image_to_temp_png() {
                    Ok((path, info)) => {
                        self.attach_image(
                            path,
                            info.width,
                            info.height,
                            info.encoded_format.label(),
                        );
                    }
                    Err(err) => {
                        tracing::warn!("failed to paste image: {err}");
                        self.add_to_history(history_cell::new_error_event(format!(
                            "Failed to paste image: {err}",
                        )));
                    }
                }
                return;
            }
            other if other.kind == KeyEventKind::Press => {
                self.bottom_pane.clear_ctrl_c_quit_hint();
            }
            _ => {}
        }

        match key_event {
            KeyEvent {
                code: KeyCode::Up,
                modifiers: KeyModifiers::ALT,
                kind: KeyEventKind::Press,
                ..
            } if !self.queued_user_messages.is_empty() => {
                // Prefer the most recently queued item.
                if let Some(user_message) = self.queued_user_messages.pop_back() {
                    self.bottom_pane.set_composer_text(user_message.text);
                    self.refresh_queued_user_messages();
                    self.request_redraw();
                }
            }
            _ => {
                match self.bottom_pane.handle_key_event(key_event) {
                    InputResult::Submitted(text) => {
                        // If a task is running, queue the user input to be sent after the turn completes.
                        let user_message = UserMessage {
                            text,
                            image_paths: self.bottom_pane.take_recent_submission_images(),
                        };
                        self.queue_user_message(user_message);
                    }
                    InputResult::Command(cmd) => {
                        self.dispatch_command(cmd);
                    }
                    InputResult::None => {}
                }
            }
        }
    }

    pub(crate) fn attach_image(
        &mut self,
        path: PathBuf,
        width: u32,
        height: u32,
        format_label: &str,
    ) {
        tracing::info!(
            "attach_image path={path:?} width={width} height={height} format={format_label}",
        );
        self.bottom_pane
            .attach_image(path, width, height, format_label);
        self.request_redraw();
    }

    fn dispatch_command(&mut self, cmd: SlashCommand) {
        if !cmd.available_during_task() && self.bottom_pane.is_task_running() {
            let message = format!(
                "'/{}' is disabled while a task is in progress.",
                cmd.command()
            );
            self.add_to_history(history_cell::new_error_event(message));
            self.request_redraw();
            return;
        }
        match cmd {
            SlashCommand::Feedback => {
                // Step 1: pick a category (UI built in feedback_view)
                let params =
                    crate::bottom_pane::feedback_selection_params(self.app_event_tx.clone());
                self.bottom_pane.show_selection_view(params);
                self.request_redraw();
            }
            SlashCommand::New => {
                self.app_event_tx.send(AppEvent::NewSession);
            }
            SlashCommand::Resume => {
                self.app_event_tx.send(AppEvent::OpenResumePicker);
            }
            SlashCommand::Init => {
                let init_target = self.config.cwd.join(DEFAULT_PROJECT_DOC_FILENAME);
                if init_target.exists() {
                    let message = format!(
                        "{DEFAULT_PROJECT_DOC_FILENAME} already exists here. Skipping /init to avoid overwriting it."
                    );
                    self.add_info_message(message, None);
                    return;
                }
                const INIT_PROMPT: &str = include_str!("../prompt_for_init_command.md");
                self.submit_user_message(INIT_PROMPT.to_string().into());
            }
            SlashCommand::Compact => {
                self.clear_token_usage();
                self.app_event_tx.send(AppEvent::CodexOp(Op::Compact));
            }
            SlashCommand::Review => {
                self.open_review_popup();
            }
            SlashCommand::SecReview => {
                self.open_security_review_popup();
            }
            SlashCommand::Validate => {
                // Web/API validation for high-risk findings from the last review
                if self.bottom_pane.is_task_running() || self.security_review_context.is_some() {
                    self.add_error_message(
                        "Cannot run /validate while a task is in progress.".to_string(),
                    );
                    self.request_redraw();
                    return;
                }
                let Some(artifacts) = self.security_review_artifacts.clone() else {
                    self.add_error_message(
                        "No security review results to validate. Run /secreview first.".to_string(),
                    );
                    self.request_redraw();
                    return;
                };

                self.bottom_pane.set_task_running(true);
                self.bottom_pane
                    .update_status_header("Validating findings — preparing".to_string());

                let provider = self.config.model_provider.clone();
                let auth = self.auth_manager.auth();
                let model = self.config.model.clone();
                let tx = self.app_event_tx.clone();
                let repo_path = self.config.cwd.clone();
                tokio::spawn(async move {
                    use crate::security_review::run_web_validation;
                    match run_web_validation(
                        repo_path,
                        artifacts.snapshot_path.clone(),
                        artifacts.bugs_path.clone(),
                        artifacts.report_path.clone(),
                        artifacts.report_html_path.clone(),
                        provider,
                        auth,
                        model,
                        Some(tx.clone()),
                    )
                    .await
                    {
                        Ok(_) => {
                            tx.send(AppEvent::SecurityReviewLog(
                                "Validation complete; report updated.".to_string(),
                            ));
                        }
                        Err(err) => {
                            tx.send(AppEvent::SecurityReviewLog(format!(
                                "Validation failed: {}",
                                err.message
                            )));
                        }
                    }
                    // Clear the in-progress flag regardless of outcome.
                    tx.send(AppEvent::SecurityReviewComplete {
                        result: crate::security_review::SecurityReviewResult {
                            findings_summary: String::new(),
                            bug_summary_table: None,
                            bugs: Vec::new(),
                            bugs_path: artifacts.bugs_path,
                            report_path: artifacts.report_path,
                            report_html_path: artifacts.report_html_path,
                            snapshot_path: artifacts.snapshot_path,
                            metadata_path: artifacts.metadata_path,
                            api_overview_path: artifacts.api_overview_path,
                            classification_json_path: artifacts.classification_json_path,
                            classification_table_path: artifacts.classification_table_path,
                            logs: vec![],
                            token_usage: codex_core::protocol::TokenUsage::default(),
                            estimated_cost_usd: None,
                            rate_limit_wait: Duration::ZERO,
                        },
                    });
                });
            }
            SlashCommand::Model => {
                self.open_model_popup();
            }
            SlashCommand::Approvals => {
                self.open_approvals_popup();
            }
            SlashCommand::Quit | SlashCommand::Exit => {
                self.request_exit();
            }
            SlashCommand::Logout => {
                if let Err(e) = codex_core::auth::logout(
                    &self.config.codex_home,
                    self.config.cli_auth_credentials_store_mode,
                ) {
                    tracing::error!("failed to logout: {e}");
                }
                self.request_exit();
            }
            SlashCommand::Undo => {
                self.app_event_tx.send(AppEvent::CodexOp(Op::Undo));
            }
            SlashCommand::Diff => {
                self.add_diff_in_progress();
                let tx = self.app_event_tx.clone();
                tokio::spawn(async move {
                    let text = match get_git_diff().await {
                        Ok((is_git_repo, diff_text)) => {
                            if is_git_repo {
                                diff_text
                            } else {
                                "`/diff` — _not inside a git repository_".to_string()
                            }
                        }
                        Err(e) => format!("Failed to compute diff: {e}"),
                    };
                    tx.send(AppEvent::DiffResult(text));
                });
            }
            SlashCommand::Mention => {
                self.insert_str("@");
            }
            SlashCommand::Skills => {
                self.insert_str("$");
            }
            SlashCommand::Status => {
                self.add_status_output();
            }
            SlashCommand::Mcp => {
                self.add_mcp_output();
            }
            SlashCommand::Rollout => {
                if let Some(path) = self.rollout_path() {
                    self.add_info_message(
                        format!("Current rollout path: {}", path.display()),
                        None,
                    );
                } else {
                    self.add_info_message("Rollout path is not available yet.".to_string(), None);
                }
            }
            #[cfg(debug_assertions)]
            SlashCommand::TestApproval => {
                use codex_core::protocol::EventMsg;
                use std::collections::HashMap;

                use codex_core::protocol::ApplyPatchApprovalRequestEvent;
                use codex_core::protocol::FileChange;

                self.app_event_tx.send(AppEvent::CodexEvent(Event {
                    id: "1".to_string(),
                    // msg: EventMsg::ExecApprovalRequest(ExecApprovalRequestEvent {
                    //     call_id: "1".to_string(),
                    //     command: vec!["git".into(), "apply".into()],
                    //     cwd: self.config.cwd.clone(),
                    //     reason: Some("test".to_string()),
                    // }),
                    msg: EventMsg::ApplyPatchApprovalRequest(ApplyPatchApprovalRequestEvent {
                        call_id: "1".to_string(),
                        turn_id: "turn-1".to_string(),
                        changes: HashMap::from([
                            (
                                PathBuf::from("/tmp/test.txt"),
                                FileChange::Add {
                                    content: "test".to_string(),
                                },
                            ),
                            (
                                PathBuf::from("/tmp/test2.txt"),
                                FileChange::Update {
                                    unified_diff: "+test\n-test2".to_string(),
                                    move_path: None,
                                },
                            ),
                        ]),
                        reason: None,
                        grant_root: Some(PathBuf::from("/tmp")),
                    }),
                }));
            }
        }
    }

    pub(crate) fn handle_paste(&mut self, text: String) {
        self.bottom_pane.handle_paste(text);
    }

    // Returns true if caller should skip rendering this frame (a future frame is scheduled).
    pub(crate) fn handle_paste_burst_tick(&mut self, frame_requester: FrameRequester) -> bool {
        if self.bottom_pane.flush_paste_burst_if_due() {
            // A paste just flushed; request an immediate redraw and skip this frame.
            self.request_redraw();
            true
        } else if self.bottom_pane.is_in_paste_burst() {
            // While capturing a burst, schedule a follow-up tick and skip this frame
            // to avoid redundant renders between ticks.
            frame_requester.schedule_frame_in(
                crate::bottom_pane::ChatComposer::recommended_paste_flush_delay(),
            );
            true
        } else {
            false
        }
    }

    fn flush_active_cell(&mut self) {
        if let Some(active) = self.active_cell.take() {
            self.needs_final_message_separator = true;
            self.app_event_tx.send(AppEvent::InsertHistoryCell(active));
        }
    }

    fn add_to_history(&mut self, cell: impl HistoryCell + 'static) {
        self.add_boxed_history(Box::new(cell));
    }

    fn add_boxed_history(&mut self, cell: Box<dyn HistoryCell>) {
        if !cell.display_lines(u16::MAX).is_empty() {
            // Only break exec grouping if the cell renders visible lines.
            self.flush_active_cell();
            self.needs_final_message_separator = true;
        }
        self.app_event_tx.send(AppEvent::InsertHistoryCell(cell));
    }

    fn queue_user_message(&mut self, user_message: UserMessage) {
        if self.bottom_pane.is_task_running() {
            self.queued_user_messages.push_back(user_message);
            self.refresh_queued_user_messages();
        } else {
            self.submit_user_message(user_message);
        }
    }

    fn submit_user_message(&mut self, user_message: UserMessage) {
        let UserMessage { text, image_paths } = user_message;
        if text.is_empty() && image_paths.is_empty() {
            return;
        }

        let mut items: Vec<UserInput> = Vec::new();

        // Special-case: "!cmd" executes a local shell command instead of sending to the model.
        if let Some(stripped) = text.strip_prefix('!') {
            let cmd = stripped.trim();
            if cmd.is_empty() {
                self.app_event_tx.send(AppEvent::InsertHistoryCell(Box::new(
                    history_cell::new_info_event(
                        USER_SHELL_COMMAND_HELP_TITLE.to_string(),
                        Some(USER_SHELL_COMMAND_HELP_HINT.to_string()),
                    ),
                )));
                return;
            }
            self.submit_op(Op::RunUserShellCommand {
                command: cmd.to_string(),
            });
            return;
        }

        if !text.is_empty() {
            let outbound = self
                .security_review_follow_up_prompt(&text)
                .unwrap_or_else(|| text.clone());
            items.push(UserInput::Text { text: outbound });
        }

        for path in image_paths {
            items.push(UserInput::LocalImage { path });
        }

        self.codex_op_tx
            .send(Op::UserInput { items })
            .unwrap_or_else(|e| {
                tracing::error!("failed to send message: {e}");
            });

        // Persist the text to cross-session message history.
        if !text.is_empty() {
            self.codex_op_tx
                .send(Op::AddToHistory { text: text.clone() })
                .unwrap_or_else(|e| {
                    tracing::error!("failed to send AddHistory op: {e}");
                });
        }

        // Only show the text portion in conversation history.
        if !text.is_empty() {
            self.add_to_history(history_cell::new_user_prompt(text));
        }
        self.needs_final_message_separator = false;
    }

    /// Replay a subset of initial events into the UI to seed the transcript when
    /// resuming an existing session. This approximates the live event flow and
    /// is intentionally conservative: only safe-to-replay items are rendered to
    /// avoid triggering side effects. Event ids are passed as `None` to
    /// distinguish replayed events from live ones.
    fn replay_initial_messages(&mut self, events: Vec<EventMsg>) {
        for msg in events {
            if matches!(msg, EventMsg::SessionConfigured(_)) {
                continue;
            }
            // `id: None` indicates a synthetic/fake id coming from replay.
            self.dispatch_event_msg(None, msg, true);
        }
    }

    pub(crate) fn handle_codex_event(&mut self, event: Event) {
        let Event { id, msg } = event;
        self.dispatch_event_msg(Some(id), msg, false);
    }

    /// Dispatch a protocol `EventMsg` to the appropriate handler.
    ///
    /// `id` is `Some` for live events and `None` for replayed events from
    /// `replay_initial_messages()`. Callers should treat `None` as a "fake" id
    /// that must not be used to correlate follow-up actions.
    fn dispatch_event_msg(&mut self, id: Option<String>, msg: EventMsg, from_replay: bool) {
        let is_stream_error = matches!(&msg, EventMsg::StreamError(_));
        if !is_stream_error {
            self.restore_retry_status_header_if_present();
        }

        match msg {
            EventMsg::AgentMessageDelta(_)
            | EventMsg::AgentReasoningDelta(_)
            | EventMsg::ExecCommandOutputDelta(_) => {}
            _ => {
                tracing::trace!("handle_codex_event: {:?}", msg);
            }
        }

        match msg {
            EventMsg::SessionConfigured(e) => self.on_session_configured(e),
            EventMsg::AgentMessage(AgentMessageEvent { message }) => self.on_agent_message(message),
            EventMsg::AgentMessageDelta(AgentMessageDeltaEvent { delta }) => {
                self.on_agent_message_delta(delta)
            }
            EventMsg::AgentReasoningDelta(AgentReasoningDeltaEvent { delta })
            | EventMsg::AgentReasoningRawContentDelta(AgentReasoningRawContentDeltaEvent {
                delta,
            }) => self.on_agent_reasoning_delta(delta),
            EventMsg::AgentReasoning(AgentReasoningEvent { .. }) => self.on_agent_reasoning_final(),
            EventMsg::AgentReasoningRawContent(AgentReasoningRawContentEvent { text }) => {
                self.on_agent_reasoning_delta(text);
                self.on_agent_reasoning_final();
            }
            EventMsg::AgentReasoningSectionBreak(_) => self.on_reasoning_section_break(),
            EventMsg::TaskStarted(_) => self.on_task_started(),
            EventMsg::TaskComplete(TaskCompleteEvent { last_agent_message }) => {
                self.on_task_complete(last_agent_message)
            }
            EventMsg::TokenCount(ev) => {
                self.set_token_info(ev.info);
                self.on_rate_limit_snapshot(ev.rate_limits);
            }
            EventMsg::Warning(WarningEvent { message }) => self.on_warning(message),
            EventMsg::Error(ErrorEvent { message, .. }) => self.on_error(message),
            EventMsg::McpStartupUpdate(ev) => self.on_mcp_startup_update(ev),
            EventMsg::McpStartupComplete(ev) => self.on_mcp_startup_complete(ev),
            EventMsg::TurnAborted(ev) => match ev.reason {
                TurnAbortReason::Interrupted => {
                    self.on_interrupted_turn(ev.reason);
                }
                TurnAbortReason::Replaced => {
                    self.on_error("Turn aborted: replaced by a new task".to_owned())
                }
                TurnAbortReason::ReviewEnded => {
                    self.on_interrupted_turn(ev.reason);
                }
            },
            EventMsg::PlanUpdate(update) => self.on_plan_update(update),
            EventMsg::ExecApprovalRequest(ev) => {
                // For replayed events, synthesize an empty id (these should not occur).
                self.on_exec_approval_request(id.unwrap_or_default(), ev)
            }
            EventMsg::ApplyPatchApprovalRequest(ev) => {
                self.on_apply_patch_approval_request(id.unwrap_or_default(), ev)
            }
            EventMsg::ElicitationRequest(ev) => {
                self.on_elicitation_request(ev);
            }
            EventMsg::ExecCommandBegin(ev) => self.on_exec_command_begin(ev),
            EventMsg::ExecCommandOutputDelta(delta) => self.on_exec_command_output_delta(delta),
            EventMsg::PatchApplyBegin(ev) => self.on_patch_apply_begin(ev),
            EventMsg::PatchApplyEnd(ev) => self.on_patch_apply_end(ev),
            EventMsg::ExecCommandEnd(ev) => self.on_exec_command_end(ev),
            EventMsg::ViewImageToolCall(ev) => self.on_view_image_tool_call(ev),
            EventMsg::McpToolCallBegin(ev) => self.on_mcp_tool_call_begin(ev),
            EventMsg::McpToolCallEnd(ev) => self.on_mcp_tool_call_end(ev),
            EventMsg::WebSearchBegin(ev) => self.on_web_search_begin(ev),
            EventMsg::WebSearchEnd(ev) => self.on_web_search_end(ev),
            EventMsg::GetHistoryEntryResponse(ev) => self.on_get_history_entry_response(ev),
            EventMsg::McpListToolsResponse(ev) => self.on_list_mcp_tools(ev),
            EventMsg::ListCustomPromptsResponse(ev) => self.on_list_custom_prompts(ev),
            EventMsg::ShutdownComplete => self.on_shutdown_complete(),
            EventMsg::TurnDiff(TurnDiffEvent { unified_diff }) => self.on_turn_diff(unified_diff),
            EventMsg::DeprecationNotice(ev) => self.on_deprecation_notice(ev),
            EventMsg::BackgroundEvent(BackgroundEventEvent { message }) => {
                self.on_background_event(message)
            }
            EventMsg::UndoStarted(ev) => self.on_undo_started(ev),
            EventMsg::UndoCompleted(ev) => self.on_undo_completed(ev),
            EventMsg::StreamError(StreamErrorEvent { message, .. }) => {
                self.on_stream_error(message)
            }
            EventMsg::UserMessage(ev) => {
                if from_replay {
                    self.on_user_message_event(ev);
                }
            }
            EventMsg::EnteredReviewMode(review_request) => {
                self.on_entered_review_mode(review_request)
            }
            EventMsg::ExitedReviewMode(review) => self.on_exited_review_mode(review),
            EventMsg::ContextCompacted(_) => self.on_agent_message("Context compacted".to_owned()),
            EventMsg::RawResponseItem(_)
            | EventMsg::ItemStarted(_)
            | EventMsg::ItemCompleted(_)
            | EventMsg::AgentMessageContentDelta(_)
            | EventMsg::ReasoningContentDelta(_)
            | EventMsg::ReasoningRawContentDelta(_) => {}
        }
    }

    fn on_entered_review_mode(&mut self, review: ReviewRequest) {
        // Enter review mode and emit a concise banner
        if self.pre_review_token_info.is_none() {
            self.pre_review_token_info = Some(self.token_info.clone());
        }
        self.is_review_mode = true;
        let hint = review
            .user_facing_hint
            .unwrap_or_else(|| codex_core::review_prompts::user_facing_hint(&review.target));
        let banner = format!(">> Code review started: {hint} <<");
        self.add_to_history(history_cell::new_review_status_line(banner));
        self.request_redraw();
    }

    fn on_exited_review_mode(&mut self, review: ExitedReviewModeEvent) {
        // Leave review mode; if output is present, flush pending stream + show results.
        if let Some(output) = review.review_output {
            self.flush_answer_stream_with_separator();
            self.flush_interrupt_queue();
            self.flush_active_cell();

            if output.findings.is_empty() {
                let explanation = output.overall_explanation.trim().to_string();
                if explanation.is_empty() {
                    tracing::error!("Reviewer failed to output a response.");
                    self.add_to_history(history_cell::new_error_event(
                        "Reviewer failed to output a response.".to_owned(),
                    ));
                } else {
                    // Show explanation when there are no structured findings.
                    let mut rendered: Vec<ratatui::text::Line<'static>> = vec!["".into()];
                    append_markdown(&explanation, None, &mut rendered);
                    let body_cell = AgentMessageCell::new(rendered, false);
                    self.app_event_tx
                        .send(AppEvent::InsertHistoryCell(Box::new(body_cell)));
                }
            } else {
                let message_text =
                    codex_core::review_format::format_review_findings_block(&output.findings, None);
                let mut message_lines: Vec<ratatui::text::Line<'static>> = Vec::new();
                append_markdown(&message_text, None, &mut message_lines);
                let body_cell = AgentMessageCell::new(message_lines, true);
                self.app_event_tx
                    .send(AppEvent::InsertHistoryCell(Box::new(body_cell)));
            }
        }

        self.is_review_mode = false;
        self.restore_pre_review_token_info();
        // Append a finishing banner at the end of this turn.
        self.add_to_history(history_cell::new_review_status_line(
            "<< Code review finished >>".to_string(),
        ));
        self.request_redraw();
    }

    fn on_user_message_event(&mut self, event: UserMessageEvent) {
        let message = event.message.trim();
        if !message.is_empty() {
            self.add_to_history(history_cell::new_user_prompt(message.to_string()));
        }
    }

    fn request_exit(&self) {
        self.app_event_tx.send(AppEvent::ExitRequest);
    }

    fn request_redraw(&mut self) {
        self.frame_requester.schedule_frame();
    }

    fn notify(&mut self, notification: Notification) {
        if !notification.allowed_for(&self.config.tui_notifications) {
            return;
        }
        self.pending_notification = Some(notification);
        self.request_redraw();
    }

    pub(crate) fn maybe_post_pending_notification(&mut self, tui: &mut crate::tui::Tui) {
        if let Some(notif) = self.pending_notification.take() {
            tui.notify(notif.display());
        }
    }

    /// Mark the active cell as failed (✗) and flush it into history.
    fn finalize_active_cell_as_failed(&mut self) {
        if let Some(mut cell) = self.active_cell.take() {
            // Insert finalized cell into history and keep grouping consistent.
            if let Some(exec) = cell.as_any_mut().downcast_mut::<ExecCell>() {
                exec.mark_failed();
            } else if let Some(tool) = cell.as_any_mut().downcast_mut::<McpToolCallCell>() {
                tool.mark_failed();
            }
            self.add_boxed_history(cell);
        }
    }

    // If idle and there are queued inputs, submit exactly one to start the next turn.
    fn maybe_send_next_queued_input(&mut self) {
        if self.bottom_pane.is_task_running() {
            return;
        }
        if let Some(user_message) = self.queued_user_messages.pop_front() {
            self.submit_user_message(user_message);
        }
        // Update the list to reflect the remaining queued messages (if any).
        self.refresh_queued_user_messages();
    }

    /// Rebuild and update the queued user messages from the current queue.
    fn refresh_queued_user_messages(&mut self) {
        let messages: Vec<String> = self
            .queued_user_messages
            .iter()
            .map(|m| m.text.clone())
            .collect();
        self.bottom_pane.set_queued_user_messages(messages);
    }

    pub(crate) fn add_diff_in_progress(&mut self) {
        self.request_redraw();
    }

    pub(crate) fn on_diff_complete(&mut self) {
        self.request_redraw();
    }

    pub(crate) fn add_status_output(&mut self) {
        let default_usage = TokenUsage::default();
        let (total_usage, context_usage) = if let Some(ti) = &self.token_info {
            (&ti.total_token_usage, Some(&ti.last_token_usage))
        } else {
            (&default_usage, Some(&default_usage))
        };
        self.add_to_history(crate::status::new_status_output(
            &self.config,
            self.auth_manager.as_ref(),
            &self.model_family,
            total_usage,
            context_usage,
            &self.conversation_id,
            self.rate_limit_snapshot.as_ref(),
            self.plan_type,
            Local::now(),
        ));
    }
    fn stop_rate_limit_poller(&mut self) {
        if let Some(handle) = self.rate_limit_poller.take() {
            handle.abort();
        }
    }

    fn prefetch_rate_limits(&mut self) {
        self.stop_rate_limit_poller();

        let Some(auth) = self.auth_manager.auth() else {
            return;
        };
        if auth.mode != AuthMode::ChatGPT {
            return;
        }

        let base_url = self.config.chatgpt_base_url.clone();
        let app_event_tx = self.app_event_tx.clone();

        let handle = tokio::spawn(async move {
            let mut interval = tokio::time::interval(Duration::from_secs(60));

            loop {
                if let Some(snapshot) = fetch_rate_limits(base_url.clone(), auth.clone()).await {
                    app_event_tx.send(AppEvent::RateLimitSnapshotFetched(snapshot));
                }
                interval.tick().await;
            }
        });

        self.rate_limit_poller = Some(handle);
    }

    fn lower_cost_preset(&self) -> Option<ModelPreset> {
        let models = self.models_manager.try_list_models().ok()?;
        models
            .iter()
            .find(|preset| preset.model == NUDGE_MODEL_SLUG)
            .cloned()
    }

    fn rate_limit_switch_prompt_hidden(&self) -> bool {
        self.config
            .notices
            .hide_rate_limit_model_nudge
            .unwrap_or(false)
    }

    fn maybe_show_pending_rate_limit_prompt(&mut self) {
        if self.rate_limit_switch_prompt_hidden() {
            self.rate_limit_switch_prompt = RateLimitSwitchPromptState::Idle;
            return;
        }
        if !matches!(
            self.rate_limit_switch_prompt,
            RateLimitSwitchPromptState::Pending
        ) {
            return;
        }
        if let Some(preset) = self.lower_cost_preset() {
            self.open_rate_limit_switch_prompt(preset);
            self.rate_limit_switch_prompt = RateLimitSwitchPromptState::Shown;
        } else {
            self.rate_limit_switch_prompt = RateLimitSwitchPromptState::Idle;
        }
    }

    fn open_rate_limit_switch_prompt(&mut self, preset: ModelPreset) {
        let switch_model = preset.model.to_string();
        let display_name = preset.display_name.to_string();
        let default_effort: ReasoningEffortConfig = preset.default_reasoning_effort;

        let switch_actions: Vec<SelectionAction> = vec![Box::new(move |tx| {
            tx.send(AppEvent::CodexOp(Op::OverrideTurnContext {
                cwd: None,
                approval_policy: None,
                sandbox_policy: None,
                model: Some(switch_model.clone()),
                effort: Some(Some(default_effort)),
                summary: None,
            }));
            tx.send(AppEvent::UpdateModel(switch_model.clone()));
            tx.send(AppEvent::UpdateReasoningEffort(Some(default_effort)));
        })];

        let keep_actions: Vec<SelectionAction> = Vec::new();
        let never_actions: Vec<SelectionAction> = vec![Box::new(|tx| {
            tx.send(AppEvent::UpdateRateLimitSwitchPromptHidden(true));
            tx.send(AppEvent::PersistRateLimitSwitchPromptHidden);
        })];
        let description = if preset.description.is_empty() {
            Some("Uses fewer credits for upcoming turns.".to_string())
        } else {
            Some(preset.description)
        };

        let items = vec![
            SelectionItem {
                name: format!("Switch to {display_name}"),
                description,
                selected_description: None,
                is_current: false,
                actions: switch_actions,
                dismiss_on_select: true,
                ..Default::default()
            },
            SelectionItem {
                name: "Keep current model".to_string(),
                description: None,
                selected_description: None,
                is_current: false,
                actions: keep_actions,
                dismiss_on_select: true,
                ..Default::default()
            },
            SelectionItem {
                name: "Keep current model (never show again)".to_string(),
                description: Some(
                    "Hide future rate limit reminders about switching models.".to_string(),
                ),
                selected_description: None,
                is_current: false,
                actions: never_actions,
                dismiss_on_select: true,
                ..Default::default()
            },
        ];

        self.bottom_pane.show_selection_view(SelectionViewParams {
            title: Some("Approaching rate limits".to_string()),
            subtitle: Some(format!("Switch to {display_name} for lower credit usage?")),
            footer_hint: Some(standard_popup_hint_line()),
            items,
            ..Default::default()
        });
    }

    /// Open a popup to choose a quick auto model. Selecting "All models"
    /// opens the full picker with every available preset.
    pub(crate) fn open_model_popup(&mut self) {
        let current_model = self.config.model.clone();
        let presets: Vec<ModelPreset> =
            // todo(aibrahim): make this async function
            match self.models_manager.try_list_models() {
                Ok(models) => models,
                Err(_) => {
                    self.add_info_message(
                        "Models are being updated; please try /model again in a moment."
                            .to_string(),
                        None,
                    );
                    return;
                }
            };

        let current_label = presets
            .iter()
            .find(|preset| preset.model == current_model)
            .map(|preset| preset.display_name.to_string())
            .unwrap_or_else(|| current_model.clone());

        let (mut auto_presets, other_presets): (Vec<ModelPreset>, Vec<ModelPreset>) = presets
            .into_iter()
            .partition(|preset| Self::is_auto_model(&preset.model));

        if auto_presets.is_empty() {
            self.open_all_models_popup(other_presets);
            return;
        }

        auto_presets.sort_by_key(|preset| Self::auto_model_order(&preset.model));

        let mut items: Vec<SelectionItem> = auto_presets
            .into_iter()
            .map(|preset| {
                let description =
                    (!preset.description.is_empty()).then_some(preset.description.clone());
                let model = preset.model.clone();
                let actions = Self::model_selection_actions(
                    model.clone(),
                    Some(preset.default_reasoning_effort),
                );
                SelectionItem {
                    name: preset.display_name,
                    description,
                    is_current: model == current_model,
                    actions,
                    dismiss_on_select: true,
                    ..Default::default()
                }
            })
            .collect();

        if !other_presets.is_empty() {
            let all_models = other_presets;
            let actions: Vec<SelectionAction> = vec![Box::new(move |tx| {
                tx.send(AppEvent::OpenAllModelsPopup {
                    models: all_models.clone(),
                });
            })];

            let is_current = !items.iter().any(|item| item.is_current);
            let description = Some(format!(
                "Choose a specific model and reasoning level (current: {current_label})"
            ));

            items.push(SelectionItem {
                name: "All models".to_string(),
                description,
                is_current,
                actions,
                dismiss_on_select: true,
                ..Default::default()
            });
        }

        self.bottom_pane.show_selection_view(SelectionViewParams {
            title: Some("Select Model".to_string()),
            subtitle: Some("Pick a quick auto mode or browse all models.".to_string()),
            footer_hint: Some(standard_popup_hint_line()),
            items,
            ..Default::default()
        });
    }

    fn is_auto_model(model: &str) -> bool {
        model.starts_with("codex-auto-")
    }

    fn auto_model_order(model: &str) -> usize {
        match model {
            "codex-auto-fast" => 0,
            "codex-auto-balanced" => 1,
            "codex-auto-thorough" => 2,
            _ => 3,
        }
    }

    pub(crate) fn open_all_models_popup(&mut self, presets: Vec<ModelPreset>) {
        if presets.is_empty() {
            self.add_info_message(
                "No additional models are available right now.".to_string(),
                None,
            );
            return;
        }

        let current_model = self.config.model.clone();
        let mut items: Vec<SelectionItem> = Vec::new();
        for preset in presets.into_iter() {
            let description =
                (!preset.description.is_empty()).then_some(preset.description.to_string());
            let is_current = preset.model == current_model;
            let single_supported_effort = preset.supported_reasoning_efforts.len() == 1;
            let preset_for_action = preset.clone();
            let actions: Vec<SelectionAction> = vec![Box::new(move |tx| {
                let preset_for_event = preset_for_action.clone();
                tx.send(AppEvent::OpenReasoningPopup {
                    model: preset_for_event,
                });
            })];
            items.push(SelectionItem {
                name: preset.display_name.to_string(),
                description,
                is_current,
                actions,
                dismiss_on_select: single_supported_effort,
                ..Default::default()
            });
        }

        self.bottom_pane.show_selection_view(SelectionViewParams {
            title: Some("Select Model and Effort".to_string()),
            subtitle: Some(
                "Access legacy models by running codex -m <model_name> or in your config.toml"
                    .to_string(),
            ),
            footer_hint: Some("Press enter to select reasoning effort, or esc to dismiss.".into()),
            items,
            ..Default::default()
        });
    }

    fn model_selection_actions(
        model_for_action: String,
        effort_for_action: Option<ReasoningEffortConfig>,
    ) -> Vec<SelectionAction> {
        vec![Box::new(move |tx| {
            let effort_label = effort_for_action
                .map(|effort| effort.to_string())
                .unwrap_or_else(|| "default".to_string());
            tx.send(AppEvent::CodexOp(Op::OverrideTurnContext {
                cwd: None,
                approval_policy: None,
                sandbox_policy: None,
                model: Some(model_for_action.clone()),
                effort: Some(effort_for_action),
                summary: None,
            }));
            tx.send(AppEvent::UpdateModel(model_for_action.clone()));
            tx.send(AppEvent::UpdateReasoningEffort(effort_for_action));
            tx.send(AppEvent::PersistModelSelection {
                model: model_for_action.clone(),
                effort: effort_for_action,
            });
            tracing::info!(
                "Selected model: {}, Selected effort: {}",
                model_for_action,
                effort_label
            );
        })]
    }

    /// Open a popup to choose the reasoning effort (stage 2) for the given model.
    pub(crate) fn open_reasoning_popup(&mut self, preset: ModelPreset) {
        let default_effort: ReasoningEffortConfig = preset.default_reasoning_effort;
        let supported = preset.supported_reasoning_efforts;

        let warn_effort = if supported
            .iter()
            .any(|option| option.effort == ReasoningEffortConfig::XHigh)
        {
            Some(ReasoningEffortConfig::XHigh)
        } else if supported
            .iter()
            .any(|option| option.effort == ReasoningEffortConfig::High)
        {
            Some(ReasoningEffortConfig::High)
        } else {
            None
        };
        let warning_text = warn_effort.map(|effort| {
            let effort_label = Self::reasoning_effort_label(effort);
            format!("⚠ {effort_label} reasoning effort can quickly consume Plus plan rate limits.")
        });
        let warn_for_model = preset.model.starts_with("gpt-5.1-codex")
            || preset.model.starts_with("gpt-5.1-codex-max");

        struct EffortChoice {
            stored: Option<ReasoningEffortConfig>,
            display: ReasoningEffortConfig,
        }
        let mut choices: Vec<EffortChoice> = Vec::new();
        for effort in ReasoningEffortConfig::iter() {
            if supported.iter().any(|option| option.effort == effort) {
                choices.push(EffortChoice {
                    stored: Some(effort),
                    display: effort,
                });
            }
        }
        if choices.is_empty() {
            choices.push(EffortChoice {
                stored: Some(default_effort),
                display: default_effort,
            });
        }

        if choices.len() == 1 {
            if let Some(effort) = choices.first().and_then(|c| c.stored) {
                self.apply_model_and_effort(preset.model, Some(effort));
            } else {
                self.apply_model_and_effort(preset.model, None);
            }
            return;
        }

        let default_choice: Option<ReasoningEffortConfig> = choices
            .iter()
            .any(|choice| choice.stored == Some(default_effort))
            .then_some(Some(default_effort))
            .flatten()
            .or_else(|| choices.iter().find_map(|choice| choice.stored))
            .or(Some(default_effort));

        let model_slug = preset.model.to_string();
        let is_current_model = self.config.model == preset.model;
        let highlight_choice = if is_current_model {
            self.config.model_reasoning_effort
        } else {
            default_choice
        };
        let selection_choice = highlight_choice.or(default_choice);
        let initial_selected_idx = choices
            .iter()
            .position(|choice| choice.stored == selection_choice)
            .or_else(|| {
                selection_choice
                    .and_then(|effort| choices.iter().position(|choice| choice.display == effort))
            });
        let mut items: Vec<SelectionItem> = Vec::new();
        for choice in choices.iter() {
            let effort = choice.display;
            let mut effort_label = Self::reasoning_effort_label(effort).to_string();
            if choice.stored == default_choice {
                effort_label.push_str(" (default)");
            }

            let description = choice
                .stored
                .and_then(|effort| {
                    supported
                        .iter()
                        .find(|option| option.effort == effort)
                        .map(|option| option.description.to_string())
                })
                .filter(|text| !text.is_empty());

            let show_warning = warn_for_model && warn_effort == Some(effort);
            let selected_description = if show_warning {
                warning_text.as_ref().map(|warning_message| {
                    description.as_ref().map_or_else(
                        || warning_message.clone(),
                        |d| format!("{d}\n{warning_message}"),
                    )
                })
            } else {
                None
            };

            let model_for_action = model_slug.clone();
            let actions = Self::model_selection_actions(model_for_action, choice.stored);

            items.push(SelectionItem {
                name: effort_label,
                description,
                selected_description,
                is_current: is_current_model && choice.stored == highlight_choice,
                actions,
                dismiss_on_select: true,
                ..Default::default()
            });
        }

        let mut header = ColumnRenderable::new();
        header.push(Line::from(
            format!("Select Reasoning Level for {model_slug}").bold(),
        ));

        self.bottom_pane.show_selection_view(SelectionViewParams {
            header: Box::new(header),
            footer_hint: Some(standard_popup_hint_line()),
            items,
            initial_selected_idx,
            ..Default::default()
        });
    }

    fn reasoning_effort_label(effort: ReasoningEffortConfig) -> &'static str {
        match effort {
            ReasoningEffortConfig::None => "None",
            ReasoningEffortConfig::Minimal => "Minimal",
            ReasoningEffortConfig::Low => "Low",
            ReasoningEffortConfig::Medium => "Medium",
            ReasoningEffortConfig::High => "High",
            ReasoningEffortConfig::XHigh => "Extra high",
        }
    }

    fn apply_model_and_effort(&self, model: String, effort: Option<ReasoningEffortConfig>) {
        self.app_event_tx
            .send(AppEvent::CodexOp(Op::OverrideTurnContext {
                cwd: None,
                approval_policy: None,
                sandbox_policy: None,
                model: Some(model.clone()),
                effort: Some(effort),
                summary: None,
            }));
        self.app_event_tx.send(AppEvent::UpdateModel(model.clone()));
        self.app_event_tx
            .send(AppEvent::UpdateReasoningEffort(effort));
        self.app_event_tx.send(AppEvent::PersistModelSelection {
            model: model.clone(),
            effort,
        });
        tracing::info!(
            "Selected model: {}, Selected effort: {}",
            model,
            effort
                .map(|e| e.to_string())
                .unwrap_or_else(|| "default".to_string())
        );
    }

    /// Open a popup to choose the approvals mode (ask for approval policy + sandbox policy).
    pub(crate) fn open_approvals_popup(&mut self) {
        let current_approval = self.config.approval_policy;
        let current_sandbox = self.config.sandbox_policy.clone();
        let mut items: Vec<SelectionItem> = Vec::new();
        let presets: Vec<ApprovalPreset> = builtin_approval_presets();
        for preset in presets.into_iter() {
            let is_current =
                Self::preset_matches_current(current_approval, &current_sandbox, &preset);
            let name = preset.label.to_string();
            let description_text = preset.description;
            let description = Some(description_text.to_string());
            let requires_confirmation = preset.id == "full-access"
                && !self
                    .config
                    .notices
                    .hide_full_access_warning
                    .unwrap_or(false);
            let actions: Vec<SelectionAction> = if requires_confirmation {
                let preset_clone = preset.clone();
                vec![Box::new(move |tx| {
                    tx.send(AppEvent::OpenFullAccessConfirmation {
                        preset: preset_clone.clone(),
                    });
                })]
            } else if preset.id == "auto" {
                #[cfg(target_os = "windows")]
                {
                    if codex_core::get_platform_sandbox().is_none() {
                        let preset_clone = preset.clone();
                        vec![Box::new(move |tx| {
                            tx.send(AppEvent::OpenWindowsSandboxEnablePrompt {
                                preset: preset_clone.clone(),
                            });
                        })]
                    } else if let Some((sample_paths, extra_count, failed_scan)) =
                        self.world_writable_warning_details()
                    {
                        let preset_clone = preset.clone();
                        vec![Box::new(move |tx| {
                            tx.send(AppEvent::OpenWorldWritableWarningConfirmation {
                                preset: Some(preset_clone.clone()),
                                sample_paths: sample_paths.clone(),
                                extra_count,
                                failed_scan,
                            });
                        })]
                    } else {
                        Self::approval_preset_actions(preset.approval, preset.sandbox.clone())
                    }
                }
                #[cfg(not(target_os = "windows"))]
                {
                    Self::approval_preset_actions(preset.approval, preset.sandbox.clone())
                }
            } else {
                Self::approval_preset_actions(preset.approval, preset.sandbox.clone())
            };
            items.push(SelectionItem {
                name,
                description,
                is_current,
                actions,
                dismiss_on_select: true,
                ..Default::default()
            });
        }

        self.bottom_pane.show_selection_view(SelectionViewParams {
            title: Some("Select Approval Mode".to_string()),
            footer_hint: Some(standard_popup_hint_line()),
            items,
            header: Box::new(()),
            ..Default::default()
        });
    }

    fn approval_preset_actions(
        approval: AskForApproval,
        sandbox: SandboxPolicy,
    ) -> Vec<SelectionAction> {
        vec![Box::new(move |tx| {
            let sandbox_clone = sandbox.clone();
            tx.send(AppEvent::CodexOp(Op::OverrideTurnContext {
                cwd: None,
                approval_policy: Some(approval),
                sandbox_policy: Some(sandbox_clone.clone()),
                model: None,
                effort: None,
                summary: None,
            }));
            tx.send(AppEvent::UpdateAskForApprovalPolicy(approval));
            tx.send(AppEvent::UpdateSandboxPolicy(sandbox_clone));
        })]
    }

    fn preset_matches_current(
        current_approval: AskForApproval,
        current_sandbox: &SandboxPolicy,
        preset: &ApprovalPreset,
    ) -> bool {
        if current_approval != preset.approval {
            return false;
        }
        matches!(
            (&preset.sandbox, current_sandbox),
            (SandboxPolicy::ReadOnly, SandboxPolicy::ReadOnly)
                | (
                    SandboxPolicy::DangerFullAccess,
                    SandboxPolicy::DangerFullAccess
                )
                | (
                    SandboxPolicy::WorkspaceWrite { .. },
                    SandboxPolicy::WorkspaceWrite { .. }
                )
        )
    }

    #[cfg(target_os = "windows")]
    pub(crate) fn world_writable_warning_details(&self) -> Option<(Vec<String>, usize, bool)> {
        if self
            .config
            .notices
            .hide_world_writable_warning
            .unwrap_or(false)
        {
            return None;
        }
        let cwd = self.config.cwd.clone();
        let env_map: std::collections::HashMap<String, String> = std::env::vars().collect();
        match codex_windows_sandbox::apply_world_writable_scan_and_denies(
            self.config.codex_home.as_path(),
            cwd.as_path(),
            &env_map,
            &self.config.sandbox_policy,
            Some(self.config.codex_home.as_path()),
        ) {
            Ok(_) => None,
            Err(_) => Some((Vec::new(), 0, true)),
        }
    }

    #[cfg(not(target_os = "windows"))]
    #[allow(dead_code)]
    pub(crate) fn world_writable_warning_details(&self) -> Option<(Vec<String>, usize, bool)> {
        None
    }

    pub(crate) fn open_full_access_confirmation(&mut self, preset: ApprovalPreset) {
        let approval = preset.approval;
        let sandbox = preset.sandbox;
        let mut header_children: Vec<Box<dyn Renderable>> = Vec::new();
        let title_line = Line::from("Enable full access?").bold();
        let info_line = Line::from(vec![
            "When Codex runs with full access, it can edit any file on your computer and run commands with network, without your approval. "
                .into(),
            "Exercise caution when enabling full access. This significantly increases the risk of data loss, leaks, or unexpected behavior."
                .fg(Color::Red),
        ]);
        header_children.push(Box::new(title_line));
        header_children.push(Box::new(
            Paragraph::new(vec![info_line]).wrap(Wrap { trim: false }),
        ));
        let header = ColumnRenderable::with(header_children);

        let mut accept_actions = Self::approval_preset_actions(approval, sandbox.clone());
        accept_actions.push(Box::new(|tx| {
            tx.send(AppEvent::UpdateFullAccessWarningAcknowledged(true));
        }));

        let mut accept_and_remember_actions = Self::approval_preset_actions(approval, sandbox);
        accept_and_remember_actions.push(Box::new(|tx| {
            tx.send(AppEvent::UpdateFullAccessWarningAcknowledged(true));
            tx.send(AppEvent::PersistFullAccessWarningAcknowledged);
        }));

        let deny_actions: Vec<SelectionAction> = vec![Box::new(|tx| {
            tx.send(AppEvent::OpenApprovalsPopup);
        })];

        let items = vec![
            SelectionItem {
                name: "Yes, continue anyway".to_string(),
                description: Some("Apply full access for this session".to_string()),
                actions: accept_actions,
                dismiss_on_select: true,
                ..Default::default()
            },
            SelectionItem {
                name: "Yes, and don't ask again".to_string(),
                description: Some("Enable full access and remember this choice".to_string()),
                actions: accept_and_remember_actions,
                dismiss_on_select: true,
                ..Default::default()
            },
            SelectionItem {
                name: "Cancel".to_string(),
                description: Some("Go back without enabling full access".to_string()),
                actions: deny_actions,
                dismiss_on_select: true,
                ..Default::default()
            },
        ];

        self.bottom_pane.show_selection_view(SelectionViewParams {
            footer_hint: Some(standard_popup_hint_line()),
            items,
            header: Box::new(header),
            ..Default::default()
        });
    }

    #[cfg(target_os = "windows")]
    pub(crate) fn open_world_writable_warning_confirmation(
        &mut self,
        preset: Option<ApprovalPreset>,
        sample_paths: Vec<String>,
        extra_count: usize,
        failed_scan: bool,
    ) {
        let (approval, sandbox) = match &preset {
            Some(p) => (Some(p.approval), Some(p.sandbox.clone())),
            None => (None, None),
        };
        let mut header_children: Vec<Box<dyn Renderable>> = Vec::new();
        let describe_policy = |policy: &SandboxPolicy| match policy {
            SandboxPolicy::WorkspaceWrite { .. } => "Agent mode",
            SandboxPolicy::ReadOnly => "Read-Only mode",
            _ => "Agent mode",
        };
        let mode_label = preset
            .as_ref()
            .map(|p| describe_policy(&p.sandbox))
            .unwrap_or_else(|| describe_policy(&self.config.sandbox_policy));
        let info_line = if failed_scan {
            Line::from(vec![
                "We couldn't complete the world-writable scan, so protections cannot be verified. "
                    .into(),
                format!("The Windows sandbox cannot guarantee protection in {mode_label}.")
                    .fg(Color::Red),
            ])
        } else {
            Line::from(vec![
                "The Windows sandbox cannot protect writes to folders that are writable by Everyone.".into(),
                " Consider removing write access for Everyone from the following folders:".into(),
            ])
        };
        header_children.push(Box::new(
            Paragraph::new(vec![info_line]).wrap(Wrap { trim: false }),
        ));

        if !sample_paths.is_empty() {
            // Show up to three examples and optionally an "and X more" line.
            let mut lines: Vec<Line> = Vec::new();
            lines.push(Line::from(""));
            for p in &sample_paths {
                lines.push(Line::from(format!("  - {p}")));
            }
            if extra_count > 0 {
                lines.push(Line::from(format!("and {extra_count} more")));
            }
            header_children.push(Box::new(Paragraph::new(lines).wrap(Wrap { trim: false })));
        }
        let header = ColumnRenderable::with(header_children);

        // Build actions ensuring acknowledgement happens before applying the new sandbox policy,
        // so downstream policy-change hooks don't re-trigger the warning.
        let mut accept_actions: Vec<SelectionAction> = Vec::new();
        // Suppress the immediate re-scan only when a preset will be applied (i.e., via /approvals),
        // to avoid duplicate warnings from the ensuing policy change.
        if preset.is_some() {
            accept_actions.push(Box::new(|tx| {
                tx.send(AppEvent::SkipNextWorldWritableScan);
            }));
        }
        if let (Some(approval), Some(sandbox)) = (approval, sandbox.clone()) {
            accept_actions.extend(Self::approval_preset_actions(approval, sandbox));
        }

        let mut accept_and_remember_actions: Vec<SelectionAction> = Vec::new();
        accept_and_remember_actions.push(Box::new(|tx| {
            tx.send(AppEvent::UpdateWorldWritableWarningAcknowledged(true));
            tx.send(AppEvent::PersistWorldWritableWarningAcknowledged);
        }));
        if let (Some(approval), Some(sandbox)) = (approval, sandbox) {
            accept_and_remember_actions.extend(Self::approval_preset_actions(approval, sandbox));
        }

        let items = vec![
            SelectionItem {
                name: "Continue".to_string(),
                description: Some(format!("Apply {mode_label} for this session")),
                actions: accept_actions,
                dismiss_on_select: true,
                ..Default::default()
            },
            SelectionItem {
                name: "Continue and don't warn again".to_string(),
                description: Some(format!("Enable {mode_label} and remember this choice")),
                actions: accept_and_remember_actions,
                dismiss_on_select: true,
                ..Default::default()
            },
        ];

        self.bottom_pane.show_selection_view(SelectionViewParams {
            footer_hint: Some(standard_popup_hint_line()),
            items,
            header: Box::new(header),
            ..Default::default()
        });
    }

    #[cfg(not(target_os = "windows"))]
    pub(crate) fn open_world_writable_warning_confirmation(
        &mut self,
        _preset: Option<ApprovalPreset>,
        _sample_paths: Vec<String>,
        _extra_count: usize,
        _failed_scan: bool,
    ) {
    }

    #[cfg(target_os = "windows")]
    pub(crate) fn open_windows_sandbox_enable_prompt(&mut self, preset: ApprovalPreset) {
        use ratatui_macros::line;

        let mut header = ColumnRenderable::new();
        header.push(*Box::new(
            Paragraph::new(vec![
                line!["Agent mode on Windows uses an experimental sandbox to limit network and filesystem access.".bold()],
                line![
                    "Learn more: https://developers.openai.com/codex/windows"
                ],
            ])
            .wrap(Wrap { trim: false }),
        ));

        let preset_clone = preset;
        let items = vec![
            SelectionItem {
                name: "Enable experimental sandbox".to_string(),
                description: None,
                actions: vec![Box::new(move |tx| {
                    tx.send(AppEvent::EnableWindowsSandboxForAgentMode {
                        preset: preset_clone.clone(),
                    });
                })],
                dismiss_on_select: true,
                ..Default::default()
            },
            SelectionItem {
                name: "Go back".to_string(),
                description: None,
                actions: vec![Box::new(|tx| {
                    tx.send(AppEvent::OpenApprovalsPopup);
                })],
                dismiss_on_select: true,
                ..Default::default()
            },
        ];

        self.bottom_pane.show_selection_view(SelectionViewParams {
            title: None,
            footer_hint: Some(standard_popup_hint_line()),
            items,
            header: Box::new(header),
            ..Default::default()
        });
    }

    #[cfg(not(target_os = "windows"))]
    pub(crate) fn open_windows_sandbox_enable_prompt(&mut self, _preset: ApprovalPreset) {}

    #[cfg(target_os = "windows")]
    pub(crate) fn maybe_prompt_windows_sandbox_enable(&mut self) {
        if self.config.forced_auto_mode_downgraded_on_windows
            && codex_core::get_platform_sandbox().is_none()
            && let Some(preset) = builtin_approval_presets()
                .into_iter()
                .find(|preset| preset.id == "auto")
        {
            self.open_windows_sandbox_enable_prompt(preset);
        }
    }

    #[cfg(not(target_os = "windows"))]
    pub(crate) fn maybe_prompt_windows_sandbox_enable(&mut self) {}

    #[cfg(target_os = "windows")]
    pub(crate) fn clear_forced_auto_mode_downgrade(&mut self) {
        self.config.forced_auto_mode_downgraded_on_windows = false;
    }

    #[cfg(not(target_os = "windows"))]
    #[allow(dead_code)]
    pub(crate) fn clear_forced_auto_mode_downgrade(&mut self) {}

    /// Set the approval policy in the widget's config copy.
    pub(crate) fn set_approval_policy(&mut self, policy: AskForApproval) {
        self.config.approval_policy = policy;
    }

    /// Set the sandbox policy in the widget's config copy.
    pub(crate) fn set_sandbox_policy(&mut self, policy: SandboxPolicy) {
        #[cfg(target_os = "windows")]
        let should_clear_downgrade = !matches!(policy, SandboxPolicy::ReadOnly)
            || codex_core::get_platform_sandbox().is_some();

        self.config.sandbox_policy = policy;

        #[cfg(target_os = "windows")]
        if should_clear_downgrade {
            self.config.forced_auto_mode_downgraded_on_windows = false;
        }
    }

    pub(crate) fn set_full_access_warning_acknowledged(&mut self, acknowledged: bool) {
        self.config.notices.hide_full_access_warning = Some(acknowledged);
    }

    pub(crate) fn set_world_writable_warning_acknowledged(&mut self, acknowledged: bool) {
        self.config.notices.hide_world_writable_warning = Some(acknowledged);
    }

    pub(crate) fn set_rate_limit_switch_prompt_hidden(&mut self, hidden: bool) {
        self.config.notices.hide_rate_limit_model_nudge = Some(hidden);
        if hidden {
            self.rate_limit_switch_prompt = RateLimitSwitchPromptState::Idle;
        }
    }

    #[cfg_attr(not(target_os = "windows"), allow(dead_code))]
    pub(crate) fn world_writable_warning_hidden(&self) -> bool {
        self.config
            .notices
            .hide_world_writable_warning
            .unwrap_or(false)
    }

    /// Set the reasoning effort in the widget's config copy.
    pub(crate) fn set_reasoning_effort(&mut self, effort: Option<ReasoningEffortConfig>) {
        self.config.model_reasoning_effort = effort;
    }

    /// Set the model in the widget's config copy.
    pub(crate) fn set_model(&mut self, model: &str, model_family: ModelFamily) {
        self.session_header.set_model(model);
        self.config.model = model.to_string();
        self.model_family = model_family;
    }

    fn clear_security_review_follow_up(&mut self) {
        if self.security_review_follow_up.take().is_some() {
            self.bottom_pane
                .set_placeholder_text(self.default_placeholder.clone());
        }
    }

    fn security_review_follow_up_prompt(&self, text: &str) -> Option<String> {
        let state = self.security_review_follow_up.as_ref()?;
        if text.starts_with(SECURITY_REVIEW_FOLLOW_UP_MARKER) {
            return None;
        }
        let question = text.trim();
        if question.is_empty() {
            return None;
        }
        Some(build_follow_up_user_prompt(
            state.mode,
            &state.scope_paths,
            state.follow_up_path.as_path(),
            &state.repo_root,
            state.follow_up_label.as_str(),
            question,
        ))
    }

    pub(crate) fn add_info_message(&mut self, message: String, hint: Option<String>) {
        self.add_to_history(history_cell::new_info_event(message, hint));
        self.request_redraw();
    }

    pub(crate) fn add_plain_history_lines(&mut self, lines: Vec<Line<'static>>) {
        self.add_boxed_history(Box::new(PlainHistoryCell::new(lines)));
        self.request_redraw();
    }

    pub(crate) fn add_error_message(&mut self, message: String) {
        self.add_to_history(history_cell::new_error_event(message));
        self.request_redraw();
    }

    pub(crate) fn add_mcp_output(&mut self) {
        if self.config.mcp_servers.is_empty() {
            self.add_to_history(history_cell::empty_mcp_output());
        } else {
            self.submit_op(Op::ListMcpTools);
        }
    }

    /// Forward file-search results to the bottom pane.
    pub(crate) fn apply_file_search_result(&mut self, query: String, matches: Vec<FileMatch>) {
        self.bottom_pane.on_file_search_result(query, matches);
    }

    /// Handle Ctrl-C key press.
    fn on_ctrl_c(&mut self) {
        if self.bottom_pane.on_ctrl_c() == CancellationEvent::Handled {
            return;
        }

        if self.bottom_pane.is_task_running() {
            self.bottom_pane.show_ctrl_c_quit_hint();
            if !self.cancel_security_review() {
                self.submit_op(Op::Interrupt);
            }
            return;
        }

        self.submit_op(Op::Shutdown);
    }

    fn cancel_security_review(&mut self) -> bool {
        if let Some(handle) = self.security_review_task.take() {
            handle.abort();
            self.bottom_pane.set_task_running(false);
            self.bottom_pane
                .update_status_header(String::from("Working"));
            self.security_review_context = None;
            self.clear_security_review_follow_up();
            self.add_info_message("Security review cancelled.".to_string(), None);
            return true;
        }
        false
    }

    pub(crate) fn composer_is_empty(&self) -> bool {
        self.bottom_pane.composer_is_empty()
    }

    /// True when the UI is in the regular composer state with no running task,
    /// no modal overlay (e.g. approvals or status indicator), and no composer popups.
    /// In this state Esc-Esc backtracking is enabled.
    pub(crate) fn is_normal_backtrack_mode(&self) -> bool {
        self.bottom_pane.is_normal_backtrack_mode()
    }

    pub(crate) fn insert_str(&mut self, text: &str) {
        self.bottom_pane.insert_str(text);
    }

    /// Replace the composer content with the provided text and reset cursor.
    pub(crate) fn set_composer_text(&mut self, text: String) {
        self.bottom_pane.set_composer_text(text);
    }

    pub(crate) fn show_esc_backtrack_hint(&mut self) {
        self.bottom_pane.show_esc_backtrack_hint();
    }

    pub(crate) fn clear_esc_backtrack_hint(&mut self) {
        self.bottom_pane.clear_esc_backtrack_hint();
    }
    /// Forward an `Op` directly to codex.
    pub(crate) fn submit_op(&self, op: Op) {
        // Record outbound operation for session replay fidelity.
        crate::session_log::log_outbound_op(&op);
        if let Err(e) = self.codex_op_tx.send(op) {
            tracing::error!("failed to submit op: {e}");
        }
    }

    fn on_list_mcp_tools(&mut self, ev: McpListToolsResponseEvent) {
        self.add_to_history(history_cell::new_mcp_tools_output(
            &self.config,
            ev.tools,
            ev.resources,
            ev.resource_templates,
            &ev.auth_statuses,
        ));
    }

    fn on_list_custom_prompts(&mut self, ev: ListCustomPromptsResponseEvent) {
        let len = ev.custom_prompts.len();
        debug!("received {len} custom prompts");
        // Forward to bottom pane so the slash popup can show them now.
        self.bottom_pane.set_custom_prompts(ev.custom_prompts);
    }

    pub(crate) fn open_review_popup(&mut self) {
        let mut items: Vec<SelectionItem> = Vec::new();

        items.push(SelectionItem {
            name: "Review against a base branch".to_string(),
            description: Some("(PR Style)".into()),
            actions: vec![Box::new({
                let cwd = self.config.cwd.clone();
                move |tx| {
                    tx.send(AppEvent::OpenReviewBranchPicker(cwd.clone()));
                }
            })],
            dismiss_on_select: false,
            ..Default::default()
        });

        items.push(SelectionItem {
            name: "Review uncommitted changes".to_string(),
            actions: vec![Box::new(move |tx: &AppEventSender| {
                tx.send(AppEvent::CodexOp(Op::Review {
                    review_request: ReviewRequest {
                        target: ReviewTarget::UncommittedChanges,
                        user_facing_hint: None,
                    },
                }));
            })],
            dismiss_on_select: true,
            ..Default::default()
        });

        // New: Review a specific commit (opens commit picker)
        items.push(SelectionItem {
            name: "Review a commit".to_string(),
            actions: vec![Box::new({
                let cwd = self.config.cwd.clone();
                move |tx| {
                    tx.send(AppEvent::OpenReviewCommitPicker(cwd.clone()));
                }
            })],
            dismiss_on_select: false,
            ..Default::default()
        });

        items.push(SelectionItem {
            name: "Custom review instructions".to_string(),
            actions: vec![Box::new(move |tx| {
                tx.send(AppEvent::OpenReviewCustomPrompt);
            })],
            dismiss_on_select: false,
            ..Default::default()
        });

        self.bottom_pane.show_selection_view(SelectionViewParams {
            title: Some("Select a review preset".into()),
            footer_hint: Some(standard_popup_hint_line()),
            items,
            ..Default::default()
        });
    }

<<<<<<< HEAD
    pub(crate) fn open_security_review_popup(&mut self) {
        let mut items: Vec<SelectionItem> = Vec::new();
=======
    pub(crate) async fn show_review_branch_picker(&mut self, cwd: &Path) {
        let branches = local_git_branches(cwd).await;
        let current_branch = current_branch_name(cwd)
            .await
            .unwrap_or_else(|| "(detached HEAD)".to_string());
        let mut items: Vec<SelectionItem> = Vec::with_capacity(branches.len());

        for option in branches {
            let branch = option.clone();
            items.push(SelectionItem {
                name: format!("{current_branch} -> {branch}"),
                actions: vec![Box::new(move |tx3: &AppEventSender| {
                    tx3.send(AppEvent::CodexOp(Op::Review {
                        review_request: ReviewRequest {
                            target: ReviewTarget::BaseBranch {
                                branch: branch.clone(),
                            },
                            user_facing_hint: None,
                        },
                    }));
                })],
                dismiss_on_select: true,
                search_value: Some(option),
                ..Default::default()
            });
        }
>>>>>>> 7836aedd

        items.push(SelectionItem {
            name: "Full security review".to_string(),
            description: Some("(bugs + full report)".into()),
            actions: vec![Box::new(|tx: &AppEventSender| {
                tx.send(AppEvent::StartSecurityReview {
                    mode: SecurityReviewMode::Full,
                    include_paths: Vec::new(),
                    scope_prompt: None,
                    linear_issue: None,
                    force_new: false,
                    resume_from: None,
                });
            })],
            dismiss_on_select: true,
            ..Default::default()
        });

        items.push(SelectionItem {
            name: "Quick bug sweep".to_string(),
            description: Some("(bugs only)".into()),
            actions: vec![Box::new(|tx: &AppEventSender| {
                tx.send(AppEvent::StartSecurityReview {
                    mode: SecurityReviewMode::Bugs,
                    include_paths: Vec::new(),
                    scope_prompt: None,
                    linear_issue: None,
                    force_new: false,
                    resume_from: None,
                });
            })],
            dismiss_on_select: true,
            ..Default::default()
        });

        items.push(SelectionItem {
            name: "Full review for specific paths".to_string(),
            description: Some("Enter relative paths to scope the run".into()),
            actions: vec![Box::new(|tx: &AppEventSender| {
                tx.send(AppEvent::OpenSecurityReviewPathPrompt(
                    SecurityReviewMode::Full,
                ));
            })],
            dismiss_on_select: true,
            ..Default::default()
        });

        items.push(SelectionItem {
            name: "Bug sweep for specific paths".to_string(),
            actions: vec![Box::new(|tx: &AppEventSender| {
                tx.send(AppEvent::OpenSecurityReviewPathPrompt(
                    SecurityReviewMode::Bugs,
                ));
            })],
            dismiss_on_select: true,
            ..Default::default()
        });

        items.push(SelectionItem {
            name: "Set up connectors".to_string(),
            description: Some("Configure Linear, Notion, Google Workspace, and Secbot MCP.".into()),
            actions: vec![Box::new(|tx: &AppEventSender| {
                tx.send(AppEvent::StartSecurityReviewSetup);
            })],
            dismiss_on_select: true,
            ..Default::default()
        });

        self.bottom_pane.show_selection_view(SelectionViewParams {
            title: Some("Security review options".to_string()),
            footer_hint: Some(standard_popup_hint_line()),
            items,
            ..Default::default()
        });
    }

    pub(crate) fn start_security_review(
        &mut self,
        mut mode: SecurityReviewMode,
        include_paths: Vec<String>,
        scope_prompt: Option<String>,
        linear_issue: Option<String>,
        force_new: bool,
        resume_from: Option<PathBuf>,
    ) {
        if self.bottom_pane.is_task_running() || self.security_review_context.is_some() {
            self.add_error_message(
                "A security review is already running. Wait for it to finish before starting another."
                    .to_string(),
            );
            return;
        }

        let mut linear_issue = linear_issue;
        if linear_issue.is_none() {
            if let Some(prompt) = scope_prompt.as_ref() {
                linear_issue = crate::security_review::extract_linear_issue_ref(prompt);
            }
        }

        let repo_path = self.config.cwd.clone();
        if !repo_path.exists() {
            self.add_error_message(format!(
                "Repository path {} does not exist.",
                repo_path.display()
            ));
            return;
        }

        if resume_from.is_none()
            && !force_new
            && let Some(candidate) =
                crate::security_review::latest_running_review_candidate(&repo_path)
        {
            self.prompt_running_security_review_resume(
                mode,
                include_paths,
                scope_prompt,
                candidate,
            );
            return;
        }

        let storage_root = crate::security_review_storage_root(&repo_path);
        if resume_from.is_none() && !force_new {
            let completed = completed_security_review_candidates(&storage_root);
            if !completed.is_empty() {
                self.prompt_security_review_resume(mode, include_paths, scope_prompt, completed);
                return;
            }
        }

        self.clear_security_review_follow_up();

        let mut resolved_paths: Vec<PathBuf> = Vec::new();
        let mut display_paths: Vec<String> = Vec::new();
        let resume_checkpoint = resume_from
            .as_ref()
            .and_then(|path| crate::security_review::load_checkpoint(path));
        if let Some(cp) = resume_checkpoint.as_ref() {
            mode = cp.mode;
        }
        if let Some(path) = resume_from.as_ref() {
            if !path.exists() {
                self.add_error_message(format!(
                    "Security review output path {} no longer exists.",
                    path.display()
                ));
                return;
            }
            if resume_checkpoint.is_none() {
                self.add_error_message(format!("No checkpoint found at {}.", path.display()));
                return;
            }
            if let Some(cp) = resume_checkpoint.as_ref() {
                display_paths = cp.scope_display_paths.clone();
                resolved_paths = cp.include_paths.iter().map(PathBuf::from).collect();
            }
        } else if !include_paths.is_empty() {
            for raw in &include_paths {
                let trimmed = raw.trim();
                if trimmed.is_empty() {
                    continue;
                }

                let candidate = if Path::new(trimmed).is_absolute() {
                    PathBuf::from(trimmed)
                } else {
                    repo_path.join(trimmed)
                };

                if !candidate.exists() {
                    self.add_error_message(format!(
                        "Path `{}` was not found within {}.",
                        trimmed,
                        repo_path.display()
                    ));
                    return;
                }

                let canonical = candidate.canonicalize().unwrap_or(candidate.clone());
                resolved_paths.push(canonical.clone());
                display_paths.push(display_path_for(&canonical, &repo_path));
            }

            if resolved_paths.is_empty() {
                self.add_error_message(
                    "No valid paths were provided for the security review.".to_string(),
                );
                return;
            }
        }

        if !include_paths.is_empty() {
            for raw in include_paths {
                let trimmed = raw.trim();
                if trimmed.is_empty() {
                    continue;
                }

                let candidate = if Path::new(trimmed).is_absolute() {
                    PathBuf::from(trimmed)
                } else {
                    repo_path.join(trimmed)
                };

                if !candidate.exists() {
                    self.add_error_message(format!(
                        "Path `{}` was not found within {}.",
                        trimmed,
                        repo_path.display()
                    ));
                    return;
                }

                let canonical = candidate.canonicalize().unwrap_or(candidate.clone());
                resolved_paths.push(canonical.clone());
                display_paths.push(display_path_for(&canonical, &repo_path));
            }

            if resolved_paths.is_empty() {
                self.add_error_message(
                    "No valid paths were provided for the security review.".to_string(),
                );
                return;
            }
        }

        let log_sink = log_dir(&self.config).ok().and_then(|dir| {
            if fs::create_dir_all(&dir).is_err() {
                return None;
            }
            let path = dir.join("sec-review.log");
            SecurityReviewLogSink::new(&path).map(Arc::new).ok()
        });

        if let Some(cp) = resume_checkpoint.as_ref()
            && cp.status == SecurityReviewCheckpointStatus::Complete
        {
            match crate::security_review::resume_completed_review_from_checkpoint(
                cp.clone(),
                Some(self.app_event_tx.clone()),
                log_sink,
            ) {
                Ok(result) => {
                    self.on_security_review_complete(result);
                }
                Err(error) => {
                    self.on_security_review_failed(error);
                }
            }
            return;
        }

        let skip_auto_scope_confirmation = resume_from.is_some() || linear_issue.is_some();

        let context_paths = if let Some(cp) = resume_checkpoint.as_ref() {
            if cp.scope_display_paths.is_empty() {
                Vec::new()
            } else {
                cp.scope_display_paths.clone()
            }
        } else {
            display_paths.clone()
        };
        // Do not echo the auto-scope prompt into the scope list; keep the header concise.

        let output_root = if let Some(path) = resume_from.clone() {
            path
        } else {
            match crate::prepare_security_review_output_root(&repo_path) {
                Ok(path) => path,
                Err(err) => {
                    self.add_error_message(format!(
                        "Failed to prepare security review output directory {}: {err}",
                        storage_root.display()
                    ));
                    return;
                }
            }
        };

        self.bottom_pane.set_task_running(true);
        self.bottom_pane
            .update_status_header(format!("Security review ({}) — preparing", mode.as_str()));

        let scope_text = if context_paths.is_empty() {
            "entire repository".to_string()
        } else {
            context_paths.join(", ")
        };

        let banner = if resume_from.is_some() {
            if context_paths.is_empty() {
                format!(">> Resuming security review (mode: {}) <<", mode.as_str())
            } else {
                format!(
                    ">> Resuming security review (mode: {}, scope: {}) <<",
                    mode.as_str(),
                    scope_text
                )
            }
        } else if context_paths.is_empty() {
            format!(">> Security review started (mode: {}) <<", mode.as_str())
        } else {
            format!(
                ">> Security review started (mode: {}, scope: {}) <<",
                mode.as_str(),
                scope_text
            )
        };

        self.add_info_message(banner, None);

        self.security_review_context = Some(SecurityReviewContext {
            mode,
            include_paths: context_paths.clone(),
            output_root: output_root.clone(),
            repo_path: repo_path.clone(),
            model: resume_checkpoint
                .as_ref()
                .map(|cp| cp.model.clone())
                .unwrap_or_else(|| self.config.model.clone()),
            provider_name: resume_checkpoint
                .as_ref()
                .map(|cp| cp.provider_name.clone())
                .unwrap_or_else(|| self.config.model_provider.name.clone()),
            started_at: Instant::now(),
            last_log: None,
            thinking_lines: Vec::new(),
            log_lines: Vec::new(),
            progress_percent: Some(0),
        });

        // Enable auto-scope when a scope prompt is provided (options 3 and 4).
        // We annotate the prompt for both Full and Bugs modes.
        let annotated_scope_prompt = if let Some(cp) = resume_checkpoint.as_ref() {
            cp.auto_scope_prompt.clone()
        } else {
            scope_prompt
                .as_ref()
                .map(|prompt| annotate_scope_prompt(prompt.as_str()))
        };

        let request = SecurityReviewRequest {
            repo_path,
            include_paths: resolved_paths,
            scope_display_paths: context_paths,
            output_root,
            mode,
            include_spec_in_bug_analysis: true,
            triage_model: self.config.review_model.clone(),
            model: self.config.model.clone(),
            provider: self.config.model_provider.clone(),
            auth: self.auth_manager.auth(),
            config: self.config.clone(),
            auth_manager: self.auth_manager.clone(),
            progress_sender: Some(self.app_event_tx.clone()),
            log_sink,
            progress_callback: None,
            skip_auto_scope_confirmation,
            auto_scope_prompt: annotated_scope_prompt,
            resume_checkpoint,
            linear_issue,
        };

        let tx = self.app_event_tx.clone();
        let handle = tokio::spawn(async move {
            match run_security_review(request).await {
                Ok(result) => {
                    tx.send(AppEvent::SecurityReviewComplete { result });
                }
                Err(error) => {
                    tx.send(AppEvent::SecurityReviewFailed { error });
                }
            }
        });
        self.security_review_task = Some(handle);
    }

    pub(crate) fn start_security_review_setup(&mut self) {
        if self.bottom_pane.is_task_running() || self.security_review_context.is_some() {
            self.add_error_message(
                "A security task is already running. Wait for it to finish before starting setup."
                    .to_string(),
            );
            return;
        }

        self.bottom_pane.set_task_running(true);
        self.bottom_pane
            .update_status_header("Security review setup — preparing".to_string());

        let tx = self.app_event_tx.clone();
        let config = self.config.clone();
        tokio::spawn(async move {
            match crate::security_review::run_security_review_setup(&config).await {
                Ok(result) => tx.send(AppEvent::SecurityReviewSetupComplete { logs: result.logs }),
                Err(error) => tx.send(AppEvent::SecurityReviewSetupFailed { error }),
            }
        });
    }

    pub(crate) fn show_security_review_path_prompt(&mut self, mode: SecurityReviewMode) {
        let tx = self.app_event_tx.clone();
        let repo_root = self.config.cwd.clone();
        let title = match mode {
            SecurityReviewMode::Full => "Full security review (scoped)".to_string(),
            SecurityReviewMode::Bugs => "Bug sweep (scoped)".to_string(),
        };
        let hint = match mode {
            SecurityReviewMode::Full => "Type relative paths (space-separated) to include, then press Enter to run the full review".to_string(),
            SecurityReviewMode::Bugs => "Type relative paths (space-separated) to include, then press Enter to run the bug sweep".to_string(),
        };
        let view = CustomPromptView::new(
            title,
            hint,
            None,
            Box::new(move |input: String| {
                let trimmed = input.trim();
                let (include_paths, scope_prompt_override, linear_issue): (
                    Vec<String>,
                    Option<String>,
                    Option<String>,
                ) = if trimmed.is_empty() {
                    let prompt = match mode {
                            SecurityReviewMode::Full => "No user scope provided. Choose the 3-8 directories that best represent the production attack surface (core services, externally exposed APIs, authz/authn flows, critical infrastructure). Skip tests, vendor archives, docs, and generated code.".to_string(),
                            SecurityReviewMode::Bugs => "No user scope provided. Pick the smallest set of directories most likely to contain critical or high-risk code paths (externally reachable services, request parsing, auth, secret handling). Ignore tests, vendor archives, docs, and generated code.".to_string(),
                        };
                    (Vec::new(), Some(prompt), None)
                } else {
                    let mut collected: Vec<String> = Vec::new();
                    let mut all_valid = true;
                    let mut linear_issue: Option<String> = None;

                    for segment in trimmed.split_whitespace() {
                        if linear_issue.is_none()
                            && let Some(rest) = segment.strip_prefix("linear:")
                        {
                            if !rest.trim().is_empty() {
                                linear_issue = Some(rest.trim().to_string());
                            }
                            continue;
                        }
                        let candidate = if Path::new(segment).is_absolute() {
                            PathBuf::from(segment)
                        } else {
                            repo_root.join(segment)
                        };
                        if candidate.exists() {
                            collected.push(segment.to_string());
                        } else {
                            all_valid = false;
                            break;
                        }
                    }

                    if all_valid && !collected.is_empty() {
                        (collected, None, linear_issue)
                    } else {
                        // Treat the entire input as a scope prompt, but still capture linear: token if present.
                        let li = if linear_issue.is_some() {
                            linear_issue
                        } else {
                            trimmed.split_whitespace().find_map(|t| {
                                t.strip_prefix("linear:")
                                    .map(std::string::ToString::to_string)
                            })
                        };
                        (Vec::new(), Some(trimmed.to_string()), li)
                    }
                };

                tx.send(AppEvent::StartSecurityReview {
                    mode,
                    include_paths,
                    scope_prompt: scope_prompt_override,
                    linear_issue,
                    force_new: false,
                    resume_from: None,
                });
            }),
        );
        self.bottom_pane.show_view(Box::new(view));
    }

    pub(crate) fn show_security_review_scope_confirmation(
        &mut self,
        mode: SecurityReviewMode,
        prompt: String,
        selections: Vec<SecurityReviewAutoScopeSelection>,
        responder: oneshot::Sender<bool>,
    ) {
        let view = SecurityReviewScopeConfirmView::new(mode, prompt, selections, responder);
        self.bottom_pane.show_view(Box::new(view));
    }

    pub(crate) fn on_security_review_scope_resolved(&mut self, paths: Vec<String>) {
        if let Some(ctx) = self.security_review_context.as_mut() {
            ctx.include_paths = if paths.is_empty() { Vec::new() } else { paths };
        }
    }

    pub(crate) fn show_registration_prompt(
        &mut self,
        url: Option<String>,
        responder: tokio::sync::oneshot::Sender<Option<String>>,
    ) {
        if let Some(link) = url.as_ref() {
            // Try to open the URL in the default browser.
            let link_clone = link.clone();
            tokio::spawn(async move {
                #[cfg(target_os = "macos")]
                {
                    let _ = tokio::process::Command::new("open")
                        .arg(&link_clone)
                        .status()
                        .await;
                }
                #[cfg(all(unix, not(target_os = "macos")))]
                {
                    let _ = tokio::process::Command::new("xdg-open")
                        .arg(&link_clone)
                        .status()
                        .await;
                }
                #[cfg(target_os = "windows")]
                {
                    let _ = tokio::process::Command::new("rundll32.exe")
                        .arg("url.dll,FileProtocolHandler")
                        .arg(&link_clone)
                        .status()
                        .await;
                }
            });
        }

        let hint = if let Some(link) = url.as_ref() {
            format!(
                "We attempted to auto-register accounts but failed. A login/signup page was opened: {link}\n\nRegister at least two test accounts, then paste credentials as `user:pass, user2:pass2` and press Enter."
            )
        } else {
            "We attempted to auto-register accounts but failed. Register at least two test accounts, then paste credentials as `user:pass, user2:pass2` and press Enter.".to_string()
        };

        use std::sync::Arc;
        use std::sync::Mutex;
        let responder_cell = Arc::new(Mutex::new(Some(responder)));
        let responder_cell_clone = responder_cell;
        let view = CustomPromptView::new(
            "Register test accounts".to_string(),
            hint,
            None,
            Box::new(move |input: String| {
                if let Some(tx) = responder_cell_clone.lock().ok().and_then(|mut g| g.take()) {
                    let _ = tx.send(Some(input));
                }
            }),
        );
        self.bottom_pane.show_view(Box::new(view));
    }

    pub(crate) fn on_security_review_log(&mut self, message: String) {
        if let Some(ctx) = self.security_review_context.as_mut() {
            // Drop overly verbose heartbeat for bug analysis; header already shows progress.
            if message.starts_with("Still waiting for bug analysis response from model") {
                return;
            }
            let previous_percent = ctx.progress_percent;
            // Extract trailing percent in the form " - NN%" and move it to the front.
            // Enhance with a small 10-slot progress bar.
            let mut percent_prefix = String::new();
            let mut core = message.as_str();
            let progress_changed;
            if let Some((percent, trimmed_core)) = parse_progress_suffix(message.as_str()) {
                ctx.progress_percent = Some(percent);
                percent_prefix = build_percent_prefix(percent);
                core = trimmed_core;
                progress_changed = previous_percent != Some(percent);
            } else {
                ctx.progress_percent = None;
                progress_changed = previous_percent.is_some();
            }

            let mut added_to_log = false;
            if !message.starts_with("Model reasoning:") {
                let trimmed_message = strip_progress_prefix(message.as_str()).trim();
                let is_explicit_progress = trimmed_message.starts_with("File triage progress:")
                    || trimmed_message.starts_with("Bug analysis progress:");
                if !trimmed_message.is_empty() && !is_explicit_progress {
                    ctx.log_lines.push(truncate_text(trimmed_message, 160));
                    if ctx.log_lines.len() > 5 {
                        let excess = ctx.log_lines.len() - 5;
                        ctx.log_lines.drain(0..excess);
                    }
                    added_to_log = true;
                }
            }

            ctx.last_log = Some(message.clone());
            // Compact known progress messages: show counts succinctly.
            let mut display_core = strip_progress_prefix(core).trim();
            if let Some(rest) = display_core
                .strip_prefix("File triage progress:")
                .or_else(|| display_core.strip_prefix("Bug analysis progress:"))
            {
                let tail = rest.trim();
                if let Some(slash_pos) = tail.find('/') {
                    // Keep "N/M" and append " files" for clarity.
                    let (a, b) = tail.split_at(slash_pos);
                    let _ = a.trim();
                    let _ = b.trim();
                    // Use the original tail (N/M) if it looks correct.
                    if tail.chars().any(|c| c == '/') {
                        display_core = Box::leak(format!("{tail} files").into_boxed_str());
                    }
                }
            }

            let truncated = truncate_text(display_core, 96);
            let header = format!(
                "Security review ({}) - {}{}",
                ctx.mode.as_str(),
                percent_prefix,
                truncated
            );

            if message.starts_with("Model reasoning:") {
                let reason = message.trim_start_matches("Model reasoning:").trim();
                let line = truncate_text(reason, 160);
                ctx.thinking_lines.push(line);
                if ctx.thinking_lines.len() > 4 {
                    let start = ctx.thinking_lines.len() - 4;
                    ctx.thinking_lines = ctx.thinking_lines.split_off(start);
                }
                self.bottom_pane.update_status_snapshot(
                    crate::status_indicator_widget::StatusSnapshot {
                        header,
                        progress: None,
                        thinking: ctx.thinking_lines.clone(),
                        tool_calls: Vec::new(),
                        logs: ctx.log_lines.clone(),
                    },
                );
            } else {
                self.bottom_pane.update_status_logs(ctx.log_lines.clone());
                if !added_to_log || !percent_prefix.is_empty() || progress_changed {
                    self.bottom_pane.update_status_header(header);
                }
            }
        }
    }

    pub(crate) fn on_security_review_command_status(
        &mut self,
        _id: u64,
        summary: String,
        state: SecurityReviewCommandState,
        preview: Vec<String>,
    ) {
        if let Some(ctx) = self.security_review_context.as_mut() {
            let state_label = match state {
                SecurityReviewCommandState::Running => "running",
                SecurityReviewCommandState::Matches => "matches",
                SecurityReviewCommandState::NoMatches => "no matches",
                SecurityReviewCommandState::Error => "error",
            };
            let mut header_text = summary.clone();
            if let Some(first) = preview.first().map(|s| s.trim()).filter(|s| !s.is_empty()) {
                header_text = format!("{header_text} — {first}");
            }
            let truncated = truncate_text(&header_text, 96);
            // Also surface a sub-section under the status with the tool call and a few preview lines.
            let mut tool_calls: Vec<String> = Vec::new();
            tool_calls.push(format!("• {summary}"));
            for line in &preview {
                tool_calls.push(format!("  {line}"));
            }
            self.bottom_pane.update_status_snapshot(
                crate::status_indicator_widget::StatusSnapshot {
                    header: format!(
                        "Security review ({}) — [{state_label}] {truncated}",
                        ctx.mode.as_str()
                    ),
                    progress: None,
                    thinking: ctx.thinking_lines.clone(),
                    tool_calls,
                    logs: ctx.log_lines.clone(),
                },
            );
            ctx.last_log = Some(header_text);
        }
    }

    pub(crate) fn on_security_review_setup_complete(&mut self, logs: Vec<String>) {
        self.bottom_pane.set_task_running(false);
        self.bottom_pane
            .update_status_header(String::from("Working"));
        self.security_review_task = None;
        for line in logs {
            self.add_info_message(line, None);
        }
        self.request_redraw();
    }

    pub(crate) fn on_security_review_setup_failed(&mut self, error: SecurityReviewFailure) {
        self.bottom_pane.set_task_running(false);
        self.bottom_pane
            .update_status_header(String::from("Working"));
        self.security_review_task = None;
        for line in error.logs {
            self.add_error_message(line);
        }
        self.add_error_message(error.message);
        self.request_redraw();
    }

    pub(crate) fn on_security_review_complete(&mut self, result: SecurityReviewResult) {
        self.bottom_pane.set_task_running(false);
        self.bottom_pane
            .update_status_header(String::from("Working"));
        self.security_review_task = None;

        // Merge security review token usage into the session total so the
        // CLI exit summary reflects it, matching regular Codex sessions.
        if !result.token_usage.is_zero() {
            if let Some(info) = self.token_info.as_mut() {
                info.append_last_usage(&result.token_usage);
            } else {
                self.token_info = codex_core::protocol::TokenUsageInfo::new_or_append(
                    &None,
                    &Some(result.token_usage.clone()),
                    self.config.model_context_window,
                );
            }
        }

        let context = self.security_review_context.take();
        let (mode, scope_paths, _output_root, repo_path, model, provider, started_at, last_log) =
            if let Some(ctx) = context {
                (
                    ctx.mode,
                    ctx.include_paths,
                    ctx.output_root,
                    ctx.repo_path,
                    ctx.model,
                    ctx.provider_name,
                    ctx.started_at,
                    ctx.last_log,
                )
            } else {
                (
                    SecurityReviewMode::Full,
                    Vec::new(),
                    PathBuf::new(),
                    self.config.cwd.clone(),
                    self.config.model.clone(),
                    self.config.model_provider.name.clone(),
                    Instant::now(),
                    None,
                )
            };

        let duration = started_at.elapsed();
        let duration_display = fmt_elapsed_compact(duration.as_secs());
        let scope_text = if scope_paths.is_empty() {
            "entire repository".to_string()
        } else {
            scope_paths.join(", ")
        };
        let findings_summary_text = result.findings_summary.clone();
        let bugs_display = display_path_for(&result.bugs_path, &repo_path);
        let report_markdown_display = result
            .report_path
            .as_ref()
            .map(|path| display_path_for(path, &repo_path));
        let report_html_display = result
            .report_html_path
            .as_ref()
            .map(|path| display_path_for(path, &repo_path));
        let output_root_display = result
            .metadata_path
            .parent()
            .map(|path| display_path_for(path, &repo_path));

        let mut summary_lines: Vec<Line<'static>> = Vec::new();
        summary_lines.push(vec!["• ".dim(), format!("Mode: {}", mode.as_str()).into()].into());
        summary_lines.push(vec!["  • ".into(), format!("Scope: {scope_text}").into()].into());
        summary_lines.push(
            vec![
                "  • ".into(),
                format!("Duration: {duration_display}").into(),
            ]
            .into(),
        );
        summary_lines.push(
            vec![
                "  • ".into(),
                format!("Model: {model} via {provider}").into(),
            ]
            .into(),
        );
        if !result.token_usage.is_zero() {
            let usage_line = format!(
                "{}",
                codex_core::protocol::FinalOutput::from(result.token_usage.clone())
            );
            summary_lines.push(vec!["  • ".into(), usage_line.into()].into());
        }
        if let Some(cost) = result.estimated_cost_usd {
            summary_lines
                .push(vec!["  • ".into(), format!("Estimated cost: ${cost:.4}").into()].into());
        }
        if result.rate_limit_wait > Duration::ZERO {
            summary_lines.push(
                vec![
                    "  • ".into(),
                    format!(
                        "Rate-limit wait: {:.1}s",
                        result.rate_limit_wait.as_secs_f32()
                    )
                    .into(),
                ]
                .into(),
            );
        }
        summary_lines.push(
            vec![
                "  • ".into(),
                format!("Findings: {}", findings_summary_text.as_str()).into(),
            ]
            .into(),
        );
        let mut artifact_lines: Vec<Line<'static>> = Vec::new();
        if let Some(md) = report_markdown_display.as_ref() {
            artifact_lines
                .push(vec!["  • ".into(), format!("Report (markdown): {md}").into()].into());
        }
        if let Some(html) = report_html_display.as_ref() {
            artifact_lines
                .push(vec!["  • ".into(), format!("Report (html): {html}").into()].into());
        }
        if artifact_lines.is_empty() {
            artifact_lines.push(
                vec![
                    "  • ".into(),
                    format!("Bugs: {}", bugs_display.as_str()).into(),
                ]
                .into(),
            );
        }
        summary_lines.extend(artifact_lines);
        if let Some(api_path) = result
            .api_overview_path
            .as_ref()
            .map(|path| display_path_for(path, &repo_path))
        {
            summary_lines.push(
                vec![
                    "  • ".into(),
                    format!("API entry points: {}", api_path.as_str()).into(),
                ]
                .into(),
            );
        }
        if let Some(class_json) = result
            .classification_json_path
            .as_ref()
            .map(|path| display_path_for(path, &repo_path))
        {
            summary_lines.push(
                vec![
                    "  • ".into(),
                    format!("Data classification (JSONL): {}", class_json.as_str()).into(),
                ]
                .into(),
            );
        }
        if let Some(class_table) = result
            .classification_table_path
            .as_ref()
            .map(|path| display_path_for(path, &repo_path))
        {
            summary_lines.push(
                vec![
                    "  • ".into(),
                    format!("Data classification (markdown): {}", class_table.as_str()).into(),
                ]
                .into(),
            );
        }
        if let Some(last_log) = last_log {
            summary_lines
                .push(vec!["  • ".into(), format!("Last update: {last_log}").dim()].into());
        }
        summary_lines.push(
            vec![
                "  • ".into(),
                format!("Log entries: {}", result.logs.len()).dim(),
            ]
            .into(),
        );

        self.add_to_history(PlainHistoryCell::new(summary_lines));

        if !result.logs.is_empty() {
            let mut log_lines: Vec<Line<'static>> = Vec::new();
            log_lines.push(vec!["Logs".bold()].into());
            for entry in &result.logs {
                let prefix = security_review_log_prefix(entry);
                log_lines.push(vec![prefix.dim(), entry.clone().into()].into());
            }
            self.add_to_history(PlainHistoryCell::new(log_lines));
        }

        self.security_review_artifacts = Some(SecurityReviewArtifactsState {
            repo_root: repo_path.clone(),
            snapshot_path: result.snapshot_path.clone(),
            bugs_path: result.bugs_path.clone(),
            report_path: result.report_path.clone(),
            report_html_path: result.report_html_path.clone(),
            metadata_path: result.metadata_path.clone(),
            api_overview_path: result.api_overview_path.clone(),
            classification_json_path: result.classification_json_path.clone(),
            classification_table_path: result.classification_table_path.clone(),
        });

        let follow_up_path = match mode {
            SecurityReviewMode::Full => result
                .report_path
                .clone()
                .or_else(|| result.report_html_path.clone())
                .unwrap_or_else(|| result.bugs_path.clone()),
            SecurityReviewMode::Bugs => result.bugs_path.clone(),
        };
        let has_report = result.report_path.is_some() || result.report_html_path.is_some();
        let follow_up_label = if mode == SecurityReviewMode::Full && has_report {
            "Report".to_string()
        } else {
            "Bugs".to_string()
        };
        let follow_up_display = display_path_for(&follow_up_path, &repo_path);

        // Show artifact + duration summary at the end, just before the follow-up line.
        let mut tail_lines: Vec<Line<'static>> = Vec::new();

        if let Some(root) = output_root_display.as_ref() {
            tail_lines
                .push(vec!["↳ ".into(), format!("Artifacts written to {root}").into()].into());
        }

        let find_log_line = |prefix: &str| -> Option<String> {
            result
                .logs
                .iter()
                .rev()
                .find(|line| line.starts_with(prefix))
                .cloned()
        };
        if let Some(review_duration) = find_log_line("Security review duration: ") {
            let formatted =
                if let Some(rest) = review_duration.strip_prefix("Security review duration: ") {
                    if let Some((_, tail)) = rest.split_once('(') {
                        format!("Security review duration: {duration_display} ({tail}")
                    } else {
                        format!("Security review duration: {duration_display}")
                    }
                } else {
                    review_duration
                };
            tail_lines.push(vec!["↳ ".into(), formatted.into()].into());
        }
        let token_usage_line = find_log_line("Token usage: ");
        let cost_line = find_log_line("Estimated model cost: ");
        if token_usage_line.is_some() || cost_line.is_some() {
            let combined = match (token_usage_line, cost_line) {
                (Some(tokens), Some(cost)) => format!("{tokens}; {cost}"),
                (Some(tokens), None) => tokens,
                (None, Some(cost)) => cost,
                (None, None) => String::new(),
            };
            if !combined.is_empty() {
                tail_lines.push(vec!["↳ ".into(), combined.into()].into());
            }
        }

        if !tail_lines.is_empty() {
            self.add_to_history(PlainHistoryCell::new(tail_lines));
        }
        self.add_info_message(
            format!(
                "Security review follow-up ready — questions will include context from {follow_up_label} ({follow_up_display})."
            ),
            None,
        );
        self.bottom_pane
            .set_placeholder_text("Ask a security review follow-up question".to_string());

        self.security_review_follow_up = Some(SecurityReviewFollowUpState {
            repo_root: repo_path,
            scope_paths,
            mode,
            follow_up_path,
            follow_up_label,
        });
    }

    pub(crate) fn on_security_review_failed(&mut self, error: SecurityReviewFailure) {
        self.bottom_pane.set_task_running(false);
        self.bottom_pane
            .update_status_header(String::from("Working"));
        self.security_review_task = None;
        self.security_review_context = None;
        self.clear_security_review_follow_up();

        self.add_error_message(format!("Security review failed: {}", error.message));

        if !error.logs.is_empty() {
            let mut log_lines: Vec<Line<'static>> = Vec::new();
            log_lines.push(vec!["Logs".bold()].into());
            for entry in error.logs {
                let prefix = security_review_log_prefix(&entry);
                log_lines.push(vec![prefix.dim(), entry.into()].into());
            }
            self.add_to_history(PlainHistoryCell::new(log_lines));
        }
    }

    pub(crate) async fn show_review_branch_picker(&mut self, cwd: &Path) {
        let branches = local_git_branches(cwd).await;
        let current_branch = current_branch_name(cwd)
            .await
            .unwrap_or_else(|| "(detached HEAD)".to_string());
        let mut items: Vec<SelectionItem> = Vec::with_capacity(branches.len());

        for option in branches {
            let branch = option.clone();
            items.push(SelectionItem {
                name: format!("{current_branch} -> {branch}"),
                actions: vec![Box::new(move |tx3: &AppEventSender| {
                    tx3.send(AppEvent::CodexOp(Op::Review {
                        review_request: ReviewRequest {
                            prompt: format!(
                                "Review the code changes against the base branch '{branch}'. Start by finding the merge diff between the current branch and {branch}'s upstream e.g. (`git merge-base HEAD \"$(git rev-parse --abbrev-ref \"{branch}@{{upstream}}\")\"`), then run `git diff` against that SHA to see what changes we would merge into the {branch} branch. Provide prioritized, actionable findings."
                            ),
                            user_facing_hint: format!("changes against '{branch}'"),
                            append_to_original_thread: true,
                        },
                    }));
                })],
                dismiss_on_select: true,
                search_value: Some(option),
                ..Default::default()
            });
        }

        self.bottom_pane.show_selection_view(SelectionViewParams {
            title: Some("Select a base branch".to_string()),
            footer_hint: Some(standard_popup_hint_line()),
            items,
            is_searchable: true,
            search_placeholder: Some("Type to search branches".to_string()),
            ..Default::default()
        });
    }

    pub(crate) async fn show_review_commit_picker(&mut self, cwd: &Path) {
        let commits = codex_core::git_info::recent_commits(cwd, 100).await;

        let mut items: Vec<SelectionItem> = Vec::with_capacity(commits.len());
        for entry in commits {
            let subject = entry.subject.clone();
            let sha = entry.sha.clone();
            let search_val = format!("{subject} {sha}");

            items.push(SelectionItem {
                name: subject.clone(),
                actions: vec![Box::new(move |tx3: &AppEventSender| {
                    tx3.send(AppEvent::CodexOp(Op::Review {
                        review_request: ReviewRequest {
                            target: ReviewTarget::Commit {
                                sha: sha.clone(),
                                title: Some(subject.clone()),
                            },
                            user_facing_hint: None,
                        },
                    }));
                })],
                dismiss_on_select: true,
                search_value: Some(search_val),
                ..Default::default()
            });
        }

        self.bottom_pane.show_selection_view(SelectionViewParams {
            title: Some("Select a commit to review".to_string()),
            footer_hint: Some(standard_popup_hint_line()),
            items,
            is_searchable: true,
            search_placeholder: Some("Type to search commits".to_string()),
            ..Default::default()
        });
    }

    pub(crate) fn show_review_custom_prompt(&mut self) {
        let tx = self.app_event_tx.clone();
        let view = CustomPromptView::new(
            "Custom review instructions".to_string(),
            "Type instructions and press Enter".to_string(),
            None,
            Box::new(move |prompt: String| {
                let trimmed = prompt.trim().to_string();
                if trimmed.is_empty() {
                    return;
                }
                tx.send(AppEvent::CodexOp(Op::Review {
                    review_request: ReviewRequest {
                        target: ReviewTarget::Custom {
                            instructions: trimmed,
                        },
                        user_facing_hint: None,
                    },
                }));
            }),
        );
        self.bottom_pane.show_view(Box::new(view));
    }

    pub(crate) fn token_usage(&self) -> TokenUsage {
        self.token_info
            .as_ref()
            .map(|ti| ti.total_token_usage.clone())
            .unwrap_or_default()
    }

    pub(crate) fn conversation_id(&self) -> Option<ConversationId> {
        self.conversation_id
    }

    pub(crate) fn rollout_path(&self) -> Option<PathBuf> {
        self.current_rollout_path.clone()
    }

    /// Return a reference to the widget's current config (includes any
    /// runtime overrides applied via TUI, e.g., model or approval policy).
    pub(crate) fn config_ref(&self) -> &Config {
        &self.config
    }

    pub(crate) fn clear_token_usage(&mut self) {
        self.token_info = None;
    }

    fn as_renderable(&self) -> RenderableItem<'_> {
        let active_cell_renderable = match &self.active_cell {
            Some(cell) => RenderableItem::Borrowed(cell).inset(Insets::tlbr(1, 0, 0, 0)),
            None => RenderableItem::Owned(Box::new(())),
        };
        let mut flex = FlexRenderable::new();
        flex.push(1, active_cell_renderable);
        flex.push(
            0,
            RenderableItem::Borrowed(&self.bottom_pane).inset(Insets::tlbr(1, 0, 0, 0)),
        );
        RenderableItem::Owned(Box::new(flex))
    }
}

impl Drop for ChatWidget {
    fn drop(&mut self) {
        self.stop_rate_limit_poller();
    }
}

impl Renderable for ChatWidget {
    fn render(&self, area: Rect, buf: &mut Buffer) {
        self.as_renderable().render(area, buf);
        self.last_rendered_width.set(Some(area.width as usize));
    }

    fn desired_height(&self, width: u16) -> u16 {
        self.as_renderable().desired_height(width)
    }

    fn cursor_pos(&self, area: Rect) -> Option<(u16, u16)> {
        self.as_renderable().cursor_pos(area)
    }
}

enum Notification {
    AgentTurnComplete { response: String },
    ExecApprovalRequested { command: String },
    EditApprovalRequested { cwd: PathBuf, changes: Vec<PathBuf> },
    ElicitationRequested { server_name: String },
}

impl Notification {
    fn display(&self) -> String {
        match self {
            Notification::AgentTurnComplete { response } => {
                Notification::agent_turn_preview(response)
                    .unwrap_or_else(|| "Agent turn complete".to_string())
            }
            Notification::ExecApprovalRequested { command } => {
                format!("Approval requested: {}", truncate_text(command, 30))
            }
            Notification::EditApprovalRequested { cwd, changes } => {
                format!(
                    "Codex wants to edit {}",
                    if changes.len() == 1 {
                        #[allow(clippy::unwrap_used)]
                        display_path_for(changes.first().unwrap(), cwd)
                    } else {
                        format!("{} files", changes.len())
                    }
                )
            }
            Notification::ElicitationRequested { server_name } => {
                format!("Approval requested by {server_name}")
            }
        }
    }

    fn type_name(&self) -> &str {
        match self {
            Notification::AgentTurnComplete { .. } => "agent-turn-complete",
            Notification::ExecApprovalRequested { .. }
            | Notification::EditApprovalRequested { .. }
            | Notification::ElicitationRequested { .. } => "approval-requested",
        }
    }

    fn allowed_for(&self, settings: &Notifications) -> bool {
        match settings {
            Notifications::Enabled(enabled) => *enabled,
            Notifications::Custom(allowed) => allowed.iter().any(|a| a == self.type_name()),
        }
    }

    fn agent_turn_preview(response: &str) -> Option<String> {
        let mut normalized = String::new();
        for part in response.split_whitespace() {
            if !normalized.is_empty() {
                normalized.push(' ');
            }
            normalized.push_str(part);
        }
        let trimmed = normalized.trim();
        if trimmed.is_empty() {
            None
        } else {
            Some(truncate_text(trimmed, AGENT_NOTIFICATION_PREVIEW_GRAPHEMES))
        }
    }
}

const AGENT_NOTIFICATION_PREVIEW_GRAPHEMES: usize = 200;

const EXAMPLE_PROMPTS: [&str; 6] = [
    "Explain this codebase",
    "Summarize recent commits",
    "Implement {feature}",
    "Find and fix a bug in @filename",
    "Write tests for @filename",
    "Improve documentation in @filename",
];

// Extract the first bold (Markdown) element in the form **...** from `s`.
// Returns the inner text if found; otherwise `None`.
fn extract_first_bold(s: &str) -> Option<String> {
    let bytes = s.as_bytes();
    let mut i = 0usize;
    while i + 1 < bytes.len() {
        if bytes[i] == b'*' && bytes[i + 1] == b'*' {
            let start = i + 2;
            let mut j = start;
            while j + 1 < bytes.len() {
                if bytes[j] == b'*' && bytes[j + 1] == b'*' {
                    // Found closing **
                    let inner = &s[start..j];
                    let trimmed = inner.trim();
                    if !trimmed.is_empty() {
                        return Some(trimmed.to_string());
                    } else {
                        return None;
                    }
                }
                j += 1;
            }
            // No closing; stop searching (wait for more deltas)
            return None;
        }
        i += 1;
    }
    None
}

async fn fetch_rate_limits(base_url: String, auth: CodexAuth) -> Option<RateLimitSnapshot> {
    match BackendClient::from_auth(base_url, &auth).await {
        Ok(client) => match client.get_rate_limits().await {
            Ok(snapshot) => Some(snapshot),
            Err(err) => {
                debug!(error = ?err, "failed to fetch rate limits from /usage");
                None
            }
        },
        Err(err) => {
            debug!(error = ?err, "failed to construct backend client for rate limits");
            None
        }
    }
}

#[cfg(test)]
pub(crate) fn show_review_commit_picker_with_entries(
    chat: &mut ChatWidget,
    entries: Vec<codex_core::git_info::CommitLogEntry>,
) {
    let mut items: Vec<SelectionItem> = Vec::with_capacity(entries.len());
    for entry in entries {
        let subject = entry.subject.clone();
        let sha = entry.sha.clone();
        let search_val = format!("{subject} {sha}");

        items.push(SelectionItem {
            name: subject.clone(),
            actions: vec![Box::new(move |tx3: &AppEventSender| {
                tx3.send(AppEvent::CodexOp(Op::Review {
                    review_request: ReviewRequest {
                        target: ReviewTarget::Commit {
                            sha: sha.clone(),
                            title: Some(subject.clone()),
                        },
                        user_facing_hint: None,
                    },
                }));
            })],
            dismiss_on_select: true,
            search_value: Some(search_val),
            ..Default::default()
        });
    }

    chat.bottom_pane.show_selection_view(SelectionViewParams {
        title: Some("Select a commit to review".to_string()),
        footer_hint: Some(standard_popup_hint_line()),
        items,
        is_searchable: true,
        search_placeholder: Some("Type to search commits".to_string()),
        ..Default::default()
    });
}

fn security_review_log_prefix(entry: &str) -> &'static str {
    if is_security_review_tool_log(entry) {
        "    ↳ "
    } else {
        "  ↳ "
    }
}

fn is_security_review_tool_log(entry: &str) -> bool {
    const TOOL_PREFIXES: &[&str] = &[
        "Search `",
        "No content matches found for `",
        "Ripgrep content search for `",
        "Stopping search commands for ",
        "grep_files for `",
        "No files matched `",
        "Auto scope content search `",
        "Auto scope grep_files search",
        "Auto scope read `",
    ];
    if TOOL_PREFIXES.iter().any(|prefix| entry.starts_with(prefix)) {
        return true;
    }

    if entry.starts_with("Auto scope ") && (entry.contains(" search ") || entry.contains(" read "))
    {
        return true;
    }

    if entry.contains(" verification for ") {
        return true;
    }

    const TOOL_FRAGMENTS: &[&str] = &[
        ": curl",
        ": failed to run curl",
        ": python",
        ": failed to run python",
    ];
    TOOL_FRAGMENTS
        .iter()
        .any(|fragment| entry.contains(fragment))
}

#[cfg(test)]
pub(crate) mod tests;<|MERGE_RESOLUTION|>--- conflicted
+++ resolved
@@ -155,12 +155,9 @@
 use codex_core::protocol::AskForApproval;
 use codex_core::protocol::SandboxPolicy;
 use codex_file_search::FileMatch;
-<<<<<<< HEAD
-use codex_protocol::plan_tool::StepStatus;
-=======
 use codex_protocol::openai_models::ModelPreset;
 use codex_protocol::openai_models::ReasoningEffort as ReasoningEffortConfig;
->>>>>>> 7836aedd
+use codex_protocol::plan_tool::StepStatus;
 use codex_protocol::plan_tool::UpdatePlanArgs;
 use strum::IntoEnumIterator;
 
@@ -973,6 +970,7 @@
             && self.current_status_header != header
         {
             self.set_status_header(header);
+            self.push_status_snapshot();
         }
     }
 
@@ -3901,37 +3899,8 @@
         });
     }
 
-<<<<<<< HEAD
     pub(crate) fn open_security_review_popup(&mut self) {
         let mut items: Vec<SelectionItem> = Vec::new();
-=======
-    pub(crate) async fn show_review_branch_picker(&mut self, cwd: &Path) {
-        let branches = local_git_branches(cwd).await;
-        let current_branch = current_branch_name(cwd)
-            .await
-            .unwrap_or_else(|| "(detached HEAD)".to_string());
-        let mut items: Vec<SelectionItem> = Vec::with_capacity(branches.len());
-
-        for option in branches {
-            let branch = option.clone();
-            items.push(SelectionItem {
-                name: format!("{current_branch} -> {branch}"),
-                actions: vec![Box::new(move |tx3: &AppEventSender| {
-                    tx3.send(AppEvent::CodexOp(Op::Review {
-                        review_request: ReviewRequest {
-                            target: ReviewTarget::BaseBranch {
-                                branch: branch.clone(),
-                            },
-                            user_facing_hint: None,
-                        },
-                    }));
-                })],
-                dismiss_on_select: true,
-                search_value: Some(option),
-                ..Default::default()
-            });
-        }
->>>>>>> 7836aedd
 
         items.push(SelectionItem {
             name: "Full security review".to_string(),
@@ -4026,10 +3995,10 @@
         }
 
         let mut linear_issue = linear_issue;
-        if linear_issue.is_none() {
-            if let Some(prompt) = scope_prompt.as_ref() {
-                linear_issue = crate::security_review::extract_linear_issue_ref(prompt);
-            }
+        if linear_issue.is_none()
+            && let Some(prompt) = scope_prompt.as_ref()
+        {
+            linear_issue = crate::security_review::extract_linear_issue_ref(prompt);
         }
 
         let repo_path = self.config.cwd.clone();
@@ -4974,11 +4943,10 @@
                 actions: vec![Box::new(move |tx3: &AppEventSender| {
                     tx3.send(AppEvent::CodexOp(Op::Review {
                         review_request: ReviewRequest {
-                            prompt: format!(
-                                "Review the code changes against the base branch '{branch}'. Start by finding the merge diff between the current branch and {branch}'s upstream e.g. (`git merge-base HEAD \"$(git rev-parse --abbrev-ref \"{branch}@{{upstream}}\")\"`), then run `git diff` against that SHA to see what changes we would merge into the {branch} branch. Provide prioritized, actionable findings."
-                            ),
-                            user_facing_hint: format!("changes against '{branch}'"),
-                            append_to_original_thread: true,
+                            target: ReviewTarget::BaseBranch {
+                                branch: branch.clone(),
+                            },
+                            user_facing_hint: None,
                         },
                     }));
                 })],

--- conflicted
+++ resolved
@@ -36,11 +36,6 @@
 use codex_core::protocol::ExecCommandBeginEvent;
 use codex_core::protocol::ExecCommandEndEvent;
 use codex_core::protocol::InputItem;
-<<<<<<< HEAD
-=======
-use codex_core::protocol::ListCustomPromptsResponseEvent;
-use codex_core::protocol::McpListToolsResponseEvent;
->>>>>>> f7cb2f87
 use codex_core::protocol::McpToolCallBeginEvent;
 use codex_core::protocol::McpToolCallEndEvent;
 use codex_core::protocol::Op;
@@ -49,13 +44,6 @@
 use codex_core::protocol::TaskCompleteEvent;
 use codex_core::protocol::TokenUsage;
 use codex_core::protocol::TurnDiffEvent;
-<<<<<<< HEAD
-=======
-use codex_core::protocol::WebSearchBeginEvent;
-use codex_core::protocol::WebSearchEndEvent;
-use codex_protocol::parse_command::ParsedCommand;
-use crossterm::event::KeyCode;
->>>>>>> f7cb2f87
 use crossterm::event::KeyEvent;
 use crossterm::event::KeyEventKind;
 use image::imageops::FilterType;
@@ -444,7 +432,6 @@
     }
 }
 
-<<<<<<< HEAD
 impl ChatWidget<'_> {
     fn finalize_exec_cell_at(&mut self, idx: usize, exit_code: i32, stdout: String, stderr: String) {
         if idx >= self.history_cells.len() { return; }
@@ -459,27 +446,6 @@
                 self.invalidate_height_cache();
                 self.request_redraw();
             }
-=======
-impl ChatWidget {
-    fn flush_answer_stream_with_separator(&mut self) {
-        let sink = AppEventHistorySink(self.app_event_tx.clone());
-        let _ = self.stream.finalize(true, &sink);
-    }
-    // --- Small event handlers ---
-    fn on_session_configured(&mut self, event: codex_core::protocol::SessionConfiguredEvent) {
-        self.bottom_pane
-            .set_history_metadata(event.history_log_id, event.history_entry_count);
-        self.session_id = Some(event.session_id);
-        self.add_to_history(history_cell::new_session_info(
-            &self.config,
-            event,
-            self.show_welcome_banner,
-        ));
-        // Ask codex-core to enumerate custom prompts for this session.
-        self.submit_op(Op::ListCustomPrompts);
-        if let Some(user_message) = self.initial_user_message.take() {
-            self.submit_user_message(user_message);
->>>>>>> f7cb2f87
         }
     }
 
@@ -891,23 +857,10 @@
         self.app_event_tx.send(AppEvent::RequestRedraw);
     }
 
-<<<<<<< HEAD
     /// Clear memoized cell heights (called when history/content changes)
     fn invalidate_height_cache(&mut self) {
         self.height_cache.borrow_mut().clear();
         self.prefix_sums.borrow_mut().clear();
-=======
-    fn on_web_search_begin(&mut self, _ev: WebSearchBeginEvent) {
-        self.flush_answer_stream_with_separator();
-    }
-
-    fn on_web_search_end(&mut self, ev: WebSearchEndEvent) {
-        self.flush_answer_stream_with_separator();
-        self.add_to_history(history_cell::new_web_search_call(format!(
-            "Searched: {}",
-            ev.query
-        )));
->>>>>>> f7cb2f87
     }
 
 
@@ -2598,12 +2551,12 @@
                 self.flush_interrupt_queue();
 
                 // Show an active Web Search entry with live timer and query (if present)
-                let cell = history_cell::new_running_web_search(Some(ev.query.clone()));
+                let cell = history_cell::new_running_web_search(ev.query.clone());
                 self.add_to_history(cell);
 
                 // Track by call_id so we can mark complete later
                 if let Some(last_idx) = self.history_cells.len().checked_sub(1) {
-                    self.running_web_search.insert(ev.call_id, (last_idx, Some(ev.query)));
+                    self.running_web_search.insert(ev.call_id, (last_idx, ev.query));
                 }
 
                 // Reflect status in the input border
@@ -6402,7 +6355,6 @@
 impl WidgetRef for &ChatWidget<'_> {
     fn render_ref(&self, area: Rect, buf: &mut Buffer) {
 
-<<<<<<< HEAD
         // Fill entire area with theme background
         let bg_style = Style::default()
             .bg(crate::colors::background())
@@ -6410,60 +6362,6 @@
         for y in area.top()..area.bottom() {
             for x in area.left()..area.right() {
                 buf[(x, y)].set_style(bg_style);
-=======
-        match msg {
-            EventMsg::SessionConfigured(e) => self.on_session_configured(e),
-            EventMsg::AgentMessage(AgentMessageEvent { message }) => self.on_agent_message(message),
-            EventMsg::AgentMessageDelta(AgentMessageDeltaEvent { delta }) => {
-                self.on_agent_message_delta(delta)
-            }
-            EventMsg::AgentReasoningDelta(AgentReasoningDeltaEvent { delta })
-            | EventMsg::AgentReasoningRawContentDelta(AgentReasoningRawContentDeltaEvent {
-                delta,
-            }) => self.on_agent_reasoning_delta(delta),
-            EventMsg::AgentReasoning(AgentReasoningEvent { .. })
-            | EventMsg::AgentReasoningRawContent(AgentReasoningRawContentEvent { .. }) => {
-                self.on_agent_reasoning_final()
-            }
-            EventMsg::AgentReasoningSectionBreak(_) => self.on_reasoning_section_break(),
-            EventMsg::TaskStarted(_) => self.on_task_started(),
-            EventMsg::TaskComplete(TaskCompleteEvent { .. }) => self.on_task_complete(),
-            EventMsg::TokenCount(token_usage) => self.on_token_count(token_usage),
-            EventMsg::Error(ErrorEvent { message }) => self.on_error(message),
-            EventMsg::TurnAborted(ev) => match ev.reason {
-                TurnAbortReason::Interrupted => {
-                    self.on_interrupted_turn();
-                }
-                TurnAbortReason::Replaced => {
-                    self.on_error("Turn aborted: replaced by a new task".to_owned())
-                }
-            },
-            EventMsg::PlanUpdate(update) => self.on_plan_update(update),
-            EventMsg::ExecApprovalRequest(ev) => self.on_exec_approval_request(id, ev),
-            EventMsg::ApplyPatchApprovalRequest(ev) => self.on_apply_patch_approval_request(id, ev),
-            EventMsg::ExecCommandBegin(ev) => self.on_exec_command_begin(ev),
-            EventMsg::ExecCommandOutputDelta(delta) => self.on_exec_command_output_delta(delta),
-            EventMsg::PatchApplyBegin(ev) => self.on_patch_apply_begin(ev),
-            EventMsg::PatchApplyEnd(ev) => self.on_patch_apply_end(ev),
-            EventMsg::ExecCommandEnd(ev) => self.on_exec_command_end(ev),
-            EventMsg::McpToolCallBegin(ev) => self.on_mcp_tool_call_begin(ev),
-            EventMsg::McpToolCallEnd(ev) => self.on_mcp_tool_call_end(ev),
-            EventMsg::WebSearchBegin(ev) => self.on_web_search_begin(ev),
-            EventMsg::WebSearchEnd(ev) => self.on_web_search_end(ev),
-            EventMsg::GetHistoryEntryResponse(ev) => self.on_get_history_entry_response(ev),
-            EventMsg::McpListToolsResponse(ev) => self.on_list_mcp_tools(ev),
-            EventMsg::ListCustomPromptsResponse(ev) => self.on_list_custom_prompts(ev),
-            EventMsg::ShutdownComplete => self.on_shutdown_complete(),
-            EventMsg::TurnDiff(TurnDiffEvent { unified_diff }) => self.on_turn_diff(unified_diff),
-            EventMsg::BackgroundEvent(BackgroundEventEvent { message }) => {
-                self.on_background_event(message)
-            }
-            EventMsg::StreamError(StreamErrorEvent { message }) => self.on_stream_error(message),
-            EventMsg::ConversationHistory(ev) => {
-                // Forward to App so it can process backtrack flows.
-                self.app_event_tx
-                    .send(crate::app_event::AppEvent::ConversationHistory(ev));
->>>>>>> f7cb2f87
             }
         }
 
@@ -6860,7 +6758,6 @@
                             _ => 0,
                         };
 
-<<<<<<< HEAD
                         // If we've scrolled past the anchor line, don't render the icon.
                         if skip_top <= anchor_offset {
                             let rel = anchor_offset - skip_top; // rows from current viewport top
@@ -6906,21 +6803,6 @@
                 let mut p = self.perf.borrow_mut();
                 p.ns_render_loop = p.ns_render_loop.saturating_add(start.elapsed().as_nanos());
             }
-=======
-    fn on_list_custom_prompts(&mut self, ev: ListCustomPromptsResponseEvent) {
-        let len = ev.custom_prompts.len();
-        debug!("received {len} custom prompts");
-        // Forward to bottom pane so the slash popup can show them now.
-        self.bottom_pane.set_custom_prompts(ev.custom_prompts);
-    }
-
-    /// Programmatically submit a user text message as if typed in the
-    /// composer. The text will be added to conversation history and sent to
-    /// the agent.
-    pub(crate) fn submit_text_message(&mut self, text: String) {
-        if text.is_empty() {
-            return;
->>>>>>> f7cb2f87
         }
 
         // Render vertical scrollbar when content is scrollable and currently visible

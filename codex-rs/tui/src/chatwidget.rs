--- conflicted
+++ resolved
@@ -414,7 +414,6 @@
     Shown,
 }
 
-<<<<<<< HEAD
 #[derive(Clone, Debug)]
 enum ReplayMessage {
     UserPrompt(String),
@@ -422,14 +421,14 @@
         lines: Vec<Line<'static>>,
         is_first_line: bool,
     },
-=======
+}
+
 #[derive(Clone, Copy, Debug, Default, PartialEq, Eq)]
 pub(crate) enum ExternalEditorState {
     #[default]
     Closed,
     Requested,
     Active,
->>>>>>> c26c29be
 }
 
 pub(crate) struct ChatWidget {
@@ -492,7 +491,7 @@
     feedback: codex_feedback::CodexFeedback,
     // Current session rollout path (if known)
     current_rollout_path: Option<PathBuf>,
-<<<<<<< HEAD
+    external_editor_state: ExternalEditorState,
     selected_agent_id: String,
     known_agents: Vec<String>,
     known_agents_set: HashSet<String>,
@@ -500,9 +499,6 @@
     agent_states: HashMap<String, AgentViewState>,
     approval_agent_ids: HashMap<String, String>,
     elicitation_agent_ids: HashMap<RequestId, String>,
-=======
-    external_editor_state: ExternalEditorState,
->>>>>>> c26c29be
 }
 
 struct UserMessage {
@@ -1614,7 +1610,7 @@
             last_rendered_width: std::cell::Cell::new(None),
             feedback,
             current_rollout_path: None,
-<<<<<<< HEAD
+            external_editor_state: ExternalEditorState::Closed,
             selected_agent_id: default_agent_id.clone(),
             known_agents: vec![default_agent_id.clone()],
             known_agents_set: HashSet::from([default_agent_id]),
@@ -1622,9 +1618,6 @@
             agent_states: HashMap::new(),
             approval_agent_ids: HashMap::new(),
             elicitation_agent_ids: HashMap::new(),
-=======
-            external_editor_state: ExternalEditorState::Closed,
->>>>>>> c26c29be
         };
 
         widget.prefetch_rate_limits();
@@ -1713,7 +1706,7 @@
             last_rendered_width: std::cell::Cell::new(None),
             feedback,
             current_rollout_path: None,
-<<<<<<< HEAD
+            external_editor_state: ExternalEditorState::Closed,
             selected_agent_id: default_agent_id.clone(),
             known_agents: vec![default_agent_id.clone()],
             known_agents_set: HashSet::from([default_agent_id]),
@@ -1721,9 +1714,6 @@
             agent_states: HashMap::new(),
             approval_agent_ids: HashMap::new(),
             elicitation_agent_ids: HashMap::new(),
-=======
-            external_editor_state: ExternalEditorState::Closed,
->>>>>>> c26c29be
         };
 
         widget.prefetch_rate_limits();
@@ -2051,7 +2041,6 @@
         }
     }
 
-<<<<<<< HEAD
     fn insert_history_cell_without_flushing(&mut self, cell: Box<dyn HistoryCell>) {
         if !cell.display_lines(u16::MAX).is_empty() {
             self.needs_final_message_separator = true;
@@ -2065,8 +2054,6 @@
         )));
     }
 
-    fn add_to_history(&mut self, cell: impl HistoryCell + 'static) {
-=======
     // Only flush a live wait cell here; other active cells must finalize via their end events.
     fn flush_wait_cell(&mut self) {
         // Wait cells are transient: convert them into "(waited)" history entries if present.
@@ -2089,7 +2076,6 @@
     }
 
     pub(crate) fn add_to_history(&mut self, cell: impl HistoryCell + 'static) {
->>>>>>> c26c29be
         self.add_boxed_history(Box::new(cell));
     }
 

--- conflicted
+++ resolved
@@ -596,7 +596,6 @@
         }
     }
 
-<<<<<<< HEAD
     pub(crate) fn attach_image(
         &mut self,
         path: PathBuf,
@@ -610,7 +609,8 @@
         self.bottom_pane
             .attach_image(path.clone(), width, height, format_label);
         self.request_redraw();
-=======
+    }
+
     fn dispatch_command(&mut self, cmd: SlashCommand) {
         match cmd {
             SlashCommand::New => {
@@ -705,7 +705,6 @@
                 }));
             }
         }
->>>>>>> e4c275d6
     }
 
     pub(crate) fn handle_paste(&mut self, text: String) {

--- conflicted
+++ resolved
@@ -23,13 +23,8 @@
 pub(crate) struct StatusIndicatorWidget {
     /// Animated header text (defaults to "Working").
     header: String,
-<<<<<<< HEAD
-    /// Queued user messages to display under the status line.
-    queued_messages: Vec<String>,
+    show_interrupt_hint: bool,
     animations_enabled: bool,
-=======
-    show_interrupt_hint: bool,
->>>>>>> 2ac14d11
 
     elapsed_running: Duration,
     last_resume_at: Instant,
@@ -60,12 +55,8 @@
         let animations_enabled = animations_enabled();
         Self {
             header: String::from("Working"),
-<<<<<<< HEAD
-            queued_messages: Vec::new(),
+            show_interrupt_hint: true,
             animations_enabled,
-=======
-            show_interrupt_hint: true,
->>>>>>> 2ac14d11
             elapsed_running: Duration::ZERO,
             last_resume_at: Instant::now(),
             is_paused: false,
@@ -151,7 +142,6 @@
         }
 
         // Schedule next animation frame.
-<<<<<<< HEAD
         if self.animations_enabled {
             self.frame_requester
                 .schedule_frame_in(Duration::from_millis(32));
@@ -159,15 +149,9 @@
             self.frame_requester
                 .schedule_frame_in(Duration::from_secs(1));
         }
-        let elapsed = self.elapsed_seconds();
-        let pretty_elapsed = fmt_elapsed_compact(elapsed);
-=======
-        self.frame_requester
-            .schedule_frame_in(Duration::from_millis(32));
         let now = Instant::now();
         let elapsed_duration = self.elapsed_duration_at(now);
         let pretty_elapsed = fmt_elapsed_compact(elapsed_duration.as_secs());
->>>>>>> 2ac14d11
 
         // Plain rendering: no borders or padding so the live cell is visually indistinguishable from terminal scrollback.
         let mut spans = Vec::with_capacity(5);
@@ -250,26 +234,6 @@
     }
 
     #[test]
-<<<<<<< HEAD
-    fn renders_with_queued_messages() {
-        with_cli_animations_disabled_for_tests(false, || {
-            let (tx_raw, _rx) = unbounded_channel::<AppEvent>();
-            let tx = AppEventSender::new(tx_raw);
-            let mut w = StatusIndicatorWidget::new(tx, crate::tui::FrameRequester::test_dummy());
-            w.set_queued_messages(vec!["first".to_string(), "second".to_string()]);
-
-            // Render into a fixed-size test terminal and snapshot the backend.
-            let mut terminal = Terminal::new(TestBackend::new(80, 8)).expect("terminal");
-            terminal
-                .draw(|f| w.render_ref(f.area(), f.buffer_mut()))
-                .expect("draw");
-            insta::assert_snapshot!(terminal.backend());
-        });
-    }
-
-    #[test]
-=======
->>>>>>> 2ac14d11
     fn timer_pauses_when_requested() {
         with_cli_animations_disabled_for_tests(false, || {
             let (tx_raw, _rx) = unbounded_channel::<AppEvent>();

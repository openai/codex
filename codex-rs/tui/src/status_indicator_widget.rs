//! A live status indicator that shows the *latest* log line emitted by the
//! application while the agent is processing a long‑running task.

use std::time::Duration;
use std::time::Instant;

use codex_core::protocol::Op;
use crossterm::event::KeyCode;
use ratatui::buffer::Buffer;
use ratatui::layout::Rect;
use ratatui::style::Stylize;
use ratatui::text::Line;
use ratatui::widgets::WidgetRef;

use crate::app_event::AppEvent;
use crate::app_event_sender::AppEventSender;
use crate::exec_cell::spinner;
use crate::key_hint;
use crate::render::renderable::Renderable;
use crate::shimmer::shimmer_spans;
use crate::tui::FrameRequester;

pub(crate) struct StatusIndicatorWidget {
    /// Animated header text (defaults to "Working").
    header: String,
<<<<<<< HEAD
=======
    show_interrupt_hint: bool,
>>>>>>> d40a6b7f

    elapsed_running: Duration,
    last_resume_at: Instant,
    is_paused: bool,
    app_event_tx: AppEventSender,
    frame_requester: FrameRequester,
}

// Format elapsed seconds into a compact human-friendly form used by the status line.
// Examples: 0s, 59s, 1m 00s, 59m 59s, 1h 00m 00s, 2h 03m 09s
pub fn fmt_elapsed_compact(elapsed_secs: u64) -> String {
    if elapsed_secs < 60 {
        return format!("{elapsed_secs}s");
    }
    if elapsed_secs < 3600 {
        let minutes = elapsed_secs / 60;
        let seconds = elapsed_secs % 60;
        return format!("{minutes}m {seconds:02}s");
    }
    let hours = elapsed_secs / 3600;
    let minutes = (elapsed_secs % 3600) / 60;
    let seconds = elapsed_secs % 60;
    format!("{hours}h {minutes:02}m {seconds:02}s")
}

impl StatusIndicatorWidget {
    pub(crate) fn new(app_event_tx: AppEventSender, frame_requester: FrameRequester) -> Self {
        Self {
            header: String::from("Working"),
<<<<<<< HEAD
=======
            show_interrupt_hint: true,
>>>>>>> d40a6b7f
            elapsed_running: Duration::ZERO,
            last_resume_at: Instant::now(),
            is_paused: false,

            app_event_tx,
            frame_requester,
        }
    }

<<<<<<< HEAD
=======
    pub fn desired_height(&self, _width: u16) -> u16 {
        1
    }

>>>>>>> d40a6b7f
    pub(crate) fn interrupt(&self) {
        self.app_event_tx.send(AppEvent::CodexOp(Op::Interrupt));
    }

    /// Update the animated header label (left of the brackets).
    pub(crate) fn update_header(&mut self, header: String) {
        self.header = header;
    }

    pub(crate) fn set_interrupt_hint_visible(&mut self, visible: bool) {
        self.show_interrupt_hint = visible;
    }

    #[cfg(test)]
    pub(crate) fn header(&self) -> &str {
        &self.header
    }

<<<<<<< HEAD
=======
    #[cfg(test)]
    pub(crate) fn interrupt_hint_visible(&self) -> bool {
        self.show_interrupt_hint
    }

>>>>>>> d40a6b7f
    pub(crate) fn pause_timer(&mut self) {
        self.pause_timer_at(Instant::now());
    }

    pub(crate) fn resume_timer(&mut self) {
        self.resume_timer_at(Instant::now());
    }

    pub(crate) fn pause_timer_at(&mut self, now: Instant) {
        if self.is_paused {
            return;
        }
        self.elapsed_running += now.saturating_duration_since(self.last_resume_at);
        self.is_paused = true;
    }

    pub(crate) fn resume_timer_at(&mut self, now: Instant) {
        if !self.is_paused {
            return;
        }
        self.last_resume_at = now;
        self.is_paused = false;
        self.frame_requester.schedule_frame();
    }

    fn elapsed_duration_at(&self, now: Instant) -> Duration {
        let mut elapsed = self.elapsed_running;
        if !self.is_paused {
            elapsed += now.saturating_duration_since(self.last_resume_at);
        }
        elapsed
    }

    fn elapsed_seconds_at(&self, now: Instant) -> u64 {
        self.elapsed_duration_at(now).as_secs()
    }

    pub fn elapsed_seconds(&self) -> u64 {
        self.elapsed_seconds_at(Instant::now())
    }
}

impl Renderable for StatusIndicatorWidget {
    fn desired_height(&self, _width: u16) -> u16 {
        1
    }

    fn render(&self, area: Rect, buf: &mut Buffer) {
        if area.is_empty() {
            return;
        }

        // Schedule next animation frame.
        self.frame_requester
            .schedule_frame_in(Duration::from_millis(32));
        let now = Instant::now();
        let elapsed_duration = self.elapsed_duration_at(now);
        let pretty_elapsed = fmt_elapsed_compact(elapsed_duration.as_secs());

        // Plain rendering: no borders or padding so the live cell is visually indistinguishable from terminal scrollback.
        let mut spans = Vec::with_capacity(5);
        spans.push(spinner(Some(self.last_resume_at)));
        spans.push(" ".into());
        spans.extend(shimmer_spans(&self.header));
<<<<<<< HEAD
        spans.extend(vec![
            " ".into(),
            format!("({pretty_elapsed} • ").dim(),
            key_hint::plain(KeyCode::Esc).into(),
            " to interrupt)".dim(),
        ]);
=======
        spans.push(" ".into());
        if self.show_interrupt_hint {
            spans.extend(vec![
                format!("({pretty_elapsed} • ").dim(),
                key_hint::plain(KeyCode::Esc).into(),
                " to interrupt)".dim(),
            ]);
        } else {
            spans.push(format!("({pretty_elapsed})").dim());
        }
>>>>>>> d40a6b7f

        Line::from(spans).render_ref(area, buf);
    }
}

#[cfg(test)]
mod tests {
    use super::*;
    use crate::app_event::AppEvent;
    use crate::app_event_sender::AppEventSender;
    use ratatui::Terminal;
    use ratatui::backend::TestBackend;
    use std::time::Duration;
    use std::time::Instant;
    use tokio::sync::mpsc::unbounded_channel;

    use pretty_assertions::assert_eq;

    #[test]
    fn fmt_elapsed_compact_formats_seconds_minutes_hours() {
        assert_eq!(fmt_elapsed_compact(0), "0s");
        assert_eq!(fmt_elapsed_compact(1), "1s");
        assert_eq!(fmt_elapsed_compact(59), "59s");
        assert_eq!(fmt_elapsed_compact(60), "1m 00s");
        assert_eq!(fmt_elapsed_compact(61), "1m 01s");
        assert_eq!(fmt_elapsed_compact(3 * 60 + 5), "3m 05s");
        assert_eq!(fmt_elapsed_compact(59 * 60 + 59), "59m 59s");
        assert_eq!(fmt_elapsed_compact(3600), "1h 00m 00s");
        assert_eq!(fmt_elapsed_compact(3600 + 60 + 1), "1h 01m 01s");
        assert_eq!(fmt_elapsed_compact(25 * 3600 + 2 * 60 + 3), "25h 02m 03s");
    }

    #[test]
    fn renders_with_working_header() {
        let (tx_raw, _rx) = unbounded_channel::<AppEvent>();
        let tx = AppEventSender::new(tx_raw);
        let w = StatusIndicatorWidget::new(tx, crate::tui::FrameRequester::test_dummy());

        // Render into a fixed-size test terminal and snapshot the backend.
        let mut terminal = Terminal::new(TestBackend::new(80, 2)).expect("terminal");
        terminal
            .draw(|f| w.render(f.area(), f.buffer_mut()))
            .expect("draw");
        insta::assert_snapshot!(terminal.backend());
    }

    #[test]
    fn renders_truncated() {
        let (tx_raw, _rx) = unbounded_channel::<AppEvent>();
        let tx = AppEventSender::new(tx_raw);
        let w = StatusIndicatorWidget::new(tx, crate::tui::FrameRequester::test_dummy());

        // Render into a fixed-size test terminal and snapshot the backend.
        let mut terminal = Terminal::new(TestBackend::new(20, 2)).expect("terminal");
        terminal
<<<<<<< HEAD
            .draw(|f| w.render(f.area(), f.buffer_mut()))
=======
            .draw(|f| w.render_ref(f.area(), f.buffer_mut()))
>>>>>>> d40a6b7f
            .expect("draw");
        insta::assert_snapshot!(terminal.backend());
    }

    #[test]
    fn timer_pauses_when_requested() {
        let (tx_raw, _rx) = unbounded_channel::<AppEvent>();
        let tx = AppEventSender::new(tx_raw);
        let mut widget = StatusIndicatorWidget::new(tx, crate::tui::FrameRequester::test_dummy());

        let baseline = Instant::now();
        widget.last_resume_at = baseline;

        let before_pause = widget.elapsed_seconds_at(baseline + Duration::from_secs(5));
        assert_eq!(before_pause, 5);

        widget.pause_timer_at(baseline + Duration::from_secs(5));
        let paused_elapsed = widget.elapsed_seconds_at(baseline + Duration::from_secs(10));
        assert_eq!(paused_elapsed, before_pause);

        widget.resume_timer_at(baseline + Duration::from_secs(10));
        let after_resume = widget.elapsed_seconds_at(baseline + Duration::from_secs(13));
        assert_eq!(after_resume, before_pause + 3);
    }
}<|MERGE_RESOLUTION|>--- conflicted
+++ resolved
@@ -23,10 +23,7 @@
 pub(crate) struct StatusIndicatorWidget {
     /// Animated header text (defaults to "Working").
     header: String,
-<<<<<<< HEAD
-=======
     show_interrupt_hint: bool,
->>>>>>> d40a6b7f
 
     elapsed_running: Duration,
     last_resume_at: Instant,
@@ -56,10 +53,7 @@
     pub(crate) fn new(app_event_tx: AppEventSender, frame_requester: FrameRequester) -> Self {
         Self {
             header: String::from("Working"),
-<<<<<<< HEAD
-=======
             show_interrupt_hint: true,
->>>>>>> d40a6b7f
             elapsed_running: Duration::ZERO,
             last_resume_at: Instant::now(),
             is_paused: false,
@@ -69,13 +63,6 @@
         }
     }
 
-<<<<<<< HEAD
-=======
-    pub fn desired_height(&self, _width: u16) -> u16 {
-        1
-    }
-
->>>>>>> d40a6b7f
     pub(crate) fn interrupt(&self) {
         self.app_event_tx.send(AppEvent::CodexOp(Op::Interrupt));
     }
@@ -85,23 +72,20 @@
         self.header = header;
     }
 
-    pub(crate) fn set_interrupt_hint_visible(&mut self, visible: bool) {
-        self.show_interrupt_hint = visible;
-    }
-
     #[cfg(test)]
     pub(crate) fn header(&self) -> &str {
         &self.header
     }
 
-<<<<<<< HEAD
-=======
+    pub(crate) fn set_interrupt_hint_visible(&mut self, visible: bool) {
+        self.show_interrupt_hint = visible;
+    }
+
     #[cfg(test)]
     pub(crate) fn interrupt_hint_visible(&self) -> bool {
         self.show_interrupt_hint
     }
 
->>>>>>> d40a6b7f
     pub(crate) fn pause_timer(&mut self) {
         self.pause_timer_at(Instant::now());
     }
@@ -166,14 +150,6 @@
         spans.push(spinner(Some(self.last_resume_at)));
         spans.push(" ".into());
         spans.extend(shimmer_spans(&self.header));
-<<<<<<< HEAD
-        spans.extend(vec![
-            " ".into(),
-            format!("({pretty_elapsed} • ").dim(),
-            key_hint::plain(KeyCode::Esc).into(),
-            " to interrupt)".dim(),
-        ]);
-=======
         spans.push(" ".into());
         if self.show_interrupt_hint {
             spans.extend(vec![
@@ -184,7 +160,6 @@
         } else {
             spans.push(format!("({pretty_elapsed})").dim());
         }
->>>>>>> d40a6b7f
 
         Line::from(spans).render_ref(area, buf);
     }
@@ -240,11 +215,7 @@
         // Render into a fixed-size test terminal and snapshot the backend.
         let mut terminal = Terminal::new(TestBackend::new(20, 2)).expect("terminal");
         terminal
-<<<<<<< HEAD
             .draw(|f| w.render(f.area(), f.buffer_mut()))
-=======
-            .draw(|f| w.render_ref(f.area(), f.buffer_mut()))
->>>>>>> d40a6b7f
             .expect("draw");
         insta::assert_snapshot!(terminal.backend());
     }

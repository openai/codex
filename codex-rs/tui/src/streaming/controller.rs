--- conflicted
+++ resolved
@@ -83,22 +83,6 @@
 #[cfg(test)]
 mod tests {
     use super::*;
-<<<<<<< HEAD
-=======
-    use codex_core::config::Config;
-    use codex_core::config::ConfigOverrides;
-    use pretty_assertions::assert_eq;
-
-    async fn test_config() -> Config {
-        let overrides = ConfigOverrides {
-            cwd: std::env::current_dir().ok(),
-            ..Default::default()
-        };
-        Config::load_with_cli_overrides(vec![], overrides)
-            .await
-            .expect("load test config")
-    }
->>>>>>> 5e4f3bbb
 
     fn lines_to_plain_strings(lines: &[ratatui::text::Line<'_>]) -> Vec<String> {
         lines

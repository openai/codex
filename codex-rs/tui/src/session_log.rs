use std::fs::File;
use std::fs::OpenOptions;
use std::io::Write;
use std::path::PathBuf;
use std::sync::Mutex;

use codex_core::config::Config;
use codex_core::protocol::Op;
use once_cell::sync::Lazy;
use once_cell::sync::OnceCell;
use serde::Serialize;
use serde_json::json;

use crate::app_event::AppEvent;

static LOGGER: Lazy<SessionLogger> = Lazy::new(SessionLogger::new);

struct SessionLogger {
    file: OnceCell<Mutex<File>>,
}

impl SessionLogger {
    fn new() -> Self {
        Self {
            file: OnceCell::new(),
        }
    }

    fn open(&self, path: PathBuf) -> std::io::Result<()> {
        let mut opts = OpenOptions::new();
        opts.create(true).truncate(true).write(true);

        #[cfg(unix)]
        {
            use std::os::unix::fs::OpenOptionsExt;
            opts.mode(0o600);
        }

        let file = opts.open(path)?;
        // If already initialized, ignore and succeed.
        if self.file.get().is_some() {
            return Ok(());
        }
        let _ = self.file.set(Mutex::new(file));
        Ok(())
    }

    fn write_json_line(&self, value: serde_json::Value) {
        let Some(mutex) = self.file.get() else {
            return;
        };
        let mut guard = match mutex.lock() {
            Ok(g) => g,
            Err(poisoned) => poisoned.into_inner(),
        };
        match serde_json::to_string(&value) {
            Ok(serialized) => {
                if let Err(e) = guard.write_all(serialized.as_bytes()) {
                    tracing::warn!("session log write error: {}", e);
                    return;
                }
                if let Err(e) = guard.write_all(b"\n") {
                    tracing::warn!("session log write error: {}", e);
                    return;
                }
                if let Err(e) = guard.flush() {
                    tracing::warn!("session log flush error: {}", e);
                }
            }
            Err(e) => tracing::warn!("session log serialize error: {}", e),
        }
    }

    fn is_enabled(&self) -> bool {
        self.file.get().is_some()
    }
}

fn now_ts() -> String {
    // RFC3339 for readability; consumers can parse as needed.
    chrono::Utc::now().to_rfc3339_opts(chrono::SecondsFormat::Millis, true)
}

pub(crate) fn maybe_init(config: &Config) {
    let enabled = std::env::var("CODEX_TUI_RECORD_SESSION")
        .map(|v| matches!(v.as_str(), "1" | "true" | "TRUE" | "yes" | "YES"))
        .unwrap_or(false);
    if !enabled {
        return;
    }

    let path = if let Ok(path) = std::env::var("CODEX_TUI_SESSION_LOG_PATH") {
        PathBuf::from(path)
    } else {
        let mut p = match codex_core::config::log_dir(config) {
            Ok(dir) => dir,
            Err(_) => std::env::temp_dir(),
        };
        let filename = format!(
            "session-{}.jsonl",
            chrono::Utc::now().format("%Y%m%dT%H%M%SZ")
        );
        p.push(filename);
        p
    };

    if let Err(e) = LOGGER.open(path.clone()) {
        tracing::error!("failed to open session log {:?}: {}", path, e);
        return;
    }

    // Write a header record so we can attach context.
    let header = json!({
        "ts": now_ts(),
        "dir": "meta",
        "kind": "session_start",
        "cwd": config.cwd,
        "model": config.model,
        "model_provider_id": config.model_provider_id,
        "model_provider_name": config.model_provider.name,
    });
    LOGGER.write_json_line(header);
}

pub(crate) fn log_inbound_app_event(event: &AppEvent) {
    // Log only if enabled
    if !LOGGER.is_enabled() {
        return;
    }

    match event {
        AppEvent::CodexEvent(ev) => {
            write_record("to_tui", "codex_event", ev);
        }
<<<<<<< HEAD
        AppEvent::KeyEvent(k) => {
            let value = json!({
                "ts": now_ts(),
                "dir": "to_tui",
                "kind": "key_event",
                "event": format!("{:?}", k),
            });
            LOGGER.write_json_line(value);
        }
        AppEvent::Paste(s) => {
            let value = json!({
                "ts": now_ts(),
                "dir": "to_tui",
                "kind": "paste",
                "text": s,
            });
            LOGGER.write_json_line(value);
        }
        AppEvent::DispatchCommand(cmd, _text) => {
=======

        AppEvent::DispatchCommand(cmd) => {
>>>>>>> 9193eb6b
            let value = json!({
                "ts": now_ts(),
                "dir": "to_tui",
                "kind": "slash_command",
                "command": format!("{:?}", cmd),
            });
            LOGGER.write_json_line(value);
        }
        // Internal UI events; still log for fidelity, but avoid heavy payloads.
        AppEvent::InsertHistoryLines(lines) => {
            let value = json!({
                "ts": now_ts(),
                "dir": "to_tui",
                "kind": "insert_history",
                "lines": lines.len(),
            });
            LOGGER.write_json_line(value);
        }
        AppEvent::InsertHistoryCell(cell) => {
            let value = json!({
                "ts": now_ts(),
                "dir": "to_tui",
                "kind": "insert_history_cell",
                "lines": cell.transcript_lines().len(),
            });
            LOGGER.write_json_line(value);
        }
        AppEvent::StartFileSearch(query) => {
            let value = json!({
                "ts": now_ts(),
                "dir": "to_tui",
                "kind": "file_search_start",
                "query": query,
            });
            LOGGER.write_json_line(value);
        }
        AppEvent::FileSearchResult { query, matches } => {
            let value = json!({
                "ts": now_ts(),
                "dir": "to_tui",
                "kind": "file_search_result",
                "query": query,
                "matches": matches.len(),
            });
            LOGGER.write_json_line(value);
        }
        // Noise or control flow – record variant only
        other => {
            let value = json!({
                "ts": now_ts(),
                "dir": "to_tui",
                "kind": "app_event",
                "variant": format!("{other:?}").split('(').next().unwrap_or("app_event"),
            });
            LOGGER.write_json_line(value);
        }
    }
}

#[allow(dead_code)]
pub(crate) fn log_outbound_op(op: &Op) {
    if !LOGGER.is_enabled() {
        return;
    }
    write_record("from_tui", "op", op);
}

pub(crate) fn log_session_end() {
    if !LOGGER.is_enabled() {
        return;
    }
    let value = json!({
        "ts": now_ts(),
        "dir": "meta",
        "kind": "session_end",
    });
    LOGGER.write_json_line(value);
}

fn write_record<T>(dir: &str, kind: &str, obj: &T)
where
    T: Serialize,
{
    let value = json!({
        "ts": now_ts(),
        "dir": dir,
        "kind": kind,
        "payload": obj,
    });
    LOGGER.write_json_line(value);
}<|MERGE_RESOLUTION|>--- conflicted
+++ resolved
@@ -132,7 +132,6 @@
         AppEvent::CodexEvent(ev) => {
             write_record("to_tui", "codex_event", ev);
         }
-<<<<<<< HEAD
         AppEvent::KeyEvent(k) => {
             let value = json!({
                 "ts": now_ts(),
@@ -152,10 +151,6 @@
             LOGGER.write_json_line(value);
         }
         AppEvent::DispatchCommand(cmd, _text) => {
-=======
-
-        AppEvent::DispatchCommand(cmd) => {
->>>>>>> 9193eb6b
             let value = json!({
                 "ts": now_ts(),
                 "dir": "to_tui",

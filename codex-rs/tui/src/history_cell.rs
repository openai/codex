use crate::exec_command::strip_bash_lc_and_escape;
use crate::markdown::append_markdown;
use crate::slash_command::SlashCommand;
use crate::text_formatting::format_json_compact;
use base64::Engine;
use codex_ansi_escape::ansi_escape_line;
use codex_common::create_config_summary_entries;
use codex_common::elapsed::format_duration;
use codex_core::config::Config;
use codex_core::config_types::ReasoningEffort;
use codex_core::parse_command::ParsedCommand;
use codex_core::plan_tool::PlanItemArg;
use codex_core::plan_tool::StepStatus;
use codex_core::plan_tool::UpdatePlanArgs;
use codex_core::protocol::FileChange;
use crate::diff_render::create_diff_summary;
use codex_core::protocol::McpInvocation;
use codex_core::protocol::SessionConfiguredEvent;
use codex_core::protocol::TokenUsage;
use image::DynamicImage;
use image::ImageReader;
use mcp_types::EmbeddedResourceResource;
use mcp_types::ResourceLink;
use ratatui::prelude::*;
use ratatui::style::Modifier;
use ratatui::style::Style;
use ratatui::widgets::Paragraph;
use ratatui::widgets::Padding;
use ratatui::widgets::Block;
use ratatui::widgets::Borders;
use ratatui::widgets::WidgetRef;
use ratatui::widgets::Wrap;
use std::collections::HashMap;
use std::io::Cursor;
use std::path::PathBuf;
use std::time::Duration;
use std::time::Instant;
use tracing::error;

// ==================== Core Types ====================

#[derive(Clone, Debug)]
pub(crate) struct CommandOutput {
    pub(crate) exit_code: i32,
    pub(crate) stdout: String,
    pub(crate) stderr: String,
}

pub(crate) enum PatchEventType {
    ApprovalRequest,
    ApplyBegin { auto_approved: bool },
}

<<<<<<< HEAD
// ==================== HistoryCellType ====================

#[derive(Clone, Copy, Debug, PartialEq, Eq)]
pub(crate) enum HistoryCellType {
    Plain,
    User,
    Assistant,
    Reasoning,
    Error,
    Exec { kind: ExecKind, status: ExecStatus },
    Tool { status: ToolStatus },
    Patch { kind: PatchKind },
    PlanUpdate,
    BackgroundEvent,
    Notice,
    Diff,
    Image,
    AnimatedWelcome,
    Loading,
}

#[derive(Clone, Copy, Debug, PartialEq, Eq)]
pub(crate) enum ExecKind { Read, Search, List, Run }

#[derive(Clone, Copy, Debug, PartialEq, Eq)]
pub(crate) enum ExecStatus { Running, Success, Error }

#[derive(Clone, Copy, Debug, PartialEq, Eq)]
pub(crate) enum ToolStatus { Running, Success, Failed }

#[derive(Clone, Copy, Debug, PartialEq, Eq)]
pub(crate) enum PatchKind { Proposed, ApplyBegin, ApplySuccess, ApplyFailure }

// ==================== HistoryCell Trait ====================

/// Represents an event to display in the conversation history.
/// Returns its `Vec<Line<'static>>` representation to make it easier 
/// to display in a scrollable list.
pub(crate) trait HistoryCell {
=======
/// Represents an event to display in the conversation history. Returns its
/// `Vec<Line<'static>>` representation to make it easier to display in a
/// scrollable list.
pub(crate) trait HistoryCell: std::fmt::Debug + Send + Sync {
>>>>>>> 9193eb6b
    fn display_lines(&self) -> Vec<Line<'static>>;
    /// A required, explicit type descriptor for the history cell.
    fn kind(&self) -> HistoryCellType;
    
    /// Allow downcasting to concrete types
    fn as_any(&self) -> &dyn std::any::Any {
        // Default implementation that doesn't support downcasting
        // Concrete types that need downcasting should override this
        &() as &dyn std::any::Any
    }
    /// Allow mutable downcasting to concrete types
    fn as_any_mut(&mut self) -> &mut dyn std::any::Any;
    
    /// Get display lines with empty lines trimmed from beginning and end.
    /// This ensures consistent spacing when cells are rendered together.
    fn display_lines_trimmed(&self) -> Vec<Line<'static>> {
        trim_empty_lines(self.display_lines())
    }

    fn transcript_lines(&self) -> Vec<Line<'static>> {
        self.display_lines()
    }

    fn desired_height(&self, width: u16) -> u16 {
        Paragraph::new(Text::from(self.display_lines_trimmed()))
            .wrap(Wrap { trim: false })
            .line_count(width)
            .try_into()
            .unwrap_or(0)
    }
    
    fn render_with_skip(&self, area: Rect, buf: &mut Buffer, skip_rows: u16) {
        // Check if this cell has custom rendering
        if self.has_custom_render() {
            // Allow custom renders to handle top skipping explicitly
            self.custom_render_with_skip(area, buf, skip_rows);
            return;
        }

        // Default path: render the full text and use Paragraph.scroll to skip
        // vertical rows AFTER wrapping. Slicing lines before wrapping causes
        // incorrect blank space when lines wrap across multiple rows.
        let lines = self.display_lines_trimmed();
        let text = Text::from(lines);

        Paragraph::new(text)
            .wrap(Wrap { trim: false })
            .scroll((skip_rows, 0))
            .style(Style::default().bg(crate::colors::background()))
            .render(area, buf);
    }
    
    /// Returns true if this cell has custom rendering (e.g., animations)
    fn has_custom_render(&self) -> bool {
        false // Default: most cells use display_lines
    }
    
    /// Custom render implementation for cells that need it
    fn custom_render(&self, _area: Rect, _buf: &mut Buffer) {
        // Default: do nothing (cells with custom rendering will override)
    }
    /// Custom render with support for skipping top rows
    fn custom_render_with_skip(&self, area: Rect, buf: &mut Buffer, _skip_rows: u16) {
        // Default: fall back to non-skipping custom render
        self.custom_render(area, buf);
    }
    
    /// Returns true if this cell is currently animating and needs redraws
    fn is_animating(&self) -> bool {
        false // Default: most cells don't animate
    }
    
    /// Returns true if this is a loading cell that should be removed when streaming starts
    #[allow(dead_code)]
    fn is_loading_cell(&self) -> bool {
        false // Default: most cells are not loading cells
    }
    
    /// Trigger fade-out animation (for AnimatedWelcomeCell)
    fn trigger_fade(&self) {
        // Default: do nothing (only AnimatedWelcomeCell implements this)
    }
    
    /// Check if this cell should be removed (e.g., fully faded out)
    fn should_remove(&self) -> bool {
        false // Default: most cells should not be removed
    }
    
    /// Check if this cell is ONLY a title line (no content after it)
    /// Used to avoid spacing between standalone titles and their content
    fn is_title_only(&self) -> bool {
        let lines = self.display_lines_trimmed();
        // Cell is title-only if it has exactly 1 line and that line is a title
        lines.len() == 1 && lines.first().map_or(false, is_title_line)
    }
    
    /// Returns the gutter symbol for this cell type
    /// Returns None if no symbol should be displayed
    fn gutter_symbol(&self) -> Option<&'static str> {
        match self.kind() {
            HistoryCellType::Plain => None,
            HistoryCellType::User => Some("›"),
            HistoryCellType::Assistant => Some("•"),
            HistoryCellType::Reasoning => None,
            HistoryCellType::Error => Some("✖"),
            HistoryCellType::Tool { status } => Some(match status {
                ToolStatus::Running => "⚙",
                ToolStatus::Success => "✔",
                ToolStatus::Failed => "✖",
            }),
            HistoryCellType::Exec { kind, status } => {
                // Show ➤ only for Run executions; hide for read/search/list summaries
                match (kind, status) {
                    (ExecKind::Run, ExecStatus::Error) => Some("✖"),
                    (ExecKind::Run, _) => Some("➤"),
                    _ => None,
                }
            }
            HistoryCellType::Patch { .. } => Some("↯"),
            HistoryCellType::PlanUpdate => Some("◔"), // final glyph will be chosen in header line
            HistoryCellType::BackgroundEvent => Some("»"),
            HistoryCellType::Notice => Some("★"),
            HistoryCellType::Diff => Some("↯"),
            HistoryCellType::Image => None,
            HistoryCellType::AnimatedWelcome => None,
            HistoryCellType::Loading => None,
        }
    }
}

// Allow Box<dyn HistoryCell> to implement HistoryCell
impl HistoryCell for Box<dyn HistoryCell> {
    fn as_any(&self) -> &dyn std::any::Any {
        self.as_ref().as_any()
    }
    fn as_any_mut(&mut self) -> &mut dyn std::any::Any {
        self.as_mut().as_any_mut()
    }
    fn kind(&self) -> HistoryCellType { self.as_ref().kind() }
    
    fn display_lines(&self) -> Vec<Line<'static>> {
        self.as_ref().display_lines()
    }
    
    fn display_lines_trimmed(&self) -> Vec<Line<'static>> {
        self.as_ref().display_lines_trimmed()
    }
    
    fn desired_height(&self, width: u16) -> u16 {
        self.as_ref().desired_height(width)
    }
    
    fn render_with_skip(&self, area: Rect, buf: &mut Buffer, skip_rows: u16) {
        self.as_ref().render_with_skip(area, buf, skip_rows)
    }
    
    fn has_custom_render(&self) -> bool {
        self.as_ref().has_custom_render()
    }
    
    fn custom_render(&self, area: Rect, buf: &mut Buffer) {
        self.as_ref().custom_render(area, buf)
    }
    
    fn is_animating(&self) -> bool {
        self.as_ref().is_animating()
    }
    
    fn is_loading_cell(&self) -> bool {
        self.as_ref().is_loading_cell()
    }
    
    fn trigger_fade(&self) {
        self.as_ref().trigger_fade()
    }
    
    fn should_remove(&self) -> bool {
        self.as_ref().should_remove()
    }
    
    fn is_title_only(&self) -> bool {
        self.as_ref().is_title_only()
    }
    
    fn gutter_symbol(&self) -> Option<&'static str> {
        self.as_ref().gutter_symbol()
    }
}

<<<<<<< HEAD
// ==================== PlainHistoryCell ====================
// For simple cells that just store lines

=======
#[derive(Debug)]
>>>>>>> 9193eb6b
pub(crate) struct PlainHistoryCell {
    pub(crate) lines: Vec<Line<'static>>,
    pub(crate) kind: HistoryCellType,
}

impl HistoryCell for PlainHistoryCell {
    fn as_any_mut(&mut self) -> &mut dyn std::any::Any { self }
    fn kind(&self) -> HistoryCellType { self.kind }
    fn display_lines(&self) -> Vec<Line<'static>> {
        // If a gutter symbol implies a standard header line (user, assistant, tool, etc.),
        // hide that first title line and show only the content.
        let hide_header = matches!(
            self.kind,
            HistoryCellType::User
                | HistoryCellType::Assistant
                | HistoryCellType::Tool { .. }
                | HistoryCellType::Error
                | HistoryCellType::BackgroundEvent
                | HistoryCellType::Notice
        );
        if hide_header && self.lines.len() > 1 {
            self.lines[1..].to_vec()
        } else if hide_header {
            Vec::new()
        } else {
            self.lines.clone()
        }
    }
}

<<<<<<< HEAD
// ==================== ExecCell ====================

=======
#[derive(Debug)]
pub(crate) struct TranscriptOnlyHistoryCell {
    lines: Vec<Line<'static>>,
}

impl HistoryCell for TranscriptOnlyHistoryCell {
    fn display_lines(&self) -> Vec<Line<'static>> {
        Vec::new()
    }

    fn transcript_lines(&self) -> Vec<Line<'static>> {
        self.lines.clone()
    }
}

#[derive(Debug)]
>>>>>>> 9193eb6b
pub(crate) struct ExecCell {
    pub(crate) command: Vec<String>,
    pub(crate) parsed: Vec<ParsedCommand>,
    pub(crate) output: Option<CommandOutput>,
    pub(crate) start_time: Option<Instant>,
    // Caches to avoid recomputing expensive line construction for completed execs
    cached_display_lines: std::cell::RefCell<Option<Vec<Line<'static>>>>,
    cached_pre_lines: std::cell::RefCell<Option<Vec<Line<'static>>>>,
    cached_out_lines: std::cell::RefCell<Option<Vec<Line<'static>>>>,
}

impl HistoryCell for ExecCell {
    fn as_any(&self) -> &dyn std::any::Any { self }
    fn as_any_mut(&mut self) -> &mut dyn std::any::Any { self }
    fn kind(&self) -> HistoryCellType {
        let kind = match action_from_parsed(&self.parsed) {
            "read" => ExecKind::Read,
            "search" => ExecKind::Search,
            "list" => ExecKind::List,
            _ => ExecKind::Run,
        };
        let status = match &self.output {
            None => ExecStatus::Running,
            Some(o) if o.exit_code == 0 => ExecStatus::Success,
            Some(_) => ExecStatus::Error,
        };
        HistoryCellType::Exec { kind, status }
    }
    fn display_lines(&self) -> Vec<Line<'static>> {
        // Fallback textual representation (used for height measurement only when custom rendering).
        // For completed executions, cache the computed lines since they are immutable.
        if let Some(cached) = self.cached_display_lines.borrow().as_ref() {
            return cached.clone();
        }
        let lines = exec_command_lines(
            &self.command,
            &self.parsed,
            self.output.as_ref(),
            self.start_time,
        );
        if self.output.is_some() {
            *self.cached_display_lines.borrow_mut() = Some(lines.clone());
        }
        lines
    }
    fn has_custom_render(&self) -> bool { true }
    fn custom_render_with_skip(&self, area: Rect, buf: &mut Buffer, skip_rows: u16) {
        // Render command header/content above and stdout/stderr preview inside a left-bordered block.
        let (pre_lines, out_lines) = self.exec_render_parts();

        // Prepare texts and total heights (after wrapping)
        let pre_text = Text::from(trim_empty_lines(pre_lines));
        let out_text = Text::from(trim_empty_lines(out_lines));
        let pre_total: u16 = Paragraph::new(pre_text.clone()).wrap(Wrap { trim: false }).line_count(area.width).try_into().unwrap_or(0);
        let out_total: u16 = Paragraph::new(out_text.clone()).wrap(Wrap { trim: false }).line_count(area.width).try_into().unwrap_or(0);

        // Compute how many rows to skip from the preamble, then from the output
        let pre_skip = skip_rows.min(pre_total);
        let out_skip = skip_rows.saturating_sub(pre_total).min(out_total);

        // Compute how much height is available for pre and out segments in this area
        let pre_remaining = pre_total.saturating_sub(pre_skip);
        let pre_height = pre_remaining.min(area.height);
        let out_available = area.height.saturating_sub(pre_height);
        let out_remaining = out_total.saturating_sub(out_skip);
        let out_height = out_available.min(out_remaining);

        // Render preamble (scrolled) if any space
        if pre_height > 0 {
            let pre_area = Rect { x: area.x, y: area.y, width: area.width, height: pre_height };
            Paragraph::new(pre_text)
                .wrap(Wrap { trim: false })
                .scroll((pre_skip, 0))
                .style(Style::default().bg(crate::colors::background()))
                .render(pre_area, buf);
        }

        // Render output (scrolled) with a left border block if any space
        if out_height > 0 {
            let out_area = Rect { x: area.x, y: area.y.saturating_add(pre_height), width: area.width, height: out_height };
            let block = Block::default()
                .borders(Borders::LEFT)
                .border_style(Style::default().fg(crate::colors::border_dim()))
                .padding(Padding { left: 1, right: 0, top: 0, bottom: 0 });
            Paragraph::new(out_text)
                .block(block)
                .wrap(Wrap { trim: false })
                .scroll((out_skip, 0))
                .style(Style::default().bg(crate::colors::background()).fg(crate::colors::text_dim()))
                .render(out_area, buf);
        }
    }
}

impl ExecCell {
    // Build separate segments: (preamble lines, output lines)
    fn exec_render_parts(&self) -> (Vec<Line<'static>>, Vec<Line<'static>>) {
        // For completed executions, cache pre/output segments since they are immutable.
        if let (true, Some(pre), Some(out)) = (
            self.output.is_some(),
            self.cached_pre_lines.borrow().as_ref(),
            self.cached_out_lines.borrow().as_ref(),
        ) {
            return (pre.clone(), out.clone());
        }

        let parts = if self.parsed.is_empty() {
            exec_render_parts_generic(&self.command, self.output.as_ref(), self.start_time)
        } else {
            exec_render_parts_parsed(&self.parsed, self.output.as_ref(), self.start_time)
        };

        if self.output.is_some() {
            let (pre, out) = parts.clone();
            *self.cached_pre_lines.borrow_mut() = Some(pre);
            *self.cached_out_lines.borrow_mut() = Some(out);
        }
        parts
    }
}

fn exec_render_parts_generic(
    command: &[String],
    output: Option<&CommandOutput>,
    start_time: Option<Instant>,
) -> (Vec<Line<'static>>, Vec<Line<'static>>) {
    let mut pre: Vec<Line<'static>> = Vec::new();
    let command_escaped = strip_bash_lc_and_escape(command);
    let mut cmd_lines = command_escaped.lines();

    let header_line = match output {
        None => {
            let duration_str = if let Some(start) = start_time { let elapsed = start.elapsed(); format!(" ({})", format_duration(elapsed)) } else { String::new() };
            Line::styled("Running...".to_string() + &duration_str, Style::default().fg(crate::colors::primary()).add_modifier(Modifier::BOLD))
        }
        Some(o) if o.exit_code == 0 => Line::styled("Ran", Style::default().fg(crate::colors::text_bright()).add_modifier(Modifier::BOLD)),
        Some(_) => Line::styled("Ran", Style::default().fg(crate::colors::text_bright()).add_modifier(Modifier::BOLD)),
    };

    if let Some(first) = cmd_lines.next() {
        let duration_str = if output.is_none() && start_time.is_some() { let elapsed = start_time.unwrap().elapsed(); format!(" ({})", format_duration(elapsed)) } else { String::new() };
        pre.push(header_line.clone());
        pre.push(Line::from(vec![Span::styled(first.to_string(), Style::default().fg(crate::colors::text())), duration_str.dim()]));
    } else {
        pre.push(header_line);
    }
    for cont in cmd_lines {
        pre.push(Line::styled(cont.to_string(), Style::default().fg(crate::colors::text())));
    }

    // Output: always include for generic exec
    let out = output_lines(output, false, false);
    (pre, out)
}

fn exec_render_parts_parsed(
    parsed_commands: &[ParsedCommand],
    output: Option<&CommandOutput>,
    start_time: Option<Instant>,
) -> (Vec<Line<'static>>, Vec<Line<'static>>) {
    let action = action_from_parsed(parsed_commands);
    let ctx_path = first_context_path(parsed_commands);
    let mut pre: Vec<Line<'static>> = vec![match output {
        None => {
            let duration_str = if let Some(start) = start_time { let elapsed = start.elapsed(); format!(" ({})", format_duration(elapsed)) } else { String::new() };
            let header = match action {
                "read" => "Reading...".to_string(),
                "search" => "Searching...".to_string(),
                "list" => "Listing files...".to_string(),
                _ => match &ctx_path { Some(p) => format!("Running... in {}", p), None => "Running...".to_string() },
            };
            if matches!(action, "read" | "search" | "list") {
                Line::styled(header + &duration_str, Style::default().fg(crate::colors::primary()))
            } else {
                Line::styled(header + &duration_str, Style::default().fg(crate::colors::primary()).add_modifier(Modifier::BOLD))
            }
        }
        Some(o) if o.exit_code == 0 => {
            let done = match action { "read" => "Read".to_string(), "search" => "Searched".to_string(), "list" => "List Files".to_string(), _ => match &ctx_path { Some(p) => format!("Ran in {}", p), None => "Ran".to_string() }, };
            if matches!(action, "read" | "search" | "list") { Line::styled(done, Style::default().fg(crate::colors::text())) } else { Line::styled(done, Style::default().fg(crate::colors::text_bright()).add_modifier(Modifier::BOLD)) }
        }
        Some(_) => {
            let done = match action { "read" => "Read".to_string(), "search" => "Searched".to_string(), "list" => "List Files".to_string(), _ => match &ctx_path { Some(p) => format!("Ran in {}", p), None => "Ran".to_string() }, };
            if matches!(action, "read" | "search" | "list") { Line::styled(done, Style::default().fg(crate::colors::text())) } else { Line::styled(done, Style::default().fg(crate::colors::text_bright()).add_modifier(Modifier::BOLD)) }
        }
    }];

    // Reuse the same parsed-content rendering as new_parsed_command
    let mut search_paths: std::collections::HashSet<String> = std::collections::HashSet::new();
    for pc in parsed_commands.iter() {
        if let ParsedCommand::Search { path: Some(p), .. } = pc { search_paths.insert(p.to_string()); }
    }
    let mut any_content_emitted = false;
    for parsed in parsed_commands.iter() {
        let (label, content) = match parsed {
            ParsedCommand::Read { name, cmd, .. } => { let mut c = name.clone(); if let Some(ann) = parse_read_line_annotation(cmd) { c = format!("{} {}", c, ann); } ("Read".to_string(), c) }
            ParsedCommand::ListFiles { cmd, path } => match path { Some(p) => { if search_paths.contains(p) { (String::new(), String::new()) } else { let display_p = if p.ends_with('/') { p.to_string() } else { format!("{}/", p) }; ("List".to_string(), display_p) } } None => ("List".to_string(), cmd.clone()) },
            ParsedCommand::Search { query, path, cmd } => {
                // Make search terms human-readable:
                // - Unescape any backslash-escaped character (e.g., "\?" -> "?")
                // - Close unbalanced pairs for '(' and '{' to avoid dangling text in UI
                let prettify_term = |s: &str| -> String {
                    // General unescape: remove backslashes that escape the next char
                    let mut out = String::with_capacity(s.len());
                    let mut iter = s.chars();
                    while let Some(ch) = iter.next() {
                        if ch == '\\' {
                            if let Some(next) = iter.next() { out.push(next); } else { out.push('\\'); }
                        } else {
                            out.push(ch);
                        }
                    }

                    // Balance parentheses
                    let opens_paren = out.matches("(").count();
                    let closes_paren = out.matches(")").count();
                    for _ in 0..opens_paren.saturating_sub(closes_paren) { out.push(')'); }

                    // Balance curly braces
                    let opens_curly = out.matches("{").count();
                    let closes_curly = out.matches("}").count();
                    for _ in 0..opens_curly.saturating_sub(closes_curly) { out.push('}'); }

                    out
                };
                let fmt_query = |q: &str| -> String { let mut parts: Vec<String> = q.split('|').map(|s| s.trim()).filter(|s| !s.is_empty()).map(prettify_term).collect(); match parts.len() { 0 => String::new(), 1 => parts.remove(0), 2 => format!("{} and {}", parts[0], parts[1]), _ => { let last = parts.last().cloned().unwrap_or_default(); let head = &parts[..parts.len() - 1]; format!("{} and {}", head.join(", "), last) } } };
                match (query, path) { (Some(q), Some(p)) => { let display_p = if p.ends_with('/') { p.to_string() } else { format!("{}/", p) }; ("Search".to_string(), format!("{} in {}", fmt_query(q), display_p)) } (Some(q), None) => ("Search".to_string(), format!("{}", fmt_query(q))), (None, Some(p)) => { let display_p = if p.ends_with('/') { p.to_string() } else { format!("{}/", p) }; ("Search".to_string(), format!("in {}", display_p)) } (None, None) => ("Search".to_string(), cmd.clone()), }
            }
            ParsedCommand::Format { .. } => ("Format".to_string(), String::new()),
            ParsedCommand::Test { cmd } => ("Test".to_string(), cmd.clone()),
            ParsedCommand::Lint { cmd, .. } => ("Lint".to_string(), cmd.clone()),
            ParsedCommand::Unknown { cmd } => ("Run".to_string(), cmd.clone()),
            ParsedCommand::Noop { .. } => continue,
        };
        if label.is_empty() && content.is_empty() { continue; }
        for line_text in content.lines() {
            if line_text.is_empty() { continue; }
            let prefix = if !any_content_emitted { "└ " } else { "  " };
            let mut spans: Vec<Span<'static>> = vec![Span::styled(prefix, Style::default().add_modifier(Modifier::DIM))];
            match label.as_str() {
                "Search" => {
                    let remaining = line_text.to_string();
                    let (terms_part, path_part) = if let Some(idx) = remaining.rfind(" (in ") { (remaining[..idx].to_string(), Some(remaining[idx..].to_string())) } else if let Some(idx) = remaining.rfind(" in ") { let suffix = &remaining[idx + 1..]; if suffix.trim_end().ends_with('/') { (remaining[..idx].to_string(), Some(remaining[idx..].to_string())) } else { (remaining.clone(), None) } } else { (remaining.clone(), None) };
                    let tmp = terms_part.clone();
                    let chunks: Vec<String> = if tmp.contains(", ") { tmp.split(", ").map(|s| s.to_string()).collect() } else { vec![tmp.clone()] };
                    for (i, chunk) in chunks.iter().enumerate() { if i > 0 { spans.push(Span::styled(", ", Style::default().fg(crate::colors::text_dim()))); }
                        if let Some((left, right)) = chunk.rsplit_once(" and ") { if !left.is_empty() { spans.push(Span::styled(left.to_string(), Style::default().fg(crate::colors::text()))); spans.push(Span::styled(" and ", Style::default().fg(crate::colors::text_dim()))); spans.push(Span::styled(right.to_string(), Style::default().fg(crate::colors::text()))); } else { spans.push(Span::styled(chunk.to_string(), Style::default().fg(crate::colors::text()))); } } else { spans.push(Span::styled(chunk.to_string(), Style::default().fg(crate::colors::text()))); } }
                    if let Some(p) = path_part { spans.push(Span::styled(p, Style::default().fg(crate::colors::text_dim()))); }
                }
                "Read" => { if let Some(idx) = line_text.find(" (") { let (fname, rest) = line_text.split_at(idx); spans.push(Span::styled(fname.to_string(), Style::default().fg(crate::colors::text()))); spans.push(Span::styled(rest.to_string(), Style::default().fg(crate::colors::text_dim()))); } else { spans.push(Span::styled(line_text.to_string(), Style::default().fg(crate::colors::text()))); } }
                "List" => { spans.push(Span::styled(line_text.to_string(), Style::default().fg(crate::colors::text()))); }
                _ => { spans.push(Span::styled(line_text.to_string(), Style::default().fg(crate::colors::text()))); }
            }
            pre.push(Line::from(spans));
            any_content_emitted = true;
        }
    }

    // Output: show stdout only for real run commands; errors always included
    let show_stdout = action == "run";
    let out = output_lines(output, !show_stdout, false);
    (pre, out)
}

impl WidgetRef for &ExecCell {
    fn render_ref(&self, area: Rect, buf: &mut Buffer) {
        Paragraph::new(Text::from(self.display_lines_trimmed()))
            .wrap(Wrap { trim: false })
            .style(Style::default().bg(crate::colors::background()))
            .render(area, buf);
    }
}

<<<<<<< HEAD
// ==================== AnimatedWelcomeCell ====================

pub(crate) struct AnimatedWelcomeCell {
    pub(crate) start_time: Instant,
    pub(crate) completed: std::cell::Cell<bool>,
    pub(crate) fade_start: std::cell::Cell<Option<Instant>>,
    pub(crate) faded_out: std::cell::Cell<bool>,
    // Lock the measured height on first layout so it doesn't resize later
    pub(crate) locked_height: std::cell::Cell<Option<u16>>,
    // When true, render nothing but keep reserved height (for stable layout)
    pub(crate) hidden: std::cell::Cell<bool>,
=======
#[derive(Debug)]
struct CompletedMcpToolCallWithImageOutput {
    _image: DynamicImage,
>>>>>>> 9193eb6b
}

impl HistoryCell for AnimatedWelcomeCell {
    fn as_any(&self) -> &dyn std::any::Any { self }
    fn as_any_mut(&mut self) -> &mut dyn std::any::Any { self }
    fn kind(&self) -> HistoryCellType { HistoryCellType::AnimatedWelcome }
    fn display_lines(&self) -> Vec<Line<'static>> {
        // For plain lines, just show a simple welcome message
        vec![
            Line::from(""),
            Line::from("Welcome to Code"),
            Line::from("What can I code for you today?"),
            Line::from(""),
        ]
    }
    
    fn desired_height(&self, width: u16) -> u16 {
        // On first use, choose a height based on width; then lock it to avoid
        // resizing as the user scrolls or resizes slightly.
        if let Some(h) = self.locked_height.get() { return h.saturating_add(3); }

        // Word "CODE" uses 4 letters of 5 cols each with 3 gaps: 4*5 + 3 = 23 cols.
        let cols: u16 = 23;
        let base_rows: u16 = 7;
        let max_scale: u16 = 3;
        let scale = if width >= cols { (width / cols).min(max_scale).max(1) } else { 1 };
        let h = base_rows.saturating_mul(scale);
        self.locked_height.set(Some(h));
        // Add a little padding below to give extra spacing
        h.saturating_add(3)
    }
    
    fn has_custom_render(&self) -> bool {
        true // AnimatedWelcomeCell uses custom rendering for the glitch animation
    }
    
    fn custom_render(&self, area: Rect, buf: &mut Buffer) {
        // If hidden, draw nothing (area will retain background) to preserve layout height.
        if self.hidden.get() {
            return;
        }
        let _elapsed = self.start_time.elapsed();
        // Top-align within the provided area so scrolling simply crops the top.
        // Limit to our locked height if present to avoid growth/shrink.
        let locked_h = self.locked_height.get().unwrap_or(21);
        let height = locked_h.min(area.height);
        let positioned_area = Rect { x: area.x, y: area.y, width: area.width, height };
        
        let fade_duration = std::time::Duration::from_millis(800);
        
        // Check if we're in fade-out phase
        if let Some(fade_time) = self.fade_start.get() {
            let fade_elapsed = fade_time.elapsed();
            if fade_elapsed < fade_duration && !self.faded_out.get() {
                // Fade-out animation
                let fade_progress = fade_elapsed.as_secs_f32() / fade_duration.as_secs_f32();
                let alpha = 1.0 - fade_progress; // From 1.0 to 0.0
                
                crate::glitch_animation::render_intro_animation_with_alpha(
                    positioned_area, buf, 1.0, // Full animation progress (static state)
                    alpha,
                );
            } else {
                // Fade-out complete - mark as faded out
                self.faded_out.set(true);
                // Don't render anything (invisible)
                // not rendering
            }
        } else {
            // Normal animation phase
            let elapsed = self.start_time.elapsed();
            let animation_duration = std::time::Duration::from_secs(2);
            
            if elapsed < animation_duration && !self.completed.get() {
                // Calculate animation progress
                let progress = elapsed.as_secs_f32() / animation_duration.as_secs_f32();
                
                // Render the animation
                crate::glitch_animation::render_intro_animation(positioned_area, buf, progress);
            } else {
                // Animation complete - mark it and render final static state
                self.completed.set(true);
                
                // Render the final static state
                crate::glitch_animation::render_intro_animation(positioned_area, buf, 1.0);
            }
        }
    }
    
    fn is_animating(&self) -> bool {
        // Check for initial animation
        if !self.completed.get() {
            let elapsed = self.start_time.elapsed();
            let animation_duration = std::time::Duration::from_secs(2);
            if elapsed < animation_duration { return true; }
            // Mark as completed if animation time has passed
            self.completed.set(true);
        }
        
        // Check for fade-out animation
        if let Some(fade_time) = self.fade_start.get() {
            if !self.faded_out.get() {
                let fade_elapsed = fade_time.elapsed();
                let fade_duration = std::time::Duration::from_millis(800);
                if fade_elapsed < fade_duration {
                    return true;
                }
                // Mark as faded out if fade time has passed
                self.faded_out.set(true);
            }
        }
        
        false
    }
    
    fn trigger_fade(&self) {
        // Only trigger fade if not already fading or faded
        if self.fade_start.get().is_none() {
            self.fade_start.set(Some(Instant::now()));
        }
    }
    
    fn should_remove(&self) -> bool {
        // Remove only after fade-out is complete
        self.faded_out.get()
    }
}

// ==================== LoadingCell ====================

#[allow(dead_code)]
pub(crate) struct LoadingCell {
    #[allow(dead_code)] // May be used for displaying status alongside animation
    pub(crate) message: String,
}

impl HistoryCell for LoadingCell {
    fn as_any_mut(&mut self) -> &mut dyn std::any::Any { self }
    fn kind(&self) -> HistoryCellType { HistoryCellType::Loading }
    fn display_lines(&self) -> Vec<Line<'static>> {
        vec![
            Line::from(""),
            Line::from(vec![
                Span::styled("⟳ ", Style::default().fg(crate::colors::info())),
                Span::from("Loading..."),
            ]),
            Line::from(""),
        ]
    }
    
    fn desired_height(&self, _width: u16) -> u16 {
        3 // Just 3 lines for the loading message
    }
    
    fn has_custom_render(&self) -> bool {
        false // No custom rendering needed, just use display_lines
    }
    
    fn is_animating(&self) -> bool {
        false // Not animating - no need for constant redraws
    }
    
    fn is_loading_cell(&self) -> bool {
        true // This is a loading cell
    }
}

// ==================== ImageOutputCell ====================

pub(crate) struct ImageOutputCell {
    #[allow(dead_code)] // Will be used for terminal image protocol support
    pub(crate) image: DynamicImage,
}

impl HistoryCell for ImageOutputCell {
    fn as_any_mut(&mut self) -> &mut dyn std::any::Any { self }
    fn kind(&self) -> HistoryCellType { HistoryCellType::Image }
    fn display_lines(&self) -> Vec<Line<'static>> {
        vec![
            Line::from("tool result (image output omitted)"),
            Line::from(""),
        ]
    }
}

// ==================== ToolCallCell ====================

pub(crate) enum ToolState {
    Running,
    Success,
    Failed,
}

pub(crate) struct ToolCallCell {
    lines: Vec<Line<'static>>,
    state: ToolState,
}

impl HistoryCell for ToolCallCell {
    fn as_any_mut(&mut self) -> &mut dyn std::any::Any { self }
    fn as_any(&self) -> &dyn std::any::Any { self }
    fn kind(&self) -> HistoryCellType {
        HistoryCellType::Tool {
            status: match self.state {
                ToolState::Running => ToolStatus::Running,
                ToolState::Success => ToolStatus::Success,
                ToolState::Failed => ToolStatus::Failed,
            },
        }
    }
    fn display_lines(&self) -> Vec<Line<'static>> {
        // Show all lines; header visibility aligns with exec-style sections
        self.lines.clone()
    }
}

impl ToolCallCell {
    pub(crate) fn retint(&mut self, old: &crate::theme::Theme, new: &crate::theme::Theme) {
        retint_lines_in_place(&mut self.lines, old, new);
    }
}

// ==================== RunningToolCallCell (animated) ====================

pub(crate) struct RunningToolCallCell {
    title: String,
    start_time: Instant,
    arg_lines: Vec<Line<'static>>,
}

impl HistoryCell for RunningToolCallCell {
    fn as_any(&self) -> &dyn std::any::Any { self }
    fn as_any_mut(&mut self) -> &mut dyn std::any::Any { self }
    fn kind(&self) -> HistoryCellType { HistoryCellType::Tool { status: ToolStatus::Running } }
    fn is_animating(&self) -> bool { true }
    fn display_lines(&self) -> Vec<Line<'static>> {
        let elapsed = self.start_time.elapsed();
        let mut lines: Vec<Line<'static>> = Vec::new();
        lines.push(Line::styled(
            format!("{} ({})", self.title, format_duration(elapsed)),
            Style::default().fg(crate::colors::primary()).add_modifier(Modifier::BOLD),
        ));
        lines.extend(self.arg_lines.clone());
        lines.push(Line::from(""));
        lines
    }
}

// ==================== CollapsibleReasoningCell ====================
// For reasoning content that can be collapsed to show only summary

pub(crate) struct CollapsibleReasoningCell {
    pub(crate) lines: Vec<Line<'static>>,
    pub(crate) collapsed: std::cell::Cell<bool>,
    pub(crate) in_progress: std::cell::Cell<bool>,
}

impl CollapsibleReasoningCell {
    pub fn new(lines: Vec<Line<'static>>) -> Self {
        Self {
            lines,
            collapsed: std::cell::Cell::new(true), // Default to collapsed
            in_progress: std::cell::Cell::new(false),
        }
    }
    
    pub fn toggle_collapsed(&self) {
        self.collapsed.set(!self.collapsed.get());
    }
    
    pub fn set_collapsed(&self, collapsed: bool) {
        self.collapsed.set(collapsed);
    }
    
    #[allow(dead_code)]
    pub fn is_collapsed(&self) -> bool {
        self.collapsed.get()
    }

    pub fn set_in_progress(&self, in_progress: bool) {
        self.in_progress.set(in_progress);
    }

    /// Normalize reasoning content lines by splitting any line that begins
    /// with a bold "section title" followed immediately by regular text.
    /// This produces a separate title line and keeps following text on a new line,
    /// improving section detection and spacing.
    fn normalized_lines(&self) -> Vec<Line<'static>> {
        let mut out: Vec<Line<'static>> = Vec::new();
        for line in &self.lines {
            // Skip unchanged if empty or single span
            if line.spans.len() <= 1 {
                out.push(line.clone());
                continue;
            }

            // Determine length of the leading bold run
            let mut idx = 0usize;
            while idx < line.spans.len() {
                let s = &line.spans[idx];
                // Treat heading-style titles (often bold) as bold too
                let is_bold = s.style.add_modifier.contains(Modifier::BOLD);
                if idx == 0 && s.content.trim().is_empty() {
                    // allow leading spaces in the bold run
                    idx += 1;
                    continue;
                }
                if is_bold {
                    idx += 1;
                    continue;
                }
                break;
            }

            // If no leading bold run or the entire line is bold, keep as-is
            if idx == 0 || idx >= line.spans.len() {
                out.push(line.clone());
                continue;
            }

            // Create a separate title line from the leading bold spans
            let mut title_spans = Vec::new();
            let mut rest_spans = Vec::new();
            for (i, s) in line.spans.iter().enumerate() {
                if i < idx {
                    title_spans.push(s.clone());
                } else {
                    rest_spans.push(s.clone());
                }
            }

            // Push title line
            out.push(Line::from(title_spans));
            // Insert a spacer if the rest is non-empty and not already a blank line
            let rest_is_blank = rest_spans.iter().all(|s| s.content.trim().is_empty());
            if !rest_is_blank {
                out.push(Line::from(rest_spans));
            }
        }
        out
    }

    /// Extracts section titles for collapsed display: any line that appears to
    /// be a heading or starts with a leading bold run. Returns at least the
    /// first non-empty non-header line if no titles found.
    fn extract_section_titles(&self) -> Vec<Line<'static>> {
        let lines = self.normalized_lines();
        let mut titles: Vec<Line<'static>> = Vec::new();
        for (idx, l) in lines.iter().enumerate() {
            // Skip blank lines
            let text: String = l.spans.iter().map(|s| s.content.as_ref()).collect();
            let trimmed = text.trim();
            if trimmed.is_empty() { continue; }

            // Title heuristics:
            // 1) Entire line bold
            let all_bold = !l.spans.is_empty() && l.spans.iter().all(|s| s.style.add_modifier.contains(Modifier::BOLD) || s.content.trim().is_empty());
            // 2) Starts with one or more bold spans and ends with ':'
            let mut leading_bold = true;
            for s in &l.spans {
                if s.content.trim().is_empty() { continue; }
                leading_bold &= s.style.add_modifier.contains(Modifier::BOLD);
                break;
            }
            let ends_colon = trimmed.ends_with(':');

            // 3) Markdown heading (begins with '#') - renderer includes hashes in content
            let is_md_heading = trimmed.starts_with('#');

            // 4) Title-like plain line: reasonably short, no terminal punctuation, and
            //    either first line or preceded by a blank separator.
            let prev_blank = idx == 0 || lines.get(idx.saturating_sub(1)).map(|pl| {
                pl.spans.iter().all(|s| s.content.trim().is_empty())
            }).unwrap_or(true);
            let len_ok = trimmed.chars().count() >= 3 && trimmed.chars().count() <= 80;
            let no_terminal_punct = !trimmed.ends_with('.') && !trimmed.ends_with('!') && !trimmed.ends_with('?');
            let plain_title_like = prev_blank && len_ok && no_terminal_punct;

            if all_bold || (leading_bold && ends_colon) || is_md_heading || plain_title_like {
                titles.push(l.clone());
            }
        }

        if titles.is_empty() {
            // Fallback: first non-empty line as summary
            for l in lines.iter() {
                let text: String = l.spans.iter().map(|s| s.content.as_ref()).collect();
                let trimmed = text.trim();
                if trimmed.is_empty() { continue; }
                titles.push(l.clone());
                break;
            }
        }

        // Style collapsed titles consistently dim to match reasoning theme
        let color = crate::colors::text_dim();
        titles
            .into_iter()
            .map(|line| {
                let spans: Vec<Span<'static>> = line
                    .spans
                    .into_iter()
                    .map(|s| s.style(Style::default().fg(color)))
                    .collect();
                Line::from(spans)
            })
            .collect()
    }
}

impl HistoryCell for CollapsibleReasoningCell {
    fn as_any_mut(&mut self) -> &mut dyn std::any::Any { self }
    fn as_any(&self) -> &dyn std::any::Any {
        self
    }
    fn kind(&self) -> HistoryCellType { HistoryCellType::Reasoning }
    
    // Ensure collapsed reasoning always gets standard spacing after it.
    // Treating it as a title-only cell suppresses the inter-cell spacer,
    // which causes the missing blank line effect users observed.
    fn is_title_only(&self) -> bool { false }
    
    fn display_lines(&self) -> Vec<Line<'static>> {
        if self.lines.is_empty() {
            return Vec::new();
        }
        
        // Normalize to improve section splitting and spacing
        let normalized = self.normalized_lines();
        
        // There is no explicit 'thinking' header; show all lines
        let start_idx = 0;
        
        if self.collapsed.get() {
            // When collapsed, show extracted section titles (or at least one summary)
            let mut titles = self.extract_section_titles();
            if self.in_progress.get() {
                if let Some(last) = titles.pop() {
                    let mut spans = last.spans;
                    spans.push(Span::styled(
                        "…",
                        Style::default().fg(crate::colors::text_dim()),
                    ));
                    titles.push(Line::from(spans));
                } else {
                    titles.push(Line::from("…"));
                }
            }
            titles
        } else {
            // When expanded, show all lines; append an ellipsis if in progress
            let mut out = normalized[start_idx..].to_vec();
            if self.in_progress.get() {
                out.push(Line::from("…".dim()));
            }
            out
        }
    }
    
    fn gutter_symbol(&self) -> Option<&'static str> {
        // No gutter icon for reasoning/thinking
        None
    }
}

// ==================== StreamingContentCell ====================
// For live streaming content that's being actively rendered

pub(crate) struct StreamingContentCell {
    pub(crate) lines: Vec<Line<'static>>,
}

impl HistoryCell for StreamingContentCell {
    fn as_any_mut(&mut self) -> &mut dyn std::any::Any { self }
    fn kind(&self) -> HistoryCellType { HistoryCellType::Assistant }
    fn display_lines(&self) -> Vec<Line<'static>> {
        // Hide the header line (e.g., "codex") when using a gutter symbol
        if self.gutter_symbol().is_some() {
            if self.lines.len() == 1 {
                // Single-line cell with gutter symbol = just a header, hide it completely
                Vec::new()
            } else {
                // Multi-line cell with gutter symbol = skip the title line
                self.lines[1..].to_vec()
            }
        } else {
            self.lines.clone()
        }
    }
}

// ==================== Helper Functions ====================

// Unified preview format: show first 2 and last 5 non-empty lines with an ellipsis between.
const PREVIEW_HEAD_LINES: usize = 2;
const PREVIEW_TAIL_LINES: usize = 5;

fn build_preview_lines(text: &str, include_left_pipe: bool) -> Vec<Line<'static>> {
    let processed = format_json_compact(text).unwrap_or_else(|| text.to_string());
    let non_empty: Vec<&str> = processed
        .lines()
        .filter(|line| !line.is_empty())
        .collect();

    enum Seg<'a> { Line(&'a str), Ellipsis }
    let segments: Vec<Seg> = if non_empty.len() <= PREVIEW_HEAD_LINES + PREVIEW_TAIL_LINES {
        non_empty.iter().map(|s| Seg::Line(s)).collect()
    } else {
        let mut v: Vec<Seg> = Vec::with_capacity(PREVIEW_HEAD_LINES + PREVIEW_TAIL_LINES + 1);
        // Head
        for i in 0..PREVIEW_HEAD_LINES { v.push(Seg::Line(non_empty[i])); }
        v.push(Seg::Ellipsis);
        // Tail
        let start = non_empty.len().saturating_sub(PREVIEW_TAIL_LINES);
        for s in &non_empty[start..] { v.push(Seg::Line(s)); }
        v
    };

    let mut out: Vec<Line<'static>> = Vec::new();
    for seg in segments {
        match seg {
            Seg::Line(line) => {
                // Do not draw manual borders; the caller wraps output in a Block
                // with a left border and padding. Just emit the content line.
                out.push(ansi_escape_line(line));
            }
            Seg::Ellipsis => {
                // Use centered middle-dots for truncation marker; border comes from Block
                out.push(Line::from("···".dim()));
            }
        }
    }
    out
}


fn output_lines(
    output: Option<&CommandOutput>,
    only_err: bool,
    include_angle_pipe: bool,
) -> Vec<Line<'static>> {
    let CommandOutput {
        exit_code,
        stdout,
        stderr,
    } = match output {
        Some(o) => o,
        None => return Vec::new(),
    };

    let mut lines: Vec<Line<'static>> = Vec::new();

    if !only_err && !stdout.is_empty() {
        lines.extend(build_preview_lines(stdout, include_angle_pipe));
    }

    if !stderr.is_empty() && *exit_code != 0 {
        if !lines.is_empty() {
            lines.push(Line::from(""));
        }
        lines.push(Line::styled(
            format!("Error (exit code {})", exit_code),
            Style::default().fg(crate::colors::error()),
        ));
        for line in stderr.lines().filter(|line| !line.is_empty()) {
            lines.push(ansi_escape_line(line).style(Style::default().fg(crate::colors::error())));
        }
    }

    if !lines.is_empty() {
        lines.push(Line::from(""));
    }

    lines
}

fn format_mcp_invocation(invocation: McpInvocation) -> Line<'static> {
    let provider_name = pretty_provider_name(&invocation.server);
    let invocation_str = if let Some(args) = invocation.arguments {
        format!("{}.{}({})", provider_name, invocation.tool, args)
    } else {
        format!("{}.{}()", provider_name, invocation.tool)
    };

    Line::styled(
        invocation_str,
        Style::default()
            .fg(crate::colors::text_dim())
            .add_modifier(Modifier::ITALIC),
    )
}

fn pretty_provider_name(id: &str) -> String {
    // Special case common providers with human-friendly names
    match id {
        "brave-search" => "brave",
        "screenshot-website-fast" => "screenshot",
        "read-website-fast" => "readweb",
        "sequential-thinking" => "think",
        "discord-bot" => "discord",
        _ => id,
    }
    .to_string()
}

// ==================== Factory Functions ====================

pub(crate) fn new_background_event(message: String) -> PlainHistoryCell {
    let mut lines: Vec<Line<'static>> = Vec::new();
    lines.push(Line::from("event".dim()));
    lines.extend(message.lines().map(|line| ansi_escape_line(line).dim()));
    // No empty line at end - trimming and spacing handled by renderer
    PlainHistoryCell { lines, kind: HistoryCellType::BackgroundEvent }
}

pub(crate) fn new_session_info(
    config: &Config,
    event: SessionConfiguredEvent,
    is_first_event: bool,
) -> PlainHistoryCell {
    let SessionConfiguredEvent {
        model,
        session_id: _,
        history_log_id: _,
        history_entry_count: _,
    } = event;
    
    if is_first_event {
        let lines: Vec<Line<'static>> = vec![
            Line::from("notice".dim()),
            Line::styled(
                "Popular commands:",
                Style::default().fg(crate::colors::text_bright()),
            ),
            Line::from(vec![
                Span::styled("/chrome", Style::default().fg(crate::colors::primary())),
                Span::from(" - "),
                Span::from(SlashCommand::Chrome.description()).style(Style::default().add_modifier(Modifier::DIM)),
            ]),
            Line::from(vec![
                Span::styled("/browser <url>", Style::default().fg(crate::colors::primary())),
                Span::from(" - "),
                Span::from(SlashCommand::Browser.description()).style(Style::default().add_modifier(Modifier::DIM)),
            ]),
            Line::from(vec![
                Span::styled("/plan", Style::default().fg(crate::colors::primary())),
                Span::from(" - "),
                Span::from(SlashCommand::Plan.description()).style(Style::default().add_modifier(Modifier::DIM)),
            ]),
            Line::from(vec![
                Span::styled("/solve", Style::default().fg(crate::colors::primary())),
                Span::from(" - "),
                Span::from(SlashCommand::Solve.description()).style(Style::default().add_modifier(Modifier::DIM)),
            ]),
            Line::from(vec![
                Span::styled("/code", Style::default().fg(crate::colors::primary())),
                Span::from(" - "),
                Span::from(SlashCommand::Code.description()).style(Style::default().add_modifier(Modifier::DIM)),
            ]),
            Line::from(vec![
                Span::styled("/reasoning", Style::default().fg(crate::colors::primary())),
                Span::from(" - "),
                Span::from(SlashCommand::Reasoning.description()).style(Style::default().add_modifier(Modifier::DIM)),
            ]),
        ];
        PlainHistoryCell { lines, kind: HistoryCellType::Notice }
    } else if config.model == model {
        PlainHistoryCell { lines: Vec::new(), kind: HistoryCellType::Notice }
    } else {
        let lines = vec![
            Line::from("model changed:".magenta().bold()),
            Line::from(format!("requested: {}", config.model)),
            Line::from(format!("used: {model}")),
            // No empty line at end - trimming and spacing handled by renderer
        ];
        PlainHistoryCell { lines, kind: HistoryCellType::Notice }
    }
}

pub(crate) fn new_user_prompt(message: String) -> PlainHistoryCell {
    let mut lines: Vec<Line<'static>> = Vec::new();
    lines.push(Line::from("user"));
    // Build content lines, then trim trailing/leading empties and normalize spacing
    let content: Vec<Line<'static>> = message
        .lines()
        .map(|l| Line::from(l.to_string()))
        .collect();
    let content = trim_empty_lines(content);
    lines.extend(content);
    // No empty line at end - trimming and spacing handled by renderer
    PlainHistoryCell { lines, kind: HistoryCellType::User }
}

#[allow(dead_code)]
pub(crate) fn new_text_line(line: Line<'static>) -> PlainHistoryCell {
    PlainHistoryCell { lines: vec![line], kind: HistoryCellType::Notice }
}


pub(crate) fn new_streaming_content(lines: Vec<Line<'static>>) -> StreamingContentCell {
    StreamingContentCell { lines }
}

pub(crate) fn new_animated_welcome() -> AnimatedWelcomeCell {
    AnimatedWelcomeCell {
        start_time: Instant::now(),
        completed: std::cell::Cell::new(false),
        fade_start: std::cell::Cell::new(None),
        faded_out: std::cell::Cell::new(false),
        locked_height: std::cell::Cell::new(None),
        hidden: std::cell::Cell::new(false),
    }
}

#[allow(dead_code)]
pub(crate) fn new_loading_cell(message: String) -> LoadingCell {
    LoadingCell {
        message,
    }
}

pub(crate) fn new_active_exec_command(
    command: Vec<String>,
    parsed: Vec<ParsedCommand>,
) -> ExecCell {
    new_exec_cell(command, parsed, None)
}

pub(crate) fn new_completed_exec_command(
    command: Vec<String>,
    parsed: Vec<ParsedCommand>,
    output: CommandOutput,
) -> ExecCell {
    new_exec_cell(command, parsed, Some(output))
}

fn new_exec_cell(
    command: Vec<String>,
    parsed: Vec<ParsedCommand>,
    output: Option<CommandOutput>,
) -> ExecCell {
    let start_time = if output.is_none() { Some(Instant::now()) } else { None };
    ExecCell {
        command,
        parsed,
        output,
        start_time,
        cached_display_lines: std::cell::RefCell::new(None),
        cached_pre_lines: std::cell::RefCell::new(None),
        cached_out_lines: std::cell::RefCell::new(None),
    }
}

fn exec_command_lines(
    command: &[String],
    parsed: &[ParsedCommand],
    output: Option<&CommandOutput>,
    start_time: Option<Instant>,
) -> Vec<Line<'static>> {
    match parsed.is_empty() {
        true => new_exec_command_generic(command, output, start_time),
        false => new_parsed_command(parsed, output, start_time),
    }
}

pub(crate) fn action_from_parsed(parsed_commands: &[ParsedCommand]) -> &'static str {
    for parsed in parsed_commands.iter() {
        match parsed {
            ParsedCommand::Search { .. } => return "search",
            ParsedCommand::Read { .. } => return "read",
            ParsedCommand::ListFiles { .. } => return "list",
            ParsedCommand::Noop { .. } => continue,
            _ => return "run",
        }
    }
    "run"
}

fn first_context_path(parsed_commands: &[ParsedCommand]) -> Option<String> {
    for parsed in parsed_commands.iter() {
        match parsed {
            ParsedCommand::ListFiles { path, .. } => {
                if let Some(p) = path {
                    return Some(p.clone());
                }
            }
            ParsedCommand::Search { path, .. } => {
                if let Some(p) = path {
                    return Some(p.clone());
                }
            }
            _ => {}
        }
    }
    None
}

fn parse_read_line_annotation(cmd: &str) -> Option<String> {
    let lower = cmd.to_lowercase();
    // Try sed -n '<start>,<end>p'
    if lower.contains("sed") && lower.contains("-n") {
        // Look for a token like 123,456p possibly quoted
        for raw in cmd.split(|c: char| c.is_whitespace() || c == '"' || c == '\'') {
            let token = raw.trim();
            if token.ends_with('p') {
                let core = &token[..token.len().saturating_sub(1)];
                if let Some((a, b)) = core.split_once(',') {
                    if let (Ok(start), Ok(end)) = (a.trim().parse::<u32>(), b.trim().parse::<u32>()) {
                        return Some(format!("(lines {} to {})", start, end));
                    }
                }
            }
        }
    }
    // head -n N => lines 1..N
    if lower.contains("head") && lower.contains("-n") {
        let parts: Vec<&str> = cmd.split_whitespace().collect();
        for i in 0..parts.len() {
            if parts[i] == "-n" && i + 1 < parts.len() {
                if let Ok(n) = parts[i + 1].trim_matches('"').trim_matches('\'').parse::<u32>() {
                    return Some(format!("(lines 1 to {})", n));
                }
            }
        }
    }
    // tail -n +K => from K to end; tail -n N => last N lines
    if lower.contains("tail") && lower.contains("-n") {
        let parts: Vec<&str> = cmd.split_whitespace().collect();
        for i in 0..parts.len() {
            if parts[i] == "-n" && i + 1 < parts.len() {
                let val = parts[i + 1].trim_matches('"').trim_matches('\'');
                if let Some(rest) = val.strip_prefix('+') {
                    if let Ok(k) = rest.parse::<u32>() {
                        return Some(format!("(from {} to end)", k));
                    }
                } else if let Ok(n) = val.parse::<u32>() {
                    return Some(format!("(last {} lines)", n));
                }
            }
        }
    }
    None
}

fn new_parsed_command(
    parsed_commands: &[ParsedCommand],
    output: Option<&CommandOutput>,
    start_time: Option<Instant>,
) -> Vec<Line<'static>> {
    let action = action_from_parsed(parsed_commands);
    let ctx_path = first_context_path(parsed_commands);
    let mut lines: Vec<Line> = vec![match output {
        None => {
            let duration_str = if let Some(start) = start_time {
                let elapsed = start.elapsed();
                format!(" ({})", format_duration(elapsed))
            } else {
                String::new()
            };
            // Running state per action
            let header = match action {
                "read" => "Reading...".to_string(),
                "search" => "Searching...".to_string(),
                "list" => "Listing files...".to_string(),
                _ => match &ctx_path {
                    Some(p) => format!("Running... in {p}"),
                    None => "Running...".to_string(),
                },
            };
            // Use non-bold styling for informational actions; keep primary color
            if matches!(action, "read" | "search" | "list") {
                Line::styled(
                    format!("{}{}", header, duration_str),
                    Style::default().fg(crate::colors::primary()),
                )
            } else {
                Line::styled(
                    format!("{}{}", header, duration_str),
                    Style::default()
                        .fg(crate::colors::primary())
                        .add_modifier(Modifier::BOLD),
                )
            }
        }
        Some(o) if o.exit_code == 0 => {
            let done = match action {
                "read" => "Read".to_string(),
                "search" => "Searched".to_string(),
                "list" => "List Files".to_string(),
                _ => match &ctx_path {
                    Some(p) => format!("Ran in {p}"),
                    None => "Ran".to_string(),
                },
            };
            // Color by action: informational (Read/Search/List) use normal text; execution uses primary
            if matches!(action, "read" | "search" | "list") {
                Line::styled(
                    done,
                    Style::default().fg(crate::colors::text()),
                )
            } else {
                Line::styled(
                    done,
                    Style::default().fg(crate::colors::text_bright()).add_modifier(Modifier::BOLD),
                )
            }
        }
        Some(_o) => {
            // Preserve the action header (e.g., "Searched") on error so users
            // can still see what operation was attempted. Error details are
            // rendered below via `output_lines`.
            let done = match action {
                "read" => "Read".to_string(),
                "search" => "Searched".to_string(),
                "list" => "List Files".to_string(),
                _ => match &ctx_path {
                    Some(p) => format!("Ran in {p}"),
                    None => "Ran".to_string(),
                },
            };
            // Use the same styling as success to keep headers stable/recognizable.
            if matches!(action, "read" | "search" | "list") {
                Line::styled(
                    done,
                    Style::default().fg(crate::colors::text()),
                )
            } else {
                Line::styled(
                    done,
                    Style::default().fg(crate::colors::text_bright()).add_modifier(Modifier::BOLD),
                )
            }
        }
    }];

    // Collect any paths referenced by search commands to suppress redundant directory lines
    let mut search_paths: std::collections::HashSet<String> = std::collections::HashSet::new();
    for pc in parsed_commands.iter() {
        if let ParsedCommand::Search { path: Some(p), .. } = pc {
            search_paths.insert(p.to_string());
        }
    }

    // We'll emit only content lines here; the header above already communicates the action.
    // Use a single leading "└ " for the very first content line, then indent subsequent ones.
    let mut any_content_emitted = false;

    for parsed in parsed_commands.iter() {
        // Produce a logical label and content string without icons
        let (label, content) = match parsed {
            ParsedCommand::Read { name, cmd, .. } => {
                let mut c = name.clone();
                if let Some(ann) = parse_read_line_annotation(cmd) {
                    c = format!("{c} {ann}");
                }
                ("Read".to_string(), c)
            }
            ParsedCommand::ListFiles { cmd, path } => match path {
                Some(p) => {
                    if search_paths.contains(p) {
                        (String::new(), String::new()) // suppressed
                    } else {
                        let display_p = if p.ends_with('/') { p.to_string() } else { format!("{p}/") };
                        ("List".to_string(), display_p)
                    }
                }
                None => ("List".to_string(), cmd.clone()),
            },
            ParsedCommand::Search { query, path, cmd } => {
                // Format query for display: unescape backslash-escapes and close common unbalanced delimiters
                let prettify_term = |s: &str| -> String {
                    // General unescape: turn "\X" into "X" for any X
                    let mut out = String::with_capacity(s.len());
                    let mut iter = s.chars();
                    while let Some(ch) = iter.next() {
                        if ch == '\\' {
                            if let Some(next) = iter.next() { out.push(next); } else { out.push('\\'); }
                        } else {
                            out.push(ch);
                        }
                    }
                    // Balance parentheses
                    let opens_paren = out.matches("(").count();
                    let closes_paren = out.matches(")").count();
                    for _ in 0..opens_paren.saturating_sub(closes_paren) { out.push(')'); }
                    // Balance curly braces
                    let opens_curly = out.matches("{").count();
                    let closes_curly = out.matches("}").count();
                    for _ in 0..opens_curly.saturating_sub(closes_curly) { out.push('}'); }
                    out
                };
                let fmt_query = |q: &str| -> String {
                    let mut parts: Vec<String> = q
                        .split('|')
                        .map(|s| s.trim())
                        .filter(|s| !s.is_empty())
                        .map(prettify_term)
                        .collect();
                    match parts.len() {
                        0 => String::new(),
                        1 => parts.remove(0),
                        2 => format!("{} and {}", parts[0], parts[1]),
                        _ => {
                            let last = parts.last().cloned().unwrap_or_default();
                            let head = &parts[..parts.len() - 1];
                            format!("{} and {}", head.join(", "), last)
                        }
                    }
                };
                match (query, path) {
                    (Some(q), Some(p)) => {
                        let display_p = if p.ends_with('/') { p.to_string() } else { format!("{p}/") };
                        ("Search".to_string(), format!("{} in {}", fmt_query(q), display_p))
                    }
                    (Some(q), None) => ("Search".to_string(), format!("{}", fmt_query(q))),
                    (None, Some(p)) => {
                        let display_p = if p.ends_with('/') { p.to_string() } else { format!("{p}/") };
                        ("Search".to_string(), format!("in {}", display_p))
                    }
                    (None, None) => ("Search".to_string(), cmd.clone()),
                }
            },
            ParsedCommand::Format { .. } => ("Format".to_string(), String::new()),
            ParsedCommand::Test { cmd } => ("Test".to_string(), cmd.clone()),
            ParsedCommand::Lint { cmd, .. } => ("Lint".to_string(), cmd.clone()),
            ParsedCommand::Unknown { cmd } => ("Run".to_string(), cmd.clone()),
            ParsedCommand::Noop { .. } => continue,
        };

        // Skip suppressed entries
        if label.is_empty() && content.is_empty() {
            continue;
        }

        // Split content into lines and push without repeating the action label
        for line_text in content.lines() {
            if line_text.is_empty() { continue; }
            let prefix = if !any_content_emitted { "└ " } else { "  " };
            let mut spans: Vec<Span<'static>> = vec![
                Span::styled(prefix, Style::default().add_modifier(Modifier::DIM)),
            ];

            match label.as_str() {
                // Highlight searched terms in normal text color; keep connectors/path dim
                "Search" => {
                    let remaining = line_text.to_string();
                    // Split off optional path suffix. Support both " (in ...)" and " in <dir>/" forms.
                    let (terms_part, path_part) = if let Some(idx) = remaining.rfind(" (in ") {
                        (remaining[..idx].to_string(), Some(remaining[idx..].to_string()))
                    } else if let Some(idx) = remaining.rfind(" in ") {
                        let suffix = &remaining[idx + 1..]; // keep leading space for styling
                        // Heuristic: treat as path if it ends with '/'
                        if suffix.trim_end().ends_with('/') {
                            (remaining[..idx].to_string(), Some(remaining[idx..].to_string()))
                        } else {
                            (remaining.clone(), None)
                        }
                    } else {
                        (remaining.clone(), None)
                    };
                    // Tokenize terms by ", " and " and " while preserving separators
                    let tmp = terms_part.clone();
                    // First, split by ", "
                    let chunks: Vec<String> = if tmp.contains(", ") { tmp.split(", ").map(|s| s.to_string()).collect() } else { vec![tmp.clone()] };
                    for (i, chunk) in chunks.iter().enumerate() {
                        if i > 0 {
                            // Add comma separator between items (dim)
                            spans.push(Span::styled(", ", Style::default().fg(crate::colors::text_dim())));
                        }
                        // Within each chunk, if it contains " and ", split into left and right with dimmed " and "
                        if let Some((left, right)) = chunk.rsplit_once(" and ") {
                            if !left.is_empty() {
                                spans.push(Span::styled(left.to_string(), Style::default().fg(crate::colors::text())));
                                spans.push(Span::styled(" and ", Style::default().fg(crate::colors::text_dim())));
                                spans.push(Span::styled(right.to_string(), Style::default().fg(crate::colors::text())));
                            } else {
                                spans.push(Span::styled(chunk.to_string(), Style::default().fg(crate::colors::text())));
                            }
                        } else {
                            spans.push(Span::styled(chunk.to_string(), Style::default().fg(crate::colors::text())));
                        }
                    }
                    if let Some(p) = path_part {
                        // Dim the entire path portion including the " in " or " (in " prefix
                        spans.push(Span::styled(p, Style::default().fg(crate::colors::text_dim())));
                    }
                }
                // Highlight filenames in Read; keep line ranges dim
                "Read" => {
                    if let Some(idx) = line_text.find(" (") {
                        let (fname, rest) = line_text.split_at(idx);
                        spans.push(Span::styled(fname.to_string(), Style::default().fg(crate::colors::text())));
                        spans.push(Span::styled(rest.to_string(), Style::default().fg(crate::colors::text_dim())));
                    } else {
                        spans.push(Span::styled(line_text.to_string(), Style::default().fg(crate::colors::text())));
                    }
                }
                // List Files: highlight directory names
                "List" => {
                    spans.push(Span::styled(line_text.to_string(), Style::default().fg(crate::colors::text())));
                }
                _ => {
                    // For executed commands (Run/Test/Lint/etc.), show the command text
                    // in normal text color rather than dimmed.
                    spans.push(Span::styled(
                        line_text.to_string(),
                        Style::default().fg(crate::colors::text()),
                    ));
                }
            }

            lines.push(Line::from(spans));
            any_content_emitted = true;
        }
    }

    // Show stdout for real run commands; keep read/search/list concise unless error
    let show_stdout = action == "run";
    let use_angle_pipe = show_stdout; // add "> " prefix for run output
    lines.extend(output_lines(output, !show_stdout, use_angle_pipe));
    lines.push(Line::from(""));
    lines
}

fn new_exec_command_generic(
    command: &[String],
    output: Option<&CommandOutput>,
    start_time: Option<Instant>,
) -> Vec<Line<'static>> {
    let mut lines: Vec<Line<'static>> = Vec::new();
    let command_escaped = strip_bash_lc_and_escape(command);
    let mut cmd_lines = command_escaped.lines();
    
    let header_line = match output {
        None => {
            let duration_str = if let Some(start) = start_time {
                let elapsed = start.elapsed();
                format!(" ({})", format_duration(elapsed))
            } else {
                String::new()
            };
            Line::styled(
                format!("Running...{}", duration_str),
                Style::default().fg(crate::colors::primary()).add_modifier(Modifier::BOLD),
            )
        }
        Some(o) if o.exit_code == 0 => Line::styled(
            "Ran",
            Style::default().fg(crate::colors::text_bright()).add_modifier(Modifier::BOLD),
        ),
        Some(_o) => {
            // Preserve the header as "Ran" even on error; detailed error output
            // (including exit code and stderr) will be shown below by `output_lines`.
            Line::styled(
                "Ran",
                Style::default().fg(crate::colors::text_bright()).add_modifier(Modifier::BOLD),
            )
        },
    };

    if let Some(first) = cmd_lines.next() {
        let duration_str = if output.is_none() && start_time.is_some() {
            let elapsed = start_time.unwrap().elapsed();
            format!(" ({})", format_duration(elapsed))
        } else {
            String::new()
        };

        lines.push(header_line.clone());
        // Show the command itself in standard text color; keep the duration dimmed
        lines.push(Line::from(vec![
            Span::styled(first.to_string(), Style::default().fg(crate::colors::text())),
            duration_str.dim(),
        ]));
    } else {
        lines.push(header_line);
    }
    
    for cont in cmd_lines {
        lines.push(Line::styled(
            cont.to_string(),
            Style::default().fg(crate::colors::text()),
        ));
    }

    lines.extend(output_lines(output, false, true));
    lines
}

pub(crate) fn new_active_mcp_tool_call(invocation: McpInvocation) -> ToolCallCell {
    let title_line = Line::styled("Working", Style::default().fg(crate::colors::primary()));
    let lines: Vec<Line> = vec![
        title_line,
        format_mcp_invocation(invocation),
        Line::from(""),
    ];
    ToolCallCell { lines, state: ToolState::Running }
}

pub(crate) fn new_active_custom_tool_call(tool_name: String, args: Option<String>) -> ToolCallCell {
    let title_line = Line::styled("Working", Style::default().fg(crate::colors::primary()));
    let invocation_str = if let Some(args) = args {
        format!("{}({})", tool_name, args)
    } else {
        format!("{}()", tool_name)
    };

    let lines: Vec<Line> = vec![
        title_line,
        Line::styled(
            invocation_str,
            Style::default()
                .fg(crate::colors::text_dim())
                .add_modifier(Modifier::ITALIC),
        ),
        Line::from(""),
    ];
    ToolCallCell { lines, state: ToolState::Running }
}

// Friendly present-participle titles for running browser tools
fn browser_running_title(tool_name: &str) -> &'static str {
    match tool_name {
        "browser_click" => "Clicking...",
        "browser_type" => "Typing...",
        "browser_key" => "Sending key...",
        "browser_javascript" => "Running JavaScript...",
        "browser_scroll" => "Scrolling...",
        "browser_open" => "Opening...",
        "browser_close" => "Closing...",
        "browser_status" => "Checking status...",
        "browser_history" => "Navigating...",
        "browser_inspect" => "Inspecting...",
        "browser_console" => "Reading console...",
        "browser_move" => "Moving...",
        _ => "Working...",
    }
}

pub(crate) fn new_running_browser_tool_call(tool_name: String, args: Option<String>) -> RunningToolCallCell {
    // Parse args JSON and format like completed cells
    let mut arg_lines: Vec<Line<'static>> = Vec::new();
    if let Some(args_str) = args {
        if let Ok(json) = serde_json::from_str::<serde_json::Value>(&args_str) {
            arg_lines.extend(format_browser_args_line(&json));
        }
    }
    RunningToolCallCell {
        title: browser_running_title(&tool_name).to_string(),
        start_time: Instant::now(),
        arg_lines,
    }
}

fn custom_tool_running_title(tool_name: &str) -> String {
    if tool_name.starts_with("agent_") {
        // Reuse agent title and append ellipsis
        format!("{}...", agent_tool_title(tool_name))
    } else if tool_name.starts_with("browser_") {
        browser_running_title(tool_name).to_string()
    } else {
        // TitleCase from snake_case and append ellipsis
        let pretty = tool_name
            .split('_')
            .filter(|s| !s.is_empty())
            .map(|s| {
                let mut chars = s.chars();
                match chars.next() {
                    Some(f) => format!("{}{}", f.to_uppercase(), chars.as_str()),
                    None => String::new(),
                }
            })
            .collect::<Vec<_>>()
            .join(" ");
        format!("{}...", pretty)
    }
}

pub(crate) fn new_running_custom_tool_call(tool_name: String, args: Option<String>) -> RunningToolCallCell {
    // Parse args JSON and format as key/value lines
    let mut arg_lines: Vec<Line<'static>> = Vec::new();
    if let Some(args_str) = args {
        if let Ok(json) = serde_json::from_str::<serde_json::Value>(&args_str) {
            arg_lines.extend(format_browser_args_line(&json));
        } else {
            // Fallback to showing raw args string
            arg_lines.push(Line::from(vec![
                Span::styled("└ args: ", Style::default().fg(crate::colors::text_dim())),
                Span::styled(args_str, Style::default().fg(crate::colors::text())),
            ]));
        }
    }
    RunningToolCallCell {
        title: custom_tool_running_title(&tool_name),
        start_time: Instant::now(),
        arg_lines,
    }
}

pub(crate) fn new_running_mcp_tool_call(invocation: McpInvocation) -> RunningToolCallCell {
    // Represent as provider.tool(...) on one dim line beneath a generic running header with timer
    let line = format_mcp_invocation(invocation);
    RunningToolCallCell {
        title: "Working...".to_string(),
        start_time: Instant::now(),
        arg_lines: vec![line],
    }
}

pub(crate) fn new_completed_custom_tool_call(
    tool_name: String,
    args: Option<String>,
    duration: Duration,
    success: bool,
    result: String,
) -> ToolCallCell {
    // Special rendering for browser_* tools
    if tool_name.starts_with("browser_") {
        return new_completed_browser_tool_call(tool_name, args, duration, success, result);
    }
    // Special rendering for agent_* tools
    if tool_name.starts_with("agent_") {
        return new_completed_agent_tool_call(tool_name, args, duration, success, result);
    }
    let duration = format_duration(duration);
    let status_str = if success { "Complete" } else { "Error" };
    let title_line = if success {
        Line::from(vec![
            Span::styled(status_str, Style::default().fg(crate::colors::success())),
            format!(", duration: {duration}").dim(),
        ])
    } else {
        Line::from(vec![
            Span::styled(status_str, Style::default().fg(crate::colors::error())),
            format!(", duration: {duration}").dim(),
        ])
    };

    let invocation_str = if let Some(args) = args {
        format!("{}({})", tool_name, args)
    } else {
        format!("{}()", tool_name)
    };

    let mut lines: Vec<Line<'static>> = Vec::new();
    lines.push(title_line);
    lines.push(Line::styled(
        invocation_str,
        Style::default()
            .fg(crate::colors::text_dim())
            .add_modifier(Modifier::ITALIC),
    ));

    if !result.is_empty() {
        lines.push(Line::from(""));
        let mut preview = build_preview_lines(&result, true);
        preview = preview
            .into_iter()
            .map(|l| l.style(Style::default().fg(crate::colors::text_dim())))
            .collect();
        lines.extend(preview);
    }

    lines.push(Line::from(""));
    ToolCallCell { lines, state: if success { ToolState::Success } else { ToolState::Failed } }
}

// Map `browser_*` tool names to friendly titles
fn browser_tool_title(tool_name: &str) -> &'static str {
    match tool_name {
        "browser_click" => "Browser Click",
        "browser_type" => "Browser Type",
        "browser_key" => "Browser Key",
        "browser_javascript" => "Browser JavaScript",
        "browser_scroll" => "Browser Scroll",
        "browser_open" => "Browser Open",
        "browser_close" => "Browser Close",
        "browser_status" => "Browser Status",
        "browser_history" => "Browser History",
        "browser_inspect" => "Browser Inspect",
        "browser_console" => "Browser Console",
        "browser_cdp" => "Browser CDP",
        "browser_move" => "Browser Move",
        _ => "Browser Tool",
    }
}

fn format_browser_args_line(args: &serde_json::Value) -> Vec<Line<'static>> {
    use serde_json::Value;
    let mut lines: Vec<Line<'static>> = Vec::new();

    let dim = |s: &str| Span::styled(s.to_string(), Style::default().fg(crate::colors::text_dim()));
    let text = |s: String| Span::styled(s, Style::default().fg(crate::colors::text()));

    // Helper to one-line, truncated representation for values
    fn short(v: &serde_json::Value, key: &str) -> String {
        match v {
            serde_json::Value::String(s) => {
                let one = s.replace('\n', " ");
                let max = if key == "code" { 80 } else { 80 };
                if one.chars().count() > max {
                    let truncated: String = one.chars().take(max).collect();
                    format!("{}…", truncated)
                } else {
                    one
                }
            }
            serde_json::Value::Number(n) => n.to_string(),
            serde_json::Value::Bool(b) => b.to_string(),
            serde_json::Value::Array(a) => format!("[{} items]", a.len()),
            serde_json::Value::Object(o) => format!("{{{} keys}}", o.len()),
            serde_json::Value::Null => "null".to_string(),
        }
    }

    match args {
        Value::Object(map) => {
            // Preserve insertion order (serde_json in this crate preserves order via feature)
            for (k, v) in map {
                let val = short(v, k);
                lines.push(Line::from(vec![
                    dim("└ "),
                    dim(&format!("{}: ", k)),
                    text(val),
                ]));
            }
        }
        Value::Null => {}
        other => {
            lines.push(Line::from(vec![dim("└ args: "), text(other.to_string())]));
        }
    }
    lines
}

fn new_completed_browser_tool_call(
    tool_name: String,
    args: Option<String>,
    duration: Duration,
    success: bool,
    result: String,
) -> ToolCallCell {
    let title = browser_tool_title(&tool_name);
    let duration = format_duration(duration);

    // Title styled by status with duration dimmed
    let title_line = if success {
        Line::from(vec![
            Span::styled(title, Style::default().fg(crate::colors::success()).add_modifier(Modifier::BOLD)),
            format!(", duration: {duration}").dim(),
        ])
    } else {
        Line::from(vec![
            Span::styled(title, Style::default().fg(crate::colors::error()).add_modifier(Modifier::BOLD)),
            format!(", duration: {duration}").dim(),
        ])
    };

    // Parse args JSON (if provided)
    let mut arg_lines: Vec<Line<'static>> = Vec::new();
    if let Some(args_str) = args {
        if let Ok(json) = serde_json::from_str::<serde_json::Value>(&args_str) {
            arg_lines.extend(format_browser_args_line(&json));
        }
    }

    // Result lines (preview format)
    let mut result_lines: Vec<Line<'static>> = Vec::new();
    if !result.is_empty() {
        let preview = build_preview_lines(&result, true)
            .into_iter()
            .map(|l| l.style(Style::default().fg(crate::colors::text_dim())))
            .collect::<Vec<_>>();
        result_lines.extend(preview);
    }

    let mut lines: Vec<Line<'static>> = Vec::new();
    lines.push(title_line);
    lines.extend(arg_lines);
    if !result_lines.is_empty() {
        lines.push(Line::from(""));
        lines.extend(result_lines);
    }
    lines.push(Line::from(""));

    ToolCallCell { lines, state: if success { ToolState::Success } else { ToolState::Failed } }
}

// Map `agent_*` tool names to friendly titles
fn agent_tool_title(tool_name: &str) -> String {
    match tool_name {
        "agent_run" => "Agent Run".to_string(),
        "agent_check" => "Agent Check".to_string(),
        "agent_result" => "Agent Result".to_string(),
        "agent_cancel" => "Agent Cancel".to_string(),
        "agent_wait" => "Agent Wait".to_string(),
        "agent_list" => "Agent List".to_string(),
        other => {
            // Fallback: pretty-print unknown agent_* tools as "Agent <TitleCase>"
            if let Some(rest) = other.strip_prefix("agent_") {
                let title = rest
                    .split('_')
                    .filter(|s| !s.is_empty())
                    .map(|s| {
                        let mut chars = s.chars();
                        match chars.next() {
                            Some(first) => format!("{}{}", first.to_uppercase(), chars.as_str()),
                            None => String::new(),
                        }
                    })
                    .collect::<Vec<_>>()
                    .join(" ");
                format!("Agent {}", title)
            } else {
                "Agent Tool".to_string()
            }
        }
    }
}

fn new_completed_agent_tool_call(
    tool_name: String,
    args: Option<String>,
    duration: Duration,
    success: bool,
    result: String,
) -> ToolCallCell {
    let title = agent_tool_title(&tool_name);
    let duration = format_duration(duration);

    // Title styled by status with duration dimmed
    let title_line = if success {
        Line::from(vec![
            Span::styled(title, Style::default().fg(crate::colors::success()).add_modifier(Modifier::BOLD)),
            format!(", duration: {duration}").dim(),
        ])
    } else {
        Line::from(vec![
            Span::styled(title, Style::default().fg(crate::colors::error()).add_modifier(Modifier::BOLD)),
            format!(", duration: {duration}").dim(),
        ])
    };

    // Parse args JSON (if provided)
    let mut arg_lines: Vec<Line<'static>> = Vec::new();
    if let Some(args_str) = args {
        if let Ok(json) = serde_json::from_str::<serde_json::Value>(&args_str) {
            arg_lines.extend(format_browser_args_line(&json));
        }
    }

    // Result lines (preview format)
    let mut result_lines: Vec<Line<'static>> = Vec::new();
    if !result.is_empty() {
        let preview = build_preview_lines(&result, true)
            .into_iter()
            .map(|l| l.style(Style::default().fg(crate::colors::text_dim())))
            .collect::<Vec<_>>();
        result_lines.extend(preview);
    }

    let mut lines: Vec<Line<'static>> = Vec::new();
    lines.push(title_line);
    lines.extend(arg_lines);
    if !result_lines.is_empty() {
        lines.push(Line::from(""));
        lines.extend(result_lines);
    }
    lines.push(Line::from(""));

    ToolCallCell { lines, state: if success { ToolState::Success } else { ToolState::Failed } }
}

// Try to create an image cell if the MCP result contains an image
fn try_new_completed_mcp_tool_call_with_image_output(
    result: &Result<mcp_types::CallToolResult, String>,
) -> Option<ImageOutputCell> {
    match result {
        Ok(mcp_types::CallToolResult { content, .. }) => {
            if let Some(mcp_types::ContentBlock::ImageContent(image)) = content.first() {
                let raw_data = match base64::engine::general_purpose::STANDARD.decode(&image.data) {
                    Ok(data) => data,
                    Err(e) => {
                        error!("Failed to decode image data: {e}");
                        return None;
                    }
                };
                let reader = match ImageReader::new(Cursor::new(raw_data)).with_guessed_format() {
                    Ok(reader) => reader,
                    Err(e) => {
                        error!("Failed to guess image format: {e}");
                        return None;
                    }
                };

                let image = match reader.decode() {
                    Ok(image) => image,
                    Err(e) => {
                        error!("Image decoding failed: {e}");
                        return None;
                    }
                };

                Some(ImageOutputCell { image })
            } else {
                None
            }
        }
        _ => None,
    }
}

pub(crate) fn new_completed_mcp_tool_call(
    num_cols: usize,
    invocation: McpInvocation,
    duration: Duration,
    success: bool,
    result: Result<mcp_types::CallToolResult, String>,
) -> Box<dyn HistoryCell> {
    if let Some(cell) = try_new_completed_mcp_tool_call_with_image_output(&result) {
        return Box::new(cell);
    }

    let duration = format_duration(duration);
    let status_str = if success { "Complete" } else { "Error" };
    let title_line = if success {
        Line::from(vec![
            Span::styled(status_str, Style::default().fg(crate::colors::success())),
            format!(", duration: {duration}").dim(),
        ])
    } else {
        Line::from(vec![
            Span::styled(status_str, Style::default().fg(crate::colors::error())),
            format!(", duration: {duration}").dim(),
        ])
    };

    let mut lines: Vec<Line<'static>> = Vec::new();
    lines.push(title_line);
    lines.push(format_mcp_invocation(invocation));

    match result {
        Ok(mcp_types::CallToolResult { content, .. }) => {
            if !content.is_empty() {
                lines.push(Line::from(""));

                for tool_call_result in content {
                    match tool_call_result {
                        mcp_types::ContentBlock::TextContent(text) => {
                            let mut preview = build_preview_lines(&text.text, true);
                            preview = preview
                                .into_iter()
                                .map(|l| l.style(Style::default().fg(crate::colors::text_dim())))
                                .collect();
                            lines.extend(preview);
                        }
                        mcp_types::ContentBlock::ImageContent(_) => {
                            lines.push(Line::from("<image content>".to_string()))
                        }
                        mcp_types::ContentBlock::AudioContent(_) => {
                            lines.push(Line::from("<audio content>".to_string()))
                        }
                        mcp_types::ContentBlock::EmbeddedResource(resource) => {
                            let uri = match resource.resource {
                                EmbeddedResourceResource::TextResourceContents(text) => text.uri,
                                EmbeddedResourceResource::BlobResourceContents(blob) => blob.uri,
                            };
                            lines.push(Line::from(format!("embedded resource: {uri}")));
                        }
                        mcp_types::ContentBlock::ResourceLink(ResourceLink { uri, .. }) => {
                            lines.push(Line::from(format!("link: {uri}")));
                        }
                    }
                }
            }

            lines.push(Line::from(""));
        }
        Err(e) => {
            lines.push(Line::from(vec![
                Span::styled(
                    "Error: ",
                    Style::default()
                        .fg(crate::colors::error())
                        .add_modifier(Modifier::BOLD),
                ),
                Span::styled(e, Style::default().fg(crate::colors::error())),
            ]));
            lines.push(Line::from(""));
        }
    }

    Box::new(ToolCallCell { lines, state: if success { ToolState::Success } else { ToolState::Failed } })
}

pub(crate) fn new_error_event(message: String) -> PlainHistoryCell {
    let mut lines: Vec<Line<'static>> = Vec::new();
    lines.push(Line::styled(
        "error",
        Style::default()
            .fg(crate::colors::error())
            .add_modifier(Modifier::BOLD),
    ));
    lines.extend(
        message
            .lines()
            .map(|line| ansi_escape_line(line).style(Style::default().fg(crate::colors::error()))),
    );
    // No empty line at end - trimming and spacing handled by renderer
    PlainHistoryCell { lines, kind: HistoryCellType::Error }
}

pub(crate) fn new_diff_output(diff_output: String) -> PlainHistoryCell {
    // Parse the diff output into lines
    let mut lines = vec![Line::from("/diff".magenta())];
    for line in diff_output.lines() {
        if line.starts_with('+') && !line.starts_with("+++") {
            lines.push(Line::from(line.to_string().green()));
        } else if line.starts_with('-') && !line.starts_with("---") {
            lines.push(Line::from(line.to_string().red()));
        } else if line.starts_with("@@") {
            lines.push(Line::from(line.to_string().cyan()));
        } else {
            lines.push(Line::from(line.to_string()));
        }
    }
    lines.push(Line::from(""));
    PlainHistoryCell { lines, kind: HistoryCellType::Diff }
}

pub(crate) fn new_reasoning_output(reasoning_effort: &ReasoningEffort) -> PlainHistoryCell {
    let lines = vec![
        Line::from(""),
        Line::from("Reasoning Effort".magenta().bold()),
        Line::from(format!("Value: {}", reasoning_effort)),
    ];
    PlainHistoryCell { lines, kind: HistoryCellType::Notice }
}

// Continue with more factory functions...
// I'll add the rest in the next part to keep this manageable
pub(crate) fn new_status_output(config: &Config, usage: &TokenUsage) -> PlainHistoryCell {
    let mut lines: Vec<Line<'static>> = Vec::new();
    
    lines.push(Line::from("/status".magenta()));
    lines.push(Line::from(""));
    
    // 🔧 Configuration
    lines.push(Line::from(vec!["🔧 ".into(), "Configuration".bold()]));
    
    // Prepare config summary with custom prettification
    let summary_entries = create_config_summary_entries(config);
    let summary_map: HashMap<String, String> = summary_entries
        .iter()
        .map(|(key, value)| (key.to_string(), value.clone()))
        .collect();
    
    let lookup = |key: &str| -> String { summary_map.get(key).unwrap_or(&String::new()).clone() };
    let title_case = |s: &str| -> String {
        s.split_whitespace()
            .map(|w| {
                let mut chars = w.chars();
                match chars.next() {
                    None => String::new(),
                    Some(f) => f.to_uppercase().collect::<String>() + chars.as_str(),
                }
            })
            .collect::<Vec<_>>()
            .join(" ")
    };
    
    // Format model name with proper capitalization
    let formatted_model = if config.model.to_lowercase().starts_with("gpt-") {
        format!("GPT{}", &config.model[3..])
    } else {
        config.model.clone()
    };
    lines.push(Line::from(vec![
        "  • Name: ".into(),
        formatted_model.into(),
    ]));
    let provider_disp = pretty_provider_name(&config.model_provider_id);
    lines.push(Line::from(vec![
        "  • Provider: ".into(),
        provider_disp.into(),
    ]));
    
    // Only show Reasoning fields if present in config summary
    let reff = lookup("reasoning effort");
    if !reff.is_empty() {
        lines.push(Line::from(vec![
            "  • Reasoning Effort: ".into(),
            title_case(&reff).into(),
        ]));
    }
    let rsum = lookup("reasoning summaries");
    if !rsum.is_empty() {
        lines.push(Line::from(vec![
            "  • Reasoning Summaries: ".into(),
            title_case(&rsum).into(),
        ]));
    }
    
    lines.push(Line::from(""));
    
    // 📊 Token Usage
    lines.push(Line::from(vec!["📊 ".into(), "Token Usage".bold()]));
    // Input: <input> [+ <cached> cached]
    let mut input_line_spans: Vec<Span<'static>> = vec![
        "  • Input: ".into(),
        usage.non_cached_input().to_string().into(),
    ];
    if let Some(cached) = usage.cached_input_tokens {
        if cached > 0 {
        input_line_spans.push(format!(" (+ {cached} cached)").into());
    }
    }
    lines.push(Line::from(input_line_spans));
    // Output: <output>
    lines.push(Line::from(vec![
        "  • Output: ".into(),
        usage.output_tokens.to_string().into(),
    ]));
    // Total: <total>
    lines.push(Line::from(vec![
        "  • Total: ".into(),
        usage.blended_total().to_string().into(),
    ]));
    
    PlainHistoryCell { lines, kind: HistoryCellType::Notice }
}

pub(crate) fn new_prompts_output() -> PlainHistoryCell {
    let lines: Vec<Line<'static>> = vec![
<<<<<<< HEAD
        Line::from("/prompts".magenta()),
=======
        Line::from("/mcp".magenta()),
        Line::from(""),
        Line::from(vec!["🔌  ".into(), "MCP Tools".bold()]),
        Line::from(""),
        Line::from("  • No MCP servers configured.".italic()),
        Line::from(vec![
            "    See the ".into(),
            Span::styled(
                "\u{1b}]8;;https://github.com/openai/codex/blob/main/codex-rs/config.md#mcp_servers\u{7}MCP docs\u{1b}]8;;\u{7}",
                Style::default().add_modifier(Modifier::UNDERLINED),
            ),
            " to configure them.".into(),
        ])
        .style(Style::default().add_modifier(Modifier::DIM)),
        Line::from(""),
    ];

    PlainHistoryCell { lines }
}

/// Render MCP tools grouped by connection using the fully-qualified tool names.
pub(crate) fn new_mcp_tools_output(
    config: &Config,
    tools: std::collections::HashMap<String, mcp_types::Tool>,
) -> PlainHistoryCell {
    let mut lines: Vec<Line<'static>> = vec![
        Line::from("/mcp".magenta()),
>>>>>>> 9193eb6b
        Line::from(""),
        Line::from(" 1. Explain this codebase"),
        Line::from(" 2. Summarize recent commits"),
        Line::from(" 3. Implement {feature}"),
        Line::from(" 4. Find and fix a bug in @filename"),
        Line::from(" 5. Write tests for @filename"),
        Line::from(" 6. Improve documentation in @filename"),
        Line::from(""),
    ];
    PlainHistoryCell { lines, kind: HistoryCellType::Notice }
}

pub(crate) fn new_plan_update(update: UpdatePlanArgs) -> PlainHistoryCell {
    let UpdatePlanArgs { explanation, plan } = update;
    
    let mut lines: Vec<Line<'static>> = Vec::new();
    // Header with progress summary
    let total = plan.len();
    let completed = plan
        .iter()
        .filter(|p| matches!(p.status, StepStatus::Completed))
        .count();
    
    let width: usize = 10;
    let filled = if total > 0 {
        (completed * width + total / 2) / total
    } else {
        0
    };
    let empty = width.saturating_sub(filled);
    
    // Build header without leading icon; icon will render in the gutter
    let mut header: Vec<Span> = Vec::new();
    let total = plan.len();
    let completed = plan
        .iter()
        .filter(|p| matches!(p.status, StepStatus::Completed))
        .count();
    header.push(Span::styled(
        " Update plan",
        Style::default()
            .fg(crate::colors::primary())
            .add_modifier(Modifier::BOLD),
    ));
    header.push(Span::raw(" ["));
    if filled > 0 {
        header.push(Span::styled(
            "█".repeat(filled),
            Style::default().fg(crate::colors::success()),
        ));
    }
    if empty > 0 {
        header.push(Span::styled(
            "░".repeat(empty),
            Style::default().add_modifier(Modifier::DIM),
        ));
    }
    header.push(Span::raw("] "));
    header.push(Span::raw(format!("{completed}/{total}")));
    lines.push(Line::from(header));
    
    // Optional explanation/note from the model
    if let Some(expl) = explanation.and_then(|s| {
        let t = s.trim().to_string();
        if t.is_empty() { None } else { Some(t) }
    }) {
        lines.push(Line::from("note".dim().italic()));
        for l in expl.lines() {
            lines.push(Line::from(l.to_string()).dim());
        }
    }
    
    // Steps styled as checkbox items
    if plan.is_empty() {
        lines.push(Line::from("(no steps provided)".dim().italic()));
    } else {
        for (idx, PlanItemArg { step, status }) in plan.into_iter().enumerate() {
            let (box_span, text_span) = match status {
                StepStatus::Completed => (
                    Span::styled("✔", Style::default().fg(crate::colors::success())),
                    Span::styled(
                        step,
                        Style::default().add_modifier(Modifier::CROSSED_OUT | Modifier::DIM),
                    ),
                ),
                StepStatus::InProgress => (
                    Span::raw("□"),
                    Span::styled(
                        step,
                        Style::default()
                            .fg(crate::colors::info())
                            .add_modifier(Modifier::BOLD),
                    ),
                ),
                StepStatus::Pending => (
                    Span::raw("□"),
                    Span::styled(step, Style::default().add_modifier(Modifier::DIM)),
                ),
            };
            let prefix = if idx == 0 { Span::raw("└ ") } else { Span::raw("  ") };
            lines.push(Line::from(vec![
                prefix,
                box_span,
                Span::raw(" "),
                text_span,
            ]));
        }
    }
    
    PlainHistoryCell { lines, kind: HistoryCellType::PlanUpdate }
}

pub(crate) fn new_patch_event(
    event_type: PatchEventType,
    changes: HashMap<PathBuf, FileChange>,
) -> PlainHistoryCell {
    let title = match event_type {
        PatchEventType::ApprovalRequest => "proposed patch",
        PatchEventType::ApplyBegin { auto_approved: true } => "Updating...",
        PatchEventType::ApplyBegin { auto_approved: false } => "Updating...",
    };

    let lines: Vec<Line<'static>> = create_diff_summary(title, &changes, event_type)
        .into_iter()
        .collect();
    let kind = match title {
        "proposed patch" => HistoryCellType::Patch { kind: PatchKind::Proposed },
        _ => HistoryCellType::Patch { kind: PatchKind::ApplyBegin },
    };
    PlainHistoryCell { lines, kind }
}

pub(crate) fn new_patch_apply_failure(stderr: String) -> PlainHistoryCell {
    let mut lines: Vec<Line<'static>> = vec![
        Line::from("❌ Patch application failed".red().bold()),
        Line::from(""),
    ];
    
    for line in stderr.lines() {
        lines.push(ansi_escape_line(line).red());
    }
    
    lines.push(Line::from(""));
    PlainHistoryCell { lines, kind: HistoryCellType::Patch { kind: PatchKind::ApplyFailure } }
}

// new_patch_apply_success was removed in favor of in-place header mutation and type update in chatwidget

// ==================== Spacing Helper ====================

/// Check if a line appears to be a title/header (like "codex", "user", "thinking", etc.)
fn is_title_line(line: &Line) -> bool {
    // Check if the line has special formatting that indicates it's a title
    if line.spans.is_empty() {
        return false;
    }
    
    // Get the text content of the line
    let text: String = line.spans.iter()
        .map(|span| span.content.as_ref())
        .collect::<String>()
        .trim()
        .to_lowercase();
    
    // Check for common title patterns (fallback heuristic only; primary logic uses explicit cell types)
    matches!(text.as_str(), 
        "codex" | "user" | "thinking" | "event" | 
        "tool" | "/diff" | "/status" | "/prompts" |
        "reasoning effort" | "error"
    ) || text.starts_with("⚡") || text.starts_with("⚙") || text.starts_with("✓") || text.starts_with("✗") ||
        text.starts_with("↯") || text.starts_with("proposed patch") || text.starts_with("applying patch") || text.starts_with("updating") || text.starts_with("updated")
}

/// Check if a line is empty (no content or just whitespace)
fn is_empty_line(line: &Line) -> bool {
    if line.spans.is_empty() {
        return true;
    }
    // Consider a line empty when all spans have only whitespace
    line.spans
        .iter()
        .all(|s| s.content.as_ref().trim().is_empty())
}

/// Trim empty lines from the beginning and end of a Vec<Line>.
/// Also normalizes internal spacing - no more than 1 empty line between content.
/// This ensures consistent spacing when cells are rendered together.
pub(crate) fn trim_empty_lines(mut lines: Vec<Line<'static>>) -> Vec<Line<'static>> {
    // Remove ALL leading empty lines
    while lines.first().map_or(false, is_empty_line) {
        lines.remove(0);
    }
    
    // Remove ALL trailing empty lines
    while lines.last().map_or(false, is_empty_line) {
        lines.pop();
    }
    
    // Normalize internal spacing - no more than 1 empty line in a row
    let mut result = Vec::new();
    let mut prev_was_empty = false;
    
    for line in lines {
        let is_empty = is_empty_line(&line);
        
        // Skip consecutive empty lines
        if is_empty && prev_was_empty {
            continue;
        }
        
        // Special case: If this is an empty line right after a title, skip it
        if is_empty && result.len() == 1 && result.first().map_or(false, is_title_line) {
            continue;
        }
        
        result.push(line);
        prev_was_empty = is_empty;
    }
    
    result
}

<<<<<<< HEAD
/// Retint a set of pre-rendered lines by mapping colors from the previous
/// theme palette to the new one. This pragmatically applies a theme change
/// to already materialized `Line` structures without rebuilding them from
/// semantic sources.
pub(crate) fn retint_lines_in_place(
    lines: &mut Vec<Line<'static>>,
    old: &crate::theme::Theme,
    new: &crate::theme::Theme,
){
    use ratatui::style::Color;
    fn map_color(c: Color, old: &crate::theme::Theme, new: &crate::theme::Theme) -> Color {
        // Map prior theme-resolved colors to new theme.
        if c == old.text { return new.text; }
        if c == old.text_dim { return new.text_dim; }
        if c == old.text_bright { return new.text_bright; }
        if c == old.primary { return new.primary; }
        if c == old.success { return new.success; }
        if c == old.error { return new.error; }
        if c == old.info { return new.info; }
        if c == old.border { return new.border; }
        if c == old.foreground { return new.foreground; }
        if c == old.background { return new.background; }

        // Map named ANSI colors to semantic theme colors for dynamic theme switches
        match c {
            Color::White => return new.text_bright,
            Color::Gray | Color::DarkGray => return new.text_dim,
            Color::Black => return new.text, // ensure visible on dark backgrounds
            Color::Red | Color::LightRed => return new.error,
            Color::Green | Color::LightGreen => return new.success,
            Color::Yellow | Color::LightYellow => return new.warning,
            Color::Blue | Color::LightBlue | Color::Cyan | Color::LightCyan => return new.info,
            Color::Magenta | Color::LightMagenta => return new.primary,
            _ => {}
        }
=======
pub(crate) fn new_reasoning_block(
    full_reasoning_buffer: String,
    config: &Config,
) -> TranscriptOnlyHistoryCell {
    let mut lines: Vec<Line<'static>> = Vec::new();
    lines.push(Line::from("thinking".magenta().italic()));
    append_markdown(&full_reasoning_buffer, &mut lines, config);
    lines.push(Line::from(""));
    TranscriptOnlyHistoryCell { lines }
}

fn output_lines(
    output: Option<&CommandOutput>,
    only_err: bool,
    include_angle_pipe: bool,
) -> Vec<Line<'static>> {
    let CommandOutput {
        exit_code,
        stdout,
        stderr,
    } = match output {
        Some(output) if only_err && output.exit_code == 0 => return vec![],
        Some(output) => output,
        None => return vec![],
    };

    let src = if *exit_code == 0 { stdout } else { stderr };
    let lines: Vec<&str> = src.lines().collect();
    let total = lines.len();
    let limit = TOOL_CALL_MAX_LINES;

    let mut out = Vec::new();

    let head_end = total.min(limit);
    for (i, raw) in lines[..head_end].iter().enumerate() {
        let mut line = ansi_escape_line(raw);
        let prefix = if i == 0 && include_angle_pipe {
            "  └ "
        } else {
            "    "
        };
        line.spans.insert(0, prefix.into());
        line.spans.iter_mut().for_each(|span| {
            span.style = span.style.add_modifier(Modifier::DIM);
        });
        out.push(line);
    }

    // If we will ellipsize less than the limit, just show it.
    let show_ellipsis = total > 2 * limit;
    if show_ellipsis {
        let omitted = total - 2 * limit;
        out.push(Line::from(format!("… +{omitted} lines")));
    }
>>>>>>> 9193eb6b

        c
    }

    for line in lines.iter_mut() {
        // First retint the line-level style so lines that rely on a global
        // foreground/background (with span-level colors unset) still update.
        {
            let mut st = line.style;
            if let Some(fg) = st.fg { st.fg = Some(map_color(fg, old, new)); }
            if let Some(bg) = st.bg { st.bg = Some(map_color(bg, old, new)); }
            if let Some(uc) = st.underline_color { st.underline_color = Some(map_color(uc, old, new)); }
            line.style = st;
        }

        // Then retint any explicit span-level colors.
        let mut new_spans: Vec<Span<'static>> = Vec::with_capacity(line.spans.len());
        for s in line.spans.drain(..) {
            let mut st = s.style;
            if let Some(fg) = st.fg { st.fg = Some(map_color(fg, old, new)); }
            if let Some(bg) = st.bg { st.bg = Some(map_color(bg, old, new)); }
            if let Some(uc) = st.underline_color { st.underline_color = Some(map_color(uc, old, new)); }
            new_spans.push(Span::styled(s.content, st));
        }
        line.spans = new_spans;
    }
}<|MERGE_RESOLUTION|>--- conflicted
+++ resolved
@@ -51,7 +51,6 @@
     ApplyBegin { auto_approved: bool },
 }
 
-<<<<<<< HEAD
 // ==================== HistoryCellType ====================
 
 #[derive(Clone, Copy, Debug, PartialEq, Eq)]
@@ -91,12 +90,6 @@
 /// Returns its `Vec<Line<'static>>` representation to make it easier 
 /// to display in a scrollable list.
 pub(crate) trait HistoryCell {
-=======
-/// Represents an event to display in the conversation history. Returns its
-/// `Vec<Line<'static>>` representation to make it easier to display in a
-/// scrollable list.
-pub(crate) trait HistoryCell: std::fmt::Debug + Send + Sync {
->>>>>>> 9193eb6b
     fn display_lines(&self) -> Vec<Line<'static>>;
     /// A required, explicit type descriptor for the history cell.
     fn kind(&self) -> HistoryCellType;
@@ -286,13 +279,9 @@
     }
 }
 
-<<<<<<< HEAD
 // ==================== PlainHistoryCell ====================
 // For simple cells that just store lines
 
-=======
-#[derive(Debug)]
->>>>>>> 9193eb6b
 pub(crate) struct PlainHistoryCell {
     pub(crate) lines: Vec<Line<'static>>,
     pub(crate) kind: HistoryCellType,
@@ -323,27 +312,8 @@
     }
 }
 
-<<<<<<< HEAD
 // ==================== ExecCell ====================
 
-=======
-#[derive(Debug)]
-pub(crate) struct TranscriptOnlyHistoryCell {
-    lines: Vec<Line<'static>>,
-}
-
-impl HistoryCell for TranscriptOnlyHistoryCell {
-    fn display_lines(&self) -> Vec<Line<'static>> {
-        Vec::new()
-    }
-
-    fn transcript_lines(&self) -> Vec<Line<'static>> {
-        self.lines.clone()
-    }
-}
-
-#[derive(Debug)]
->>>>>>> 9193eb6b
 pub(crate) struct ExecCell {
     pub(crate) command: Vec<String>,
     pub(crate) parsed: Vec<ParsedCommand>,
@@ -617,7 +587,6 @@
     }
 }
 
-<<<<<<< HEAD
 // ==================== AnimatedWelcomeCell ====================
 
 pub(crate) struct AnimatedWelcomeCell {
@@ -629,11 +598,6 @@
     pub(crate) locked_height: std::cell::Cell<Option<u16>>,
     // When true, render nothing but keep reserved height (for stable layout)
     pub(crate) hidden: std::cell::Cell<bool>,
-=======
-#[derive(Debug)]
-struct CompletedMcpToolCallWithImageOutput {
-    _image: DynamicImage,
->>>>>>> 9193eb6b
 }
 
 impl HistoryCell for AnimatedWelcomeCell {
@@ -2468,37 +2432,7 @@
 
 pub(crate) fn new_prompts_output() -> PlainHistoryCell {
     let lines: Vec<Line<'static>> = vec![
-<<<<<<< HEAD
         Line::from("/prompts".magenta()),
-=======
-        Line::from("/mcp".magenta()),
-        Line::from(""),
-        Line::from(vec!["🔌  ".into(), "MCP Tools".bold()]),
-        Line::from(""),
-        Line::from("  • No MCP servers configured.".italic()),
-        Line::from(vec![
-            "    See the ".into(),
-            Span::styled(
-                "\u{1b}]8;;https://github.com/openai/codex/blob/main/codex-rs/config.md#mcp_servers\u{7}MCP docs\u{1b}]8;;\u{7}",
-                Style::default().add_modifier(Modifier::UNDERLINED),
-            ),
-            " to configure them.".into(),
-        ])
-        .style(Style::default().add_modifier(Modifier::DIM)),
-        Line::from(""),
-    ];
-
-    PlainHistoryCell { lines }
-}
-
-/// Render MCP tools grouped by connection using the fully-qualified tool names.
-pub(crate) fn new_mcp_tools_output(
-    config: &Config,
-    tools: std::collections::HashMap<String, mcp_types::Tool>,
-) -> PlainHistoryCell {
-    let mut lines: Vec<Line<'static>> = vec![
-        Line::from("/mcp".magenta()),
->>>>>>> 9193eb6b
         Line::from(""),
         Line::from(" 1. Explain this codebase"),
         Line::from(" 2. Summarize recent commits"),
@@ -2721,7 +2655,6 @@
     result
 }
 
-<<<<<<< HEAD
 /// Retint a set of pre-rendered lines by mapping colors from the previous
 /// theme palette to the new one. This pragmatically applies a theme change
 /// to already materialized `Line` structures without rebuilding them from
@@ -2757,62 +2690,6 @@
             Color::Magenta | Color::LightMagenta => return new.primary,
             _ => {}
         }
-=======
-pub(crate) fn new_reasoning_block(
-    full_reasoning_buffer: String,
-    config: &Config,
-) -> TranscriptOnlyHistoryCell {
-    let mut lines: Vec<Line<'static>> = Vec::new();
-    lines.push(Line::from("thinking".magenta().italic()));
-    append_markdown(&full_reasoning_buffer, &mut lines, config);
-    lines.push(Line::from(""));
-    TranscriptOnlyHistoryCell { lines }
-}
-
-fn output_lines(
-    output: Option<&CommandOutput>,
-    only_err: bool,
-    include_angle_pipe: bool,
-) -> Vec<Line<'static>> {
-    let CommandOutput {
-        exit_code,
-        stdout,
-        stderr,
-    } = match output {
-        Some(output) if only_err && output.exit_code == 0 => return vec![],
-        Some(output) => output,
-        None => return vec![],
-    };
-
-    let src = if *exit_code == 0 { stdout } else { stderr };
-    let lines: Vec<&str> = src.lines().collect();
-    let total = lines.len();
-    let limit = TOOL_CALL_MAX_LINES;
-
-    let mut out = Vec::new();
-
-    let head_end = total.min(limit);
-    for (i, raw) in lines[..head_end].iter().enumerate() {
-        let mut line = ansi_escape_line(raw);
-        let prefix = if i == 0 && include_angle_pipe {
-            "  └ "
-        } else {
-            "    "
-        };
-        line.spans.insert(0, prefix.into());
-        line.spans.iter_mut().for_each(|span| {
-            span.style = span.style.add_modifier(Modifier::DIM);
-        });
-        out.push(line);
-    }
-
-    // If we will ellipsize less than the limit, just show it.
-    let show_ellipsis = total > 2 * limit;
-    if show_ellipsis {
-        let omitted = total - 2 * limit;
-        out.push(Line::from(format!("… +{omitted} lines")));
-    }
->>>>>>> 9193eb6b
 
         c
     }

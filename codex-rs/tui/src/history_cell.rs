use crate::diff_render::create_diff_summary;
use crate::exec_command::relativize_to_home;
use crate::exec_command::strip_bash_lc_and_escape;
use crate::markdown::append_markdown;
use crate::slash_command::SlashCommand;
use crate::text_formatting::format_and_truncate_tool_result;
use base64::Engine;
use codex_ansi_escape::ansi_escape_line;
use codex_common::create_config_summary_entries;
use codex_common::elapsed::format_duration;
use codex_core::bash::try_parse_bash;
use codex_core::config::Config;
use codex_core::plan_tool::PlanItemArg;
use codex_core::plan_tool::StepStatus;
use codex_core::plan_tool::UpdatePlanArgs;
use codex_core::project_doc::discover_project_doc_paths;
use codex_core::protocol::FileChange;
use codex_core::protocol::McpInvocation;
use codex_core::protocol::SandboxPolicy;
use codex_core::protocol::SessionConfiguredEvent;
use codex_core::protocol::TokenUsage;
use codex_login::get_auth_file;
use codex_login::try_read_auth_json;
use codex_protocol::parse_command::ParsedCommand;
use image::DynamicImage;
use image::ImageReader;
use itertools::Itertools;
use mcp_types::EmbeddedResourceResource;
use mcp_types::ResourceLink;
use ratatui::prelude::*;
use ratatui::style::Color;
use ratatui::style::Modifier;
use ratatui::style::Style;
use ratatui::style::Styled;
use ratatui::style::Stylize;
use ratatui::widgets::Paragraph;
use ratatui::widgets::WidgetRef;
use ratatui::widgets::Wrap;
use std::collections::HashMap;
use std::io::Cursor;
use std::path::Path;
use std::path::PathBuf;
use std::time::Duration;
use std::time::Instant;
use tracing::error;
use unicode_width::UnicodeWidthStr;
use uuid::Uuid;

#[derive(Clone, Debug)]
pub(crate) struct CommandOutput {
    pub(crate) exit_code: i32,
    pub(crate) stdout: String,
    pub(crate) stderr: String,
    pub(crate) formatted_output: String,
}

#[derive(Clone, Debug)]
pub(crate) enum PatchEventType {
    ApprovalRequest,
    ApplyBegin { auto_approved: bool },
}

/// Represents an event to display in the conversation history. Returns its
/// `Vec<Line<'static>>` representation to make it easier to display in a
/// scrollable list.
pub(crate) trait HistoryCell: std::fmt::Debug + Send + Sync {
    fn display_lines(&self, width: u16) -> Vec<Line<'static>>;

    fn transcript_lines(&self) -> Vec<Line<'static>> {
        self.display_lines(u16::MAX)
    }

    fn desired_height(&self, width: u16) -> u16 {
        Paragraph::new(Text::from(self.display_lines(width)))
            .wrap(Wrap { trim: false })
            .line_count(width)
            .try_into()
            .unwrap_or(0)
    }

    fn is_stream_continuation(&self) -> bool {
        false
    }
}

#[derive(Debug)]
pub(crate) struct UserHistoryCell {
    message: String,
}

impl HistoryCell for UserHistoryCell {
    fn display_lines(&self, width: u16) -> Vec<Line<'static>> {
        let mut lines: Vec<Line<'static>> = Vec::new();

        // Wrap the content first, then prefix each wrapped line with the marker.
        let wrap_width = width.saturating_sub(1); // account for the ▌ prefix
        let wrapped = textwrap::wrap(
            &self.message,
            textwrap::Options::new(wrap_width as usize)
                .wrap_algorithm(textwrap::WrapAlgorithm::FirstFit) // Match textarea wrap
                .word_splitter(textwrap::WordSplitter::NoHyphenation),
        );

        for line in wrapped {
            lines.push(Line::from(vec!["▌".cyan().dim(), line.to_string().dim()]));
        }
        lines
    }

    fn transcript_lines(&self) -> Vec<Line<'static>> {
        let mut lines: Vec<Line<'static>> = Vec::new();
        lines.push(Line::from("user".cyan().bold()));
        lines.extend(self.message.lines().map(|l| Line::from(l.to_string())));
        lines
    }
}

#[derive(Debug)]
pub(crate) struct AgentMessageCell {
    lines: Vec<Line<'static>>,
    is_first_line: bool,
}

impl AgentMessageCell {
    pub(crate) fn new(lines: Vec<Line<'static>>, is_first_line: bool) -> Self {
        Self {
            lines,
            is_first_line,
        }
    }
}

impl HistoryCell for AgentMessageCell {
    fn display_lines(&self, width: u16) -> Vec<Line<'static>> {
        let mut out: Vec<Line<'static>> = Vec::new();
        // We want:
        // - First visual line: "> " prefix (collapse with header logic)
        // - All subsequent visual lines: two-space prefix
        let mut is_first_visual = true;
        let wrap_width = width.saturating_sub(2); // account for prefix
        for line in &self.lines {
            let wrapped =
                crate::insert_history::word_wrap_lines(std::slice::from_ref(line), wrap_width);
            for (i, piece) in wrapped.into_iter().enumerate() {
                let mut spans = Vec::with_capacity(piece.spans.len() + 1);
                spans.push(if is_first_visual && i == 0 && self.is_first_line {
                    "> ".into()
                } else {
                    "  ".into()
                });
                spans.extend(piece.spans.into_iter());
                out.push(Line::from(spans));
            }
            is_first_visual = false;
        }
        out
    }

    fn transcript_lines(&self) -> Vec<Line<'static>> {
        let mut out: Vec<Line<'static>> = Vec::new();
        if self.is_first_line {
            out.push(Line::from("codex".magenta().bold()));
        }
        out.extend(self.lines.clone());
        out
    }

    fn is_stream_continuation(&self) -> bool {
        !self.is_first_line
    }
}

#[derive(Debug)]
pub(crate) struct UserHistoryCell {
    message: String,
}

impl HistoryCell for UserHistoryCell {
    fn display_lines(&self, width: u16) -> Vec<Line<'static>> {
        let mut lines: Vec<Line<'static>> = Vec::new();
        lines.push(Line::from(""));

        // Wrap the content first, then prefix each wrapped line with the marker.
        let wrap_width = width.saturating_sub(1); // account for the ▌ prefix
        let wrapped = textwrap::wrap(
            &self.message,
            textwrap::Options::new(wrap_width as usize)
                .wrap_algorithm(textwrap::WrapAlgorithm::FirstFit) // Match textarea wrap
                .word_splitter(textwrap::WordSplitter::NoHyphenation),
        );

        for line in wrapped {
            lines.push(Line::from(vec!["▌".cyan().dim(), line.to_string().dim()]));
        }
        lines
    }

    fn transcript_lines(&self) -> Vec<Line<'static>> {
        let mut lines: Vec<Line<'static>> = Vec::new();
        lines.push(Line::from(""));
        lines.push(Line::from("user".cyan().bold()));
        lines.extend(self.message.lines().map(|l| Line::from(l.to_string())));
        lines
    }
}

#[derive(Debug)]
pub(crate) struct AgentMessageCell {
    lines: Vec<Line<'static>>,
    is_first_line: bool,
}

impl AgentMessageCell {
    pub(crate) fn new(lines: Vec<Line<'static>>, is_first_line: bool) -> Self {
        Self {
            lines,
            is_first_line,
        }
    }
}

impl HistoryCell for AgentMessageCell {
    fn display_lines(&self, width: u16) -> Vec<Line<'static>> {
        let mut out: Vec<Line<'static>> = Vec::new();
        if self.is_first_line {
            out.push(Line::from(""));
        }
        // We want:
        // - First visual line: "> " prefix (collapse with header logic)
        // - All subsequent visual lines: two-space prefix
        let mut is_first_visual = true;
        let wrap_width = width.saturating_sub(2) as usize; // account for prefix
        for line in &self.lines {
            let wrapped =
                crate::insert_history::word_wrap_lines(std::slice::from_ref(line), wrap_width);
            for (i, piece) in wrapped.into_iter().enumerate() {
                let mut spans = Vec::with_capacity(piece.spans.len() + 1);
                spans.push(if is_first_visual && i == 0 && self.is_first_line {
                    "> ".into()
                } else {
                    "  ".into()
                });
                spans.extend(piece.spans.into_iter());
                out.push(Line::from(spans));
            }
            is_first_visual = false;
        }
        out
    }

    fn transcript_lines(&self) -> Vec<Line<'static>> {
        let mut out: Vec<Line<'static>> = Vec::new();
        if self.is_first_line {
            out.push(Line::from(""));
            out.push(Line::from("codex".magenta().bold()));
        }
        out.extend(self.lines.clone());
        out
    }
}

#[derive(Debug)]
pub(crate) struct PlainHistoryCell {
    lines: Vec<Line<'static>>,
}

impl HistoryCell for PlainHistoryCell {
    fn display_lines(&self, _width: u16) -> Vec<Line<'static>> {
        self.lines.clone()
    }
}

#[derive(Debug)]
pub(crate) struct TranscriptOnlyHistoryCell {
    lines: Vec<Line<'static>>,
}

impl HistoryCell for TranscriptOnlyHistoryCell {
    fn display_lines(&self, _width: u16) -> Vec<Line<'static>> {
        Vec::new()
    }

    fn transcript_lines(&self) -> Vec<Line<'static>> {
        self.lines.clone()
    }
}

#[derive(Debug)]
pub(crate) struct PatchHistoryCell {
    event_type: PatchEventType,
    changes: HashMap<PathBuf, FileChange>,
    cwd: PathBuf,
}

impl HistoryCell for PatchHistoryCell {
    fn display_lines(&self, width: u16) -> Vec<Line<'static>> {
<<<<<<< HEAD
        let mut lines: Vec<Line<'static>> = create_diff_summary(
=======
        create_diff_summary(
>>>>>>> b32c79e3
            &self.changes,
            self.event_type.clone(),
            &self.cwd,
            width as usize,
<<<<<<< HEAD
        );
        // Leading blank separator for the cell
        lines.insert(0, Line::from(""));
        lines
=======
        )
>>>>>>> b32c79e3
    }
}

#[derive(Debug, Clone)]
pub(crate) struct ExecCall {
    pub(crate) call_id: String,
    pub(crate) command: Vec<String>,
    pub(crate) parsed: Vec<ParsedCommand>,
    pub(crate) output: Option<CommandOutput>,
    start_time: Option<Instant>,
    duration: Option<Duration>,
}

#[derive(Debug)]
pub(crate) struct ExecCell {
    calls: Vec<ExecCall>,
}
impl HistoryCell for ExecCell {
    fn display_lines(&self, width: u16) -> Vec<Line<'static>> {
        if self.is_exploring_cell() {
            self.exploring_display_lines(width)
        } else {
            self.command_display_lines(width)
        }
    }

    fn transcript_lines(&self) -> Vec<Line<'static>> {
<<<<<<< HEAD
        let mut lines: Vec<Line<'static>> = vec!["".into()];
=======
        let mut lines: Vec<Line<'static>> = vec![];
>>>>>>> b32c79e3
        for call in &self.calls {
            let cmd_display = strip_bash_lc_and_escape(&call.command);
            for (i, part) in cmd_display.lines().enumerate() {
                if i == 0 {
                    lines.push(Line::from(vec!["$ ".magenta(), part.to_string().into()]));
                } else {
                    lines.push(Line::from(vec!["    ".into(), part.to_string().into()]));
                }
            }

            if let Some(output) = call.output.as_ref() {
                lines.extend(output.formatted_output.lines().map(ansi_escape_line));
                let duration = call
                    .duration
                    .map(format_duration)
                    .unwrap_or_else(|| "unknown".to_string());
                let mut result = if output.exit_code == 0 {
                    Line::from("✓".green().bold())
                } else {
                    Line::from(vec![
                        "✗".red().bold(),
                        format!(" ({})", output.exit_code).into(),
                    ])
                };
                result.push_span(format!(" • {duration}").dim());
                lines.push(result);
<<<<<<< HEAD
            }
            lines.push("".into());
        }
        lines
    }
}

impl ExecCell {
    fn is_active(&self) -> bool {
        self.calls.iter().any(|c| c.output.is_none())
    }

    fn exploring_display_lines(&self, width: u16) -> Vec<Line<'static>> {
        let mut lines: Vec<Line<'static>> = Vec::new();
        lines.push(Line::from(""));
        let active_start_time = self
            .calls
            .iter()
            .find(|c| c.output.is_none())
            .and_then(|c| c.start_time);
        lines.push(Line::from(vec![
            if self.is_active() {
                // Show an animated spinner while exploring
                spinner(active_start_time)
            } else {
                "•".bold()
            },
            " ".into(),
            if self.is_active() {
                "Exploring".bold()
            } else {
                "Explored".bold()
            },
        ]));
        let mut calls = self.calls.clone();
        let mut first = true;
        while !calls.is_empty() {
            let mut call = calls.remove(0);
            if call
                .parsed
                .iter()
                .all(|c| matches!(c, ParsedCommand::Read { .. }))
            {
                while let Some(next) = calls.first() {
                    if next
                        .parsed
                        .iter()
                        .all(|c| matches!(c, ParsedCommand::Read { .. }))
                    {
                        call.parsed.extend(next.parsed.clone());
                        calls.remove(0);
                    } else {
                        break;
                    }
                }
            }
            let call_lines: Vec<(&str, Vec<Span<'static>>)> = if call
                .parsed
                .iter()
                .all(|c| matches!(c, ParsedCommand::Read { .. }))
            {
                let names: Vec<String> = call
                    .parsed
                    .iter()
                    .map(|c| match c {
                        ParsedCommand::Read { name, .. } => name.clone(),
                        _ => unreachable!(),
                    })
                    .unique()
                    .collect();
                vec![(
                    "Read",
                    itertools::Itertools::intersperse(
                        names.into_iter().map(|n| n.into()),
                        ", ".dim(),
                    )
                    .collect(),
                )]
            } else {
                let mut lines = Vec::new();
                for p in call.parsed {
                    match p {
                        ParsedCommand::Read { name, .. } => {
                            lines.push(("Read", vec![name.into()]));
                        }
                        ParsedCommand::ListFiles { cmd, path } => {
                            lines.push(("List", vec![path.unwrap_or(cmd).into()]));
                        }
                        ParsedCommand::Search { cmd, query, path } => {
                            lines.push((
                                "Search",
                                match (query, path) {
                                    (Some(q), Some(p)) => {
                                        vec![q.into(), " in ".dim(), p.into()]
                                    }
                                    (Some(q), None) => vec![q.into()],
                                    _ => vec![cmd.into()],
                                },
                            ));
                        }
                        ParsedCommand::Unknown { cmd } => {
                            lines.push(("Run", vec![cmd.into()]));
                        }
                    }
                }
                lines
            };
            for (title, line) in call_lines {
                let prefix_len = 4 + title.len() + 1; // "  └ " + title + " "
                let wrapped = crate::insert_history::word_wrap_lines(
                    &[Line::from(line)],
                    (width as usize).saturating_sub(prefix_len),
                );
                let mut first_sub = true;
                for mut line in wrapped {
                    let mut spans = Vec::with_capacity(line.spans.len() + 1);
                    spans.push(if first {
                        first = false;
                        "  └ ".dim()
                    } else {
                        "    ".into()
                    });
                    if first_sub {
                        first_sub = false;
                        spans.push(title.cyan());
                        spans.push(" ".into());
                    } else {
                        spans.push(" ".repeat(title.width() + 1).into());
                    }
                    spans.extend(line.spans.into_iter());
                    line.spans = spans;
                    lines.push(line);
                }
=======
>>>>>>> b32c79e3
            }
            lines.push("".into());
        }
        lines
    }
<<<<<<< HEAD

    fn command_display_lines(&self, width: u16) -> Vec<Line<'static>> {
        use textwrap::Options as TwOptions;
        use textwrap::WordSplitter;

        let mut lines: Vec<Line<'static>> = Vec::new();
        let [call] = &self.calls.as_slice() else {
            panic!("Expected exactly one call in a command display cell");
        };
        lines.push(Line::from(""));
        let success = call.output.as_ref().map(|o| o.exit_code == 0);
        let bullet = match success {
            Some(true) => "•".green().bold(),
            Some(false) => "•".red().bold(),
            None => spinner(call.start_time),
        };
        let title = if self.is_active() { "Running" } else { "Ran" };
        let cmd_display = strip_bash_lc_and_escape(&call.command);

        // If the command fits on the same line as the header at the current width,
        // show a single compact line: "• Ran <command>". Use the width of
        // "• Running " (including trailing space) as the reserved prefix width.
        // If the command contains newlines, always use the multi-line variant.
        let reserved = "• Running ".width();
        let mut branch_consumed = false;

        // Produce syntax-highlighted lines for the full script first, before any wrapping.
        let highlighted_lines = highlight_bash_to_lines(&cmd_display);

        if highlighted_lines.len() == 1
            && line_visual_width(&highlighted_lines[0]) < (width as usize).saturating_sub(reserved)
        {
            let mut spans = vec![bullet, " ".into(), title.bold(), " ".into()];
            spans.extend(highlighted_lines[0].spans.clone());
            lines.push(Line::from(spans));
        } else {
            branch_consumed = true;
            lines.push(Line::from(vec![bullet, " ".into(), title.bold()]));

            // Wrap the command line.
            for (i, line) in cmd_display.lines().enumerate() {
                let wrapped = textwrap::wrap(
                    line,
                    TwOptions::new(width as usize)
                        .initial_indent("    ")
                        .subsequent_indent("        ")
                        .word_splitter(WordSplitter::NoHyphenation),
                );
                lines.extend(wrapped.into_iter().enumerate().map(|(j, l)| {
                    if i == 0 && j == 0 {
                        Line::from(vec!["  └ ".dim(), l[4..].to_string().into()])
                    } else {
                        Line::from(l.to_string())
                    }
                }));
            }
        }
        if let Some(output) = call.output.as_ref()
            && output.exit_code != 0
        {
            let out = output_lines(Some(output), false, false, false)
                .into_iter()
                .join("\n");
            if !out.trim().is_empty() {
                // Wrap the output.
                for (i, line) in out.lines().enumerate() {
                    let wrapped = textwrap::wrap(
                        line,
                        TwOptions::new(width as usize - 4)
                            .word_splitter(WordSplitter::NoHyphenation),
                    );
                    lines.extend(wrapped.into_iter().map(|l| {
                        Line::from(vec![
                            if i == 0 && !branch_consumed {
                                "  └ ".dim()
                            } else {
                                "    ".dim()
                            },
                            l.to_string().dim(),
                        ])
                    }));
                }
            }
        }
        lines
    }
}

/// Convert the full bash script into per-line styled content by first
/// computing operator-dimmed spans across the entire script, then splitting
/// by newlines and dimming heredoc body lines. Performs a single parse and
/// reuses it for both highlighting and heredoc detection.
fn highlight_bash_to_lines(script: &str) -> Vec<Line<'static>> {
    // Parse once; use the tree for both highlighting and heredoc body detection.
    let spans: Vec<Span<'static>> = if let Some(tree) = try_parse_bash(script) {
        // Single walk: collect operator ranges and heredoc rows.
        let root = tree.root_node();
        let mut cursor = root.walk();
        let mut stack = vec![root];
        let mut ranges: Vec<(usize, usize)> = Vec::new();
        while let Some(node) = stack.pop() {
            if !node.is_named() && !node.is_extra() {
                let kind = node.kind();
                let is_quote = matches!(kind, "\"" | "'" | "`");
                let is_whitespace = kind.trim().is_empty();
                if !is_quote && !is_whitespace {
                    ranges.push((node.start_byte(), node.end_byte()));
                }
            } else if node.kind() == "heredoc_body" {
                ranges.push((node.start_byte(), node.end_byte()));
            }
            for child in node.children(&mut cursor) {
                stack.push(child);
            }
        }
        if ranges.is_empty() {
            ranges.push((script.len(), script.len()));
        }
        ranges.sort_by_key(|(st, _)| *st);
        let mut spans: Vec<Span<'static>> = Vec::new();
        let mut i = 0usize;
        for (start, end) in ranges.into_iter() {
            let dim_start = start.max(i);
            let dim_end = end;
            if dim_start < dim_end {
                if dim_start > i {
                    spans.push(script[i..dim_start].to_string().into());
                }
                spans.push(script[dim_start..dim_end].to_string().dim());
                i = dim_end;
            }
        }
        if i < script.len() {
            spans.push(script[i..].to_string().into());
        }
        spans
    } else {
        vec![script.to_string().into()]
    };
    // Split spans into lines preserving style boundaries and highlights across newlines.
    let mut lines: Vec<Line<'static>> = vec![Line::from("")];
    for sp in spans {
        let style = sp.style;
        let text = sp.content.into_owned();
        for (i, part) in text.split('\n').enumerate() {
            if i > 0 {
                lines.push(Line::from(""));
            }
            if part.is_empty() {
                continue;
            }
            let span = Span {
                style,
                content: std::borrow::Cow::Owned(part.to_string()),
            };
            if let Some(last) = lines.last_mut() {
                last.spans.push(span);
            }
        }
    }
    lines
}

/// Visual width of a Line (sum of span content widths).
fn line_visual_width(line: &Line<'_>) -> usize {
    line.spans
        .iter()
        .map(|s| unicode_width::UnicodeWidthStr::width(s.content.as_ref()))
        .sum()
}

#[cfg(test)]
mod syntax_tests {
    use super::*;
    use ratatui::style::Modifier;

    #[test]
    fn dims_expected_bash_operators() {
        let s = "echo foo && bar || baz | qux & (echo hi)";
        let lines = highlight_bash_to_lines(s);
        let reconstructed: String = lines
            .iter()
            .map(|l| {
                l.spans
                    .iter()
                    .map(|sp| sp.content.clone())
                    .collect::<String>()
            })
            .collect::<Vec<_>>()
            .join("\n");
        assert_eq!(reconstructed, s);

        fn is_dim(span: &Span<'_>) -> bool {
            span.style.add_modifier.contains(Modifier::DIM)
        }
        let dimmed: Vec<String> = lines
            .iter()
            .flat_map(|l| l.spans.iter())
            .filter(|sp| is_dim(sp))
            .map(|sp| sp.content.clone().into_owned())
            .collect();
        assert_eq!(dimmed, vec!["&&", "||", "|", "&", "(", ")"]);
    }

    #[test]
    fn does_not_dim_quotes_but_dims_other_punct() {
        let s = "echo \"hi\" > out.txt; echo 'ok'";
        let lines = highlight_bash_to_lines(s);
        let reconstructed: String = lines
            .iter()
            .map(|l| {
                l.spans
                    .iter()
                    .map(|sp| sp.content.clone())
                    .collect::<String>()
            })
            .collect::<Vec<_>>()
            .join("\n");
        assert_eq!(reconstructed, s);

        fn is_dim(span: &Span<'_>) -> bool {
            span.style.add_modifier.contains(Modifier::DIM)
        }
        let dimmed: Vec<String> = lines
            .iter()
            .flat_map(|l| l.spans.iter())
            .filter(|sp| is_dim(sp))
            .map(|sp| sp.content.clone().into_owned())
            .collect();
        assert!(dimmed.contains(&">".to_string()));
        assert!(dimmed.contains(&";".to_string()));
        assert!(!dimmed.contains(&"\"".to_string()));
        assert!(!dimmed.contains(&"'".to_string()));
=======
}

impl ExecCell {
    fn is_active(&self) -> bool {
        self.calls.iter().any(|c| c.output.is_none())
    }

    fn exploring_display_lines(&self, width: u16) -> Vec<Line<'static>> {
        let mut lines: Vec<Line<'static>> = Vec::new();
        let active_start_time = self
            .calls
            .iter()
            .find(|c| c.output.is_none())
            .and_then(|c| c.start_time);
        lines.push(Line::from(vec![
            if self.is_active() {
                // Show an animated spinner while exploring
                spinner(active_start_time)
            } else {
                "•".bold()
            },
            " ".into(),
            if self.is_active() {
                "Exploring".bold()
            } else {
                "Explored".bold()
            },
        ]));
        let mut calls = self.calls.clone();
        let mut first = true;
        while !calls.is_empty() {
            let mut call = calls.remove(0);
            if call
                .parsed
                .iter()
                .all(|c| matches!(c, ParsedCommand::Read { .. }))
            {
                while let Some(next) = calls.first() {
                    if next
                        .parsed
                        .iter()
                        .all(|c| matches!(c, ParsedCommand::Read { .. }))
                    {
                        call.parsed.extend(next.parsed.clone());
                        calls.remove(0);
                    } else {
                        break;
                    }
                }
            }
            let call_lines: Vec<(&str, Vec<Span<'static>>)> = if call
                .parsed
                .iter()
                .all(|c| matches!(c, ParsedCommand::Read { .. }))
            {
                let names: Vec<String> = call
                    .parsed
                    .iter()
                    .map(|c| match c {
                        ParsedCommand::Read { name, .. } => name.clone(),
                        _ => unreachable!(),
                    })
                    .unique()
                    .collect();
                vec![(
                    "Read",
                    itertools::Itertools::intersperse(
                        names.into_iter().map(|n| n.into()),
                        ", ".dim(),
                    )
                    .collect(),
                )]
            } else {
                let mut lines = Vec::new();
                for p in call.parsed {
                    match p {
                        ParsedCommand::Read { name, .. } => {
                            lines.push(("Read", vec![name.into()]));
                        }
                        ParsedCommand::ListFiles { cmd, path } => {
                            lines.push(("List", vec![path.unwrap_or(cmd).into()]));
                        }
                        ParsedCommand::Search { cmd, query, path } => {
                            lines.push((
                                "Search",
                                match (query, path) {
                                    (Some(q), Some(p)) => {
                                        vec![q.into(), " in ".dim(), p.into()]
                                    }
                                    (Some(q), None) => vec![q.into()],
                                    _ => vec![cmd.into()],
                                },
                            ));
                        }
                        ParsedCommand::Unknown { cmd } => {
                            lines.push(("Run", vec![cmd.into()]));
                        }
                    }
                }
                lines
            };
            for (title, line) in call_lines {
                let prefix_len = 4 + title.len() + 1; // "  └ " + title + " "
                let wrapped = crate::insert_history::word_wrap_lines(
                    &[Line::from(line)],
                    width.saturating_sub(prefix_len as u16),
                );
                let mut first_sub = true;
                for mut line in wrapped {
                    let mut spans = Vec::with_capacity(line.spans.len() + 1);
                    spans.push(if first {
                        first = false;
                        "  └ ".dim()
                    } else {
                        "    ".into()
                    });
                    if first_sub {
                        first_sub = false;
                        spans.push(title.cyan());
                        spans.push(" ".into());
                    } else {
                        spans.push(" ".repeat(title.width() + 1).into());
                    }
                    spans.extend(line.spans.into_iter());
                    line.spans = spans;
                    lines.push(line);
                }
            }
        }
        lines
    }

    fn command_display_lines(&self, width: u16) -> Vec<Line<'static>> {
        use textwrap::Options as TwOptions;
        use textwrap::WordSplitter;

        let mut lines: Vec<Line<'static>> = Vec::new();
        let [call] = &self.calls.as_slice() else {
            panic!("Expected exactly one call in a command display cell");
        };
        let success = call.output.as_ref().map(|o| o.exit_code == 0);
        let bullet = match success {
            Some(true) => "•".green().bold(),
            Some(false) => "•".red().bold(),
            None => spinner(call.start_time),
        };
        let title = if self.is_active() { "Running" } else { "Ran" };
        let cmd_display = strip_bash_lc_and_escape(&call.command);

        // If the command fits on the same line as the header at the current width,
        // show a single compact line: "• Ran <command>". Use the width of
        // "• Running " (including trailing space) as the reserved prefix width.
        // If the command contains newlines, always use the multi-line variant.
        let reserved = "• Running ".width();
        let mut branch_consumed = false;

        if !cmd_display.contains('\n')
            && cmd_display.width() < (width as usize).saturating_sub(reserved)
        {
            lines.push(Line::from(vec![
                bullet,
                " ".into(),
                title.bold(),
                " ".into(),
                cmd_display.clone().into(),
            ]));
        } else {
            branch_consumed = true;
            lines.push(Line::from(vec![bullet, " ".into(), title.bold()]));

            // Wrap the command line.
            for (i, line) in cmd_display.lines().enumerate() {
                let wrapped = textwrap::wrap(
                    line,
                    TwOptions::new(width as usize)
                        .initial_indent("    ")
                        .subsequent_indent("        ")
                        .word_splitter(WordSplitter::NoHyphenation),
                );
                lines.extend(wrapped.into_iter().enumerate().map(|(j, l)| {
                    if i == 0 && j == 0 {
                        Line::from(vec!["  └ ".dim(), l[4..].to_string().into()])
                    } else {
                        Line::from(l.to_string())
                    }
                }));
            }
        }
        if let Some(output) = call.output.as_ref()
            && output.exit_code != 0
        {
            let out = output_lines(Some(output), false, false, false)
                .into_iter()
                .join("\n");
            if !out.trim().is_empty() {
                // Wrap the output.
                for (i, line) in out.lines().enumerate() {
                    let wrapped = textwrap::wrap(
                        line,
                        TwOptions::new(width as usize - 4)
                            .word_splitter(WordSplitter::NoHyphenation),
                    );
                    lines.extend(wrapped.into_iter().map(|l| {
                        Line::from(vec![
                            if i == 0 && !branch_consumed {
                                "  └ ".dim()
                            } else {
                                "    ".dim()
                            },
                            l.to_string().dim(),
                        ])
                    }));
                }
            }
        }
        lines
>>>>>>> b32c79e3
    }
}

impl WidgetRef for &ExecCell {
    fn render_ref(&self, area: Rect, buf: &mut Buffer) {
        if area.height == 0 {
            return;
        }
        let content_area = Rect {
            x: area.x,
            y: area.y,
            width: area.width,
            height: area.height,
        };
        let lines = self.display_lines(area.width);
        let max_rows = area.height as usize;
        let rendered = if lines.len() > max_rows {
            // Keep the last `max_rows` lines in original order
            lines[lines.len() - max_rows..].to_vec()
        } else {
            lines
        };

        Paragraph::new(Text::from(rendered))
            .wrap(Wrap { trim: false })
            .render(content_area, buf);
    }
}

impl ExecCell {
    /// Convert an active exec cell into a failed, completed exec cell.
    /// Any call without output is marked as failed with a red ✗.
    pub(crate) fn into_failed(mut self) -> ExecCell {
        for call in self.calls.iter_mut() {
            if call.output.is_none() {
                let elapsed = call
                    .start_time
                    .map(|st| st.elapsed())
                    .unwrap_or_else(|| Duration::from_millis(0));
                call.start_time = None;
                call.duration = Some(elapsed);
                call.output = Some(CommandOutput {
                    exit_code: 1,
                    stdout: String::new(),
                    stderr: String::new(),
                    formatted_output: String::new(),
                });
            }
        }
        self
    }

    pub(crate) fn new(call: ExecCall) -> Self {
        ExecCell { calls: vec![call] }
    }

    fn is_exploring_call(call: &ExecCall) -> bool {
        !call.parsed.is_empty()
            && call.parsed.iter().all(|p| {
                matches!(
                    p,
                    ParsedCommand::Read { .. }
                        | ParsedCommand::ListFiles { .. }
                        | ParsedCommand::Search { .. }
                )
            })
    }

    fn is_exploring_cell(&self) -> bool {
        self.calls.iter().all(Self::is_exploring_call)
    }

    pub(crate) fn with_added_call(
        &self,
        call_id: String,
        command: Vec<String>,
        parsed: Vec<ParsedCommand>,
    ) -> Option<Self> {
        let call = ExecCall {
            call_id,
            command,
            parsed,
            output: None,
            start_time: Some(Instant::now()),
            duration: None,
        };
        if self.is_exploring_cell() && Self::is_exploring_call(&call) {
            Some(Self {
                calls: [self.calls.clone(), vec![call]].concat(),
            })
        } else {
            None
        }
    }

    pub(crate) fn complete_call(
        &mut self,
        call_id: &str,
        output: CommandOutput,
        duration: Duration,
    ) {
        if let Some(call) = self.calls.iter_mut().rev().find(|c| c.call_id == call_id) {
            call.output = Some(output);
            call.duration = Some(duration);
            call.start_time = None;
        }
    }

    pub(crate) fn should_flush(&self) -> bool {
        !self.is_exploring_cell() && self.calls.iter().all(|c| c.output.is_some())
    }
}

#[derive(Debug)]
struct CompletedMcpToolCallWithImageOutput {
    _image: DynamicImage,
}
impl HistoryCell for CompletedMcpToolCallWithImageOutput {
    fn display_lines(&self, _width: u16) -> Vec<Line<'static>> {
<<<<<<< HEAD
        vec![
            Line::from(""),
            Line::from("tool result (image output omitted)"),
        ]
=======
        vec![Line::from("tool result (image output omitted)")]
>>>>>>> b32c79e3
    }
}

const TOOL_CALL_MAX_LINES: usize = 5;

fn title_case(s: &str) -> String {
    if s.is_empty() {
        return String::new();
    }
    let mut chars = s.chars();
    let first = match chars.next() {
        Some(c) => c,
        None => return String::new(),
    };
    let rest: String = chars.as_str().to_ascii_lowercase();
    first.to_uppercase().collect::<String>() + &rest
}

fn pretty_provider_name(id: &str) -> String {
    if id.eq_ignore_ascii_case("openai") {
        "OpenAI".to_string()
    } else {
        title_case(id)
    }
}
/// Return the emoji followed by a hair space (U+200A).
/// Using only the hair space avoids excessive padding after the emoji while
/// still providing a small visual gap across terminals.
fn padded_emoji(emoji: &str) -> String {
    format!("{emoji}\u{200A}")
}

pub(crate) fn new_session_info(
    config: &Config,
    event: SessionConfiguredEvent,
    is_first_event: bool,
) -> PlainHistoryCell {
    let SessionConfiguredEvent {
        model,
        session_id: _,
        history_log_id: _,
        history_entry_count: _,
    } = event;
    if is_first_event {
        let cwd_str = match relativize_to_home(&config.cwd) {
            Some(rel) if !rel.as_os_str().is_empty() => {
                let sep = std::path::MAIN_SEPARATOR;
                format!("~{sep}{}", rel.display())
            }
            Some(_) => "~".to_string(),
            None => config.cwd.display().to_string(),
        };

        let lines: Vec<Line<'static>> = vec![
            Line::from(vec![
                Span::raw(">_ ").dim(),
                Span::styled(
                    "You are using OpenAI Codex in",
                    Style::default().add_modifier(Modifier::BOLD),
                ),
                Span::raw(format!(" {cwd_str}")).dim(),
            ]),
            Line::from("".dim()),
            Line::from(" To get started, describe a task or try one of these commands:".dim()),
            Line::from("".dim()),
            Line::from(vec![
                Span::styled(
                    " /init",
                    Style::default()
                        .add_modifier(Modifier::BOLD)
                        .fg(Color::White),
                ),
                Span::styled(
                    format!(" - {}", SlashCommand::Init.description()),
                    Style::default().dim(),
                ),
            ]),
            Line::from(vec![
                Span::styled(
                    " /status",
                    Style::default()
                        .add_modifier(Modifier::BOLD)
                        .fg(Color::White),
                ),
                Span::styled(
                    format!(" - {}", SlashCommand::Status.description()),
                    Style::default().dim(),
                ),
            ]),
            Line::from(vec![
                Span::styled(
                    " /approvals",
                    Style::default()
                        .add_modifier(Modifier::BOLD)
                        .fg(Color::White),
                ),
                Span::styled(
                    format!(" - {}", SlashCommand::Approvals.description()),
                    Style::default().dim(),
                ),
            ]),
            Line::from(vec![
                Span::styled(
                    " /model",
                    Style::default()
                        .add_modifier(Modifier::BOLD)
                        .fg(Color::White),
                ),
                Span::styled(
                    format!(" - {}", SlashCommand::Model.description()),
                    Style::default().dim(),
                ),
            ]),
        ];
        PlainHistoryCell { lines }
    } else if config.model == model {
        PlainHistoryCell { lines: Vec::new() }
    } else {
        let lines = vec![
            Line::from("model changed:".magenta().bold()),
            Line::from(format!("requested: {}", config.model)),
            Line::from(format!("used: {model}")),
        ];
        PlainHistoryCell { lines }
    }
}

pub(crate) fn new_user_prompt(message: String) -> UserHistoryCell {
    UserHistoryCell { message }
<<<<<<< HEAD
=======
}

pub(crate) fn new_user_approval_decision(lines: Vec<Line<'static>>) -> PlainHistoryCell {
    PlainHistoryCell { lines }
>>>>>>> b32c79e3
}

pub(crate) fn new_active_exec_command(
    call_id: String,
    command: Vec<String>,
    parsed: Vec<ParsedCommand>,
) -> ExecCell {
    ExecCell::new(ExecCall {
        call_id,
        command,
        parsed,
        output: None,
        start_time: Some(Instant::now()),
        duration: None,
    })
}

fn spinner(start_time: Option<Instant>) -> Span<'static> {
    const FRAMES: &[char] = &['⠋', '⠙', '⠹', '⠸', '⠼', '⠴', '⠦', '⠧', '⠇', '⠏'];
    let idx = start_time
        .map(|st| ((st.elapsed().as_millis() / 100) as usize) % FRAMES.len())
        .unwrap_or(0);
    let ch = FRAMES[idx];
    ch.to_string().into()
}

pub(crate) fn new_active_mcp_tool_call(invocation: McpInvocation) -> PlainHistoryCell {
    let title_line = Line::from(vec!["tool".magenta(), " running...".dim()]);
    let lines: Vec<Line> = vec![title_line, format_mcp_invocation(invocation.clone())];

    PlainHistoryCell { lines }
}

pub(crate) fn new_web_search_call(query: String) -> PlainHistoryCell {
    let lines: Vec<Line<'static>> = vec![Line::from(vec![padded_emoji("🌐").into(), query.into()])];
    PlainHistoryCell { lines }
}

/// If the first content is an image, return a new cell with the image.
/// TODO(rgwood-dd): Handle images properly even if they're not the first result.
fn try_new_completed_mcp_tool_call_with_image_output(
    result: &Result<mcp_types::CallToolResult, String>,
) -> Option<CompletedMcpToolCallWithImageOutput> {
    match result {
        Ok(mcp_types::CallToolResult { content, .. }) => {
            if let Some(mcp_types::ContentBlock::ImageContent(image)) = content.first() {
                let raw_data = match base64::engine::general_purpose::STANDARD.decode(&image.data) {
                    Ok(data) => data,
                    Err(e) => {
                        error!("Failed to decode image data: {e}");
                        return None;
                    }
                };
                let reader = match ImageReader::new(Cursor::new(raw_data)).with_guessed_format() {
                    Ok(reader) => reader,
                    Err(e) => {
                        error!("Failed to guess image format: {e}");
                        return None;
                    }
                };

                let image = match reader.decode() {
                    Ok(image) => image,
                    Err(e) => {
                        error!("Image decoding failed: {e}");
                        return None;
                    }
                };

                Some(CompletedMcpToolCallWithImageOutput { _image: image })
            } else {
                None
            }
        }
        _ => None,
    }
}

pub(crate) fn new_completed_mcp_tool_call(
    num_cols: usize,
    invocation: McpInvocation,
    duration: Duration,
    success: bool,
    result: Result<mcp_types::CallToolResult, String>,
) -> Box<dyn HistoryCell> {
    if let Some(cell) = try_new_completed_mcp_tool_call_with_image_output(&result) {
        return Box::new(cell);
    }

    let duration = format_duration(duration);
    let status_str = if success { "success" } else { "failed" };
    let title_line = Line::from(vec![
        "tool".magenta(),
        " ".into(),
        if success {
            status_str.green()
        } else {
            status_str.red()
        },
        format!(", duration: {duration}").dim(),
    ]);

    let mut lines: Vec<Line<'static>> = Vec::new();
    lines.push(title_line);
    lines.push(format_mcp_invocation(invocation));

    match result {
        Ok(mcp_types::CallToolResult { content, .. }) => {
            if !content.is_empty() {
                lines.push(Line::from(""));

                for tool_call_result in content {
                    let line_text = match tool_call_result {
                        mcp_types::ContentBlock::TextContent(text) => {
                            format_and_truncate_tool_result(
                                &text.text,
                                TOOL_CALL_MAX_LINES,
                                num_cols,
                            )
                        }
                        mcp_types::ContentBlock::ImageContent(_) => {
                            // TODO show images even if they're not the first result, will require a refactor of `CompletedMcpToolCall`
                            "<image content>".to_string()
                        }
                        mcp_types::ContentBlock::AudioContent(_) => "<audio content>".to_string(),
                        mcp_types::ContentBlock::EmbeddedResource(resource) => {
                            let uri = match resource.resource {
                                EmbeddedResourceResource::TextResourceContents(text) => text.uri,
                                EmbeddedResourceResource::BlobResourceContents(blob) => blob.uri,
                            };
                            format!("embedded resource: {uri}")
                        }
                        mcp_types::ContentBlock::ResourceLink(ResourceLink { uri, .. }) => {
                            format!("link: {uri}")
                        }
                    };
                    lines.push(Line::styled(
                        line_text,
                        Style::default().add_modifier(Modifier::DIM),
                    ));
                }
            }
        }
        Err(e) => {
            lines.push(Line::from(vec![
                Span::styled(
                    "Error: ",
                    Style::default().fg(Color::Red).add_modifier(Modifier::BOLD),
                ),
                Span::raw(e),
            ]));
        }
    };

    Box::new(PlainHistoryCell { lines })
}

pub(crate) fn new_status_output(
    config: &Config,
    usage: &TokenUsage,
    session_id: &Option<Uuid>,
) -> PlainHistoryCell {
    let mut lines: Vec<Line<'static>> = Vec::new();
    lines.push(Line::from("/status".magenta()));

    let config_entries = create_config_summary_entries(config);
    let lookup = |k: &str| -> String {
        config_entries
            .iter()
            .find(|(key, _)| *key == k)
            .map(|(_, v)| v.clone())
            .unwrap_or_default()
    };

    // 📂 Workspace
    lines.push(Line::from(vec![
        padded_emoji("📂").into(),
        "Workspace".bold(),
    ]));
    // Path (home-relative, e.g., ~/code/project)
    let cwd_str = match relativize_to_home(&config.cwd) {
        Some(rel) if !rel.as_os_str().is_empty() => {
            let sep = std::path::MAIN_SEPARATOR;
            format!("~{sep}{}", rel.display())
        }
        Some(_) => "~".to_string(),
        None => config.cwd.display().to_string(),
    };
    lines.push(Line::from(vec!["  • Path: ".into(), cwd_str.into()]));
    // Approval mode (as-is)
    lines.push(Line::from(vec![
        "  • Approval Mode: ".into(),
        lookup("approval").into(),
    ]));
    // Sandbox (simplified name only)
    let sandbox_name = match &config.sandbox_policy {
        SandboxPolicy::DangerFullAccess => "danger-full-access",
        SandboxPolicy::ReadOnly => "read-only",
        SandboxPolicy::WorkspaceWrite { .. } => "workspace-write",
    };
    lines.push(Line::from(vec![
        "  • Sandbox: ".into(),
        sandbox_name.into(),
    ]));

    // AGENTS.md files discovered via core's project_doc logic
    let agents_list = {
        match discover_project_doc_paths(config) {
            Ok(paths) => {
                let mut rels: Vec<String> = Vec::new();
                for p in paths {
                    let display = if let Some(parent) = p.parent() {
                        if parent == config.cwd {
                            "AGENTS.md".to_string()
                        } else {
                            let mut cur = config.cwd.as_path();
                            let mut ups = 0usize;
                            let mut reached = false;
                            while let Some(c) = cur.parent() {
                                if cur == parent {
                                    reached = true;
                                    break;
                                }
                                cur = c;
                                ups += 1;
                            }
                            if reached {
                                let up = format!("..{}", std::path::MAIN_SEPARATOR);
                                format!("{}AGENTS.md", up.repeat(ups))
                            } else if let Ok(stripped) = p.strip_prefix(&config.cwd) {
                                stripped.display().to_string()
                            } else {
                                p.display().to_string()
                            }
                        }
                    } else {
                        p.display().to_string()
                    };
                    rels.push(display);
                }
                rels
            }
            Err(_) => Vec::new(),
        }
    };
    if agents_list.is_empty() {
        lines.push(Line::from("  • AGENTS files: (none)"));
    } else {
        lines.push(Line::from(vec![
            "  • AGENTS files: ".into(),
            agents_list.join(", ").into(),
        ]));
    }
    lines.push(Line::from(""));

    // 👤 Account (only if ChatGPT tokens exist), shown under the first block
    let auth_file = get_auth_file(&config.codex_home);
    if let Ok(auth) = try_read_auth_json(&auth_file)
        && let Some(tokens) = auth.tokens.clone()
    {
        lines.push(Line::from(vec![
            padded_emoji("👤").into(),
            "Account".bold(),
        ]));
        lines.push(Line::from("  • Signed in with ChatGPT"));

        let info = tokens.id_token;
        if let Some(email) = &info.email {
            lines.push(Line::from(vec!["  • Login: ".into(), email.clone().into()]));
        }

        match auth.openai_api_key.as_deref() {
            Some(key) if !key.is_empty() => {
                lines.push(Line::from(
                    "  • Using API key. Run codex login to use ChatGPT plan",
                ));
            }
            _ => {
                let plan_text = info
                    .get_chatgpt_plan_type()
                    .map(|s| title_case(&s))
                    .unwrap_or_else(|| "Unknown".to_string());
                lines.push(Line::from(vec!["  • Plan: ".into(), plan_text.into()]));
            }
        }

        lines.push(Line::from(""));
    }

    // 🧠 Model
    lines.push(Line::from(vec![padded_emoji("🧠").into(), "Model".bold()]));
    lines.push(Line::from(vec![
        "  • Name: ".into(),
        config.model.clone().into(),
    ]));
    let provider_disp = pretty_provider_name(&config.model_provider_id);
    lines.push(Line::from(vec![
        "  • Provider: ".into(),
        provider_disp.into(),
    ]));
    // Only show Reasoning fields if present in config summary
    let reff = lookup("reasoning effort");
    if !reff.is_empty() {
        lines.push(Line::from(vec![
            "  • Reasoning Effort: ".into(),
            title_case(&reff).into(),
        ]));
    }
    let rsum = lookup("reasoning summaries");
    if !rsum.is_empty() {
        lines.push(Line::from(vec![
            "  • Reasoning Summaries: ".into(),
            title_case(&rsum).into(),
        ]));
    }

    lines.push(Line::from(""));

    // 📊 Token Usage
    lines.push(Line::from(vec!["📊 ".into(), "Token Usage".bold()]));
    if let Some(session_id) = session_id {
        lines.push(Line::from(vec![
            "  • Session ID: ".into(),
            session_id.to_string().into(),
        ]));
    }
    // Input: <input> [+ <cached> cached]
    let mut input_line_spans: Vec<Span<'static>> = vec![
        "  • Input: ".into(),
        usage.non_cached_input().to_string().into(),
    ];
    if let Some(cached) = usage.cached_input_tokens
        && cached > 0
    {
        input_line_spans.push(format!(" (+ {cached} cached)").into());
    }
    lines.push(Line::from(input_line_spans));
    // Output: <output>
    lines.push(Line::from(vec![
        "  • Output: ".into(),
        usage.output_tokens.to_string().into(),
    ]));
    // Total: <total>
    lines.push(Line::from(vec![
        "  • Total: ".into(),
        usage.blended_total().to_string().into(),
    ]));

    PlainHistoryCell { lines }
}

/// Render a summary of configured MCP servers from the current `Config`.
pub(crate) fn empty_mcp_output() -> PlainHistoryCell {
    let lines: Vec<Line<'static>> = vec![
        Line::from("/mcp".magenta()),
        Line::from(""),
        Line::from(vec!["🔌  ".into(), "MCP Tools".bold()]),
        Line::from(""),
        Line::from("  • No MCP servers configured.".italic()),
        Line::from(vec![
            "    See the ".into(),
            Span::styled(
                "\u{1b}]8;;https://github.com/openai/codex/blob/main/codex-rs/config.md#mcp_servers\u{7}MCP docs\u{1b}]8;;\u{7}",
                Style::default().add_modifier(Modifier::UNDERLINED),
            ),
            " to configure them.".into(),
        ])
        .style(Style::default().add_modifier(Modifier::DIM)),
    ];

    PlainHistoryCell { lines }
}

/// Render MCP tools grouped by connection using the fully-qualified tool names.
pub(crate) fn new_mcp_tools_output(
    config: &Config,
    tools: std::collections::HashMap<String, mcp_types::Tool>,
) -> PlainHistoryCell {
    let mut lines: Vec<Line<'static>> = vec![
        Line::from("/mcp".magenta()),
        Line::from(""),
        Line::from(vec!["🔌  ".into(), "MCP Tools".bold()]),
        Line::from(""),
    ];

    if tools.is_empty() {
        lines.push(Line::from("  • No MCP tools available.".italic()));
        lines.push(Line::from(""));
        return PlainHistoryCell { lines };
    }

    for (server, cfg) in config.mcp_servers.iter() {
        let prefix = format!("{server}__");
        let mut names: Vec<String> = tools
            .keys()
            .filter(|k| k.starts_with(&prefix))
            .map(|k| k[prefix.len()..].to_string())
            .collect();
        names.sort();

        lines.push(Line::from(vec![
            "  • Server: ".into(),
            server.clone().into(),
        ]));

        if !cfg.command.is_empty() {
            let cmd_display = format!("{} {}", cfg.command, cfg.args.join(" "));

            lines.push(Line::from(vec![
                "    • Command: ".into(),
                cmd_display.into(),
            ]));
        }

        if let Some(env) = cfg.env.as_ref()
            && !env.is_empty()
        {
            let mut env_pairs: Vec<String> = env.iter().map(|(k, v)| format!("{k}={v}")).collect();
            env_pairs.sort();
            lines.push(Line::from(vec![
                "    • Env: ".into(),
                env_pairs.join(" ").into(),
            ]));
        }

        if names.is_empty() {
            lines.push(Line::from("    • Tools: (none)"));
        } else {
            lines.push(Line::from(vec![
                "    • Tools: ".into(),
                names.join(", ").into(),
            ]));
        }
        lines.push(Line::from(""));
    }

    PlainHistoryCell { lines }
}

pub(crate) fn new_error_event(message: String) -> PlainHistoryCell {
    // Use a hair space (U+200A) to create a subtle, near-invisible separation
    // before the text. VS16 is intentionally omitted to keep spacing tighter
    // in terminals like Ghostty.
    let lines: Vec<Line<'static>> =
        vec![vec![padded_emoji("🖐").red().bold(), " ".into(), message.into()].into()];
    PlainHistoryCell { lines }
}

pub(crate) fn new_stream_error_event(message: String) -> PlainHistoryCell {
<<<<<<< HEAD
    let lines: Vec<Line<'static>> = vec![
        "".into(),
        vec![padded_emoji("⚠️").into(), message.dim()].into(),
    ];
=======
    let lines: Vec<Line<'static>> = vec![vec![padded_emoji("⚠️").into(), message.dim()].into()];
>>>>>>> b32c79e3
    PlainHistoryCell { lines }
}

/// Render a user‑friendly plan update styled like a checkbox todo list.
pub(crate) fn new_plan_update(update: UpdatePlanArgs) -> PlanUpdateCell {
    let UpdatePlanArgs { explanation, plan } = update;
    PlanUpdateCell { explanation, plan }
}

#[derive(Debug)]
pub(crate) struct PlanUpdateCell {
    explanation: Option<String>,
    plan: Vec<PlanItemArg>,
}
<<<<<<< HEAD

impl HistoryCell for PlanUpdateCell {
    fn display_lines(&self, width: u16) -> Vec<Line<'static>> {
        let render_note = |text: &str| -> Vec<Line<'static>> {
            let wrap_width = width.saturating_sub(4).max(1) as usize;
            textwrap::wrap(text, wrap_width)
                .into_iter()
                .map(|s| s.to_string().dim().italic().into())
                .collect()
        };

=======

impl HistoryCell for PlanUpdateCell {
    fn display_lines(&self, width: u16) -> Vec<Line<'static>> {
        let render_note = |text: &str| -> Vec<Line<'static>> {
            let wrap_width = width.saturating_sub(4).max(1) as usize;
            textwrap::wrap(text, wrap_width)
                .into_iter()
                .map(|s| s.to_string().dim().italic().into())
                .collect()
        };

>>>>>>> b32c79e3
        let render_step = |status: &StepStatus, text: &str| -> Vec<Line<'static>> {
            let (box_str, step_style) = match status {
                StepStatus::Completed => ("✔ ", Style::default().crossed_out().dim()),
                StepStatus::InProgress => ("□ ", Style::default().cyan().bold()),
                StepStatus::Pending => ("□ ", Style::default().dim()),
            };
            let wrap_width = (width as usize)
                .saturating_sub(4)
                .saturating_sub(box_str.width())
                .max(1);
            let parts = textwrap::wrap(text, wrap_width);
            let step_text = parts
                .into_iter()
                .map(|s| s.to_string().set_style(step_style).into())
                .collect();
            prefix_lines(step_text, &box_str.into(), &"  ".into())
        };

        fn prefix_lines(
            lines: Vec<Line<'static>>,
            initial_prefix: &Span<'static>,
            subsequent_prefix: &Span<'static>,
        ) -> Vec<Line<'static>> {
            lines
                .into_iter()
                .enumerate()
                .map(|(i, l)| {
                    Line::from(
                        [
                            vec![if i == 0 {
                                initial_prefix.clone()
                            } else {
                                subsequent_prefix.clone()
                            }],
                            l.spans,
                        ]
                        .concat(),
                    )
                })
                .collect()
        }

<<<<<<< HEAD
        let mut lines: Vec<Line<'static>> = vec!["".into()];
=======
        let mut lines: Vec<Line<'static>> = vec![];
>>>>>>> b32c79e3
        lines.push(vec!["• ".into(), "Updated Plan".bold()].into());

        let mut indented_lines = vec![];
        let note = self
            .explanation
            .as_ref()
            .map(|s| s.trim())
            .filter(|t| !t.is_empty());
        if let Some(expl) = note {
            indented_lines.extend(render_note(expl));
        };

        if self.plan.is_empty() {
            indented_lines.push(Line::from("(no steps provided)".dim().italic()));
        } else {
            for PlanItemArg { step, status } in self.plan.iter() {
                indented_lines.extend(render_step(status, step));
            }
        }
        lines.extend(prefix_lines(indented_lines, &"  └ ".into(), &"    ".into()));

        lines
    }
}

/// Create a new `PendingPatch` cell that lists the file‑level summary of
/// a proposed patch. The summary lines should already be formatted (e.g.
/// "A path/to/file.rs").
pub(crate) fn new_patch_event(
    event_type: PatchEventType,
    changes: HashMap<PathBuf, FileChange>,
    cwd: &Path,
) -> PatchHistoryCell {
    PatchHistoryCell {
        event_type,
        changes,
        cwd: cwd.to_path_buf(),
    }
}

pub(crate) fn new_patch_apply_failure(stderr: String) -> PlainHistoryCell {
    let mut lines: Vec<Line<'static>> = Vec::new();

    // Failure title
    lines.push(Line::from("✘ Failed to apply patch".magenta().bold()));

    if !stderr.trim().is_empty() {
        lines.extend(output_lines(
            Some(&CommandOutput {
                exit_code: 1,
                stdout: String::new(),
                stderr,
                formatted_output: String::new(),
            }),
            true,
            true,
            true,
        ));
    }

<<<<<<< HEAD
    // Leading blank separator
    lines.insert(0, Line::from(""));
=======
>>>>>>> b32c79e3
    PlainHistoryCell { lines }
}

pub(crate) fn new_reasoning_block(
    full_reasoning_buffer: String,
    config: &Config,
) -> TranscriptOnlyHistoryCell {
    let mut lines: Vec<Line<'static>> = Vec::new();
    lines.push(Line::from("thinking".magenta().italic()));
    append_markdown(&full_reasoning_buffer, &mut lines, config);
    TranscriptOnlyHistoryCell { lines }
}

fn output_lines(
    output: Option<&CommandOutput>,
    only_err: bool,
    include_angle_pipe: bool,
    include_prefix: bool,
) -> Vec<Line<'static>> {
    let CommandOutput {
        exit_code,
        stdout,
        stderr,
        ..
    } = match output {
        Some(output) if only_err && output.exit_code == 0 => return vec![],
        Some(output) => output,
        None => return vec![],
    };

    let src = if *exit_code == 0 { stdout } else { stderr };
    let lines: Vec<&str> = src.lines().collect();
    let total = lines.len();
    let limit = TOOL_CALL_MAX_LINES;

    let mut out = Vec::new();

    let head_end = total.min(limit);
    for (i, raw) in lines[..head_end].iter().enumerate() {
        let mut line = ansi_escape_line(raw);
        let prefix = if !include_prefix {
            ""
        } else if i == 0 && include_angle_pipe {
            "  └ "
        } else {
            "    "
        };
        line.spans.insert(0, prefix.into());
        line.spans.iter_mut().for_each(|span| {
            span.style = span.style.add_modifier(Modifier::DIM);
        });
        out.push(line);
    }

    // If we will ellipsize less than the limit, just show it.
    let show_ellipsis = total > 2 * limit;
    if show_ellipsis {
        let omitted = total - 2 * limit;
        out.push(Line::from(format!("… +{omitted} lines")));
    }

    let tail_start = if show_ellipsis {
        total - limit
    } else {
        head_end
    };
    for raw in lines[tail_start..].iter() {
        let mut line = ansi_escape_line(raw);
        if include_prefix {
            line.spans.insert(0, "    ".into());
        }
        line.spans.iter_mut().for_each(|span| {
            span.style = span.style.add_modifier(Modifier::DIM);
        });
        out.push(line);
    }

    out
}

fn format_mcp_invocation<'a>(invocation: McpInvocation) -> Line<'a> {
    let args_str = invocation
        .arguments
        .as_ref()
        .map(|v| {
            // Use compact form to keep things short but readable.
            serde_json::to_string(v).unwrap_or_else(|_| v.to_string())
        })
        .unwrap_or_default();

    let invocation_spans = vec![
        Span::styled(invocation.server.clone(), Style::default().fg(Color::Cyan)),
        Span::raw("."),
        Span::styled(invocation.tool.clone(), Style::default().fg(Color::Cyan)),
        Span::raw("("),
        Span::styled(args_str, Style::default().add_modifier(Modifier::DIM)),
        Span::raw(")"),
    ];
    Line::from(invocation_spans)
}

#[cfg(test)]
mod tests {
    use super::*;

    #[test]
    fn coalesces_sequential_reads_within_one_call() {
        // Build one exec cell with a Search followed by two Reads
        let call_id = "c1".to_string();
        let mut cell = ExecCell::new(ExecCall {
            call_id: call_id.clone(),
            command: vec!["bash".into(), "-lc".into(), "echo".into()],
            parsed: vec![
                ParsedCommand::Search {
                    query: Some("shimmer_spans".into()),
                    path: None,
                    cmd: "rg shimmer_spans".into(),
                },
                ParsedCommand::Read {
                    name: "shimmer.rs".into(),
                    cmd: "cat shimmer.rs".into(),
                },
                ParsedCommand::Read {
                    name: "status_indicator_widget.rs".into(),
                    cmd: "cat status_indicator_widget.rs".into(),
                },
            ],
            output: None,
            start_time: Some(Instant::now()),
            duration: None,
        });
        // Mark call complete so markers are ✓
        cell.complete_call(
            &call_id,
            CommandOutput {
                exit_code: 0,
                stdout: String::new(),
                stderr: String::new(),
                formatted_output: String::new(),
            },
            Duration::from_millis(1),
        );

        let lines = cell.display_lines(80);
        let rendered = lines
            .iter()
            .map(|l| {
                l.spans
                    .iter()
                    .map(|s| s.content.as_ref())
                    .collect::<String>()
            })
            .collect::<Vec<_>>()
            .join("\n");
        insta::assert_snapshot!(rendered);
    }

    #[test]
    fn coalesces_reads_across_multiple_calls() {
        let mut cell = ExecCell::new(ExecCall {
            call_id: "c1".to_string(),
            command: vec!["bash".into(), "-lc".into(), "echo".into()],
            parsed: vec![ParsedCommand::Search {
                query: Some("shimmer_spans".into()),
                path: None,
                cmd: "rg shimmer_spans".into(),
            }],
            output: None,
            start_time: Some(Instant::now()),
            duration: None,
        });
        // Call 1: Search only
        cell.complete_call(
            "c1",
            CommandOutput {
                exit_code: 0,
                stdout: String::new(),
                stderr: String::new(),
                formatted_output: String::new(),
            },
            Duration::from_millis(1),
        );
        // Call 2: Read A
        cell = cell
            .with_added_call(
                "c2".into(),
                vec!["bash".into(), "-lc".into(), "echo".into()],
                vec![ParsedCommand::Read {
                    name: "shimmer.rs".into(),
                    cmd: "cat shimmer.rs".into(),
                }],
            )
            .unwrap();
        cell.complete_call(
            "c2",
            CommandOutput {
                exit_code: 0,
                stdout: String::new(),
                stderr: String::new(),
                formatted_output: String::new(),
            },
            Duration::from_millis(1),
        );
        // Call 3: Read B
        cell = cell
            .with_added_call(
                "c3".into(),
                vec!["bash".into(), "-lc".into(), "echo".into()],
                vec![ParsedCommand::Read {
                    name: "status_indicator_widget.rs".into(),
                    cmd: "cat status_indicator_widget.rs".into(),
                }],
            )
            .unwrap();
        cell.complete_call(
            "c3",
            CommandOutput {
                exit_code: 0,
                stdout: String::new(),
                stderr: String::new(),
                formatted_output: String::new(),
            },
            Duration::from_millis(1),
        );

        let lines = cell.display_lines(80);
        let rendered = lines
            .iter()
            .map(|l| {
                l.spans
                    .iter()
                    .map(|s| s.content.as_ref())
                    .collect::<String>()
            })
            .collect::<Vec<_>>()
            .join("\n");
        insta::assert_snapshot!(rendered);
    }

    #[test]
    fn coalesced_reads_dedupe_names() {
        let mut cell = ExecCell::new(ExecCall {
            call_id: "c1".to_string(),
            command: vec!["bash".into(), "-lc".into(), "echo".into()],
            parsed: vec![
                ParsedCommand::Read {
                    name: "auth.rs".into(),
                    cmd: "cat auth.rs".into(),
                },
                ParsedCommand::Read {
                    name: "auth.rs".into(),
                    cmd: "cat auth.rs".into(),
                },
                ParsedCommand::Read {
                    name: "shimmer.rs".into(),
                    cmd: "cat shimmer.rs".into(),
                },
            ],
            output: None,
            start_time: Some(Instant::now()),
            duration: None,
        });
        cell.complete_call(
            "c1",
            CommandOutput {
                exit_code: 0,
                stdout: String::new(),
                stderr: String::new(),
                formatted_output: String::new(),
            },
            Duration::from_millis(1),
        );
        let lines = cell.display_lines(80);
        let rendered = lines
            .iter()
            .map(|l| {
                l.spans
                    .iter()
                    .map(|s| s.content.as_ref())
                    .collect::<String>()
            })
            .collect::<Vec<_>>()
            .join("\n");
        insta::assert_snapshot!(rendered);
    }

    #[test]
    fn multiline_command_wraps_with_extra_indent_on_subsequent_lines() {
        // Create a completed exec cell with a multiline command
        let cmd = "set -o pipefail\ncargo test --all-features --quiet".to_string();
        let call_id = "c1".to_string();
        let mut cell = ExecCell::new(ExecCall {
            call_id: call_id.clone(),
            command: vec!["bash".into(), "-lc".into(), cmd],
            parsed: Vec::new(),
            output: None,
            start_time: Some(Instant::now()),
            duration: None,
        });
        // Mark call complete so it renders as "Ran"
        cell.complete_call(
            &call_id,
            CommandOutput {
                exit_code: 0,
                stdout: String::new(),
                stderr: String::new(),
                formatted_output: String::new(),
            },
            Duration::from_millis(1),
        );

        // Small width to force wrapping on both lines
        let width: u16 = 28;
        let lines = cell.display_lines(width);
        let rendered = lines
            .iter()
            .map(|l| {
                l.spans
                    .iter()
                    .map(|s| s.content.as_ref())
                    .collect::<String>()
            })
            .collect::<Vec<_>>()
            .join("\n");
        insta::assert_snapshot!(rendered);
    }

    #[test]
    fn single_line_command_compact_when_fits() {
        let call_id = "c1".to_string();
        let mut cell = ExecCell::new(ExecCall {
            call_id: call_id.clone(),
            command: vec!["echo".into(), "ok".into()],
            parsed: Vec::new(),
            output: None,
            start_time: Some(Instant::now()),
            duration: None,
        });
        cell.complete_call(
            &call_id,
            CommandOutput {
                exit_code: 0,
                stdout: String::new(),
                stderr: String::new(),
                formatted_output: String::new(),
            },
            Duration::from_millis(1),
        );
        // Wide enough that it fits inline
        let lines = cell.display_lines(80);
        let rendered = lines
            .iter()
            .map(|l| {
                l.spans
                    .iter()
                    .map(|s| s.content.as_ref())
                    .collect::<String>()
            })
            .collect::<Vec<_>>()
            .join("\n");
        insta::assert_snapshot!(rendered);
    }

    #[test]
    fn single_line_command_wraps_with_four_space_continuation() {
        let call_id = "c1".to_string();
        let long = "a_very_long_token_without_spaces_to_force_wrapping".to_string();
        let mut cell = ExecCell::new(ExecCall {
            call_id: call_id.clone(),
            command: vec!["bash".into(), "-lc".into(), long],
            parsed: Vec::new(),
            output: None,
            start_time: Some(Instant::now()),
            duration: None,
        });
        cell.complete_call(
            &call_id,
            CommandOutput {
                exit_code: 0,
                stdout: String::new(),
                stderr: String::new(),
                formatted_output: String::new(),
            },
            Duration::from_millis(1),
        );
        let lines = cell.display_lines(24);
        let rendered = lines
            .iter()
            .map(|l| {
                l.spans
                    .iter()
                    .map(|s| s.content.as_ref())
                    .collect::<String>()
            })
            .collect::<Vec<_>>()
            .join("\n");
        insta::assert_snapshot!(rendered);
    }

    #[test]
    fn multiline_command_without_wrap_uses_branch_then_eight_spaces() {
        let call_id = "c1".to_string();
        let cmd = "echo one\necho two".to_string();
        let mut cell = ExecCell::new(ExecCall {
            call_id: call_id.clone(),
            command: vec!["bash".into(), "-lc".into(), cmd],
            parsed: Vec::new(),
            output: None,
            start_time: Some(Instant::now()),
            duration: None,
        });
        cell.complete_call(
            &call_id,
            CommandOutput {
                exit_code: 0,
                stdout: String::new(),
                stderr: String::new(),
                formatted_output: String::new(),
            },
            Duration::from_millis(1),
        );
        let lines = cell.display_lines(80);
        let rendered = lines
            .iter()
            .map(|l| {
                l.spans
                    .iter()
                    .map(|s| s.content.as_ref())
                    .collect::<String>()
            })
            .collect::<Vec<_>>()
            .join("\n");
        insta::assert_snapshot!(rendered);
    }

    #[test]
    fn multiline_command_both_lines_wrap_with_correct_prefixes() {
        let call_id = "c1".to_string();
        let cmd = "first_token_is_long_enough_to_wrap\nsecond_token_is_also_long_enough_to_wrap"
            .to_string();
        let mut cell = ExecCell::new(ExecCall {
            call_id: call_id.clone(),
            command: vec!["bash".into(), "-lc".into(), cmd],
            parsed: Vec::new(),
            output: None,
            start_time: Some(Instant::now()),
            duration: None,
        });
        cell.complete_call(
            &call_id,
            CommandOutput {
                exit_code: 0,
                stdout: String::new(),
                stderr: String::new(),
                formatted_output: String::new(),
            },
            Duration::from_millis(1),
        );
        let lines = cell.display_lines(28);
        let rendered = lines
            .iter()
            .map(|l| {
                l.spans
                    .iter()
                    .map(|s| s.content.as_ref())
                    .collect::<String>()
            })
            .collect::<Vec<_>>()
            .join("\n");
        insta::assert_snapshot!(rendered);
    }

    #[test]
    fn stderr_tail_more_than_five_lines_snapshot() {
        // Build an exec cell with a non-zero exit and 10 lines on stderr to exercise
        // the head/tail rendering and gutter prefixes.
        let call_id = "c_err".to_string();
        let mut cell = ExecCell::new(ExecCall {
            call_id: call_id.clone(),
            command: vec!["bash".into(), "-lc".into(), "seq 1 10 1>&2 && false".into()],
            parsed: Vec::new(),
            output: None,
            start_time: Some(Instant::now()),
            duration: None,
        });
        let stderr: String = (1..=10)
            .map(|n| n.to_string())
            .collect::<Vec<_>>()
            .join("\n");
        cell.complete_call(
            &call_id,
            CommandOutput {
                exit_code: 1,
                stdout: String::new(),
                stderr,
                formatted_output: String::new(),
            },
            Duration::from_millis(1),
        );

        let rendered = cell
            .display_lines(80)
            .iter()
            .map(|l| {
                l.spans
                    .iter()
                    .map(|s| s.content.as_ref())
                    .collect::<String>()
            })
            .collect::<Vec<_>>()
            .join("\n");
        insta::assert_snapshot!(rendered);
    }

    #[test]
    fn ran_cell_multiline_with_stderr_snapshot() {
        // Build an exec cell that completes (so it renders as "Ran") with a
        // command long enough that it must render on its own line under the
        // header, and include a couple of stderr lines to verify the output
        // block prefixes and wrapping.
        let call_id = "c_wrap_err".to_string();
        let long_cmd =
            "echo this_is_a_very_long_single_token_that_will_wrap_across_the_available_width";
        let mut cell = ExecCell::new(ExecCall {
            call_id: call_id.clone(),
            command: vec!["bash".into(), "-lc".into(), long_cmd.to_string()],
            parsed: Vec::new(),
            output: None,
            start_time: Some(Instant::now()),
            duration: None,
        });

        let stderr = "error: first line on stderr\nerror: second line on stderr".to_string();
        cell.complete_call(
            &call_id,
            CommandOutput {
                exit_code: 1,
                stdout: String::new(),
                stderr,
                formatted_output: String::new(),
            },
            Duration::from_millis(5),
        );

        // Narrow width to force the command to render under the header line.
        let width: u16 = 28;
        let rendered = cell
            .display_lines(width)
            .iter()
            .map(|l| {
                l.spans
                    .iter()
                    .map(|s| s.content.as_ref())
                    .collect::<String>()
            })
            .collect::<Vec<_>>()
            .join("\n");
        insta::assert_snapshot!(rendered);
    }
    #[test]
    fn user_history_cell_wraps_and_prefixes_each_line_snapshot() {
        let msg = "one two three four five six seven";
        let cell = UserHistoryCell {
            message: msg.to_string(),
        };

        // Small width to force wrapping more clearly. Effective wrap width is width-1 due to the ▌ prefix.
        let width: u16 = 12;
        let lines = cell.display_lines(width);

        let rendered = lines
            .iter()
            .map(|l| {
                l.spans
                    .iter()
                    .map(|s| s.content.as_ref())
                    .collect::<String>()
            })
            .collect::<Vec<_>>()
            .join("\n");

        insta::assert_snapshot!(rendered);
    }

    #[test]
    fn plan_update_with_note_and_wrapping_snapshot() {
        // Long explanation forces wrapping; include long step text to verify step wrapping and alignment.
        let update = UpdatePlanArgs {
            explanation: Some(
                "I’ll update Grafana call error handling by adding retries and clearer messages when the backend is unreachable."
                    .to_string(),
            ),
            plan: vec![
                PlanItemArg {
                    step: "Investigate existing error paths and logging around HTTP timeouts".into(),
                    status: StepStatus::Completed,
                },
                PlanItemArg {
                    step: "Harden Grafana client error handling with retry/backoff and user‑friendly messages".into(),
                    status: StepStatus::InProgress,
                },
                PlanItemArg {
                    step: "Add tests for transient failure scenarios and surfacing to the UI".into(),
                    status: StepStatus::Pending,
                },
            ],
        };

        let cell = new_plan_update(update);
        // Narrow width to force wrapping for both the note and steps
        let lines = cell.display_lines(32);
        let rendered = lines
            .iter()
            .map(|l| {
                l.spans
                    .iter()
                    .map(|s| s.content.as_ref())
                    .collect::<String>()
            })
            .collect::<Vec<_>>()
            .join("\n");
        insta::assert_snapshot!(rendered);
    }

    #[test]
    fn plan_update_without_note_snapshot() {
        let update = UpdatePlanArgs {
            explanation: None,
            plan: vec![
                PlanItemArg {
                    step: "Define error taxonomy".into(),
                    status: StepStatus::InProgress,
                },
                PlanItemArg {
                    step: "Implement mapping to user messages".into(),
                    status: StepStatus::Pending,
                },
            ],
        };

        let cell = new_plan_update(update);
        let lines = cell.display_lines(40);
        let rendered = lines
            .iter()
            .map(|l| {
                l.spans
                    .iter()
                    .map(|s| s.content.as_ref())
                    .collect::<String>()
            })
            .collect::<Vec<_>>()
            .join("\n");
        insta::assert_snapshot!(rendered);
    }
}<|MERGE_RESOLUTION|>--- conflicted
+++ resolved
@@ -137,98 +137,6 @@
         // - First visual line: "> " prefix (collapse with header logic)
         // - All subsequent visual lines: two-space prefix
         let mut is_first_visual = true;
-        let wrap_width = width.saturating_sub(2); // account for prefix
-        for line in &self.lines {
-            let wrapped =
-                crate::insert_history::word_wrap_lines(std::slice::from_ref(line), wrap_width);
-            for (i, piece) in wrapped.into_iter().enumerate() {
-                let mut spans = Vec::with_capacity(piece.spans.len() + 1);
-                spans.push(if is_first_visual && i == 0 && self.is_first_line {
-                    "> ".into()
-                } else {
-                    "  ".into()
-                });
-                spans.extend(piece.spans.into_iter());
-                out.push(Line::from(spans));
-            }
-            is_first_visual = false;
-        }
-        out
-    }
-
-    fn transcript_lines(&self) -> Vec<Line<'static>> {
-        let mut out: Vec<Line<'static>> = Vec::new();
-        if self.is_first_line {
-            out.push(Line::from("codex".magenta().bold()));
-        }
-        out.extend(self.lines.clone());
-        out
-    }
-
-    fn is_stream_continuation(&self) -> bool {
-        !self.is_first_line
-    }
-}
-
-#[derive(Debug)]
-pub(crate) struct UserHistoryCell {
-    message: String,
-}
-
-impl HistoryCell for UserHistoryCell {
-    fn display_lines(&self, width: u16) -> Vec<Line<'static>> {
-        let mut lines: Vec<Line<'static>> = Vec::new();
-        lines.push(Line::from(""));
-
-        // Wrap the content first, then prefix each wrapped line with the marker.
-        let wrap_width = width.saturating_sub(1); // account for the ▌ prefix
-        let wrapped = textwrap::wrap(
-            &self.message,
-            textwrap::Options::new(wrap_width as usize)
-                .wrap_algorithm(textwrap::WrapAlgorithm::FirstFit) // Match textarea wrap
-                .word_splitter(textwrap::WordSplitter::NoHyphenation),
-        );
-
-        for line in wrapped {
-            lines.push(Line::from(vec!["▌".cyan().dim(), line.to_string().dim()]));
-        }
-        lines
-    }
-
-    fn transcript_lines(&self) -> Vec<Line<'static>> {
-        let mut lines: Vec<Line<'static>> = Vec::new();
-        lines.push(Line::from(""));
-        lines.push(Line::from("user".cyan().bold()));
-        lines.extend(self.message.lines().map(|l| Line::from(l.to_string())));
-        lines
-    }
-}
-
-#[derive(Debug)]
-pub(crate) struct AgentMessageCell {
-    lines: Vec<Line<'static>>,
-    is_first_line: bool,
-}
-
-impl AgentMessageCell {
-    pub(crate) fn new(lines: Vec<Line<'static>>, is_first_line: bool) -> Self {
-        Self {
-            lines,
-            is_first_line,
-        }
-    }
-}
-
-impl HistoryCell for AgentMessageCell {
-    fn display_lines(&self, width: u16) -> Vec<Line<'static>> {
-        let mut out: Vec<Line<'static>> = Vec::new();
-        if self.is_first_line {
-            out.push(Line::from(""));
-        }
-        // We want:
-        // - First visual line: "> " prefix (collapse with header logic)
-        // - All subsequent visual lines: two-space prefix
-        let mut is_first_visual = true;
         let wrap_width = width.saturating_sub(2) as usize; // account for prefix
         for line in &self.lines {
             let wrapped =
@@ -294,23 +202,12 @@
 
 impl HistoryCell for PatchHistoryCell {
     fn display_lines(&self, width: u16) -> Vec<Line<'static>> {
-<<<<<<< HEAD
-        let mut lines: Vec<Line<'static>> = create_diff_summary(
-=======
         create_diff_summary(
->>>>>>> b32c79e3
             &self.changes,
             self.event_type.clone(),
             &self.cwd,
             width as usize,
-<<<<<<< HEAD
-        );
-        // Leading blank separator for the cell
-        lines.insert(0, Line::from(""));
-        lines
-=======
         )
->>>>>>> b32c79e3
     }
 }
 
@@ -338,11 +235,7 @@
     }
 
     fn transcript_lines(&self) -> Vec<Line<'static>> {
-<<<<<<< HEAD
-        let mut lines: Vec<Line<'static>> = vec!["".into()];
-=======
         let mut lines: Vec<Line<'static>> = vec![];
->>>>>>> b32c79e3
         for call in &self.calls {
             let cmd_display = strip_bash_lc_and_escape(&call.command);
             for (i, part) in cmd_display.lines().enumerate() {
@@ -369,7 +262,6 @@
                 };
                 result.push_span(format!(" • {duration}").dim());
                 lines.push(result);
-<<<<<<< HEAD
             }
             lines.push("".into());
         }
@@ -384,7 +276,6 @@
 
     fn exploring_display_lines(&self, width: u16) -> Vec<Line<'static>> {
         let mut lines: Vec<Line<'static>> = Vec::new();
-        lines.push(Line::from(""));
         let active_start_time = self
             .calls
             .iter()
@@ -503,14 +394,10 @@
                     line.spans = spans;
                     lines.push(line);
                 }
-=======
->>>>>>> b32c79e3
             }
-            lines.push("".into());
         }
         lines
     }
-<<<<<<< HEAD
 
     fn command_display_lines(&self, width: u16) -> Vec<Line<'static>> {
         use textwrap::Options as TwOptions;
@@ -520,7 +407,6 @@
         let [call] = &self.calls.as_slice() else {
             panic!("Expected exactly one call in a command display cell");
         };
-        lines.push(Line::from(""));
         let success = call.output.as_ref().map(|o| o.exit_code == 0);
         let bullet = match success {
             Some(true) => "•".green().bold(),
@@ -744,224 +630,6 @@
         assert!(dimmed.contains(&";".to_string()));
         assert!(!dimmed.contains(&"\"".to_string()));
         assert!(!dimmed.contains(&"'".to_string()));
-=======
-}
-
-impl ExecCell {
-    fn is_active(&self) -> bool {
-        self.calls.iter().any(|c| c.output.is_none())
-    }
-
-    fn exploring_display_lines(&self, width: u16) -> Vec<Line<'static>> {
-        let mut lines: Vec<Line<'static>> = Vec::new();
-        let active_start_time = self
-            .calls
-            .iter()
-            .find(|c| c.output.is_none())
-            .and_then(|c| c.start_time);
-        lines.push(Line::from(vec![
-            if self.is_active() {
-                // Show an animated spinner while exploring
-                spinner(active_start_time)
-            } else {
-                "•".bold()
-            },
-            " ".into(),
-            if self.is_active() {
-                "Exploring".bold()
-            } else {
-                "Explored".bold()
-            },
-        ]));
-        let mut calls = self.calls.clone();
-        let mut first = true;
-        while !calls.is_empty() {
-            let mut call = calls.remove(0);
-            if call
-                .parsed
-                .iter()
-                .all(|c| matches!(c, ParsedCommand::Read { .. }))
-            {
-                while let Some(next) = calls.first() {
-                    if next
-                        .parsed
-                        .iter()
-                        .all(|c| matches!(c, ParsedCommand::Read { .. }))
-                    {
-                        call.parsed.extend(next.parsed.clone());
-                        calls.remove(0);
-                    } else {
-                        break;
-                    }
-                }
-            }
-            let call_lines: Vec<(&str, Vec<Span<'static>>)> = if call
-                .parsed
-                .iter()
-                .all(|c| matches!(c, ParsedCommand::Read { .. }))
-            {
-                let names: Vec<String> = call
-                    .parsed
-                    .iter()
-                    .map(|c| match c {
-                        ParsedCommand::Read { name, .. } => name.clone(),
-                        _ => unreachable!(),
-                    })
-                    .unique()
-                    .collect();
-                vec![(
-                    "Read",
-                    itertools::Itertools::intersperse(
-                        names.into_iter().map(|n| n.into()),
-                        ", ".dim(),
-                    )
-                    .collect(),
-                )]
-            } else {
-                let mut lines = Vec::new();
-                for p in call.parsed {
-                    match p {
-                        ParsedCommand::Read { name, .. } => {
-                            lines.push(("Read", vec![name.into()]));
-                        }
-                        ParsedCommand::ListFiles { cmd, path } => {
-                            lines.push(("List", vec![path.unwrap_or(cmd).into()]));
-                        }
-                        ParsedCommand::Search { cmd, query, path } => {
-                            lines.push((
-                                "Search",
-                                match (query, path) {
-                                    (Some(q), Some(p)) => {
-                                        vec![q.into(), " in ".dim(), p.into()]
-                                    }
-                                    (Some(q), None) => vec![q.into()],
-                                    _ => vec![cmd.into()],
-                                },
-                            ));
-                        }
-                        ParsedCommand::Unknown { cmd } => {
-                            lines.push(("Run", vec![cmd.into()]));
-                        }
-                    }
-                }
-                lines
-            };
-            for (title, line) in call_lines {
-                let prefix_len = 4 + title.len() + 1; // "  └ " + title + " "
-                let wrapped = crate::insert_history::word_wrap_lines(
-                    &[Line::from(line)],
-                    width.saturating_sub(prefix_len as u16),
-                );
-                let mut first_sub = true;
-                for mut line in wrapped {
-                    let mut spans = Vec::with_capacity(line.spans.len() + 1);
-                    spans.push(if first {
-                        first = false;
-                        "  └ ".dim()
-                    } else {
-                        "    ".into()
-                    });
-                    if first_sub {
-                        first_sub = false;
-                        spans.push(title.cyan());
-                        spans.push(" ".into());
-                    } else {
-                        spans.push(" ".repeat(title.width() + 1).into());
-                    }
-                    spans.extend(line.spans.into_iter());
-                    line.spans = spans;
-                    lines.push(line);
-                }
-            }
-        }
-        lines
-    }
-
-    fn command_display_lines(&self, width: u16) -> Vec<Line<'static>> {
-        use textwrap::Options as TwOptions;
-        use textwrap::WordSplitter;
-
-        let mut lines: Vec<Line<'static>> = Vec::new();
-        let [call] = &self.calls.as_slice() else {
-            panic!("Expected exactly one call in a command display cell");
-        };
-        let success = call.output.as_ref().map(|o| o.exit_code == 0);
-        let bullet = match success {
-            Some(true) => "•".green().bold(),
-            Some(false) => "•".red().bold(),
-            None => spinner(call.start_time),
-        };
-        let title = if self.is_active() { "Running" } else { "Ran" };
-        let cmd_display = strip_bash_lc_and_escape(&call.command);
-
-        // If the command fits on the same line as the header at the current width,
-        // show a single compact line: "• Ran <command>". Use the width of
-        // "• Running " (including trailing space) as the reserved prefix width.
-        // If the command contains newlines, always use the multi-line variant.
-        let reserved = "• Running ".width();
-        let mut branch_consumed = false;
-
-        if !cmd_display.contains('\n')
-            && cmd_display.width() < (width as usize).saturating_sub(reserved)
-        {
-            lines.push(Line::from(vec![
-                bullet,
-                " ".into(),
-                title.bold(),
-                " ".into(),
-                cmd_display.clone().into(),
-            ]));
-        } else {
-            branch_consumed = true;
-            lines.push(Line::from(vec![bullet, " ".into(), title.bold()]));
-
-            // Wrap the command line.
-            for (i, line) in cmd_display.lines().enumerate() {
-                let wrapped = textwrap::wrap(
-                    line,
-                    TwOptions::new(width as usize)
-                        .initial_indent("    ")
-                        .subsequent_indent("        ")
-                        .word_splitter(WordSplitter::NoHyphenation),
-                );
-                lines.extend(wrapped.into_iter().enumerate().map(|(j, l)| {
-                    if i == 0 && j == 0 {
-                        Line::from(vec!["  └ ".dim(), l[4..].to_string().into()])
-                    } else {
-                        Line::from(l.to_string())
-                    }
-                }));
-            }
-        }
-        if let Some(output) = call.output.as_ref()
-            && output.exit_code != 0
-        {
-            let out = output_lines(Some(output), false, false, false)
-                .into_iter()
-                .join("\n");
-            if !out.trim().is_empty() {
-                // Wrap the output.
-                for (i, line) in out.lines().enumerate() {
-                    let wrapped = textwrap::wrap(
-                        line,
-                        TwOptions::new(width as usize - 4)
-                            .word_splitter(WordSplitter::NoHyphenation),
-                    );
-                    lines.extend(wrapped.into_iter().map(|l| {
-                        Line::from(vec![
-                            if i == 0 && !branch_consumed {
-                                "  └ ".dim()
-                            } else {
-                                "    ".dim()
-                            },
-                            l.to_string().dim(),
-                        ])
-                    }));
-                }
-            }
-        }
-        lines
->>>>>>> b32c79e3
     }
 }
 
@@ -1081,14 +749,7 @@
 }
 impl HistoryCell for CompletedMcpToolCallWithImageOutput {
     fn display_lines(&self, _width: u16) -> Vec<Line<'static>> {
-<<<<<<< HEAD
-        vec![
-            Line::from(""),
-            Line::from("tool result (image output omitted)"),
-        ]
-=======
         vec![Line::from("tool result (image output omitted)")]
->>>>>>> b32c79e3
     }
 }
 
@@ -1218,13 +879,10 @@
 
 pub(crate) fn new_user_prompt(message: String) -> UserHistoryCell {
     UserHistoryCell { message }
-<<<<<<< HEAD
-=======
 }
 
 pub(crate) fn new_user_approval_decision(lines: Vec<Line<'static>>) -> PlainHistoryCell {
     PlainHistoryCell { lines }
->>>>>>> b32c79e3
 }
 
 pub(crate) fn new_active_exec_command(
@@ -1674,14 +1332,7 @@
 }
 
 pub(crate) fn new_stream_error_event(message: String) -> PlainHistoryCell {
-<<<<<<< HEAD
-    let lines: Vec<Line<'static>> = vec![
-        "".into(),
-        vec![padded_emoji("⚠️").into(), message.dim()].into(),
-    ];
-=======
     let lines: Vec<Line<'static>> = vec![vec![padded_emoji("⚠️").into(), message.dim()].into()];
->>>>>>> b32c79e3
     PlainHistoryCell { lines }
 }
 
@@ -1696,7 +1347,6 @@
     explanation: Option<String>,
     plan: Vec<PlanItemArg>,
 }
-<<<<<<< HEAD
 
 impl HistoryCell for PlanUpdateCell {
     fn display_lines(&self, width: u16) -> Vec<Line<'static>> {
@@ -1708,19 +1358,6 @@
                 .collect()
         };
 
-=======
-
-impl HistoryCell for PlanUpdateCell {
-    fn display_lines(&self, width: u16) -> Vec<Line<'static>> {
-        let render_note = |text: &str| -> Vec<Line<'static>> {
-            let wrap_width = width.saturating_sub(4).max(1) as usize;
-            textwrap::wrap(text, wrap_width)
-                .into_iter()
-                .map(|s| s.to_string().dim().italic().into())
-                .collect()
-        };
-
->>>>>>> b32c79e3
         let render_step = |status: &StepStatus, text: &str| -> Vec<Line<'static>> {
             let (box_str, step_style) = match status {
                 StepStatus::Completed => ("✔ ", Style::default().crossed_out().dim()),
@@ -1763,11 +1400,7 @@
                 .collect()
         }
 
-<<<<<<< HEAD
-        let mut lines: Vec<Line<'static>> = vec!["".into()];
-=======
         let mut lines: Vec<Line<'static>> = vec![];
->>>>>>> b32c79e3
         lines.push(vec!["• ".into(), "Updated Plan".bold()].into());
 
         let mut indented_lines = vec![];
@@ -1828,11 +1461,6 @@
         ));
     }
 
-<<<<<<< HEAD
-    // Leading blank separator
-    lines.insert(0, Line::from(""));
-=======
->>>>>>> b32c79e3
     PlainHistoryCell { lines }
 }
 

use crate::diff_render::create_diff_summary;
use crate::diff_render::display_path_for;
use crate::exec_cell::CommandOutput;
use crate::exec_cell::OutputLinesParams;
use crate::exec_cell::TOOL_CALL_MAX_LINES;
use crate::exec_cell::output_lines;
use crate::exec_cell::spinner;
use crate::exec_command::relativize_to_home;
<<<<<<< HEAD
=======
use crate::exec_command::strip_bash_lc_and_escape;
use crate::markdown::MarkdownCitationContext;
>>>>>>> 5e4f3bbb
use crate::markdown::append_markdown;
use crate::render::line_utils::line_to_static;
use crate::render::line_utils::prefix_lines;
use crate::render::line_utils::push_owned_lines;
use crate::style::user_message_style;
use crate::text_formatting::format_and_truncate_tool_result;
use crate::text_formatting::truncate_text;
use crate::ui_consts::LIVE_PREFIX_COLS;
use crate::wrapping::RtOptions;
use crate::wrapping::word_wrap_line;
use crate::wrapping::word_wrap_lines;
use base64::Engine;
use codex_common::format_env_display::format_env_display;
use codex_core::config::Config;
use codex_core::config_types::McpServerTransportConfig;
use codex_core::config_types::ReasoningSummaryFormat;
use codex_core::protocol::FileChange;
use codex_core::protocol::McpAuthStatus;
use codex_core::protocol::McpInvocation;
use codex_core::protocol::SessionConfiguredEvent;
use codex_core::protocol_config_types::ReasoningEffort as ReasoningEffortConfig;
use codex_protocol::plan_tool::PlanItemArg;
use codex_protocol::plan_tool::StepStatus;
use codex_protocol::plan_tool::UpdatePlanArgs;
use image::DynamicImage;
use image::ImageReader;
use mcp_types::EmbeddedResourceResource;
use mcp_types::Resource;
use mcp_types::ResourceLink;
use mcp_types::ResourceTemplate;
use ratatui::prelude::*;
use ratatui::style::Modifier;
use ratatui::style::Style;
use ratatui::style::Styled;
use ratatui::style::Stylize;
use ratatui::widgets::Paragraph;
use ratatui::widgets::WidgetRef;
use ratatui::widgets::Wrap;
use std::any::Any;
use std::collections::HashMap;
use std::io::Cursor;
use std::path::Path;
use std::path::PathBuf;
use std::time::Duration;
use std::time::Instant;
use tracing::error;
use unicode_width::UnicodeWidthStr;

/// Represents an event to display in the conversation history. Returns its
/// `Vec<Line<'static>>` representation to make it easier to display in a
/// scrollable list.
pub(crate) trait HistoryCell: std::fmt::Debug + Send + Sync + Any {
    fn display_lines(&self, width: u16) -> Vec<Line<'static>>;

    fn desired_height(&self, width: u16) -> u16 {
        Paragraph::new(Text::from(self.display_lines(width)))
            .wrap(Wrap { trim: false })
            .line_count(width)
            .try_into()
            .unwrap_or(0)
    }

    fn transcript_lines(&self, width: u16) -> Vec<Line<'static>> {
        self.display_lines(width)
    }

    fn desired_transcript_height(&self, width: u16) -> u16 {
        let lines = self.transcript_lines(width);
        // Workaround for ratatui bug: if there's only one line and it's whitespace-only, ratatui gives 2 lines.
        if let [line] = &lines[..]
            && line
                .spans
                .iter()
                .all(|s| s.content.chars().all(char::is_whitespace))
        {
            return 1;
        }

        Paragraph::new(Text::from(lines))
            .wrap(Wrap { trim: false })
            .line_count(width)
            .try_into()
            .unwrap_or(0)
    }

    fn is_stream_continuation(&self) -> bool {
        false
    }
}

impl dyn HistoryCell {
    pub(crate) fn as_any(&self) -> &dyn Any {
        self
    }

    pub(crate) fn as_any_mut(&mut self) -> &mut dyn Any {
        self
    }
}

#[derive(Debug)]
pub(crate) struct UserHistoryCell {
    pub message: String,
}

impl HistoryCell for UserHistoryCell {
    fn display_lines(&self, width: u16) -> Vec<Line<'static>> {
        let mut lines: Vec<Line<'static>> = Vec::new();

        let wrap_width = width
            .saturating_sub(
                LIVE_PREFIX_COLS + 1, /* keep a one-column right margin for wrapping */
            )
            .max(1);

        let style = user_message_style();

        let wrapped = word_wrap_lines(
            &self
                .message
                .lines()
                .map(|l| Line::from(l).style(style))
                .collect::<Vec<_>>(),
            // Wrap algorithm matches textarea.rs.
            RtOptions::new(usize::from(wrap_width))
                .wrap_algorithm(textwrap::WrapAlgorithm::FirstFit),
        );

        lines.push(Line::from("").style(style));
        lines.extend(prefix_lines(wrapped, "› ".bold().dim(), "  ".into()));
        lines.push(Line::from("").style(style));
        lines
    }
}

#[derive(Debug)]
pub(crate) struct ReasoningSummaryCell {
    _header: String,
    content: String,
<<<<<<< HEAD
}

impl ReasoningSummaryCell {
    pub(crate) fn new(header: String, content: String) -> Self {
        Self {
            _header: header,
            content,
=======
    citation_context: MarkdownCitationContext,
    transcript_only: bool,
}

impl ReasoningSummaryCell {
    pub(crate) fn new(
        header: String,
        content: String,
        citation_context: MarkdownCitationContext,
        transcript_only: bool,
    ) -> Self {
        Self {
            _header: header,
            content,
            citation_context,
            transcript_only,
>>>>>>> 5e4f3bbb
        }
    }

    fn lines(&self, width: u16) -> Vec<Line<'static>> {
        let mut lines: Vec<Line<'static>> = Vec::new();
        append_markdown(
            &self.content,
            Some((width as usize).saturating_sub(2)),
            &mut lines,
        );
        let summary_style = Style::default().dim().italic();
        let summary_lines = lines
            .into_iter()
            .map(|mut line| {
                line.spans = line
                    .spans
                    .into_iter()
                    .map(|span| span.patch_style(summary_style))
                    .collect();
                line
            })
            .collect::<Vec<_>>();

        word_wrap_lines(
            &summary_lines,
            RtOptions::new(width as usize)
                .initial_indent("• ".dim().into())
                .subsequent_indent("  ".into()),
        )
    }
}

<<<<<<< HEAD
    fn transcript_lines(&self) -> Vec<Line<'static>> {
        let mut out: Vec<Line<'static>> = Vec::new();
        out.push("thinking".magenta().bold().into());
        let mut lines = Vec::new();
        append_markdown(&self.content, None, &mut lines);
        out.extend(lines);
        out
=======
impl HistoryCell for ReasoningSummaryCell {
    fn display_lines(&self, width: u16) -> Vec<Line<'static>> {
        if self.transcript_only {
            Vec::new()
        } else {
            self.lines(width)
        }
    }

    fn desired_height(&self, width: u16) -> u16 {
        if self.transcript_only {
            0
        } else {
            self.lines(width).len() as u16
        }
    }

    fn transcript_lines(&self, width: u16) -> Vec<Line<'static>> {
        self.lines(width)
    }

    fn desired_transcript_height(&self, width: u16) -> u16 {
        self.lines(width).len() as u16
>>>>>>> 5e4f3bbb
    }
}

#[derive(Debug)]
pub(crate) struct AgentMessageCell {
    lines: Vec<Line<'static>>,
    is_first_line: bool,
}

impl AgentMessageCell {
    pub(crate) fn new(lines: Vec<Line<'static>>, is_first_line: bool) -> Self {
        Self {
            lines,
            is_first_line,
        }
    }
}

impl HistoryCell for AgentMessageCell {
    fn display_lines(&self, width: u16) -> Vec<Line<'static>> {
        word_wrap_lines(
            &self.lines,
            RtOptions::new(width as usize)
                .initial_indent(if self.is_first_line {
                    "• ".dim().into()
                } else {
                    "  ".into()
                })
                .subsequent_indent("  ".into()),
        )
    }

    fn is_stream_continuation(&self) -> bool {
        !self.is_first_line
    }
}

#[derive(Debug)]
pub(crate) struct PlainHistoryCell {
    lines: Vec<Line<'static>>,
}

impl PlainHistoryCell {
    pub(crate) fn new(lines: Vec<Line<'static>>) -> Self {
        Self { lines }
    }
}

impl HistoryCell for PlainHistoryCell {
    fn display_lines(&self, _width: u16) -> Vec<Line<'static>> {
        self.lines.clone()
    }
}

#[derive(Debug)]
pub(crate) struct PrefixedWrappedHistoryCell {
    text: Text<'static>,
    initial_prefix: Line<'static>,
    subsequent_prefix: Line<'static>,
}

impl PrefixedWrappedHistoryCell {
    pub(crate) fn new(
        text: impl Into<Text<'static>>,
        initial_prefix: impl Into<Line<'static>>,
        subsequent_prefix: impl Into<Line<'static>>,
    ) -> Self {
        Self {
            text: text.into(),
            initial_prefix: initial_prefix.into(),
            subsequent_prefix: subsequent_prefix.into(),
        }
    }
}

impl HistoryCell for PrefixedWrappedHistoryCell {
    fn display_lines(&self, width: u16) -> Vec<Line<'static>> {
        if width == 0 {
            return Vec::new();
        }
        let opts = RtOptions::new(width.max(1) as usize)
            .initial_indent(self.initial_prefix.clone())
            .subsequent_indent(self.subsequent_prefix.clone());
        let wrapped = word_wrap_lines(&self.text, opts);
        let mut out = Vec::new();
        push_owned_lines(&wrapped, &mut out);
        out
    }

    fn desired_height(&self, width: u16) -> u16 {
        self.display_lines(width).len() as u16
    }
}

fn truncate_exec_snippet(full_cmd: &str) -> String {
    let mut snippet = match full_cmd.split_once('\n') {
        Some((first, _)) => format!("{first} ..."),
        None => full_cmd.to_string(),
    };
    snippet = truncate_text(&snippet, 80);
    snippet
}

fn exec_snippet(command: &[String]) -> String {
    let full_cmd = strip_bash_lc_and_escape(command);
    truncate_exec_snippet(&full_cmd)
}

pub fn new_approval_decision_cell(
    command: Vec<String>,
    decision: codex_core::protocol::ReviewDecision,
) -> Box<dyn HistoryCell> {
    use codex_core::protocol::ReviewDecision::*;

    let (symbol, summary): (Span<'static>, Vec<Span<'static>>) = match decision {
        Approved => {
            let snippet = Span::from(exec_snippet(&command)).dim();
            (
                "✔ ".green(),
                vec![
                    "You ".into(),
                    "approved".bold(),
                    " codex to run ".into(),
                    snippet,
                    " this time".bold(),
                ],
            )
        }
        ApprovedForSession => {
            let snippet = Span::from(exec_snippet(&command)).dim();
            (
                "✔ ".green(),
                vec![
                    "You ".into(),
                    "approved".bold(),
                    " codex to run ".into(),
                    snippet,
                    " every time this session".bold(),
                ],
            )
        }
        Denied => {
            let snippet = Span::from(exec_snippet(&command)).dim();
            (
                "✗ ".red(),
                vec![
                    "You ".into(),
                    "did not approve".bold(),
                    " codex to run ".into(),
                    snippet,
                ],
            )
        }
        Abort => {
            let snippet = Span::from(exec_snippet(&command)).dim();
            (
                "✗ ".red(),
                vec![
                    "You ".into(),
                    "canceled".bold(),
                    " the request to run ".into(),
                    snippet,
                ],
            )
        }
    };

    Box::new(PrefixedWrappedHistoryCell::new(
        Line::from(summary),
        symbol,
        "  ",
    ))
}

/// Cyan history cell line showing the current review status.
pub(crate) fn new_review_status_line(message: String) -> PlainHistoryCell {
    PlainHistoryCell {
        lines: vec![Line::from(message.cyan())],
    }
}

#[derive(Debug)]
pub(crate) struct PatchHistoryCell {
    changes: HashMap<PathBuf, FileChange>,
    cwd: PathBuf,
}

impl HistoryCell for PatchHistoryCell {
    fn display_lines(&self, width: u16) -> Vec<Line<'static>> {
        create_diff_summary(&self.changes, &self.cwd, width as usize)
    }
}

#[derive(Debug)]
struct CompletedMcpToolCallWithImageOutput {
    _image: DynamicImage,
}
impl HistoryCell for CompletedMcpToolCallWithImageOutput {
    fn display_lines(&self, _width: u16) -> Vec<Line<'static>> {
        vec!["tool result (image output omitted)".into()]
    }
}

pub(crate) const SESSION_HEADER_MAX_INNER_WIDTH: usize = 56; // Just an eyeballed value

pub(crate) fn card_inner_width(width: u16, max_inner_width: usize) -> Option<usize> {
    if width < 4 {
        return None;
    }
    let inner_width = std::cmp::min(width.saturating_sub(4) as usize, max_inner_width);
    Some(inner_width)
}

/// Render `lines` inside a border sized to the widest span in the content.
pub(crate) fn with_border(lines: Vec<Line<'static>>) -> Vec<Line<'static>> {
    with_border_internal(lines, None)
}

/// Render `lines` inside a border whose inner width is at least `inner_width`.
///
/// This is useful when callers have already clamped their content to a
/// specific width and want the border math centralized here instead of
/// duplicating padding logic in the TUI widgets themselves.
pub(crate) fn with_border_with_inner_width(
    lines: Vec<Line<'static>>,
    inner_width: usize,
) -> Vec<Line<'static>> {
    with_border_internal(lines, Some(inner_width))
}

fn with_border_internal(
    lines: Vec<Line<'static>>,
    forced_inner_width: Option<usize>,
) -> Vec<Line<'static>> {
    let max_line_width = lines
        .iter()
        .map(|line| {
            line.iter()
                .map(|span| UnicodeWidthStr::width(span.content.as_ref()))
                .sum::<usize>()
        })
        .max()
        .unwrap_or(0);
    let content_width = forced_inner_width
        .unwrap_or(max_line_width)
        .max(max_line_width);

    let mut out = Vec::with_capacity(lines.len() + 2);
    let border_inner_width = content_width + 2;
    out.push(vec![format!("╭{}╮", "─".repeat(border_inner_width)).dim()].into());

    for line in lines.into_iter() {
        let used_width: usize = line
            .iter()
            .map(|span| UnicodeWidthStr::width(span.content.as_ref()))
            .sum();
        let span_count = line.spans.len();
        let mut spans: Vec<Span<'static>> = Vec::with_capacity(span_count + 4);
        spans.push(Span::from("│ ").dim());
        spans.extend(line.into_iter());
        if used_width < content_width {
            spans.push(Span::from(" ".repeat(content_width - used_width)).dim());
        }
        spans.push(Span::from(" │").dim());
        out.push(Line::from(spans));
    }

    out.push(vec![format!("╰{}╯", "─".repeat(border_inner_width)).dim()].into());

    out
}

/// Return the emoji followed by a hair space (U+200A).
/// Using only the hair space avoids excessive padding after the emoji while
/// still providing a small visual gap across terminals.
pub(crate) fn padded_emoji(emoji: &str) -> String {
    format!("{emoji}\u{200A}")
}

pub(crate) fn new_session_info(
    config: &Config,
    event: SessionConfiguredEvent,
    is_first_event: bool,
) -> CompositeHistoryCell {
    let SessionConfiguredEvent {
        model,
        reasoning_effort,
        session_id: _,
        history_log_id: _,
        history_entry_count: _,
        initial_messages: _,
        rollout_path: _,
    } = event;
    if is_first_event {
        // Header box rendered as history (so it appears at the very top)
        let header = SessionHeaderHistoryCell::new(
            model,
            reasoning_effort,
            config.cwd.clone(),
            crate::version::CODEX_CLI_VERSION,
        );

        // Help lines below the header (new copy and list)
        let help_lines: Vec<Line<'static>> = vec![
            "  To get started, describe a task or try one of these commands:"
                .dim()
                .into(),
            Line::from(""),
            Line::from(vec![
                "  ".into(),
                "/init".into(),
                " - create an AGENTS.md file with instructions for Codex".dim(),
            ]),
            Line::from(vec![
                "  ".into(),
                "/status".into(),
                " - show current session configuration".dim(),
            ]),
            Line::from(vec![
                "  ".into(),
                "/approvals".into(),
                " - choose what Codex can do without approval".dim(),
            ]),
            Line::from(vec![
                "  ".into(),
                "/model".into(),
                " - choose what model and reasoning effort to use".dim(),
            ]),
            Line::from(vec![
                "  ".into(),
                "/review".into(),
                " - review any changes and find issues".dim(),
            ]),
        ];

        CompositeHistoryCell {
            parts: vec![
                Box::new(header),
                Box::new(PlainHistoryCell { lines: help_lines }),
            ],
        }
    } else if config.model == model {
        CompositeHistoryCell { parts: vec![] }
    } else {
        let lines = vec![
            "model changed:".magenta().bold().into(),
            format!("requested: {}", config.model).into(),
            format!("used: {model}").into(),
        ];
        CompositeHistoryCell {
            parts: vec![Box::new(PlainHistoryCell { lines })],
        }
    }
}

pub(crate) fn new_user_prompt(message: String) -> UserHistoryCell {
    UserHistoryCell { message }
}

#[derive(Debug)]
struct SessionHeaderHistoryCell {
    version: &'static str,
    model: String,
    reasoning_effort: Option<ReasoningEffortConfig>,
    directory: PathBuf,
}

impl SessionHeaderHistoryCell {
    fn new(
        model: String,
        reasoning_effort: Option<ReasoningEffortConfig>,
        directory: PathBuf,
        version: &'static str,
    ) -> Self {
        Self {
            version,
            model,
            reasoning_effort,
            directory,
        }
    }

    fn format_directory(&self, max_width: Option<usize>) -> String {
        Self::format_directory_inner(&self.directory, max_width)
    }

    fn format_directory_inner(directory: &Path, max_width: Option<usize>) -> String {
        let formatted = if let Some(rel) = relativize_to_home(directory) {
            if rel.as_os_str().is_empty() {
                "~".to_string()
            } else {
                format!("~{}{}", std::path::MAIN_SEPARATOR, rel.display())
            }
        } else {
            directory.display().to_string()
        };

        if let Some(max_width) = max_width {
            if max_width == 0 {
                return String::new();
            }
            if UnicodeWidthStr::width(formatted.as_str()) > max_width {
                return crate::text_formatting::center_truncate_path(&formatted, max_width);
            }
        }

        formatted
    }

    fn reasoning_label(&self) -> Option<&'static str> {
        self.reasoning_effort.map(|effort| match effort {
            ReasoningEffortConfig::Minimal => "minimal",
            ReasoningEffortConfig::Low => "low",
            ReasoningEffortConfig::Medium => "medium",
            ReasoningEffortConfig::High => "high",
        })
    }
}

impl HistoryCell for SessionHeaderHistoryCell {
    fn display_lines(&self, width: u16) -> Vec<Line<'static>> {
        let Some(inner_width) = card_inner_width(width, SESSION_HEADER_MAX_INNER_WIDTH) else {
            return Vec::new();
        };

        let make_row = |spans: Vec<Span<'static>>| Line::from(spans);

        // Title line rendered inside the box: ">_ OpenAI Codex (vX)"
        let title_spans: Vec<Span<'static>> = vec![
            Span::from(">_ ").dim(),
            Span::from("OpenAI Codex").bold(),
            Span::from(" ").dim(),
            Span::from(format!("(v{})", self.version)).dim(),
        ];

        const CHANGE_MODEL_HINT_COMMAND: &str = "/model";
        const CHANGE_MODEL_HINT_EXPLANATION: &str = " to change";
        const DIR_LABEL: &str = "directory:";
        let label_width = DIR_LABEL.len();
        let model_label = format!(
            "{model_label:<label_width$}",
            model_label = "model:",
            label_width = label_width
        );
        let reasoning_label = self.reasoning_label();
        let mut model_spans: Vec<Span<'static>> = vec![
            Span::from(format!("{model_label} ")).dim(),
            Span::from(self.model.clone()),
        ];
        if let Some(reasoning) = reasoning_label {
            model_spans.push(Span::from(" "));
            model_spans.push(Span::from(reasoning));
        }
        model_spans.push("   ".dim());
        model_spans.push(CHANGE_MODEL_HINT_COMMAND.cyan());
        model_spans.push(CHANGE_MODEL_HINT_EXPLANATION.dim());

        let dir_label = format!("{DIR_LABEL:<label_width$}");
        let dir_prefix = format!("{dir_label} ");
        let dir_prefix_width = UnicodeWidthStr::width(dir_prefix.as_str());
        let dir_max_width = inner_width.saturating_sub(dir_prefix_width);
        let dir = self.format_directory(Some(dir_max_width));
        let dir_spans = vec![Span::from(dir_prefix).dim(), Span::from(dir)];

        let lines = vec![
            make_row(title_spans),
            make_row(Vec::new()),
            make_row(model_spans),
            make_row(dir_spans),
        ];

        with_border(lines)
    }
}

#[derive(Debug)]
pub(crate) struct CompositeHistoryCell {
    parts: Vec<Box<dyn HistoryCell>>,
}

impl CompositeHistoryCell {
    pub(crate) fn new(parts: Vec<Box<dyn HistoryCell>>) -> Self {
        Self { parts }
    }
}

impl HistoryCell for CompositeHistoryCell {
    fn display_lines(&self, width: u16) -> Vec<Line<'static>> {
        let mut out: Vec<Line<'static>> = Vec::new();
        let mut first = true;
        for part in &self.parts {
            let mut lines = part.display_lines(width);
            if !lines.is_empty() {
                if !first {
                    out.push(Line::from(""));
                }
                out.append(&mut lines);
                first = false;
            }
        }
        out
    }
}

#[derive(Debug)]
pub(crate) struct McpToolCallCell {
    call_id: String,
    invocation: McpInvocation,
    start_time: Instant,
    duration: Option<Duration>,
    result: Option<Result<mcp_types::CallToolResult, String>>,
}

impl McpToolCallCell {
    pub(crate) fn new(call_id: String, invocation: McpInvocation) -> Self {
        Self {
            call_id,
            invocation,
            start_time: Instant::now(),
            duration: None,
            result: None,
        }
    }

    pub(crate) fn call_id(&self) -> &str {
        &self.call_id
    }

    pub(crate) fn complete(
        &mut self,
        duration: Duration,
        result: Result<mcp_types::CallToolResult, String>,
    ) -> Option<Box<dyn HistoryCell>> {
        let image_cell = try_new_completed_mcp_tool_call_with_image_output(&result)
            .map(|cell| Box::new(cell) as Box<dyn HistoryCell>);
        self.duration = Some(duration);
        self.result = Some(result);
        image_cell
    }

    fn success(&self) -> Option<bool> {
        match self.result.as_ref() {
            Some(Ok(result)) => Some(!result.is_error.unwrap_or(false)),
            Some(Err(_)) => Some(false),
            None => None,
        }
    }

    pub(crate) fn mark_failed(&mut self) {
        let elapsed = self.start_time.elapsed();
        self.duration = Some(elapsed);
        self.result = Some(Err("interrupted".to_string()));
    }

    fn render_content_block(block: &mcp_types::ContentBlock, width: usize) -> String {
        match block {
            mcp_types::ContentBlock::TextContent(text) => {
                format_and_truncate_tool_result(&text.text, TOOL_CALL_MAX_LINES, width)
            }
            mcp_types::ContentBlock::ImageContent(_) => "<image content>".to_string(),
            mcp_types::ContentBlock::AudioContent(_) => "<audio content>".to_string(),
            mcp_types::ContentBlock::EmbeddedResource(resource) => {
                let uri = match &resource.resource {
                    EmbeddedResourceResource::TextResourceContents(text) => text.uri.clone(),
                    EmbeddedResourceResource::BlobResourceContents(blob) => blob.uri.clone(),
                };
                format!("embedded resource: {uri}")
            }
            mcp_types::ContentBlock::ResourceLink(ResourceLink { uri, .. }) => {
                format!("link: {uri}")
            }
        }
    }
}

impl HistoryCell for McpToolCallCell {
    fn display_lines(&self, width: u16) -> Vec<Line<'static>> {
        let mut lines: Vec<Line<'static>> = Vec::new();
        let status = self.success();
        let bullet = match status {
            Some(true) => "•".green().bold(),
            Some(false) => "•".red().bold(),
            None => spinner(Some(self.start_time)),
        };
        let header_text = if status.is_some() {
            "Called"
        } else {
            "Calling"
        };

        let invocation_line = line_to_static(&format_mcp_invocation(self.invocation.clone()));
        let mut compact_spans = vec![bullet.clone(), " ".into(), header_text.bold(), " ".into()];
        let mut compact_header = Line::from(compact_spans.clone());
        let reserved = compact_header.width();

        let inline_invocation =
            invocation_line.width() <= (width as usize).saturating_sub(reserved);

        if inline_invocation {
            compact_header.extend(invocation_line.spans.clone());
            lines.push(compact_header);
        } else {
            compact_spans.pop(); // drop trailing space for standalone header
            lines.push(Line::from(compact_spans));

            let opts = RtOptions::new((width as usize).saturating_sub(4))
                .initial_indent("".into())
                .subsequent_indent("    ".into());
            let wrapped = word_wrap_line(&invocation_line, opts);
            let body_lines: Vec<Line<'static>> = wrapped.iter().map(line_to_static).collect();
            lines.extend(prefix_lines(body_lines, "  └ ".dim(), "    ".into()));
        }

        let mut detail_lines: Vec<Line<'static>> = Vec::new();

        if let Some(result) = &self.result {
            match result {
                Ok(mcp_types::CallToolResult { content, .. }) => {
                    if !content.is_empty() {
                        for block in content {
                            let text = Self::render_content_block(block, width as usize);
                            for segment in text.split('\n') {
                                let line = Line::from(segment.to_string().dim());
                                let wrapped = word_wrap_line(
                                    &line,
                                    RtOptions::new((width as usize).saturating_sub(4))
                                        .initial_indent("".into())
                                        .subsequent_indent("    ".into()),
                                );
                                detail_lines.extend(wrapped.iter().map(line_to_static));
                            }
                        }
                    }
                }
                Err(err) => {
                    let err_text = format_and_truncate_tool_result(
                        &format!("Error: {err}"),
                        TOOL_CALL_MAX_LINES,
                        width as usize,
                    );
                    let err_line = Line::from(err_text.dim());
                    let wrapped = word_wrap_line(
                        &err_line,
                        RtOptions::new((width as usize).saturating_sub(4))
                            .initial_indent("".into())
                            .subsequent_indent("    ".into()),
                    );
                    detail_lines.extend(wrapped.iter().map(line_to_static));
                }
            }
        }

        if !detail_lines.is_empty() {
            let initial_prefix: Span<'static> = if inline_invocation {
                "  └ ".dim()
            } else {
                "    ".into()
            };
            lines.extend(prefix_lines(detail_lines, initial_prefix, "    ".into()));
        }

        lines
    }
}

impl WidgetRef for &McpToolCallCell {
    fn render_ref(&self, area: Rect, buf: &mut Buffer) {
        if area.height == 0 {
            return;
        }
        let lines = self.display_lines(area.width);
        let max_rows = area.height as usize;
        let rendered = if lines.len() > max_rows {
            lines[lines.len() - max_rows..].to_vec()
        } else {
            lines
        };

        Text::from(rendered).render(area, buf);
    }
}

pub(crate) fn new_active_mcp_tool_call(
    call_id: String,
    invocation: McpInvocation,
) -> McpToolCallCell {
    McpToolCallCell::new(call_id, invocation)
}

pub(crate) fn new_web_search_call(query: String) -> PlainHistoryCell {
    let lines: Vec<Line<'static>> = vec![Line::from(vec![padded_emoji("🌐").into(), query.into()])];
    PlainHistoryCell { lines }
}

/// If the first content is an image, return a new cell with the image.
/// TODO(rgwood-dd): Handle images properly even if they're not the first result.
fn try_new_completed_mcp_tool_call_with_image_output(
    result: &Result<mcp_types::CallToolResult, String>,
) -> Option<CompletedMcpToolCallWithImageOutput> {
    match result {
        Ok(mcp_types::CallToolResult { content, .. }) => {
            if let Some(mcp_types::ContentBlock::ImageContent(image)) = content.first() {
                let raw_data = match base64::engine::general_purpose::STANDARD.decode(&image.data) {
                    Ok(data) => data,
                    Err(e) => {
                        error!("Failed to decode image data: {e}");
                        return None;
                    }
                };
                let reader = match ImageReader::new(Cursor::new(raw_data)).with_guessed_format() {
                    Ok(reader) => reader,
                    Err(e) => {
                        error!("Failed to guess image format: {e}");
                        return None;
                    }
                };

                let image = match reader.decode() {
                    Ok(image) => image,
                    Err(e) => {
                        error!("Image decoding failed: {e}");
                        return None;
                    }
                };

                Some(CompletedMcpToolCallWithImageOutput { _image: image })
            } else {
                None
            }
        }
        _ => None,
    }
}

#[allow(clippy::disallowed_methods)]
pub(crate) fn new_warning_event(message: String) -> PlainHistoryCell {
    PlainHistoryCell {
        lines: vec![vec![format!("⚠ {message}").yellow()].into()],
    }
}

/// Render a summary of configured MCP servers from the current `Config`.
pub(crate) fn empty_mcp_output() -> PlainHistoryCell {
    let lines: Vec<Line<'static>> = vec![
        "/mcp".magenta().into(),
        "".into(),
        vec!["🔌  ".into(), "MCP Tools".bold()].into(),
        "".into(),
        "  • No MCP servers configured.".italic().into(),
        Line::from(vec![
            "    See the ".into(),
            "\u{1b}]8;;https://github.com/openai/codex/blob/main/docs/config.md#mcp_servers\u{7}MCP docs\u{1b}]8;;\u{7}".underlined(),
            " to configure them.".into(),
        ])
        .style(Style::default().add_modifier(Modifier::DIM)),
    ];

    PlainHistoryCell { lines }
}

/// Render MCP tools grouped by connection using the fully-qualified tool names.
pub(crate) fn new_mcp_tools_output(
    config: &Config,
    tools: HashMap<String, mcp_types::Tool>,
    resources: HashMap<String, Vec<Resource>>,
    resource_templates: HashMap<String, Vec<ResourceTemplate>>,
    auth_statuses: &HashMap<String, McpAuthStatus>,
) -> PlainHistoryCell {
    let mut lines: Vec<Line<'static>> = vec![
        "/mcp".magenta().into(),
        "".into(),
        vec!["🔌  ".into(), "MCP Tools".bold()].into(),
        "".into(),
    ];

    if tools.is_empty() {
        lines.push("  • No MCP tools available.".italic().into());
        lines.push("".into());
        return PlainHistoryCell { lines };
    }

    for (server, cfg) in config.mcp_servers.iter() {
        let prefix = format!("mcp__{server}__");
        let mut names: Vec<String> = tools
            .keys()
            .filter(|k| k.starts_with(&prefix))
            .map(|k| k[prefix.len()..].to_string())
            .collect();
        names.sort();

        let status = auth_statuses
            .get(server.as_str())
            .copied()
            .unwrap_or(McpAuthStatus::Unsupported);
        lines.push(vec!["  • Server: ".into(), server.clone().into()].into());
        let status_line = if cfg.enabled {
            vec!["    • Status: ".into(), "enabled".green()].into()
        } else {
            vec!["    • Status: ".into(), "disabled".red()].into()
        };
        lines.push(status_line);
        lines.push(vec!["    • Auth: ".into(), status.to_string().into()].into());

        match &cfg.transport {
            McpServerTransportConfig::Stdio {
                command,
                args,
                env,
                env_vars,
                cwd,
            } => {
                let args_suffix = if args.is_empty() {
                    String::new()
                } else {
                    format!(" {}", args.join(" "))
                };
                let cmd_display = format!("{command}{args_suffix}");
                lines.push(vec!["    • Command: ".into(), cmd_display.into()].into());

                if let Some(cwd) = cwd.as_ref() {
                    lines.push(vec!["    • Cwd: ".into(), cwd.display().to_string().into()].into());
                }

                let env_display = format_env_display(env.as_ref(), env_vars);
                if env_display != "-" {
                    lines.push(vec!["    • Env: ".into(), env_display.into()].into());
                }
            }
            McpServerTransportConfig::StreamableHttp {
                url,
                http_headers,
                env_http_headers,
                ..
            } => {
                lines.push(vec!["    • URL: ".into(), url.clone().into()].into());
                if let Some(headers) = http_headers.as_ref()
                    && !headers.is_empty()
                {
                    let mut pairs: Vec<_> = headers.iter().collect();
                    pairs.sort_by(|(a, _), (b, _)| a.cmp(b));
                    let display = pairs
                        .into_iter()
                        .map(|(name, value)| format!("{name}={value}"))
                        .collect::<Vec<_>>()
                        .join(", ");
                    lines.push(vec!["    • HTTP headers: ".into(), display.into()].into());
                }
                if let Some(headers) = env_http_headers.as_ref()
                    && !headers.is_empty()
                {
                    let mut pairs: Vec<_> = headers.iter().collect();
                    pairs.sort_by(|(a, _), (b, _)| a.cmp(b));
                    let display = pairs
                        .into_iter()
                        .map(|(name, env_var)| format!("{name}={env_var}"))
                        .collect::<Vec<_>>()
                        .join(", ");
                    lines.push(vec!["    • Env HTTP headers: ".into(), display.into()].into());
                }
            }
        }

        if !cfg.enabled {
            let disabled = "(disabled)".red();
            lines.push(vec!["    • Tools: ".into(), disabled.clone()].into());
            lines.push(vec!["    • Resources: ".into(), disabled.clone()].into());
            lines.push(vec!["    • Resource templates: ".into(), disabled].into());
            lines.push(Line::from(""));
            continue;
        }

        if names.is_empty() {
            lines.push("    • Tools: (none)".into());
        } else {
            lines.push(vec!["    • Tools: ".into(), names.join(", ").into()].into());
        }

        let server_resources: Vec<Resource> =
            resources.get(server.as_str()).cloned().unwrap_or_default();
        if server_resources.is_empty() {
            lines.push("    • Resources: (none)".into());
        } else {
            let mut spans: Vec<Span<'static>> = vec!["    • Resources: ".into()];

            for (idx, resource) in server_resources.iter().enumerate() {
                if idx > 0 {
                    spans.push(", ".into());
                }

                let label = resource.title.as_ref().unwrap_or(&resource.name);
                spans.push(label.clone().into());
                spans.push(" ".into());
                spans.push(format!("({})", resource.uri).dim());
            }

            lines.push(spans.into());
        }

        let server_templates: Vec<ResourceTemplate> = resource_templates
            .get(server.as_str())
            .cloned()
            .unwrap_or_default();
        if server_templates.is_empty() {
            lines.push("    • Resource templates: (none)".into());
        } else {
            let mut spans: Vec<Span<'static>> = vec!["    • Resource templates: ".into()];

            for (idx, template) in server_templates.iter().enumerate() {
                if idx > 0 {
                    spans.push(", ".into());
                }

                let label = template.title.as_ref().unwrap_or(&template.name);
                spans.push(label.clone().into());
                spans.push(" ".into());
                spans.push(format!("({})", template.uri_template).dim());
            }

            lines.push(spans.into());
        }

        lines.push(Line::from(""));
    }

    PlainHistoryCell { lines }
}
pub(crate) fn new_info_event(message: String, hint: Option<String>) -> PlainHistoryCell {
    let mut line = vec!["• ".dim(), message.into()];
    if let Some(hint) = hint {
        line.push(" ".into());
        line.push(hint.dark_gray());
    }
    let lines: Vec<Line<'static>> = vec![line.into()];
    PlainHistoryCell { lines }
}

pub(crate) fn new_error_event(message: String) -> PlainHistoryCell {
    // Use a hair space (U+200A) to create a subtle, near-invisible separation
    // before the text. VS16 is intentionally omitted to keep spacing tighter
    // in terminals like Ghostty.
    let lines: Vec<Line<'static>> = vec![vec![format!("■ {message}").red()].into()];
    PlainHistoryCell { lines }
}

/// Render a user‑friendly plan update styled like a checkbox todo list.
pub(crate) fn new_plan_update(update: UpdatePlanArgs) -> PlanUpdateCell {
    let UpdatePlanArgs { explanation, plan } = update;
    PlanUpdateCell { explanation, plan }
}

#[derive(Debug)]
pub(crate) struct PlanUpdateCell {
    explanation: Option<String>,
    plan: Vec<PlanItemArg>,
}

impl HistoryCell for PlanUpdateCell {
    fn display_lines(&self, width: u16) -> Vec<Line<'static>> {
        let render_note = |text: &str| -> Vec<Line<'static>> {
            let wrap_width = width.saturating_sub(4).max(1) as usize;
            textwrap::wrap(text, wrap_width)
                .into_iter()
                .map(|s| s.to_string().dim().italic().into())
                .collect()
        };

        let render_step = |status: &StepStatus, text: &str| -> Vec<Line<'static>> {
            let (box_str, step_style) = match status {
                StepStatus::Completed => ("✔ ", Style::default().crossed_out().dim()),
                StepStatus::InProgress => ("□ ", Style::default().cyan().bold()),
                StepStatus::Pending => ("□ ", Style::default().dim()),
            };
            let wrap_width = (width as usize)
                .saturating_sub(4)
                .saturating_sub(box_str.width())
                .max(1);
            let parts = textwrap::wrap(text, wrap_width);
            let step_text = parts
                .into_iter()
                .map(|s| s.to_string().set_style(step_style).into())
                .collect();
            prefix_lines(step_text, box_str.into(), "  ".into())
        };

        let mut lines: Vec<Line<'static>> = vec![];
        lines.push(vec!["• ".dim(), "Updated Plan".bold()].into());

        let mut indented_lines = vec![];
        let note = self
            .explanation
            .as_ref()
            .map(|s| s.trim())
            .filter(|t| !t.is_empty());
        if let Some(expl) = note {
            indented_lines.extend(render_note(expl));
        };

        if self.plan.is_empty() {
            indented_lines.push(Line::from("(no steps provided)".dim().italic()));
        } else {
            for PlanItemArg { step, status } in self.plan.iter() {
                indented_lines.extend(render_step(status, step));
            }
        }
        lines.extend(prefix_lines(indented_lines, "  └ ".dim(), "    ".into()));

        lines
    }
}

/// Create a new `PendingPatch` cell that lists the file‑level summary of
/// a proposed patch. The summary lines should already be formatted (e.g.
/// "A path/to/file.rs").
pub(crate) fn new_patch_event(
    changes: HashMap<PathBuf, FileChange>,
    cwd: &Path,
) -> PatchHistoryCell {
    PatchHistoryCell {
        changes,
        cwd: cwd.to_path_buf(),
    }
}

pub(crate) fn new_patch_apply_failure(stderr: String) -> PlainHistoryCell {
    let mut lines: Vec<Line<'static>> = Vec::new();

    // Failure title
    lines.push(Line::from("✘ Failed to apply patch".magenta().bold()));

    if !stderr.trim().is_empty() {
        let output = output_lines(
            Some(&CommandOutput {
                exit_code: 1,
                stdout: String::new(),
                stderr,
                formatted_output: String::new(),
            }),
            OutputLinesParams {
                only_err: true,
                include_angle_pipe: true,
                include_prefix: true,
            },
        );
        lines.extend(output.lines);
    }

    PlainHistoryCell { lines }
}

pub(crate) fn new_view_image_tool_call(path: PathBuf, cwd: &Path) -> PlainHistoryCell {
    let display_path = display_path_for(&path, cwd);

    let lines: Vec<Line<'static>> = vec![
        vec!["• ".dim(), "Viewed Image".bold()].into(),
        vec!["  └ ".dim(), display_path.dim()].into(),
    ];

    PlainHistoryCell { lines }
}

<<<<<<< HEAD
pub(crate) fn new_reasoning_block(full_reasoning_buffer: String) -> TranscriptOnlyHistoryCell {
    let mut lines: Vec<Line<'static>> = Vec::new();
    lines.push(Line::from("thinking".magenta().italic()));
    append_markdown(&full_reasoning_buffer, None, &mut lines);
    TranscriptOnlyHistoryCell { lines }
}

=======
>>>>>>> 5e4f3bbb
pub(crate) fn new_reasoning_summary_block(
    full_reasoning_buffer: String,
    config: &Config,
) -> Box<dyn HistoryCell> {
    if config.model_family.reasoning_summary_format == ReasoningSummaryFormat::Experimental {
        // Experimental format is following:
        // ** header **
        //
        // reasoning summary
        //
        // So we need to strip header from reasoning summary
        let full_reasoning_buffer = full_reasoning_buffer.trim();
        if let Some(open) = full_reasoning_buffer.find("**") {
            let after_open = &full_reasoning_buffer[(open + 2)..];
            if let Some(close) = after_open.find("**") {
                let after_close_idx = open + 2 + close + 2;
                // if we don't have anything beyond `after_close_idx`
                // then we don't have a summary to inject into history
                if after_close_idx < full_reasoning_buffer.len() {
                    let header_buffer = full_reasoning_buffer[..after_close_idx].to_string();
                    let summary_buffer = full_reasoning_buffer[after_close_idx..].to_string();
<<<<<<< HEAD
                    return Box::new(ReasoningSummaryCell::new(header_buffer, summary_buffer));
                }
            }
        }
    }
    Box::new(new_reasoning_block(full_reasoning_buffer))
=======
                    return Box::new(ReasoningSummaryCell::new(
                        header_buffer,
                        summary_buffer,
                        config.into(),
                        false,
                    ));
                }
            }
        }
    }
    Box::new(ReasoningSummaryCell::new(
        "".to_string(),
        full_reasoning_buffer,
        config.into(),
        true,
    ))
>>>>>>> 5e4f3bbb
}

#[derive(Debug)]
pub struct FinalMessageSeparator {
    elapsed_seconds: Option<u64>,
}
impl FinalMessageSeparator {
    pub(crate) fn new(elapsed_seconds: Option<u64>) -> Self {
        Self { elapsed_seconds }
    }
}
impl HistoryCell for FinalMessageSeparator {
    fn display_lines(&self, width: u16) -> Vec<Line<'static>> {
        let elapsed_seconds = self
            .elapsed_seconds
            .map(super::status_indicator_widget::fmt_elapsed_compact);
        if let Some(elapsed_seconds) = elapsed_seconds {
            let worked_for = format!("─ Worked for {elapsed_seconds} ─");
            let worked_for_width = worked_for.width();
            vec![
                Line::from_iter([
                    worked_for,
                    "─".repeat((width as usize).saturating_sub(worked_for_width)),
                ])
                .dim(),
            ]
        } else {
            vec![Line::from_iter(["─".repeat(width as usize).dim()])]
        }
    }
}

fn format_mcp_invocation<'a>(invocation: McpInvocation) -> Line<'a> {
    let args_str = invocation
        .arguments
        .as_ref()
        .map(|v| {
            // Use compact form to keep things short but readable.
            serde_json::to_string(v).unwrap_or_else(|_| v.to_string())
        })
        .unwrap_or_default();

    let invocation_spans = vec![
        invocation.server.clone().cyan(),
        ".".into(),
        invocation.tool.cyan(),
        "(".into(),
        args_str.dim(),
        ")".into(),
    ];
    invocation_spans.into()
}

#[cfg(test)]
mod tests {
    use super::*;
    use crate::exec_cell::CommandOutput;
    use crate::exec_cell::ExecCall;
    use crate::exec_cell::ExecCell;
    use codex_core::config::Config;
    use codex_core::config::ConfigOverrides;
    use codex_core::config::ConfigToml;
    use codex_protocol::parse_command::ParsedCommand;
    use dirs::home_dir;
    use pretty_assertions::assert_eq;
    use serde_json::json;

    use mcp_types::CallToolResult;
    use mcp_types::ContentBlock;
    use mcp_types::TextContent;

    fn test_config() -> Config {
        Config::load_from_base_config_with_overrides(
            ConfigToml::default(),
            ConfigOverrides::default(),
            std::env::temp_dir(),
        )
        .expect("config")
    }

    fn render_lines(lines: &[Line<'static>]) -> Vec<String> {
        lines
            .iter()
            .map(|line| {
                line.spans
                    .iter()
                    .map(|span| span.content.as_ref())
                    .collect::<String>()
            })
            .collect()
    }

    fn render_transcript(cell: &dyn HistoryCell) -> Vec<String> {
        render_lines(&cell.transcript_lines(u16::MAX))
    }

    #[test]
    fn empty_agent_message_cell_transcript() {
        let cell = AgentMessageCell::new(vec![Line::default()], false);
        assert_eq!(cell.transcript_lines(80), vec![Line::from("  ")]);
        assert_eq!(cell.desired_transcript_height(80), 1);
    }

    #[test]
    fn prefixed_wrapped_history_cell_indents_wrapped_lines() {
        let summary = Line::from(vec![
            "You ".into(),
            "approved".bold(),
            " codex to run ".into(),
            "echo something really long to ensure wrapping happens".dim(),
            " this time".bold(),
        ]);
        let cell = PrefixedWrappedHistoryCell::new(summary, "✔ ".green(), "  ");
        let rendered = render_lines(&cell.display_lines(24));
        assert_eq!(
            rendered,
            vec![
                "✔ You approved codex".to_string(),
                "  to run echo something".to_string(),
                "  really long to ensure".to_string(),
                "  wrapping happens this".to_string(),
                "  time".to_string(),
            ]
        );
    }

    #[test]
    fn active_mcp_tool_call_snapshot() {
        let invocation = McpInvocation {
            server: "search".into(),
            tool: "find_docs".into(),
            arguments: Some(json!({
                "query": "ratatui styling",
                "limit": 3,
            })),
        };

        let cell = new_active_mcp_tool_call("call-1".into(), invocation);
        let rendered = render_lines(&cell.display_lines(80)).join("\n");

        insta::assert_snapshot!(rendered);
    }

    #[test]
    fn completed_mcp_tool_call_success_snapshot() {
        let invocation = McpInvocation {
            server: "search".into(),
            tool: "find_docs".into(),
            arguments: Some(json!({
                "query": "ratatui styling",
                "limit": 3,
            })),
        };

        let result = CallToolResult {
            content: vec![ContentBlock::TextContent(TextContent {
                annotations: None,
                text: "Found styling guidance in styles.md".into(),
                r#type: "text".into(),
            })],
            is_error: None,
            structured_content: None,
        };

        let mut cell = new_active_mcp_tool_call("call-2".into(), invocation);
        assert!(
            cell.complete(Duration::from_millis(1420), Ok(result))
                .is_none()
        );

        let rendered = render_lines(&cell.display_lines(80)).join("\n");

        insta::assert_snapshot!(rendered);
    }

    #[test]
    fn completed_mcp_tool_call_error_snapshot() {
        let invocation = McpInvocation {
            server: "search".into(),
            tool: "find_docs".into(),
            arguments: Some(json!({
                "query": "ratatui styling",
                "limit": 3,
            })),
        };

        let mut cell = new_active_mcp_tool_call("call-3".into(), invocation);
        assert!(
            cell.complete(Duration::from_secs(2), Err("network timeout".into()))
                .is_none()
        );

        let rendered = render_lines(&cell.display_lines(80)).join("\n");

        insta::assert_snapshot!(rendered);
    }

    #[test]
    fn completed_mcp_tool_call_multiple_outputs_snapshot() {
        let invocation = McpInvocation {
            server: "search".into(),
            tool: "find_docs".into(),
            arguments: Some(json!({
                "query": "ratatui styling",
                "limit": 3,
            })),
        };

        let result = CallToolResult {
            content: vec![
                ContentBlock::TextContent(TextContent {
                    annotations: None,
                    text: "Found styling guidance in styles.md and additional notes in CONTRIBUTING.md.".into(),
                    r#type: "text".into(),
                }),
                ContentBlock::ResourceLink(ResourceLink {
                    annotations: None,
                    description: Some("Link to styles documentation".into()),
                    mime_type: None,
                    name: "styles.md".into(),
                    size: None,
                    title: Some("Styles".into()),
                    r#type: "resource_link".into(),
                    uri: "file:///docs/styles.md".into(),
                }),
            ],
            is_error: None,
            structured_content: None,
        };

        let mut cell = new_active_mcp_tool_call("call-4".into(), invocation);
        assert!(
            cell.complete(Duration::from_millis(640), Ok(result))
                .is_none()
        );

        let rendered = render_lines(&cell.display_lines(48)).join("\n");

        insta::assert_snapshot!(rendered);
    }

    #[test]
    fn completed_mcp_tool_call_wrapped_outputs_snapshot() {
        let invocation = McpInvocation {
            server: "metrics".into(),
            tool: "get_nearby_metric".into(),
            arguments: Some(json!({
                "query": "very_long_query_that_needs_wrapping_to_display_properly_in_the_history",
                "limit": 1,
            })),
        };

        let result = CallToolResult {
            content: vec![ContentBlock::TextContent(TextContent {
                annotations: None,
                text: "Line one of the response, which is quite long and needs wrapping.\nLine two continues the response with more detail.".into(),
                r#type: "text".into(),
            })],
            is_error: None,
            structured_content: None,
        };

        let mut cell = new_active_mcp_tool_call("call-5".into(), invocation);
        assert!(
            cell.complete(Duration::from_millis(1280), Ok(result))
                .is_none()
        );

        let rendered = render_lines(&cell.display_lines(40)).join("\n");

        insta::assert_snapshot!(rendered);
    }

    #[test]
    fn completed_mcp_tool_call_multiple_outputs_inline_snapshot() {
        let invocation = McpInvocation {
            server: "metrics".into(),
            tool: "summary".into(),
            arguments: Some(json!({
                "metric": "trace.latency",
                "window": "15m",
            })),
        };

        let result = CallToolResult {
            content: vec![
                ContentBlock::TextContent(TextContent {
                    annotations: None,
                    text: "Latency summary: p50=120ms, p95=480ms.".into(),
                    r#type: "text".into(),
                }),
                ContentBlock::TextContent(TextContent {
                    annotations: None,
                    text: "No anomalies detected.".into(),
                    r#type: "text".into(),
                }),
            ],
            is_error: None,
            structured_content: None,
        };

        let mut cell = new_active_mcp_tool_call("call-6".into(), invocation);
        assert!(
            cell.complete(Duration::from_millis(320), Ok(result))
                .is_none()
        );

        let rendered = render_lines(&cell.display_lines(120)).join("\n");

        insta::assert_snapshot!(rendered);
    }

    #[test]
    fn session_header_includes_reasoning_level_when_present() {
        let cell = SessionHeaderHistoryCell::new(
            "gpt-4o".to_string(),
            Some(ReasoningEffortConfig::High),
            std::env::temp_dir(),
            "test",
        );

        let lines = render_lines(&cell.display_lines(80));
        let model_line = lines
            .into_iter()
            .find(|line| line.contains("model:"))
            .expect("model line");

        assert!(model_line.contains("gpt-4o high"));
        assert!(model_line.contains("/model to change"));
    }

    #[test]
    fn session_header_directory_center_truncates() {
        let mut dir = home_dir().expect("home directory");
        for part in ["hello", "the", "fox", "is", "very", "fast"] {
            dir.push(part);
        }

        let formatted = SessionHeaderHistoryCell::format_directory_inner(&dir, Some(24));
        let sep = std::path::MAIN_SEPARATOR;
        let expected = format!("~{sep}hello{sep}the{sep}…{sep}very{sep}fast");
        assert_eq!(formatted, expected);
    }

    #[test]
    fn session_header_directory_front_truncates_long_segment() {
        let mut dir = home_dir().expect("home directory");
        dir.push("supercalifragilisticexpialidocious");

        let formatted = SessionHeaderHistoryCell::format_directory_inner(&dir, Some(18));
        let sep = std::path::MAIN_SEPARATOR;
        let expected = format!("~{sep}…cexpialidocious");
        assert_eq!(formatted, expected);
    }

    #[test]
    fn coalesces_sequential_reads_within_one_call() {
        // Build one exec cell with a Search followed by two Reads
        let call_id = "c1".to_string();
        let mut cell = ExecCell::new(ExecCall {
            call_id: call_id.clone(),
            command: vec!["bash".into(), "-lc".into(), "echo".into()],
            parsed: vec![
                ParsedCommand::Search {
                    query: Some("shimmer_spans".into()),
                    path: None,
                    cmd: "rg shimmer_spans".into(),
                },
                ParsedCommand::Read {
                    name: "shimmer.rs".into(),
                    cmd: "cat shimmer.rs".into(),
                    path: "shimmer.rs".into(),
                },
                ParsedCommand::Read {
                    name: "status_indicator_widget.rs".into(),
                    cmd: "cat status_indicator_widget.rs".into(),
                    path: "status_indicator_widget.rs".into(),
                },
            ],
            output: None,
            start_time: Some(Instant::now()),
            duration: None,
        });
        // Mark call complete so markers are ✓
        cell.complete_call(
            &call_id,
            CommandOutput {
                exit_code: 0,
                stdout: String::new(),
                stderr: String::new(),
                formatted_output: String::new(),
            },
            Duration::from_millis(1),
        );

        let lines = cell.display_lines(80);
        let rendered = render_lines(&lines).join("\n");
        insta::assert_snapshot!(rendered);
    }

    #[test]
    fn coalesces_reads_across_multiple_calls() {
        let mut cell = ExecCell::new(ExecCall {
            call_id: "c1".to_string(),
            command: vec!["bash".into(), "-lc".into(), "echo".into()],
            parsed: vec![ParsedCommand::Search {
                query: Some("shimmer_spans".into()),
                path: None,
                cmd: "rg shimmer_spans".into(),
            }],
            output: None,
            start_time: Some(Instant::now()),
            duration: None,
        });
        // Call 1: Search only
        cell.complete_call(
            "c1",
            CommandOutput {
                exit_code: 0,
                stdout: String::new(),
                stderr: String::new(),
                formatted_output: String::new(),
            },
            Duration::from_millis(1),
        );
        // Call 2: Read A
        cell = cell
            .with_added_call(
                "c2".into(),
                vec!["bash".into(), "-lc".into(), "echo".into()],
                vec![ParsedCommand::Read {
                    name: "shimmer.rs".into(),
                    cmd: "cat shimmer.rs".into(),
                    path: "shimmer.rs".into(),
                }],
            )
            .unwrap();
        cell.complete_call(
            "c2",
            CommandOutput {
                exit_code: 0,
                stdout: String::new(),
                stderr: String::new(),
                formatted_output: String::new(),
            },
            Duration::from_millis(1),
        );
        // Call 3: Read B
        cell = cell
            .with_added_call(
                "c3".into(),
                vec!["bash".into(), "-lc".into(), "echo".into()],
                vec![ParsedCommand::Read {
                    name: "status_indicator_widget.rs".into(),
                    cmd: "cat status_indicator_widget.rs".into(),
                    path: "status_indicator_widget.rs".into(),
                }],
            )
            .unwrap();
        cell.complete_call(
            "c3",
            CommandOutput {
                exit_code: 0,
                stdout: String::new(),
                stderr: String::new(),
                formatted_output: String::new(),
            },
            Duration::from_millis(1),
        );

        let lines = cell.display_lines(80);
        let rendered = render_lines(&lines).join("\n");
        insta::assert_snapshot!(rendered);
    }

    #[test]
    fn coalesced_reads_dedupe_names() {
        let mut cell = ExecCell::new(ExecCall {
            call_id: "c1".to_string(),
            command: vec!["bash".into(), "-lc".into(), "echo".into()],
            parsed: vec![
                ParsedCommand::Read {
                    name: "auth.rs".into(),
                    cmd: "cat auth.rs".into(),
                    path: "auth.rs".into(),
                },
                ParsedCommand::Read {
                    name: "auth.rs".into(),
                    cmd: "cat auth.rs".into(),
                    path: "auth.rs".into(),
                },
                ParsedCommand::Read {
                    name: "shimmer.rs".into(),
                    cmd: "cat shimmer.rs".into(),
                    path: "shimmer.rs".into(),
                },
            ],
            output: None,
            start_time: Some(Instant::now()),
            duration: None,
        });
        cell.complete_call(
            "c1",
            CommandOutput {
                exit_code: 0,
                stdout: String::new(),
                stderr: String::new(),
                formatted_output: String::new(),
            },
            Duration::from_millis(1),
        );
        let lines = cell.display_lines(80);
        let rendered = render_lines(&lines).join("\n");
        insta::assert_snapshot!(rendered);
    }

    #[test]
    fn multiline_command_wraps_with_extra_indent_on_subsequent_lines() {
        // Create a completed exec cell with a multiline command
        let cmd = "set -o pipefail\ncargo test --all-features --quiet".to_string();
        let call_id = "c1".to_string();
        let mut cell = ExecCell::new(ExecCall {
            call_id: call_id.clone(),
            command: vec!["bash".into(), "-lc".into(), cmd],
            parsed: Vec::new(),
            output: None,
            start_time: Some(Instant::now()),
            duration: None,
        });
        // Mark call complete so it renders as "Ran"
        cell.complete_call(
            &call_id,
            CommandOutput {
                exit_code: 0,
                stdout: String::new(),
                stderr: String::new(),
                formatted_output: String::new(),
            },
            Duration::from_millis(1),
        );

        // Small width to force wrapping on both lines
        let width: u16 = 28;
        let lines = cell.display_lines(width);
        let rendered = render_lines(&lines).join("\n");
        insta::assert_snapshot!(rendered);
    }

    #[test]
    fn single_line_command_compact_when_fits() {
        let call_id = "c1".to_string();
        let mut cell = ExecCell::new(ExecCall {
            call_id: call_id.clone(),
            command: vec!["echo".into(), "ok".into()],
            parsed: Vec::new(),
            output: None,
            start_time: Some(Instant::now()),
            duration: None,
        });
        cell.complete_call(
            &call_id,
            CommandOutput {
                exit_code: 0,
                stdout: String::new(),
                stderr: String::new(),
                formatted_output: String::new(),
            },
            Duration::from_millis(1),
        );
        // Wide enough that it fits inline
        let lines = cell.display_lines(80);
        let rendered = render_lines(&lines).join("\n");
        insta::assert_snapshot!(rendered);
    }

    #[test]
    fn single_line_command_wraps_with_four_space_continuation() {
        let call_id = "c1".to_string();
        let long = "a_very_long_token_without_spaces_to_force_wrapping".to_string();
        let mut cell = ExecCell::new(ExecCall {
            call_id: call_id.clone(),
            command: vec!["bash".into(), "-lc".into(), long],
            parsed: Vec::new(),
            output: None,
            start_time: Some(Instant::now()),
            duration: None,
        });
        cell.complete_call(
            &call_id,
            CommandOutput {
                exit_code: 0,
                stdout: String::new(),
                stderr: String::new(),
                formatted_output: String::new(),
            },
            Duration::from_millis(1),
        );
        let lines = cell.display_lines(24);
        let rendered = render_lines(&lines).join("\n");
        insta::assert_snapshot!(rendered);
    }

    #[test]
    fn multiline_command_without_wrap_uses_branch_then_eight_spaces() {
        let call_id = "c1".to_string();
        let cmd = "echo one\necho two".to_string();
        let mut cell = ExecCell::new(ExecCall {
            call_id: call_id.clone(),
            command: vec!["bash".into(), "-lc".into(), cmd],
            parsed: Vec::new(),
            output: None,
            start_time: Some(Instant::now()),
            duration: None,
        });
        cell.complete_call(
            &call_id,
            CommandOutput {
                exit_code: 0,
                stdout: String::new(),
                stderr: String::new(),
                formatted_output: String::new(),
            },
            Duration::from_millis(1),
        );
        let lines = cell.display_lines(80);
        let rendered = render_lines(&lines).join("\n");
        insta::assert_snapshot!(rendered);
    }

    #[test]
    fn multiline_command_both_lines_wrap_with_correct_prefixes() {
        let call_id = "c1".to_string();
        let cmd = "first_token_is_long_enough_to_wrap\nsecond_token_is_also_long_enough_to_wrap"
            .to_string();
        let mut cell = ExecCell::new(ExecCall {
            call_id: call_id.clone(),
            command: vec!["bash".into(), "-lc".into(), cmd],
            parsed: Vec::new(),
            output: None,
            start_time: Some(Instant::now()),
            duration: None,
        });
        cell.complete_call(
            &call_id,
            CommandOutput {
                exit_code: 0,
                stdout: String::new(),
                stderr: String::new(),
                formatted_output: String::new(),
            },
            Duration::from_millis(1),
        );
        let lines = cell.display_lines(28);
        let rendered = render_lines(&lines).join("\n");
        insta::assert_snapshot!(rendered);
    }

    #[test]
    fn stderr_tail_more_than_five_lines_snapshot() {
        // Build an exec cell with a non-zero exit and 10 lines on stderr to exercise
        // the head/tail rendering and gutter prefixes.
        let call_id = "c_err".to_string();
        let mut cell = ExecCell::new(ExecCall {
            call_id: call_id.clone(),
            command: vec!["bash".into(), "-lc".into(), "seq 1 10 1>&2 && false".into()],
            parsed: Vec::new(),
            output: None,
            start_time: Some(Instant::now()),
            duration: None,
        });
        let stderr: String = (1..=10)
            .map(|n| n.to_string())
            .collect::<Vec<_>>()
            .join("\n");
        cell.complete_call(
            &call_id,
            CommandOutput {
                exit_code: 1,
                stdout: String::new(),
                stderr,
                formatted_output: String::new(),
            },
            Duration::from_millis(1),
        );

        let rendered = cell
            .display_lines(80)
            .iter()
            .map(|l| {
                l.spans
                    .iter()
                    .map(|s| s.content.as_ref())
                    .collect::<String>()
            })
            .collect::<Vec<_>>()
            .join("\n");
        insta::assert_snapshot!(rendered);
    }

    #[test]
    fn ran_cell_multiline_with_stderr_snapshot() {
        // Build an exec cell that completes (so it renders as "Ran") with a
        // command long enough that it must render on its own line under the
        // header, and include a couple of stderr lines to verify the output
        // block prefixes and wrapping.
        let call_id = "c_wrap_err".to_string();
        let long_cmd =
            "echo this_is_a_very_long_single_token_that_will_wrap_across_the_available_width";
        let mut cell = ExecCell::new(ExecCall {
            call_id: call_id.clone(),
            command: vec!["bash".into(), "-lc".into(), long_cmd.to_string()],
            parsed: Vec::new(),
            output: None,
            start_time: Some(Instant::now()),
            duration: None,
        });

        let stderr = "error: first line on stderr\nerror: second line on stderr".to_string();
        cell.complete_call(
            &call_id,
            CommandOutput {
                exit_code: 1,
                stdout: String::new(),
                stderr,
                formatted_output: String::new(),
            },
            Duration::from_millis(5),
        );

        // Narrow width to force the command to render under the header line.
        let width: u16 = 28;
        let rendered = cell
            .display_lines(width)
            .iter()
            .map(|l| {
                l.spans
                    .iter()
                    .map(|s| s.content.as_ref())
                    .collect::<String>()
            })
            .collect::<Vec<_>>()
            .join("\n");
        insta::assert_snapshot!(rendered);
    }
    #[test]
    fn user_history_cell_wraps_and_prefixes_each_line_snapshot() {
        let msg = "one two three four five six seven";
        let cell = UserHistoryCell {
            message: msg.to_string(),
        };

        // Small width to force wrapping more clearly. Effective wrap width is width-2 due to the ▌ prefix and trailing space.
        let width: u16 = 12;
        let lines = cell.display_lines(width);
        let rendered = render_lines(&lines).join("\n");

        insta::assert_snapshot!(rendered);
    }

    #[test]
    fn plan_update_with_note_and_wrapping_snapshot() {
        // Long explanation forces wrapping; include long step text to verify step wrapping and alignment.
        let update = UpdatePlanArgs {
            explanation: Some(
                "I’ll update Grafana call error handling by adding retries and clearer messages when the backend is unreachable."
                    .to_string(),
            ),
            plan: vec![
                PlanItemArg {
                    step: "Investigate existing error paths and logging around HTTP timeouts".into(),
                    status: StepStatus::Completed,
                },
                PlanItemArg {
                    step: "Harden Grafana client error handling with retry/backoff and user‑friendly messages".into(),
                    status: StepStatus::InProgress,
                },
                PlanItemArg {
                    step: "Add tests for transient failure scenarios and surfacing to the UI".into(),
                    status: StepStatus::Pending,
                },
            ],
        };

        let cell = new_plan_update(update);
        // Narrow width to force wrapping for both the note and steps
        let lines = cell.display_lines(32);
        let rendered = render_lines(&lines).join("\n");
        insta::assert_snapshot!(rendered);
    }

    #[test]
    fn plan_update_without_note_snapshot() {
        let update = UpdatePlanArgs {
            explanation: None,
            plan: vec![
                PlanItemArg {
                    step: "Define error taxonomy".into(),
                    status: StepStatus::InProgress,
                },
                PlanItemArg {
                    step: "Implement mapping to user messages".into(),
                    status: StepStatus::Pending,
                },
            ],
        };

        let cell = new_plan_update(update);
        let lines = cell.display_lines(40);
        let rendered = render_lines(&lines).join("\n");
        insta::assert_snapshot!(rendered);
    }
    #[test]
    fn reasoning_summary_block() {
        let mut config = test_config();
        config.model_family.reasoning_summary_format = ReasoningSummaryFormat::Experimental;

        let cell = new_reasoning_summary_block(
            "**High level reasoning**\n\nDetailed reasoning goes here.".to_string(),
            &config,
        );

        let rendered_display = render_lines(&cell.display_lines(80));
        assert_eq!(rendered_display, vec!["• Detailed reasoning goes here."]);

        let rendered_transcript = render_transcript(cell.as_ref());
        assert_eq!(rendered_transcript, vec!["• Detailed reasoning goes here."]);
    }

    #[test]
    fn reasoning_summary_block_returns_reasoning_cell_when_feature_disabled() {
        let mut config = test_config();
        config.model_family.reasoning_summary_format = ReasoningSummaryFormat::Experimental;

        let cell =
            new_reasoning_summary_block("Detailed reasoning goes here.".to_string(), &config);

        let rendered = render_transcript(cell.as_ref());
        assert_eq!(rendered, vec!["• Detailed reasoning goes here."]);
    }

    #[test]
    fn reasoning_summary_block_falls_back_when_header_is_missing() {
        let mut config = test_config();
        config.model_family.reasoning_summary_format = ReasoningSummaryFormat::Experimental;

        let cell = new_reasoning_summary_block(
            "**High level reasoning without closing".to_string(),
            &config,
        );

        let rendered = render_transcript(cell.as_ref());
        assert_eq!(rendered, vec!["• **High level reasoning without closing"]);
    }

    #[test]
    fn reasoning_summary_block_falls_back_when_summary_is_missing() {
        let mut config = test_config();
        config.model_family.reasoning_summary_format = ReasoningSummaryFormat::Experimental;

        let cell = new_reasoning_summary_block(
            "**High level reasoning without closing**".to_string(),
            &config,
        );

        let rendered = render_transcript(cell.as_ref());
        assert_eq!(rendered, vec!["• High level reasoning without closing"]);

        let cell = new_reasoning_summary_block(
            "**High level reasoning without closing**\n\n  ".to_string(),
            &config,
        );

        let rendered = render_transcript(cell.as_ref());
        assert_eq!(rendered, vec!["• High level reasoning without closing"]);
    }

    #[test]
    fn reasoning_summary_block_splits_header_and_summary_when_present() {
        let mut config = test_config();
        config.model_family.reasoning_summary_format = ReasoningSummaryFormat::Experimental;

        let cell = new_reasoning_summary_block(
            "**High level plan**\n\nWe should fix the bug next.".to_string(),
            &config,
        );

        let rendered_display = render_lines(&cell.display_lines(80));
        assert_eq!(rendered_display, vec!["• We should fix the bug next."]);

        let rendered_transcript = render_transcript(cell.as_ref());
        assert_eq!(rendered_transcript, vec!["• We should fix the bug next."]);
    }
}<|MERGE_RESOLUTION|>--- conflicted
+++ resolved
@@ -6,11 +6,7 @@
 use crate::exec_cell::output_lines;
 use crate::exec_cell::spinner;
 use crate::exec_command::relativize_to_home;
-<<<<<<< HEAD
-=======
 use crate::exec_command::strip_bash_lc_and_escape;
-use crate::markdown::MarkdownCitationContext;
->>>>>>> 5e4f3bbb
 use crate::markdown::append_markdown;
 use crate::render::line_utils::line_to_static;
 use crate::render::line_utils::prefix_lines;
@@ -150,32 +146,15 @@
 pub(crate) struct ReasoningSummaryCell {
     _header: String,
     content: String,
-<<<<<<< HEAD
+    transcript_only: bool,
 }
 
 impl ReasoningSummaryCell {
-    pub(crate) fn new(header: String, content: String) -> Self {
+    pub(crate) fn new(header: String, content: String, transcript_only: bool) -> Self {
         Self {
             _header: header,
             content,
-=======
-    citation_context: MarkdownCitationContext,
-    transcript_only: bool,
-}
-
-impl ReasoningSummaryCell {
-    pub(crate) fn new(
-        header: String,
-        content: String,
-        citation_context: MarkdownCitationContext,
-        transcript_only: bool,
-    ) -> Self {
-        Self {
-            _header: header,
-            content,
-            citation_context,
             transcript_only,
->>>>>>> 5e4f3bbb
         }
     }
 
@@ -208,15 +187,6 @@
     }
 }
 
-<<<<<<< HEAD
-    fn transcript_lines(&self) -> Vec<Line<'static>> {
-        let mut out: Vec<Line<'static>> = Vec::new();
-        out.push("thinking".magenta().bold().into());
-        let mut lines = Vec::new();
-        append_markdown(&self.content, None, &mut lines);
-        out.extend(lines);
-        out
-=======
 impl HistoryCell for ReasoningSummaryCell {
     fn display_lines(&self, width: u16) -> Vec<Line<'static>> {
         if self.transcript_only {
@@ -240,7 +210,6 @@
 
     fn desired_transcript_height(&self, width: u16) -> u16 {
         self.lines(width).len() as u16
->>>>>>> 5e4f3bbb
     }
 }
 
@@ -1301,16 +1270,6 @@
     PlainHistoryCell { lines }
 }
 
-<<<<<<< HEAD
-pub(crate) fn new_reasoning_block(full_reasoning_buffer: String) -> TranscriptOnlyHistoryCell {
-    let mut lines: Vec<Line<'static>> = Vec::new();
-    lines.push(Line::from("thinking".magenta().italic()));
-    append_markdown(&full_reasoning_buffer, None, &mut lines);
-    TranscriptOnlyHistoryCell { lines }
-}
-
-=======
->>>>>>> 5e4f3bbb
 pub(crate) fn new_reasoning_summary_block(
     full_reasoning_buffer: String,
     config: &Config,
@@ -1332,18 +1291,9 @@
                 if after_close_idx < full_reasoning_buffer.len() {
                     let header_buffer = full_reasoning_buffer[..after_close_idx].to_string();
                     let summary_buffer = full_reasoning_buffer[after_close_idx..].to_string();
-<<<<<<< HEAD
-                    return Box::new(ReasoningSummaryCell::new(header_buffer, summary_buffer));
-                }
-            }
-        }
-    }
-    Box::new(new_reasoning_block(full_reasoning_buffer))
-=======
                     return Box::new(ReasoningSummaryCell::new(
                         header_buffer,
                         summary_buffer,
-                        config.into(),
                         false,
                     ));
                 }
@@ -1353,10 +1303,8 @@
     Box::new(ReasoningSummaryCell::new(
         "".to_string(),
         full_reasoning_buffer,
-        config.into(),
         true,
     ))
->>>>>>> 5e4f3bbb
 }
 
 #[derive(Debug)]

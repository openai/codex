use crate::colors::LIGHT_BLUE;
use crate::diff_render::create_diff_summary;
use crate::exec_command::relativize_to_home;
use crate::exec_command::strip_bash_lc_and_escape;
use crate::slash_command::SlashCommand;
use crate::text_block::TextBlock;
use crate::text_formatting::format_and_truncate_tool_result;
use base64::Engine;
use codex_ansi_escape::ansi_escape_line;
use codex_common::create_config_summary_entries;
use codex_common::elapsed::format_duration;
use codex_core::config::Config;
<<<<<<< HEAD
use codex_core::config_types::ReasoningEffort;
=======
use codex_core::parse_command::ParsedCommand;
>>>>>>> a48372ce
use codex_core::plan_tool::PlanItemArg;
use codex_core::plan_tool::StepStatus;
use codex_core::plan_tool::UpdatePlanArgs;
use codex_core::protocol::FileChange;
use codex_core::protocol::McpInvocation;
use codex_core::protocol::SandboxPolicy;
use codex_core::protocol::SessionConfiguredEvent;
use codex_core::protocol::TokenUsage;
use codex_login::get_auth_file;
use codex_login::try_read_auth_json;
use image::DynamicImage;
use image::ImageReader;
use mcp_types::EmbeddedResourceResource;
use mcp_types::ResourceLink;
use ratatui::prelude::*;
use ratatui::style::Color;
use ratatui::style::Modifier;
use ratatui::style::Style;
use ratatui::widgets::Paragraph;
use ratatui::widgets::WidgetRef;
use ratatui::widgets::Wrap;
use std::collections::HashMap;
use std::io::Cursor;
use std::path::PathBuf;
use std::time::Duration;
use tracing::error;

#[derive(Clone)]
pub(crate) struct CommandOutput {
    pub(crate) exit_code: i32,
    pub(crate) stdout: String,
    pub(crate) stderr: String,
}

pub(crate) enum PatchEventType {
    ApprovalRequest,
    ApplyBegin { auto_approved: bool },
}

fn span_to_static(span: &Span) -> Span<'static> {
    Span {
        style: span.style,
        content: std::borrow::Cow::Owned(span.content.clone().into_owned()),
    }
}

fn line_to_static(line: &Line) -> Line<'static> {
    Line {
        style: line.style,
        alignment: line.alignment,
        spans: line.spans.iter().map(span_to_static).collect(),
    }
}

pub(crate) struct ExecCell {
    pub(crate) command: Vec<String>,
    pub(crate) parsed: Vec<ParsedCommand>,
    pub(crate) output: Option<CommandOutput>,
}

/// Represents an event to display in the conversation history. Returns its
/// `Vec<Line<'static>>` representation to make it easier to display in a
/// scrollable list.
pub(crate) enum HistoryCell {
    /// Animated welcome that shows particle animation
    AnimatedWelcome { 
        start_time: std::time::Instant,
        completed: std::cell::Cell<bool>,
    },
    
    /// Welcome message.
    WelcomeMessage {
        view: TextBlock,
    },

    /// Message from the user.
    UserPrompt {
        view: TextBlock,
    },

    Exec(ExecCell),

    /// An MCP tool call that has not finished yet.
    ActiveMcpToolCall {
        view: TextBlock,
    },

    /// Completed MCP tool call where we show the result serialized as JSON.
    CompletedMcpToolCall {
        view: TextBlock,
    },

    /// Completed MCP tool call where the result is an image.
    /// Admittedly, [mcp_types::CallToolResult] can have multiple content types,
    /// which could be a mix of text and images, so we need to tighten this up.
    // NOTE: For image output we keep the *original* image around and lazily
    // compute a resized copy that fits the available cell width.  Caching the
    // resized version avoids doing the potentially expensive rescale twice
    // because the scroll-view first calls `height()` for layouting and then
    // `render_window()` for painting.
    CompletedMcpToolCallWithImageOutput {
        _image: DynamicImage,
    },

    /// Background event.
    BackgroundEvent {
        view: TextBlock,
    },

    /// Output from the `/diff` command.
<<<<<<< HEAD
    GitDiffOutput { view: TextBlock },
    
    /// Output from the `/reasoning` command.
    ReasoningOutput { view: TextBlock },
=======
    GitDiffOutput {
        view: TextBlock,
    },
>>>>>>> a48372ce

    /// Output from the `/status` command.
    StatusOutput {
        view: TextBlock,
    },

    /// Output from the `/prompts` command.
    PromptsOutput {
        view: TextBlock,
    },

    /// Error event from the backend.
    ErrorEvent {
        view: TextBlock,
    },

    /// Info describing the newly-initialized session.
    SessionInfo {
        view: TextBlock,
    },

    /// A pending code patch that is awaiting user approval. Mirrors the
    /// behaviour of `ExecCell` so the user sees *what* patch the
    /// model wants to apply before being prompted to approve or deny it.
    PendingPatch {
        view: TextBlock,
    },

    /// A human‑friendly rendering of the model's current plan and step
    /// statuses provided via the `update_plan` tool.
    PlanUpdate {
        view: TextBlock,
    },

    /// Result of applying a patch (success or failure) with optional output.
    PatchApplyResult {
        view: TextBlock,
    },
}

const TOOL_CALL_MAX_LINES: usize = 5;

fn title_case(s: &str) -> String {
    if s.is_empty() {
        return String::new();
    }
    let mut chars = s.chars();
    let first = match chars.next() {
        Some(c) => c,
        None => return String::new(),
    };
    let rest: String = chars.as_str().to_ascii_lowercase();
    first.to_uppercase().collect::<String>() + &rest
}

fn pretty_provider_name(id: &str) -> String {
    if id.eq_ignore_ascii_case("openai") {
        "OpenAI".to_string()
    } else {
        title_case(id)
    }
}

impl HistoryCell {
    /// Return a cloned, plain representation of the cell's lines suitable for
    /// one‑shot insertion into the terminal scrollback. Image cells are
    /// represented with a simple placeholder for now.
    /// These lines are also rendered directly by ratatui wrapped in a Paragraph.
    pub(crate) fn plain_lines(&self) -> Vec<Line<'static>> {
        match self {
            HistoryCell::AnimatedWelcome { .. } => {
                // For plain lines, just show a simple welcome message
                vec![
                    Line::from(""),
                    Line::from("Welcome to Coder"),
                    Line::from(""),
                ]
            }
            HistoryCell::WelcomeMessage { view }
            | HistoryCell::UserPrompt { view }
            | HistoryCell::BackgroundEvent { view }
            | HistoryCell::GitDiffOutput { view }
            | HistoryCell::ReasoningOutput { view }
            | HistoryCell::StatusOutput { view }
            | HistoryCell::PromptsOutput { view }
            | HistoryCell::ErrorEvent { view }
            | HistoryCell::SessionInfo { view }
            | HistoryCell::CompletedMcpToolCall { view }
            | HistoryCell::PendingPatch { view }
            | HistoryCell::PlanUpdate { view }
            | HistoryCell::PatchApplyResult { view }
            | HistoryCell::ActiveMcpToolCall { view, .. } => {
                view.lines.iter().map(line_to_static).collect()
            }
            HistoryCell::Exec(ExecCell {
                command,
                parsed,
                output,
            }) => HistoryCell::exec_command_lines(command, parsed, output.as_ref()),
            HistoryCell::CompletedMcpToolCallWithImageOutput { .. } => vec![
                Line::from("tool result (image output omitted)"),
                Line::from(""),
            ],
        }
    }

    pub(crate) fn desired_height(&self, width: u16) -> u16 {
        match self {
            HistoryCell::AnimatedWelcome { .. } => {
                // Fixed height for animation area
                18u16  // 16 for animation + 2 for borders
            }
            _ => {
                Paragraph::new(Text::from(self.plain_lines()))
                    .wrap(Wrap { trim: false })
                    .line_count(width)
                    .try_into()
                    .unwrap_or(0)
            }
        }
    }

    pub(crate) fn new_session_info(
        config: &Config,
        event: SessionConfiguredEvent,
        is_first_event: bool,
    ) -> Self {
        let SessionConfiguredEvent {
            model,
            session_id: _,
            history_log_id: _,
            history_entry_count: _,
        } = event;
        if is_first_event {
            // Since we now have a status bar, just show helpful commands in history
            let lines: Vec<Line<'static>> = vec![
                Line::from("".dim()),
                Line::from(" Popular commands:".dim()),
                Line::from(format!(" /browser <url> - {}", SlashCommand::Browser.description()).dim()),
                Line::from(format!(" /plan - {}", SlashCommand::Plan.description()).dim()),
                Line::from(format!(" /solve - {}", SlashCommand::Solve.description()).dim()),
                Line::from(format!(" /code - {}", SlashCommand::Code.description()).dim()),
                Line::from(format!(" /reasoning - {}", SlashCommand::Reasoning.description()).dim()),
                Line::from("".dim()),
            ];
            HistoryCell::WelcomeMessage {
                view: TextBlock::new(lines),
            }
        } else if config.model == model {
            HistoryCell::SessionInfo {
                view: TextBlock::new(Vec::new()),
            }
        } else {
            let lines = vec![
                Line::from("model changed:".magenta().bold()),
                Line::from(format!("requested: {}", config.model)),
                Line::from(format!("used: {model}")),
                Line::from(""),
            ];
            HistoryCell::SessionInfo {
                view: TextBlock::new(lines),
            }
        }
    }

    pub(crate) fn new_user_prompt(message: String) -> Self {
        let mut lines: Vec<Line<'static>> = Vec::new();
        lines.push(Line::from(Span::styled("user", Style::default().fg(crate::colors::primary()).add_modifier(Modifier::BOLD))));
        lines.extend(message.lines().map(|l| Line::from(l.to_string())));
        lines.push(Line::from(""));

        HistoryCell::UserPrompt {
            view: TextBlock::new(lines),
        }
    }

    pub(crate) fn new_active_exec_command(
        command: Vec<String>,
        parsed: Vec<ParsedCommand>,
    ) -> Self {
        HistoryCell::new_exec_cell(command, parsed, None)
    }

    pub(crate) fn new_completed_exec_command(
        command: Vec<String>,
        parsed: Vec<ParsedCommand>,
        output: CommandOutput,
    ) -> Self {
        HistoryCell::new_exec_cell(command, parsed, Some(output))
    }

    fn new_exec_cell(
        command: Vec<String>,
        parsed: Vec<ParsedCommand>,
        output: Option<CommandOutput>,
    ) -> Self {
        HistoryCell::Exec(ExecCell {
            command,
            parsed,
            output,
        })
    }

    fn exec_command_lines(
        command: &[String],
        parsed: &[ParsedCommand],
        output: Option<&CommandOutput>,
    ) -> Vec<Line<'static>> {
        match parsed.is_empty() {
            true => HistoryCell::new_exec_command_generic(command, output),
            false => HistoryCell::new_parsed_command(parsed, output),
        }
    }

    fn new_parsed_command(
        parsed_commands: &[ParsedCommand],
        output: Option<&CommandOutput>,
    ) -> Vec<Line<'static>> {
        let mut lines: Vec<Line> = vec![Line::from("⚙︎ Working")];

        for (i, parsed) in parsed_commands.iter().enumerate() {
            let str = match parsed {
                ParsedCommand::Read { name, .. } => format!("📖 {name}"),
                ParsedCommand::ListFiles { cmd, path } => match path {
                    Some(p) => format!("📂 {p}"),
                    None => format!("📂 {}", shlex_join_safe(cmd)),
                },
                ParsedCommand::Search { query, path, cmd } => match (query, path) {
                    (Some(q), Some(p)) => format!("🔎 {q} in {p}"),
                    (Some(q), None) => format!("🔎 {q}"),
                    (None, Some(p)) => format!("🔎 {p}"),
                    (None, None) => format!("🔎 {}", shlex_join_safe(cmd)),
                },
                ParsedCommand::Format { .. } => "✨ Formatting".to_string(),
                ParsedCommand::Test { cmd } => format!("🧪 {}", shlex_join_safe(cmd)),
                ParsedCommand::Lint { cmd, .. } => format!("🧹 {}", shlex_join_safe(cmd)),
                ParsedCommand::Unknown { cmd } => format!("⌨️ {}", shlex_join_safe(cmd)),
            };

            let prefix = if i == 0 { "  L " } else { "    " };
            lines.push(Line::from(vec![
<<<<<<< HEAD
                Span::styled("▌ ", Style::default().fg(crate::colors::primary())),
                Span::styled("Running command ", Style::default().fg(crate::colors::secondary())),
                first.to_string().into(),
            ]));
        } else {
            lines.push(Line::from(vec![Span::styled("▌ ", Style::default().fg(crate::colors::primary())), Span::styled("Running command", Style::default().fg(crate::colors::secondary()))]));
        }
        for cont in iter {
            lines.push(Line::from(cont.to_string()));
=======
                Span::styled(prefix, Style::default().add_modifier(Modifier::DIM)),
                Span::styled(str, Style::default().fg(LIGHT_BLUE)),
            ]));
>>>>>>> a48372ce
        }

        lines.extend(output_lines(output, true, false));
        lines.push(Line::from(""));

        lines
    }

    fn new_exec_command_generic(
        command: &[String],
        output: Option<&CommandOutput>,
    ) -> Vec<Line<'static>> {
        let mut lines: Vec<Line<'static>> = Vec::new();
        let command_escaped = strip_bash_lc_and_escape(command);
        let mut cmd_lines = command_escaped.lines();
        if let Some(first) = cmd_lines.next() {
            lines.push(Line::from(vec![
                "⚡ Running ".to_string().magenta(),
                first.to_string().into(),
            ]));
        } else {
            lines.push(Line::from("⚡ Running".to_string().magenta()));
        }
        for cont in cmd_lines {
            lines.push(Line::from(cont.to_string()));
        }

        lines.extend(output_lines(output, false, true));

        lines
    }

    pub(crate) fn new_active_mcp_tool_call(invocation: McpInvocation) -> Self {
        let title_line = Line::from(vec!["tool".magenta(), " running...".dim()]);
        let lines: Vec<Line> = vec![
            title_line,
            format_mcp_invocation(invocation.clone()),
            Line::from(""),
        ];

        HistoryCell::ActiveMcpToolCall {
            view: TextBlock::new(lines),
        }
    }

    /// If the first content is an image, return a new cell with the image.
    /// TODO(rgwood-dd): Handle images properly even if they're not the first result.
    fn try_new_completed_mcp_tool_call_with_image_output(
        result: &Result<mcp_types::CallToolResult, String>,
    ) -> Option<Self> {
        match result {
            Ok(mcp_types::CallToolResult { content, .. }) => {
                if let Some(mcp_types::ContentBlock::ImageContent(image)) = content.first() {
                    let raw_data =
                        match base64::engine::general_purpose::STANDARD.decode(&image.data) {
                            Ok(data) => data,
                            Err(e) => {
                                error!("Failed to decode image data: {e}");
                                return None;
                            }
                        };
                    let reader = match ImageReader::new(Cursor::new(raw_data)).with_guessed_format()
                    {
                        Ok(reader) => reader,
                        Err(e) => {
                            error!("Failed to guess image format: {e}");
                            return None;
                        }
                    };

                    let image = match reader.decode() {
                        Ok(image) => image,
                        Err(e) => {
                            error!("Image decoding failed: {e}");
                            return None;
                        }
                    };

                    Some(HistoryCell::CompletedMcpToolCallWithImageOutput { _image: image })
                } else {
                    None
                }
            }
            _ => None,
        }
    }

    pub(crate) fn new_completed_mcp_tool_call(
        num_cols: u16,
        invocation: McpInvocation,
        duration: Duration,
        success: bool,
        result: Result<mcp_types::CallToolResult, String>,
    ) -> Self {
        if let Some(cell) = Self::try_new_completed_mcp_tool_call_with_image_output(&result) {
            return cell;
        }

        let duration = format_duration(duration);
        let status_str = if success { "success" } else { "failed" };
        let title_line = Line::from(vec![
            "tool".magenta(),
            " ".into(),
            if success {
                status_str.green()
            } else {
                status_str.red()
            },
            format!(", duration: {duration}").gray(),
        ]);

        let mut lines: Vec<Line<'static>> = Vec::new();
        lines.push(title_line);
        lines.push(format_mcp_invocation(invocation));

        match result {
            Ok(mcp_types::CallToolResult { content, .. }) => {
                if !content.is_empty() {
                    lines.push(Line::from(""));

                    for tool_call_result in content {
                        let line_text = match tool_call_result {
                            mcp_types::ContentBlock::TextContent(text) => {
                                format_and_truncate_tool_result(
                                    &text.text,
                                    TOOL_CALL_MAX_LINES,
                                    num_cols as usize,
                                )
                            }
                            mcp_types::ContentBlock::ImageContent(_) => {
                                // TODO show images even if they're not the first result, will require a refactor of `CompletedMcpToolCall`
                                "<image content>".to_string()
                            }
                            mcp_types::ContentBlock::AudioContent(_) => {
                                "<audio content>".to_string()
                            }
                            mcp_types::ContentBlock::EmbeddedResource(resource) => {
                                let uri = match resource.resource {
                                    EmbeddedResourceResource::TextResourceContents(text) => {
                                        text.uri
                                    }
                                    EmbeddedResourceResource::BlobResourceContents(blob) => {
                                        blob.uri
                                    }
                                };
                                format!("embedded resource: {uri}")
                            }
                            mcp_types::ContentBlock::ResourceLink(ResourceLink { uri, .. }) => {
                                format!("link: {uri}")
                            }
                        };
                        lines.push(Line::styled(line_text, Style::default().fg(Color::Gray)));
                    }
                }

                lines.push(Line::from(""));
            }
            Err(e) => {
                lines.push(Line::from(vec![
                    Span::styled(
                        "Error: ",
                        Style::default().fg(Color::Red).add_modifier(Modifier::BOLD),
                    ),
                    Span::raw(e),
                ]));
            }
        };

        HistoryCell::CompletedMcpToolCall {
            view: TextBlock::new(lines),
        }
    }
    // allow dead code for now. maybe we'll use it again.
    #[allow(dead_code)]
    pub(crate) fn new_background_event(message: String) -> Self {
        let mut lines: Vec<Line<'static>> = Vec::new();
        lines.push(Line::from("event".dim()));
        lines.extend(message.lines().map(|line| ansi_escape_line(line).dim()));
        lines.push(Line::from(""));
        HistoryCell::BackgroundEvent {
            view: TextBlock::new(lines),
        }
    }

    pub(crate) fn new_diff_output(message: String) -> Self {
        let mut lines: Vec<Line<'static>> = Vec::new();
        lines.push(Line::from("/diff".magenta()));

        if message.trim().is_empty() {
            lines.push(Line::from("No changes detected.".italic()));
        } else {
            lines.extend(message.lines().map(ansi_escape_line));
        }

        lines.push(Line::from(""));
        HistoryCell::GitDiffOutput {
            view: TextBlock::new(lines),
        }
    }

    pub(crate) fn new_reasoning_output(effort: ReasoningEffort) -> Self {
        use ratatui::style::Stylize;
        let mut lines: Vec<Line<'static>> = Vec::new();
        lines.push(Line::from("/reasoning".magenta()));
        lines.push(Line::from(vec![
            "Reasoning effort changed to: ".into(),
            format!("{}", effort).bold().into(),
        ]));
        lines.push(Line::from(""));
        HistoryCell::ReasoningOutput {
            view: TextBlock::new(lines),
        }
    }

    pub(crate) fn new_status_output(config: &Config, usage: &TokenUsage) -> Self {
        let mut lines: Vec<Line<'static>> = Vec::new();
        lines.push(Line::from("/status".magenta()));

        let config_entries = create_config_summary_entries(config);
        let lookup = |k: &str| -> String {
            config_entries
                .iter()
                .find(|(key, _)| *key == k)
                .map(|(_, v)| v.clone())
                .unwrap_or_default()
        };

        // 📂 Workspace
        lines.push(Line::from(vec!["📂 ".into(), "Workspace".bold()]));
        // Path (home-relative, e.g., ~/code/project)
        let cwd_str = match relativize_to_home(&config.cwd) {
            Some(rel) if !rel.as_os_str().is_empty() => format!("~/{}", rel.display()),
            Some(_) => "~".to_string(),
            None => config.cwd.display().to_string(),
        };
        lines.push(Line::from(vec!["  • Path: ".into(), cwd_str.into()]));
        // Approval mode (as-is)
        lines.push(Line::from(vec![
            "  • Approval Mode: ".into(),
            lookup("approval").into(),
        ]));
        // Sandbox (simplified name only)
        let sandbox_name = match &config.sandbox_policy {
            SandboxPolicy::DangerFullAccess => "danger-full-access",
            SandboxPolicy::ReadOnly => "read-only",
            SandboxPolicy::WorkspaceWrite { .. } => "workspace-write",
        };
        lines.push(Line::from(vec![
            "  • Sandbox: ".into(),
            sandbox_name.into(),
        ]));

        lines.push(Line::from(""));

        // 👤 Account (only if ChatGPT tokens exist), shown under the first block
        let auth_file = get_auth_file(&config.codex_home);
        if let Ok(auth) = try_read_auth_json(&auth_file) {
            if let Some(tokens) = auth.tokens.clone() {
                lines.push(Line::from(vec!["👤 ".into(), "Account".bold()]));
                lines.push(Line::from("  • Signed in with ChatGPT"));

                let info = tokens.id_token;
                if let Some(email) = &info.email {
                    lines.push(Line::from(vec!["  • Login: ".into(), email.clone().into()]));
                }

                match auth.openai_api_key.as_deref() {
                    Some(key) if !key.is_empty() => {
                        lines.push(Line::from(
                            "  • Using API key. Run codex login to use ChatGPT plan",
                        ));
                    }
                    _ => {
                        let plan_text = info
                            .get_chatgpt_plan_type()
                            .map(|s| title_case(&s))
                            .unwrap_or_else(|| "Unknown".to_string());
                        lines.push(Line::from(vec!["  • Plan: ".into(), plan_text.into()]));
                    }
                }

                lines.push(Line::from(""));
            }
        }

        // 🧠 Model
        lines.push(Line::from(vec!["🧠 ".into(), "Model".bold()]));
        lines.push(Line::from(vec![
            "  • Name: ".into(),
            config.model.clone().into(),
        ]));
        let provider_disp = pretty_provider_name(&config.model_provider_id);
        lines.push(Line::from(vec![
            "  • Provider: ".into(),
            provider_disp.into(),
        ]));
        // Only show Reasoning fields if present in config summary
        let reff = lookup("reasoning effort");
        if !reff.is_empty() {
            lines.push(Line::from(vec![
                "  • Reasoning Effort: ".into(),
                title_case(&reff).into(),
            ]));
        }
        let rsum = lookup("reasoning summaries");
        if !rsum.is_empty() {
            lines.push(Line::from(vec![
                "  • Reasoning Summaries: ".into(),
                title_case(&rsum).into(),
            ]));
        }

        lines.push(Line::from(""));

        // 📊 Token Usage
        lines.push(Line::from(vec!["📊 ".into(), "Token Usage".bold()]));
        // Input: <input> [+ <cached> cached]
        let mut input_line_spans: Vec<Span<'static>> = vec![
            "  • Input: ".into(),
            usage.non_cached_input().to_string().into(),
        ];
        if let Some(cached) = usage.cached_input_tokens {
            if cached > 0 {
                input_line_spans.push(format!(" (+ {cached} cached)").into());
            }
        }
        lines.push(Line::from(input_line_spans));
        // Output: <output>
        lines.push(Line::from(vec![
            "  • Output: ".into(),
            usage.output_tokens.to_string().into(),
        ]));
        // Total: <total>
        lines.push(Line::from(vec![
            "  • Total: ".into(),
            usage.blended_total().to_string().into(),
        ]));

        lines.push(Line::from(""));
        HistoryCell::StatusOutput {
            view: TextBlock::new(lines),
        }
    }

    pub(crate) fn new_prompts_output() -> Self {
        let lines: Vec<Line<'static>> = vec![
            Line::from("/prompts".magenta()),
            Line::from(""),
            Line::from(" 1. Explain this codebase"),
            Line::from(" 2. Summarize recent commits"),
            Line::from(" 3. Implement {feature}"),
            Line::from(" 4. Find and fix a bug in @filename"),
            Line::from(" 5. Write tests for @filename"),
            Line::from(" 6. Improve documentation in @filename"),
            Line::from(""),
        ];
        HistoryCell::PromptsOutput {
            view: TextBlock::new(lines),
        }
    }

    pub(crate) fn new_error_event(message: String) -> Self {
        let lines: Vec<Line<'static>> =
            vec![vec!["🖐 ".red().bold(), message.into()].into(), "".into()];
        HistoryCell::ErrorEvent {
            view: TextBlock::new(lines),
        }
    }

    /// Render a user‑friendly plan update styled like a checkbox todo list.
    pub(crate) fn new_plan_update(update: UpdatePlanArgs) -> Self {
        let UpdatePlanArgs { explanation, plan } = update;

        let mut lines: Vec<Line<'static>> = Vec::new();
        // Header with progress summary
        let total = plan.len();
        let completed = plan
            .iter()
            .filter(|p| matches!(p.status, StepStatus::Completed))
            .count();

        let width: usize = 10;
        let filled = if total > 0 {
            (completed * width + total / 2) / total
        } else {
            0
        };
        let empty = width.saturating_sub(filled);

        let mut header: Vec<Span> = Vec::new();
        header.push(Span::raw("📋"));
        header.push(Span::styled(
            " Updated",
            Style::default().add_modifier(Modifier::BOLD).magenta(),
        ));
        header.push(Span::raw(" to do list ["));
        if filled > 0 {
            header.push(Span::styled(
                "█".repeat(filled),
                Style::default().fg(Color::Green),
            ));
        }
        if empty > 0 {
            header.push(Span::styled(
                "░".repeat(empty),
                Style::default().fg(Color::Gray),
            ));
        }
        header.push(Span::raw("] "));
        header.push(Span::raw(format!("{completed}/{total}")));
        lines.push(Line::from(header));

        // Optional explanation/note from the model
        if let Some(expl) = explanation.and_then(|s| {
            let t = s.trim().to_string();
            if t.is_empty() { None } else { Some(t) }
        }) {
            lines.push(Line::from("note".gray().italic()));
            for l in expl.lines() {
                lines.push(Line::from(l.to_string()).gray());
            }
        }

        // Steps styled as checkbox items
        if plan.is_empty() {
            lines.push(Line::from("(no steps provided)".gray().italic()));
        } else {
            for (idx, PlanItemArg { step, status }) in plan.into_iter().enumerate() {
                let (box_span, text_span) = match status {
                    StepStatus::Completed => (
                        Span::styled("✔", Style::default().fg(Color::Green)),
                        Span::styled(
                            step,
                            Style::default()
                                .fg(Color::Gray)
                                .add_modifier(Modifier::CROSSED_OUT | Modifier::DIM),
                        ),
                    ),
                    StepStatus::InProgress => (
                        Span::raw("□"),
                        Span::styled(
                            step,
                            Style::default()
                                .fg(Color::Blue)
                                .add_modifier(Modifier::BOLD),
                        ),
                    ),
                    StepStatus::Pending => (
                        Span::raw("□"),
                        Span::styled(
                            step,
                            Style::default().fg(Color::Gray).add_modifier(Modifier::DIM),
                        ),
                    ),
                };
                let prefix = if idx == 0 {
                    Span::raw("  ⎿ ")
                } else {
                    Span::raw("    ")
                };
                lines.push(Line::from(vec![
                    prefix,
                    box_span,
                    Span::raw(" "),
                    text_span,
                ]));
            }
        }

        lines.push(Line::from(""));

        HistoryCell::PlanUpdate {
            view: TextBlock::new(lines),
        }
    }

    /// Create a new `PendingPatch` cell that lists the file‑level summary of
    /// a proposed patch. The summary lines should already be formatted (e.g.
    /// "A path/to/file.rs").
    pub(crate) fn new_patch_event(
        event_type: PatchEventType,
        changes: HashMap<PathBuf, FileChange>,
    ) -> Self {
        let title = match &event_type {
            PatchEventType::ApprovalRequest => "proposed patch",
            PatchEventType::ApplyBegin {
                auto_approved: true,
            } => "✏️ Applying patch",
            PatchEventType::ApplyBegin {
                auto_approved: false,
            } => {
                let lines: Vec<Line<'static>> = vec![
                    Line::from("✏️ Applying patch".magenta().bold()),
                    Line::from(""),
                ];
                return Self::PendingPatch {
                    view: TextBlock::new(lines),
                };
            }
        };

        let lines: Vec<Line<'static>> = create_diff_summary(title, changes);

        HistoryCell::PendingPatch {
            view: TextBlock::new(lines),
        }
    }

    pub(crate) fn new_patch_apply_failure(stderr: String) -> Self {
        let mut lines: Vec<Line<'static>> = Vec::new();

        // Failure title
        lines.push(Line::from("✘ Failed to apply patch".magenta().bold()));

        if !stderr.trim().is_empty() {
            lines.extend(output_lines(
                Some(&CommandOutput {
                    exit_code: 1,
                    stdout: String::new(),
                    stderr,
                }),
                true,
                true,
            ));
        }

        lines.push(Line::from(""));

        HistoryCell::PatchApplyResult {
            view: TextBlock::new(lines),
        }
    }

    /// Create a simple text line cell for streaming messages
    pub(crate) fn new_text_line(line: Line<'static>) -> Self {
        HistoryCell::BackgroundEvent {
            view: TextBlock::new(vec![line]),
        }
    }
}

impl WidgetRef for &HistoryCell {
    fn render_ref(&self, area: Rect, buf: &mut Buffer) {
        match self {
            HistoryCell::AnimatedWelcome { start_time, completed } => {
                let elapsed = start_time.elapsed();
                let animation_duration = std::time::Duration::from_secs(2);  // 2 seconds total
                
                if elapsed < animation_duration && !completed.get() {
                    // Calculate animation progress
                    let progress = elapsed.as_secs_f32() / animation_duration.as_secs_f32();
                    
                    // Render the animation (randomly chooses between neon and bracket build)
                    crate::glitch_animation::render_intro_animation(
                        area,
                        buf,
                        progress
                    );
                    
                    // Request redraw for animation
                    // Note: We can't send events from here directly, but the ChatWidget
                    // will check for animation cells and request redraws
                } else {
                    // Animation complete - mark it and render final static state
                    completed.set(true);
                    
                    // Render the final static state
                    crate::glitch_animation::render_intro_animation(
                        area,
                        buf,
                        1.0  // Full progress = static final state
                    );
                }
            }
            _ => {
                // Apply theme background and text color to the paragraph
                Paragraph::new(Text::from(self.plain_lines()))
                    .wrap(Wrap { trim: false })
                    .style(Style::default()
                        .fg(crate::colors::text())
                        .bg(crate::colors::background()))
                    .render(area, buf);
            }
        }
    }
}

fn output_lines(
    output: Option<&CommandOutput>,
    only_err: bool,
    include_angle_pipe: bool,
) -> Vec<Line<'static>> {
    let CommandOutput {
        exit_code,
        stdout,
        stderr,
    } = match output {
        Some(output) if only_err && output.exit_code == 0 => return vec![],
        Some(output) => output,
        None => return vec![],
    };

    let src = if *exit_code == 0 { stdout } else { stderr };
    let lines: Vec<&str> = src.lines().collect();
    let total = lines.len();
    let limit = TOOL_CALL_MAX_LINES;

    let mut out = Vec::new();

    let head_end = total.min(limit);
    for (i, raw) in lines[..head_end].iter().enumerate() {
        let mut line = ansi_escape_line(raw);
        let prefix = if i == 0 && include_angle_pipe {
            "  ⎿ "
        } else {
            "    "
        };
        line.spans.insert(0, prefix.into());
        line.spans.iter_mut().for_each(|span| {
            span.style = span.style.add_modifier(Modifier::DIM);
        });
        out.push(line);
    }

    // If we will ellipsize less than the limit, just show it.
    let show_ellipsis = total > 2 * limit;
    if show_ellipsis {
        let omitted = total - 2 * limit;
        out.push(Line::from(format!("… +{omitted} lines")));
    }

    let tail_start = if show_ellipsis {
        total - limit
    } else {
        head_end
    };
    for raw in lines[tail_start..].iter() {
        let mut line = ansi_escape_line(raw);
        line.spans.insert(0, "    ".into());
        line.spans.iter_mut().for_each(|span| {
            span.style = span.style.add_modifier(Modifier::DIM);
        });
        out.push(line);
    }

    out
}

fn format_mcp_invocation<'a>(invocation: McpInvocation) -> Line<'a> {
    let args_str = invocation
        .arguments
        .as_ref()
        .map(|v| {
            // Use compact form to keep things short but readable.
            serde_json::to_string(v).unwrap_or_else(|_| v.to_string())
        })
        .unwrap_or_default();

    let invocation_spans = vec![
        Span::styled(invocation.server.clone(), Style::default().fg(Color::Blue)),
        Span::raw("."),
        Span::styled(invocation.tool.clone(), Style::default().fg(Color::Blue)),
        Span::raw("("),
        Span::styled(args_str, Style::default().fg(Color::Gray)),
        Span::raw(")"),
    ];
    Line::from(invocation_spans)
}

fn shlex_join_safe(command: &[String]) -> String {
    match shlex::try_join(command.iter().map(|s| s.as_str())) {
        Ok(cmd) => cmd,
        Err(_) => command.join(" "),
    }
}<|MERGE_RESOLUTION|>--- conflicted
+++ resolved
@@ -10,11 +10,7 @@
 use codex_common::create_config_summary_entries;
 use codex_common::elapsed::format_duration;
 use codex_core::config::Config;
-<<<<<<< HEAD
-use codex_core::config_types::ReasoningEffort;
-=======
 use codex_core::parse_command::ParsedCommand;
->>>>>>> a48372ce
 use codex_core::plan_tool::PlanItemArg;
 use codex_core::plan_tool::StepStatus;
 use codex_core::plan_tool::UpdatePlanArgs;
@@ -79,12 +75,6 @@
 /// `Vec<Line<'static>>` representation to make it easier to display in a
 /// scrollable list.
 pub(crate) enum HistoryCell {
-    /// Animated welcome that shows particle animation
-    AnimatedWelcome { 
-        start_time: std::time::Instant,
-        completed: std::cell::Cell<bool>,
-    },
-    
     /// Welcome message.
     WelcomeMessage {
         view: TextBlock,
@@ -125,16 +115,9 @@
     },
 
     /// Output from the `/diff` command.
-<<<<<<< HEAD
-    GitDiffOutput { view: TextBlock },
-    
-    /// Output from the `/reasoning` command.
-    ReasoningOutput { view: TextBlock },
-=======
     GitDiffOutput {
         view: TextBlock,
     },
->>>>>>> a48372ce
 
     /// Output from the `/status` command.
     StatusOutput {
@@ -205,19 +188,10 @@
     /// These lines are also rendered directly by ratatui wrapped in a Paragraph.
     pub(crate) fn plain_lines(&self) -> Vec<Line<'static>> {
         match self {
-            HistoryCell::AnimatedWelcome { .. } => {
-                // For plain lines, just show a simple welcome message
-                vec![
-                    Line::from(""),
-                    Line::from("Welcome to Coder"),
-                    Line::from(""),
-                ]
-            }
             HistoryCell::WelcomeMessage { view }
             | HistoryCell::UserPrompt { view }
             | HistoryCell::BackgroundEvent { view }
             | HistoryCell::GitDiffOutput { view }
-            | HistoryCell::ReasoningOutput { view }
             | HistoryCell::StatusOutput { view }
             | HistoryCell::PromptsOutput { view }
             | HistoryCell::ErrorEvent { view }
@@ -242,19 +216,11 @@
     }
 
     pub(crate) fn desired_height(&self, width: u16) -> u16 {
-        match self {
-            HistoryCell::AnimatedWelcome { .. } => {
-                // Fixed height for animation area
-                18u16  // 16 for animation + 2 for borders
-            }
-            _ => {
-                Paragraph::new(Text::from(self.plain_lines()))
-                    .wrap(Wrap { trim: false })
-                    .line_count(width)
-                    .try_into()
-                    .unwrap_or(0)
-            }
-        }
+        Paragraph::new(Text::from(self.plain_lines()))
+            .wrap(Wrap { trim: false })
+            .line_count(width)
+            .try_into()
+            .unwrap_or(0)
     }
 
     pub(crate) fn new_session_info(
@@ -269,15 +235,28 @@
             history_entry_count: _,
         } = event;
         if is_first_event {
-            // Since we now have a status bar, just show helpful commands in history
+            let cwd_str = match relativize_to_home(&config.cwd) {
+                Some(rel) if !rel.as_os_str().is_empty() => format!("~/{}", rel.display()),
+                Some(_) => "~".to_string(),
+                None => config.cwd.display().to_string(),
+            };
+
             let lines: Vec<Line<'static>> = vec![
+                Line::from(vec![
+                    Span::raw(">_ ").dim(),
+                    Span::styled(
+                        "You are using OpenAI Codex in",
+                        Style::default().add_modifier(Modifier::BOLD),
+                    ),
+                    Span::raw(format!(" {cwd_str}")).dim(),
+                ]),
                 Line::from("".dim()),
-                Line::from(" Popular commands:".dim()),
-                Line::from(format!(" /browser <url> - {}", SlashCommand::Browser.description()).dim()),
-                Line::from(format!(" /plan - {}", SlashCommand::Plan.description()).dim()),
-                Line::from(format!(" /solve - {}", SlashCommand::Solve.description()).dim()),
-                Line::from(format!(" /code - {}", SlashCommand::Code.description()).dim()),
-                Line::from(format!(" /reasoning - {}", SlashCommand::Reasoning.description()).dim()),
+                Line::from(" To get started, describe a task or try one of these commands:".dim()),
+                Line::from("".dim()),
+                Line::from(format!(" /init - {}", SlashCommand::Init.description()).dim()),
+                Line::from(format!(" /status - {}", SlashCommand::Status.description()).dim()),
+                Line::from(format!(" /diff - {}", SlashCommand::Diff.description()).dim()),
+                Line::from(format!(" /prompts - {}", SlashCommand::Prompts.description()).dim()),
                 Line::from("".dim()),
             ];
             HistoryCell::WelcomeMessage {
@@ -302,7 +281,7 @@
 
     pub(crate) fn new_user_prompt(message: String) -> Self {
         let mut lines: Vec<Line<'static>> = Vec::new();
-        lines.push(Line::from(Span::styled("user", Style::default().fg(crate::colors::primary()).add_modifier(Modifier::BOLD))));
+        lines.push(Line::from("user".cyan().bold()));
         lines.extend(message.lines().map(|l| Line::from(l.to_string())));
         lines.push(Line::from(""));
 
@@ -376,21 +355,9 @@
 
             let prefix = if i == 0 { "  L " } else { "    " };
             lines.push(Line::from(vec![
-<<<<<<< HEAD
-                Span::styled("▌ ", Style::default().fg(crate::colors::primary())),
-                Span::styled("Running command ", Style::default().fg(crate::colors::secondary())),
-                first.to_string().into(),
-            ]));
-        } else {
-            lines.push(Line::from(vec![Span::styled("▌ ", Style::default().fg(crate::colors::primary())), Span::styled("Running command", Style::default().fg(crate::colors::secondary()))]));
-        }
-        for cont in iter {
-            lines.push(Line::from(cont.to_string()));
-=======
                 Span::styled(prefix, Style::default().add_modifier(Modifier::DIM)),
                 Span::styled(str, Style::default().fg(LIGHT_BLUE)),
             ]));
->>>>>>> a48372ce
         }
 
         lines.extend(output_lines(output, true, false));
@@ -587,20 +554,6 @@
 
         lines.push(Line::from(""));
         HistoryCell::GitDiffOutput {
-            view: TextBlock::new(lines),
-        }
-    }
-
-    pub(crate) fn new_reasoning_output(effort: ReasoningEffort) -> Self {
-        use ratatui::style::Stylize;
-        let mut lines: Vec<Line<'static>> = Vec::new();
-        lines.push(Line::from("/reasoning".magenta()));
-        lines.push(Line::from(vec![
-            "Reasoning effort changed to: ".into(),
-            format!("{}", effort).bold().into(),
-        ]));
-        lines.push(Line::from(""));
-        HistoryCell::ReasoningOutput {
             view: TextBlock::new(lines),
         }
     }
@@ -923,58 +876,13 @@
             view: TextBlock::new(lines),
         }
     }
-
-    /// Create a simple text line cell for streaming messages
-    pub(crate) fn new_text_line(line: Line<'static>) -> Self {
-        HistoryCell::BackgroundEvent {
-            view: TextBlock::new(vec![line]),
-        }
-    }
 }
 
 impl WidgetRef for &HistoryCell {
     fn render_ref(&self, area: Rect, buf: &mut Buffer) {
-        match self {
-            HistoryCell::AnimatedWelcome { start_time, completed } => {
-                let elapsed = start_time.elapsed();
-                let animation_duration = std::time::Duration::from_secs(2);  // 2 seconds total
-                
-                if elapsed < animation_duration && !completed.get() {
-                    // Calculate animation progress
-                    let progress = elapsed.as_secs_f32() / animation_duration.as_secs_f32();
-                    
-                    // Render the animation (randomly chooses between neon and bracket build)
-                    crate::glitch_animation::render_intro_animation(
-                        area,
-                        buf,
-                        progress
-                    );
-                    
-                    // Request redraw for animation
-                    // Note: We can't send events from here directly, but the ChatWidget
-                    // will check for animation cells and request redraws
-                } else {
-                    // Animation complete - mark it and render final static state
-                    completed.set(true);
-                    
-                    // Render the final static state
-                    crate::glitch_animation::render_intro_animation(
-                        area,
-                        buf,
-                        1.0  // Full progress = static final state
-                    );
-                }
-            }
-            _ => {
-                // Apply theme background and text color to the paragraph
-                Paragraph::new(Text::from(self.plain_lines()))
-                    .wrap(Wrap { trim: false })
-                    .style(Style::default()
-                        .fg(crate::colors::text())
-                        .bg(crate::colors::background()))
-                    .render(area, buf);
-            }
-        }
+        Paragraph::new(Text::from(self.plain_lines()))
+            .wrap(Wrap { trim: false })
+            .render(area, buf);
     }
 }
 

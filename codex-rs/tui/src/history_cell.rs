--- conflicted
+++ resolved
@@ -197,48 +197,6 @@
             .unwrap_or(0)
     }
 
-    fn output_lines(src: &str) -> Vec<Line<'static>> {
-        let lines: Vec<&str> = src.lines().collect();
-        let total = lines.len();
-        let limit = TOOL_CALL_MAX_LINES;
-
-        let mut out = Vec::new();
-
-        let head_end = total.min(limit);
-        for (i, raw) in lines[..head_end].iter().enumerate() {
-            let mut line = ansi_escape_line(raw);
-            let prefix = if i == 0 { "  ⎿ " } else { "    " };
-            line.spans.insert(0, prefix.into());
-            line.spans.iter_mut().for_each(|span| {
-                span.style = span.style.add_modifier(Modifier::DIM);
-            });
-            out.push(line);
-        }
-
-        // If we will ellipsize less than the limit, just show it.
-        let show_ellipsis = total > 2 * limit;
-        if show_ellipsis {
-            let omitted = total - 2 * limit;
-            out.push(Line::from(format!("… +{omitted} lines")));
-        }
-
-        let tail_start = if show_ellipsis {
-            total - limit
-        } else {
-            head_end
-        };
-        for raw in lines[tail_start..].iter() {
-            let mut line = ansi_escape_line(raw);
-            line.spans.insert(0, "    ".into());
-            line.spans.iter_mut().for_each(|span| {
-                span.style = span.style.add_modifier(Modifier::DIM);
-            });
-            out.push(line);
-        }
-
-        out
-    }
-
     pub(crate) fn new_session_info(
         config: &Config,
         event: SessionConfiguredEvent,
@@ -396,19 +354,9 @@
             lines.push(Line::from(cont.to_string()));
         }
 
-<<<<<<< HEAD
         lines.extend(output_lines(output, false, true));
 
         lines
-=======
-        let src = if exit_code == 0 { stdout } else { stderr };
-        lines.extend(Self::output_lines(&src));
-        lines.push(Line::from(""));
-
-        HistoryCell::CompletedExecCommand {
-            view: TextBlock::new(lines),
-        }
->>>>>>> fa0a8794
     }
 
     pub(crate) fn new_active_mcp_tool_call(invocation: McpInvocation) -> Self {
@@ -888,7 +836,15 @@
         lines.push(Line::from("✘ Failed to apply patch".magenta().bold()));
 
         if !stderr.trim().is_empty() {
-            lines.extend(Self::output_lines(&stderr));
+            lines.extend(output_lines(
+                Some(&CommandOutput {
+                    exit_code: 1,
+                    stdout: String::new(),
+                    stderr,
+                }),
+                true,
+                true,
+            ));
         }
 
         lines.push(Line::from(""));
@@ -923,11 +879,16 @@
     };
 
     let src = if *exit_code == 0 { stdout } else { stderr };
-    let mut out: Vec<Line<'static>> = Vec::new();
-    let mut lines_iter = src.lines();
-    for (idx, raw) in lines_iter.by_ref().take(TOOL_CALL_MAX_LINES).enumerate() {
+    let lines: Vec<&str> = src.lines().collect();
+    let total = lines.len();
+    let limit = TOOL_CALL_MAX_LINES;
+
+    let mut out = Vec::new();
+
+    let head_end = total.min(limit);
+    for (i, raw) in lines[..head_end].iter().enumerate() {
         let mut line = ansi_escape_line(raw);
-        let prefix = if idx == 0 && include_angle_pipe {
+        let prefix = if i == 0 && include_angle_pipe {
             "  ⎿ "
         } else {
             "    "
@@ -938,17 +899,28 @@
         });
         out.push(line);
     }
-    let remaining = lines_iter.count();
-    if remaining > 0 {
-        let mut more = Line::from(format!("… +{remaining} lines"));
-        // Continuation/ellipsis is treated as a subsequent line for prefixing
-        more.spans.insert(0, "    ".into());
-        more.spans.iter_mut().for_each(|span| {
+
+    // If we will ellipsize less than the limit, just show it.
+    let show_ellipsis = total > 2 * limit;
+    if show_ellipsis {
+        let omitted = total - 2 * limit;
+        out.push(Line::from(format!("… +{omitted} lines")));
+    }
+
+    let tail_start = if show_ellipsis {
+        total - limit
+    } else {
+        head_end
+    };
+    for raw in lines[tail_start..].iter() {
+        let mut line = ansi_escape_line(raw);
+        line.spans.insert(0, "    ".into());
+        line.spans.iter_mut().for_each(|span| {
             span.style = span.style.add_modifier(Modifier::DIM);
         });
-        out.push(more);
-    }
-    out.push(Line::from(""));
+        out.push(line);
+    }
+
     out
 }
 

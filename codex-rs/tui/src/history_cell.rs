--- conflicted
+++ resolved
@@ -863,9 +863,6 @@
     }
 }
 
-<<<<<<< HEAD
-fn create_diff_summary(title: &str, changes: &HashMap<PathBuf, FileChange>) -> Vec<RtLine<'static>> {
-=======
 fn output_lines(
     output: Option<&CommandOutput>,
     only_err: bool,
@@ -928,7 +925,6 @@
 }
 
 fn create_diff_summary(title: &str, changes: HashMap<PathBuf, FileChange>) -> Vec<RtLine<'static>> {
->>>>>>> 7f640872
     let mut files: Vec<FileSummary> = Vec::new();
 
     // Count additions/deletions from a unified diff body

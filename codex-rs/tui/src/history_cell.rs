use crate::diff_render::create_diff_summary;
use crate::diff_render::display_path_for;
use crate::exec_cell::CommandOutput;
use crate::exec_cell::OutputLinesParams;
use crate::exec_cell::TOOL_CALL_MAX_LINES;
use crate::exec_cell::output_lines;
use crate::exec_cell::spinner;
use crate::exec_command::relativize_to_home;
use crate::markdown::MarkdownCitationContext;
use crate::markdown::append_markdown;
use crate::render::line_utils::line_to_static;
use crate::render::line_utils::prefix_lines;
use crate::style::user_message_style;
use crate::terminal_palette::default_bg;
use crate::text_formatting::format_and_truncate_tool_result;
use crate::ui_consts::LIVE_PREFIX_COLS;
use crate::wrapping::RtOptions;
use crate::wrapping::word_wrap_line;
use crate::wrapping::word_wrap_lines;
use base64::Engine;
use codex_core::config::Config;
use codex_core::config_types::McpServerTransportConfig;
use codex_core::config_types::ReasoningSummaryFormat;
use codex_core::plan_tool::PlanItemArg;
use codex_core::plan_tool::StepStatus;
use codex_core::plan_tool::UpdatePlanArgs;
use codex_core::protocol::FileChange;
use codex_core::protocol::McpInvocation;
use codex_core::protocol::SessionConfiguredEvent;
use codex_core::protocol_config_types::ReasoningEffort as ReasoningEffortConfig;
use image::DynamicImage;
use image::ImageReader;
use mcp_types::EmbeddedResourceResource;
use mcp_types::ResourceLink;
use ratatui::prelude::*;
use ratatui::style::Modifier;
use ratatui::style::Style;
use ratatui::style::Styled;
use ratatui::style::Stylize;
use ratatui::widgets::Paragraph;
use ratatui::widgets::WidgetRef;
use ratatui::widgets::Wrap;
use std::any::Any;
use std::collections::HashMap;
use std::io::Cursor;
use std::path::Path;
use std::path::PathBuf;
use std::time::Duration;
use std::time::Instant;
use tracing::error;
use unicode_width::UnicodeWidthStr;

/// Represents an event to display in the conversation history. Returns its
/// `Vec<Line<'static>>` representation to make it easier to display in a
/// scrollable list.
pub(crate) trait HistoryCell: std::fmt::Debug + Send + Sync + Any {
    fn display_lines(&self, width: u16) -> Vec<Line<'static>>;

    fn transcript_lines(&self) -> Vec<Line<'static>> {
        self.display_lines(u16::MAX)
    }

    fn desired_height(&self, width: u16) -> u16 {
        Paragraph::new(Text::from(self.display_lines(width)))
            .wrap(Wrap { trim: false })
            .line_count(width)
            .try_into()
            .unwrap_or(0)
    }

    fn is_stream_continuation(&self) -> bool {
        false
    }
}

impl dyn HistoryCell {
    pub(crate) fn as_any(&self) -> &dyn Any {
        self
    }

    pub(crate) fn as_any_mut(&mut self) -> &mut dyn Any {
        self
    }
}

#[derive(Debug)]
pub(crate) struct UserHistoryCell {
    pub message: String,
}

impl HistoryCell for UserHistoryCell {
    fn display_lines(&self, width: u16) -> Vec<Line<'static>> {
        let mut lines: Vec<Line<'static>> = Vec::new();

        // Use ratatui-aware word wrapping and prefixing to avoid lifetime issues.
        let wrap_width = width.saturating_sub(LIVE_PREFIX_COLS); // account for the ▌ prefix and trailing space

        let style = user_message_style(default_bg());

        // Use our ratatui wrapping helpers for correct styling and lifetimes.
        let wrapped = word_wrap_lines(
            &self
                .message
                .lines()
                .map(|l| Line::from(l).style(style))
                .collect::<Vec<_>>(),
            RtOptions::new(wrap_width as usize),
        );

        lines.push(Line::from("").style(style));
        lines.extend(prefix_lines(wrapped, "› ".bold().dim(), "  ".into()));
        lines.push(Line::from("").style(style));
        lines
    }

    fn transcript_lines(&self) -> Vec<Line<'static>> {
        let mut lines: Vec<Line<'static>> = Vec::new();
        lines.push("user".cyan().bold().into());
        lines.extend(self.message.lines().map(|l| l.to_string().into()));
        lines
    }
}

#[derive(Debug)]
pub(crate) struct ReasoningSummaryCell {
    _header: String,
    content: String,
    citation_context: MarkdownCitationContext,
}

impl ReasoningSummaryCell {
    pub(crate) fn new(
        header: String,
        content: String,
        citation_context: MarkdownCitationContext,
    ) -> Self {
        Self {
            _header: header,
            content,
            citation_context,
        }
    }
}

impl HistoryCell for ReasoningSummaryCell {
    fn display_lines(&self, width: u16) -> Vec<Line<'static>> {
        let mut lines: Vec<Line<'static>> = Vec::new();
        append_markdown(
            &self.content,
            Some((width as usize).saturating_sub(2)),
            &mut lines,
            self.citation_context.clone(),
        );
        let summary_style = Style::default().add_modifier(Modifier::DIM | Modifier::ITALIC);
        let summary_lines = lines
            .into_iter()
            .map(|mut line| {
                line.spans = line
                    .spans
                    .into_iter()
                    .map(|span| span.patch_style(summary_style))
                    .collect();
                line
            })
            .collect::<Vec<_>>();

        word_wrap_lines(
            &summary_lines,
            RtOptions::new(width as usize)
                .initial_indent("• ".dim().into())
                .subsequent_indent("  ".into()),
        )
    }

    fn transcript_lines(&self) -> Vec<Line<'static>> {
        let mut out: Vec<Line<'static>> = Vec::new();
        out.push("thinking".magenta().bold().into());
        let mut lines = Vec::new();
        append_markdown(
            &self.content,
            None,
            &mut lines,
            self.citation_context.clone(),
        );
        out.extend(lines);
        out
    }
}

#[derive(Debug)]
pub(crate) struct AgentMessageCell {
    lines: Vec<Line<'static>>,
    is_first_line: bool,
}

impl AgentMessageCell {
    pub(crate) fn new(lines: Vec<Line<'static>>, is_first_line: bool) -> Self {
        Self {
            lines,
            is_first_line,
        }
    }
}

impl HistoryCell for AgentMessageCell {
    fn display_lines(&self, width: u16) -> Vec<Line<'static>> {
        word_wrap_lines(
            &self.lines,
            RtOptions::new(width as usize)
                .initial_indent(if self.is_first_line {
                    "• ".dim().into()
                } else {
                    "  ".into()
                })
                .subsequent_indent("  ".into()),
        )
    }

    fn transcript_lines(&self) -> Vec<Line<'static>> {
        let mut out: Vec<Line<'static>> = Vec::new();
        if self.is_first_line {
            out.push("codex".magenta().bold().into());
        }
        out.extend(self.lines.clone());
        out
    }

    fn is_stream_continuation(&self) -> bool {
        !self.is_first_line
    }
}

#[derive(Debug)]
pub(crate) struct PlainHistoryCell {
    lines: Vec<Line<'static>>,
}

impl PlainHistoryCell {
    pub(crate) fn new(lines: Vec<Line<'static>>) -> Self {
        Self { lines }
    }
}

impl HistoryCell for PlainHistoryCell {
    fn display_lines(&self, _width: u16) -> Vec<Line<'static>> {
        self.lines.clone()
    }
}

#[derive(Debug)]
pub(crate) struct TranscriptOnlyHistoryCell {
    lines: Vec<Line<'static>>,
}

impl HistoryCell for TranscriptOnlyHistoryCell {
    fn display_lines(&self, _width: u16) -> Vec<Line<'static>> {
        Vec::new()
    }

    fn transcript_lines(&self) -> Vec<Line<'static>> {
        self.lines.clone()
    }
}

/// Cyan history cell line showing the current review status.
pub(crate) fn new_review_status_line(message: String) -> PlainHistoryCell {
    PlainHistoryCell {
        lines: vec![Line::from(message.cyan())],
    }
}

#[derive(Debug)]
pub(crate) struct PatchHistoryCell {
    changes: HashMap<PathBuf, FileChange>,
    cwd: PathBuf,
}

impl HistoryCell for PatchHistoryCell {
    fn display_lines(&self, width: u16) -> Vec<Line<'static>> {
        create_diff_summary(&self.changes, &self.cwd, width as usize)
    }
}

#[derive(Debug)]
struct CompletedMcpToolCallWithImageOutput {
    _image: DynamicImage,
}
impl HistoryCell for CompletedMcpToolCallWithImageOutput {
    fn display_lines(&self, _width: u16) -> Vec<Line<'static>> {
        vec!["tool result (image output omitted)".into()]
    }
}

pub(crate) const SESSION_HEADER_MAX_INNER_WIDTH: usize = 56; // Just an eyeballed value

pub(crate) fn card_inner_width(width: u16, max_inner_width: usize) -> Option<usize> {
    if width < 4 {
        return None;
    }
    let inner_width = std::cmp::min(width.saturating_sub(4) as usize, max_inner_width);
    Some(inner_width)
}

/// Render `lines` inside a border sized to the widest span in the content.
pub(crate) fn with_border(lines: Vec<Line<'static>>) -> Vec<Line<'static>> {
    with_border_internal(lines, None)
}

/// Render `lines` inside a border whose inner width is at least `inner_width`.
///
/// This is useful when callers have already clamped their content to a
/// specific width and want the border math centralized here instead of
/// duplicating padding logic in the TUI widgets themselves.
pub(crate) fn with_border_with_inner_width(
    lines: Vec<Line<'static>>,
    inner_width: usize,
) -> Vec<Line<'static>> {
    with_border_internal(lines, Some(inner_width))
}

fn with_border_internal(
    lines: Vec<Line<'static>>,
    forced_inner_width: Option<usize>,
) -> Vec<Line<'static>> {
    let max_line_width = lines
        .iter()
        .map(|line| {
            line.iter()
                .map(|span| UnicodeWidthStr::width(span.content.as_ref()))
                .sum::<usize>()
        })
        .max()
        .unwrap_or(0);
    let content_width = forced_inner_width
        .unwrap_or(max_line_width)
        .max(max_line_width);

    let mut out = Vec::with_capacity(lines.len() + 2);
    let border_inner_width = content_width + 2;
    out.push(vec![format!("╭{}╮", "─".repeat(border_inner_width)).dim()].into());

    for line in lines.into_iter() {
        let used_width: usize = line
            .iter()
            .map(|span| UnicodeWidthStr::width(span.content.as_ref()))
            .sum();
        let span_count = line.spans.len();
        let mut spans: Vec<Span<'static>> = Vec::with_capacity(span_count + 4);
        spans.push(Span::from("│ ").dim());
        spans.extend(line.into_iter());
        if used_width < content_width {
            spans.push(Span::from(" ".repeat(content_width - used_width)).dim());
        }
        spans.push(Span::from(" │").dim());
        out.push(Line::from(spans));
    }

    out.push(vec![format!("╰{}╯", "─".repeat(border_inner_width)).dim()].into());

    out
}

/// Return the emoji followed by a hair space (U+200A).
/// Using only the hair space avoids excessive padding after the emoji while
/// still providing a small visual gap across terminals.
pub(crate) fn padded_emoji(emoji: &str) -> String {
    format!("{emoji}\u{200A}")
}

pub(crate) fn new_session_info(
    config: &Config,
    event: SessionConfiguredEvent,
    is_first_event: bool,
) -> CompositeHistoryCell {
    let SessionConfiguredEvent {
        model,
        reasoning_effort,
        session_id: _,
        history_log_id: _,
        history_entry_count: _,
        initial_messages: _,
        rollout_path: _,
    } = event;
    if is_first_event {
        // Header box rendered as history (so it appears at the very top)
        let header = SessionHeaderHistoryCell::new(
            model,
            reasoning_effort,
            config.cwd.clone(),
            crate::version::CODEX_CLI_VERSION,
        );

        // Help lines below the header (new copy and list)
        let help_lines: Vec<Line<'static>> = vec![
            "  To get started, describe a task or try one of these commands:"
                .dim()
                .into(),
            Line::from(""),
            Line::from(vec![
                "  ".into(),
                "/init".into(),
                " - create an AGENTS.md file with instructions for Codex".dim(),
            ]),
            Line::from(vec![
                "  ".into(),
                "/status".into(),
                " - show current session configuration".dim(),
            ]),
            Line::from(vec![
                "  ".into(),
                "/approvals".into(),
                " - choose what Codex can do without approval".dim(),
            ]),
            Line::from(vec![
                "  ".into(),
                "/model".into(),
                " - choose what model and reasoning effort to use".dim(),
            ]),
            Line::from(vec![
                "  ".into(),
                "/review".into(),
                " - review any changes and find issues".dim(),
            ]),
        ];

        CompositeHistoryCell {
            parts: vec![
                Box::new(header),
                Box::new(PlainHistoryCell { lines: help_lines }),
            ],
        }
    } else if config.model == model {
        CompositeHistoryCell { parts: vec![] }
    } else {
        let lines = vec![
            "model changed:".magenta().bold().into(),
            format!("requested: {}", config.model).into(),
            format!("used: {model}").into(),
        ];
        CompositeHistoryCell {
            parts: vec![Box::new(PlainHistoryCell { lines })],
        }
    }
}

pub(crate) fn new_user_prompt(message: String) -> UserHistoryCell {
    UserHistoryCell { message }
}

pub(crate) fn new_user_approval_decision(lines: Vec<Line<'static>>) -> PlainHistoryCell {
    PlainHistoryCell { lines }
}

#[derive(Debug)]
struct SessionHeaderHistoryCell {
    version: &'static str,
    model: String,
    reasoning_effort: Option<ReasoningEffortConfig>,
    directory: PathBuf,
}

impl SessionHeaderHistoryCell {
    fn new(
        model: String,
        reasoning_effort: Option<ReasoningEffortConfig>,
        directory: PathBuf,
        version: &'static str,
    ) -> Self {
        Self {
            version,
            model,
            reasoning_effort,
            directory,
        }
    }

    fn format_directory(&self, max_width: Option<usize>) -> String {
        Self::format_directory_inner(&self.directory, max_width)
    }

    fn format_directory_inner(directory: &Path, max_width: Option<usize>) -> String {
        let formatted = if let Some(rel) = relativize_to_home(directory) {
            if rel.as_os_str().is_empty() {
                "~".to_string()
            } else {
                format!("~{}{}", std::path::MAIN_SEPARATOR, rel.display())
            }
        } else {
            directory.display().to_string()
        };

        if let Some(max_width) = max_width {
            if max_width == 0 {
                return String::new();
            }
            if UnicodeWidthStr::width(formatted.as_str()) > max_width {
                return crate::text_formatting::center_truncate_path(&formatted, max_width);
            }
        }

        formatted
    }

    fn reasoning_label(&self) -> Option<&'static str> {
        self.reasoning_effort.map(|effort| match effort {
            ReasoningEffortConfig::Minimal => "minimal",
            ReasoningEffortConfig::Low => "low",
            ReasoningEffortConfig::Medium => "medium",
            ReasoningEffortConfig::High => "high",
        })
    }
}

impl HistoryCell for SessionHeaderHistoryCell {
    fn display_lines(&self, width: u16) -> Vec<Line<'static>> {
        let Some(inner_width) = card_inner_width(width, SESSION_HEADER_MAX_INNER_WIDTH) else {
            return Vec::new();
        };

        let make_row = |spans: Vec<Span<'static>>| Line::from(spans);

        // Title line rendered inside the box: ">_ OpenAI Codex (vX)"
        let title_spans: Vec<Span<'static>> = vec![
            Span::from(">_ ").dim(),
            Span::from("OpenAI Codex").bold(),
            Span::from(" ").dim(),
            Span::from(format!("(v{})", self.version)).dim(),
        ];

        const CHANGE_MODEL_HINT_COMMAND: &str = "/model";
        const CHANGE_MODEL_HINT_EXPLANATION: &str = " to change";
        const DIR_LABEL: &str = "directory:";
        let label_width = DIR_LABEL.len();
        let model_label = format!(
            "{model_label:<label_width$}",
            model_label = "model:",
            label_width = label_width
        );
        let reasoning_label = self.reasoning_label();
        let mut model_spans: Vec<Span<'static>> = vec![
            Span::from(format!("{model_label} ")).dim(),
            Span::from(self.model.clone()),
        ];
        if let Some(reasoning) = reasoning_label {
            model_spans.push(Span::from(" "));
            model_spans.push(Span::from(reasoning));
        }
        model_spans.push("   ".dim());
        model_spans.push(CHANGE_MODEL_HINT_COMMAND.cyan());
        model_spans.push(CHANGE_MODEL_HINT_EXPLANATION.dim());

        let dir_label = format!("{DIR_LABEL:<label_width$}");
        let dir_prefix = format!("{dir_label} ");
        let dir_prefix_width = UnicodeWidthStr::width(dir_prefix.as_str());
        let dir_max_width = inner_width.saturating_sub(dir_prefix_width);
        let dir = self.format_directory(Some(dir_max_width));
        let dir_spans = vec![Span::from(dir_prefix).dim(), Span::from(dir)];

        let lines = vec![
            make_row(title_spans),
            make_row(Vec::new()),
            make_row(model_spans),
            make_row(dir_spans),
        ];

        with_border(lines)
    }
}

#[derive(Debug)]
pub(crate) struct CompositeHistoryCell {
    parts: Vec<Box<dyn HistoryCell>>,
}

impl CompositeHistoryCell {
    pub(crate) fn new(parts: Vec<Box<dyn HistoryCell>>) -> Self {
        Self { parts }
    }
}

impl HistoryCell for CompositeHistoryCell {
    fn display_lines(&self, width: u16) -> Vec<Line<'static>> {
        let mut out: Vec<Line<'static>> = Vec::new();
        let mut first = true;
        for part in &self.parts {
            let mut lines = part.display_lines(width);
            if !lines.is_empty() {
                if !first {
                    out.push(Line::from(""));
                }
                out.append(&mut lines);
                first = false;
            }
        }
        out
    }
}

#[derive(Debug)]
pub(crate) struct McpToolCallCell {
    call_id: String,
    invocation: McpInvocation,
    start_time: Instant,
    duration: Option<Duration>,
    result: Option<Result<mcp_types::CallToolResult, String>>,
}

impl McpToolCallCell {
    pub(crate) fn new(call_id: String, invocation: McpInvocation) -> Self {
        Self {
            call_id,
            invocation,
            start_time: Instant::now(),
            duration: None,
            result: None,
        }
    }

    pub(crate) fn call_id(&self) -> &str {
        &self.call_id
    }

    pub(crate) fn complete(
        &mut self,
        duration: Duration,
        result: Result<mcp_types::CallToolResult, String>,
    ) -> Option<Box<dyn HistoryCell>> {
        let image_cell = try_new_completed_mcp_tool_call_with_image_output(&result)
            .map(|cell| Box::new(cell) as Box<dyn HistoryCell>);
        self.duration = Some(duration);
        self.result = Some(result);
        image_cell
    }

    fn success(&self) -> Option<bool> {
        match self.result.as_ref() {
            Some(Ok(result)) => Some(!result.is_error.unwrap_or(false)),
            Some(Err(_)) => Some(false),
            None => None,
        }
    }

    pub(crate) fn mark_failed(&mut self) {
        let elapsed = self.start_time.elapsed();
        self.duration = Some(elapsed);
        self.result = Some(Err("interrupted".to_string()));
    }

    fn render_content_block(block: &mcp_types::ContentBlock, width: usize) -> String {
        match block {
            mcp_types::ContentBlock::TextContent(text) => {
                format_and_truncate_tool_result(&text.text, TOOL_CALL_MAX_LINES, width)
            }
            mcp_types::ContentBlock::ImageContent(_) => "<image content>".to_string(),
            mcp_types::ContentBlock::AudioContent(_) => "<audio content>".to_string(),
            mcp_types::ContentBlock::EmbeddedResource(resource) => {
                let uri = match &resource.resource {
                    EmbeddedResourceResource::TextResourceContents(text) => text.uri.clone(),
                    EmbeddedResourceResource::BlobResourceContents(blob) => blob.uri.clone(),
                };
                format!("embedded resource: {uri}")
            }
            mcp_types::ContentBlock::ResourceLink(ResourceLink { uri, .. }) => {
                format!("link: {uri}")
            }
        }
    }
}

impl HistoryCell for McpToolCallCell {
    fn display_lines(&self, width: u16) -> Vec<Line<'static>> {
        let mut lines: Vec<Line<'static>> = Vec::new();
        let status = self.success();
        let bullet = match status {
            Some(true) => "•".green().bold(),
            Some(false) => "•".red().bold(),
            None => spinner(Some(self.start_time)),
        };
        let header_text = if status.is_some() {
            "Called"
        } else {
            "Calling"
        };

        let invocation_line = line_to_static(&format_mcp_invocation(self.invocation.clone()));
        let mut compact_spans = vec![bullet.clone(), " ".into(), header_text.bold(), " ".into()];
        let mut compact_header = Line::from(compact_spans.clone());
        let reserved = compact_header.width();

        let inline_invocation =
            invocation_line.width() <= (width as usize).saturating_sub(reserved);

        if inline_invocation {
            compact_header.extend(invocation_line.spans.clone());
            lines.push(compact_header);
        } else {
            compact_spans.pop(); // drop trailing space for standalone header
            lines.push(Line::from(compact_spans));

            let opts = RtOptions::new((width as usize).saturating_sub(4))
                .initial_indent("".into())
                .subsequent_indent("    ".into());
            let wrapped = word_wrap_line(&invocation_line, opts);
            let body_lines: Vec<Line<'static>> = wrapped.iter().map(line_to_static).collect();
            lines.extend(prefix_lines(body_lines, "  └ ".dim(), "    ".into()));
        }

        let mut detail_lines: Vec<Line<'static>> = Vec::new();

        if let Some(result) = &self.result {
            match result {
                Ok(mcp_types::CallToolResult { content, .. }) => {
                    if !content.is_empty() {
                        for block in content {
                            let text = Self::render_content_block(block, width as usize);
                            for segment in text.split('\n') {
                                let line = Line::from(segment.to_string().dim());
                                let wrapped = word_wrap_line(
                                    &line,
                                    RtOptions::new((width as usize).saturating_sub(4))
                                        .initial_indent("".into())
                                        .subsequent_indent("    ".into()),
                                );
                                detail_lines.extend(wrapped.iter().map(line_to_static));
                            }
                        }
                    }
                }
                Err(err) => {
                    let err_line = Line::from(format!("Error: {err}").dim());
                    let wrapped = word_wrap_line(
                        &err_line,
                        RtOptions::new((width as usize).saturating_sub(4))
                            .initial_indent("".into())
                            .subsequent_indent("    ".into()),
                    );
                    detail_lines.extend(wrapped.iter().map(line_to_static));
                }
            }
        }

        if !detail_lines.is_empty() {
            let initial_prefix: Span<'static> = if inline_invocation {
                "  └ ".dim()
            } else {
                "    ".into()
            };
            lines.extend(prefix_lines(detail_lines, initial_prefix, "    ".into()));
        }

        lines
    }
}

impl WidgetRef for &McpToolCallCell {
    fn render_ref(&self, area: Rect, buf: &mut Buffer) {
        if area.height == 0 {
            return;
        }
        let lines = self.display_lines(area.width);
        let max_rows = area.height as usize;
        let rendered = if lines.len() > max_rows {
            lines[lines.len() - max_rows..].to_vec()
        } else {
            lines
        };

        Text::from(rendered).render(area, buf);
    }
}

pub(crate) fn new_active_mcp_tool_call(
    call_id: String,
    invocation: McpInvocation,
) -> McpToolCallCell {
    McpToolCallCell::new(call_id, invocation)
}

pub(crate) fn new_web_search_call(query: String) -> PlainHistoryCell {
    let lines: Vec<Line<'static>> = vec![Line::from(vec![padded_emoji("🌐").into(), query.into()])];
    PlainHistoryCell { lines }
}

/// If the first content is an image, return a new cell with the image.
/// TODO(rgwood-dd): Handle images properly even if they're not the first result.
fn try_new_completed_mcp_tool_call_with_image_output(
    result: &Result<mcp_types::CallToolResult, String>,
) -> Option<CompletedMcpToolCallWithImageOutput> {
    match result {
        Ok(mcp_types::CallToolResult { content, .. }) => {
            if let Some(mcp_types::ContentBlock::ImageContent(image)) = content.first() {
                let raw_data = match base64::engine::general_purpose::STANDARD.decode(&image.data) {
                    Ok(data) => data,
                    Err(e) => {
                        error!("Failed to decode image data: {e}");
                        return None;
                    }
                };
                let reader = match ImageReader::new(Cursor::new(raw_data)).with_guessed_format() {
                    Ok(reader) => reader,
                    Err(e) => {
                        error!("Failed to guess image format: {e}");
                        return None;
                    }
                };

                let image = match reader.decode() {
                    Ok(image) => image,
                    Err(e) => {
                        error!("Image decoding failed: {e}");
                        return None;
                    }
                };

                Some(CompletedMcpToolCallWithImageOutput { _image: image })
            } else {
                None
            }
        }
        _ => None,
    }
}

#[allow(clippy::disallowed_methods)]
pub(crate) fn new_warning_event(message: String) -> PlainHistoryCell {
    PlainHistoryCell {
        lines: vec![vec![format!("⚠ {message}").yellow()].into()],
    }
}

/// Render a summary of configured MCP servers from the current `Config`.
pub(crate) fn empty_mcp_output() -> PlainHistoryCell {
    let lines: Vec<Line<'static>> = vec![
        "/mcp".magenta().into(),
        "".into(),
        vec!["🔌  ".into(), "MCP Tools".bold()].into(),
        "".into(),
        "  • No MCP servers configured.".italic().into(),
        Line::from(vec![
            "    See the ".into(),
            "\u{1b}]8;;https://github.com/openai/codex/blob/main/docs/config.md#mcp_servers\u{7}MCP docs\u{1b}]8;;\u{7}".underlined(),
            " to configure them.".into(),
        ])
        .style(Style::default().add_modifier(Modifier::DIM)),
    ];

    PlainHistoryCell { lines }
}

/// Render MCP tools grouped by connection using the fully-qualified tool names.
pub(crate) fn new_mcp_tools_output(
    config: &Config,
    tools: std::collections::HashMap<String, mcp_types::Tool>,
) -> PlainHistoryCell {
    let mut lines: Vec<Line<'static>> = vec![
        "/mcp".magenta().into(),
        "".into(),
        vec!["🔌  ".into(), "MCP Tools".bold()].into(),
        "".into(),
    ];

    if tools.is_empty() {
        lines.push("  • No MCP tools available.".italic().into());
        lines.push("".into());
        return PlainHistoryCell { lines };
    }

    for (server, cfg) in config.mcp_servers.iter() {
        let prefix = format!("{server}__");
        let mut names: Vec<String> = tools
            .keys()
            .filter(|k| k.starts_with(&prefix))
            .map(|k| k[prefix.len()..].to_string())
            .collect();
        names.sort();

        lines.push(vec!["  • Server: ".into(), server.clone().into()].into());

        match &cfg.transport {
            McpServerTransportConfig::Stdio { command, args, env } => {
                let args_suffix = if args.is_empty() {
                    String::new()
                } else {
                    format!(" {}", args.join(" "))
                };
                let cmd_display = format!("{command}{args_suffix}");
                lines.push(vec!["    • Command: ".into(), cmd_display.into()].into());

                if let Some(env) = env.as_ref()
                    && !env.is_empty()
                {
                    let mut env_pairs: Vec<String> =
                        env.iter().map(|(k, v)| format!("{k}={v}")).collect();
                    env_pairs.sort();
                    lines.push(vec!["    • Env: ".into(), env_pairs.join(" ").into()].into());
                }
            }
            McpServerTransportConfig::StreamableHttp { url, .. } => {
                lines.push(vec!["    • URL: ".into(), url.clone().into()].into());
            }
        }

        if names.is_empty() {
            lines.push("    • Tools: (none)".into());
        } else {
            lines.push(vec!["    • Tools: ".into(), names.join(", ").into()].into());
        }
        lines.push(Line::from(""));
    }

    PlainHistoryCell { lines }
}

pub(crate) fn new_info_event(message: String, hint: Option<String>) -> PlainHistoryCell {
    let mut line = vec!["• ".dim(), message.into()];
    if let Some(hint) = hint {
        line.push(" ".into());
        line.push(hint.dark_gray());
    }
    let lines: Vec<Line<'static>> = vec![line.into()];
    PlainHistoryCell { lines }
}

pub(crate) fn new_error_event(message: String) -> PlainHistoryCell {
    // Use a hair space (U+200A) to create a subtle, near-invisible separation
    // before the text. VS16 is intentionally omitted to keep spacing tighter
    // in terminals like Ghostty.
    let lines: Vec<Line<'static>> = vec![vec![format!("■ {message}").red()].into()];
    PlainHistoryCell { lines }
}

pub(crate) fn new_stream_error_event(message: String) -> PlainHistoryCell {
    let lines: Vec<Line<'static>> = vec![vec![padded_emoji("⚠️").into(), message.dim()].into()];
    PlainHistoryCell { lines }
}

/// Render a user‑friendly plan update styled like a checkbox todo list.
pub(crate) fn new_plan_update(update: UpdatePlanArgs) -> PlanUpdateCell {
    let UpdatePlanArgs { explanation, plan } = update;
    PlanUpdateCell { explanation, plan }
}

#[derive(Debug)]
pub(crate) struct PlanUpdateCell {
    explanation: Option<String>,
    plan: Vec<PlanItemArg>,
}

impl HistoryCell for PlanUpdateCell {
    fn display_lines(&self, width: u16) -> Vec<Line<'static>> {
        let render_note = |text: &str| -> Vec<Line<'static>> {
            let wrap_width = width.saturating_sub(4).max(1) as usize;
            textwrap::wrap(text, wrap_width)
                .into_iter()
                .map(|s| s.to_string().dim().italic().into())
                .collect()
        };

        let render_step = |status: &StepStatus, text: &str| -> Vec<Line<'static>> {
            let (box_str, step_style) = match status {
                StepStatus::Completed => ("✔ ", Style::default().crossed_out().dim()),
                StepStatus::InProgress => ("□ ", Style::default().cyan().bold()),
                StepStatus::Pending => ("□ ", Style::default().dim()),
            };
            let wrap_width = (width as usize)
                .saturating_sub(4)
                .saturating_sub(box_str.width())
                .max(1);
            let parts = textwrap::wrap(text, wrap_width);
            let step_text = parts
                .into_iter()
                .map(|s| s.to_string().set_style(step_style).into())
                .collect();
            prefix_lines(step_text, box_str.into(), "  ".into())
        };

        let mut lines: Vec<Line<'static>> = vec![];
        lines.push(vec!["• ".dim(), "Updated Plan".bold()].into());

        let mut indented_lines = vec![];
        let note = self
            .explanation
            .as_ref()
            .map(|s| s.trim())
            .filter(|t| !t.is_empty());
        if let Some(expl) = note {
            indented_lines.extend(render_note(expl));
        };

        if self.plan.is_empty() {
            indented_lines.push(Line::from("(no steps provided)".dim().italic()));
        } else {
            for PlanItemArg { step, status } in self.plan.iter() {
                indented_lines.extend(render_step(status, step));
            }
        }
        lines.extend(prefix_lines(indented_lines, "  └ ".into(), "    ".into()));

        lines
    }
}

/// Create a new `PendingPatch` cell that lists the file‑level summary of
/// a proposed patch. The summary lines should already be formatted (e.g.
/// "A path/to/file.rs").
pub(crate) fn new_patch_event(
    changes: HashMap<PathBuf, FileChange>,
    cwd: &Path,
) -> PatchHistoryCell {
    PatchHistoryCell {
        changes,
        cwd: cwd.to_path_buf(),
    }
}

pub(crate) fn new_patch_apply_failure(stderr: String) -> PlainHistoryCell {
    let mut lines: Vec<Line<'static>> = Vec::new();

    // Failure title
    lines.push(Line::from("✘ Failed to apply patch".magenta().bold()));

    if !stderr.trim().is_empty() {
        lines.extend(output_lines(
            Some(&CommandOutput {
                exit_code: 1,
                stdout: String::new(),
                stderr,
                formatted_output: String::new(),
            }),
            OutputLinesParams {
                only_err: true,
                include_angle_pipe: true,
                include_prefix: true,
            },
        ));
    }

    PlainHistoryCell { lines }
}

<<<<<<< HEAD
/// Create a new history cell for a proposed command approval.
/// Renders a header and the command preview similar to how proposed patches
/// show a header and summary.
pub(crate) fn new_proposed_command(command: &[String]) -> PlainHistoryCell {
    let cmd = strip_bash_lc_and_escape(command);

    let mut lines: Vec<Line<'static>> = Vec::new();
    lines.push(Line::from(vec!["• ".into(), "Proposed Command".bold()]));

    let highlighted_lines = crate::render::highlight::highlight_bash_to_lines(&cmd);
    let initial_prefix: Span<'static> = "  └ ".dim();
    let subsequent_prefix: Span<'static> = "    ".into();
    lines.extend(prefix_lines(
        highlighted_lines,
        initial_prefix,
        subsequent_prefix,
    ));

    PlainHistoryCell { lines }
}

pub(crate) fn new_view_image_tool_call(path: PathBuf, cwd: &Path) -> PlainHistoryCell {
    let display_path = display_path_for(&path, cwd);

    let lines: Vec<Line<'static>> = vec![
        vec!["• ".dim(), "Viewed Image".bold()].into(),
        vec!["  └ ".dim(), display_path.dim()].into(),
    ];

    PlainHistoryCell { lines }
}

=======
>>>>>>> e899ae7d
pub(crate) fn new_reasoning_block(
    full_reasoning_buffer: String,
    config: &Config,
) -> TranscriptOnlyHistoryCell {
    let mut lines: Vec<Line<'static>> = Vec::new();
    lines.push(Line::from("thinking".magenta().italic()));
    append_markdown(&full_reasoning_buffer, None, &mut lines, config);
    TranscriptOnlyHistoryCell { lines }
}

pub(crate) fn new_reasoning_summary_block(
    full_reasoning_buffer: String,
    config: &Config,
) -> Box<dyn HistoryCell> {
    if config.model_family.reasoning_summary_format == ReasoningSummaryFormat::Experimental {
        // Experimental format is following:
        // ** header **
        //
        // reasoning summary
        //
        // So we need to strip header from reasoning summary
        let full_reasoning_buffer = full_reasoning_buffer.trim();
        if let Some(open) = full_reasoning_buffer.find("**") {
            let after_open = &full_reasoning_buffer[(open + 2)..];
            if let Some(close) = after_open.find("**") {
                let after_close_idx = open + 2 + close + 2;
                // if we don't have anything beyond `after_close_idx`
                // then we don't have a summary to inject into history
                if after_close_idx < full_reasoning_buffer.len() {
                    let header_buffer = full_reasoning_buffer[..after_close_idx].to_string();
                    let summary_buffer = full_reasoning_buffer[after_close_idx..].to_string();
                    return Box::new(ReasoningSummaryCell::new(
                        header_buffer,
                        summary_buffer,
                        config.into(),
                    ));
                }
            }
        }
    }
    Box::new(new_reasoning_block(full_reasoning_buffer, config))
}

#[derive(Debug)]
pub struct FinalMessageSeparator {
    elapsed_seconds: Option<u64>,
}
impl FinalMessageSeparator {
    pub(crate) fn new(elapsed_seconds: Option<u64>) -> Self {
        Self { elapsed_seconds }
    }
}
impl HistoryCell for FinalMessageSeparator {
    fn display_lines(&self, width: u16) -> Vec<Line<'static>> {
        let elapsed_seconds = self
            .elapsed_seconds
            .map(super::status_indicator_widget::fmt_elapsed_compact);
        if let Some(elapsed_seconds) = elapsed_seconds {
            let worked_for = format!("─ Worked for {elapsed_seconds} ─");
            let worked_for_width = worked_for.width();
            vec![
                Line::from_iter([
                    worked_for,
                    "─".repeat((width as usize).saturating_sub(worked_for_width)),
                ])
                .dim(),
            ]
        } else {
            vec![Line::from_iter(["─".repeat(width as usize).dim()])]
        }
    }

    fn transcript_lines(&self) -> Vec<Line<'static>> {
        vec![]
    }
}

fn format_mcp_invocation<'a>(invocation: McpInvocation) -> Line<'a> {
    let args_str = invocation
        .arguments
        .as_ref()
        .map(|v| {
            // Use compact form to keep things short but readable.
            serde_json::to_string(v).unwrap_or_else(|_| v.to_string())
        })
        .unwrap_or_default();

    let invocation_spans = vec![
        invocation.server.clone().cyan(),
        ".".into(),
        invocation.tool.cyan(),
        "(".into(),
        args_str.dim(),
        ")".into(),
    ];
    invocation_spans.into()
}

#[cfg(test)]
mod tests {
    use super::*;
    use crate::exec_cell::CommandOutput;
    use crate::exec_cell::ExecCall;
    use crate::exec_cell::ExecCell;
    use codex_core::config::Config;
    use codex_core::config::ConfigOverrides;
    use codex_core::config::ConfigToml;
    use codex_protocol::parse_command::ParsedCommand;
    use dirs::home_dir;
    use pretty_assertions::assert_eq;
    use serde_json::json;

    use mcp_types::CallToolResult;
    use mcp_types::ContentBlock;
    use mcp_types::TextContent;

    fn test_config() -> Config {
        Config::load_from_base_config_with_overrides(
            ConfigToml::default(),
            ConfigOverrides::default(),
            std::env::temp_dir(),
        )
        .expect("config")
    }

    fn render_lines(lines: &[Line<'static>]) -> Vec<String> {
        lines
            .iter()
            .map(|line| {
                line.spans
                    .iter()
                    .map(|span| span.content.as_ref())
                    .collect::<String>()
            })
            .collect()
    }

    fn render_transcript(cell: &dyn HistoryCell) -> Vec<String> {
        render_lines(&cell.transcript_lines())
    }

    #[test]
    fn active_mcp_tool_call_snapshot() {
        let invocation = McpInvocation {
            server: "search".into(),
            tool: "find_docs".into(),
            arguments: Some(json!({
                "query": "ratatui styling",
                "limit": 3,
            })),
        };

        let cell = new_active_mcp_tool_call("call-1".into(), invocation);
        let rendered = render_lines(&cell.display_lines(80)).join("\n");

        insta::assert_snapshot!(rendered);
    }

    #[test]
    fn completed_mcp_tool_call_success_snapshot() {
        let invocation = McpInvocation {
            server: "search".into(),
            tool: "find_docs".into(),
            arguments: Some(json!({
                "query": "ratatui styling",
                "limit": 3,
            })),
        };

        let result = CallToolResult {
            content: vec![ContentBlock::TextContent(TextContent {
                annotations: None,
                text: "Found styling guidance in styles.md".into(),
                r#type: "text".into(),
            })],
            is_error: None,
            structured_content: None,
        };

        let mut cell = new_active_mcp_tool_call("call-2".into(), invocation);
        assert!(
            cell.complete(Duration::from_millis(1420), Ok(result))
                .is_none()
        );

        let rendered = render_lines(&cell.display_lines(80)).join("\n");

        insta::assert_snapshot!(rendered);
    }

    #[test]
    fn completed_mcp_tool_call_error_snapshot() {
        let invocation = McpInvocation {
            server: "search".into(),
            tool: "find_docs".into(),
            arguments: Some(json!({
                "query": "ratatui styling",
                "limit": 3,
            })),
        };

        let mut cell = new_active_mcp_tool_call("call-3".into(), invocation);
        assert!(
            cell.complete(Duration::from_secs(2), Err("network timeout".into()))
                .is_none()
        );

        let rendered = render_lines(&cell.display_lines(80)).join("\n");

        insta::assert_snapshot!(rendered);
    }

    #[test]
    fn completed_mcp_tool_call_multiple_outputs_snapshot() {
        let invocation = McpInvocation {
            server: "search".into(),
            tool: "find_docs".into(),
            arguments: Some(json!({
                "query": "ratatui styling",
                "limit": 3,
            })),
        };

        let result = CallToolResult {
            content: vec![
                ContentBlock::TextContent(TextContent {
                    annotations: None,
                    text: "Found styling guidance in styles.md and additional notes in CONTRIBUTING.md.".into(),
                    r#type: "text".into(),
                }),
                ContentBlock::ResourceLink(ResourceLink {
                    annotations: None,
                    description: Some("Link to styles documentation".into()),
                    mime_type: None,
                    name: "styles.md".into(),
                    size: None,
                    title: Some("Styles".into()),
                    r#type: "resource_link".into(),
                    uri: "file:///docs/styles.md".into(),
                }),
            ],
            is_error: None,
            structured_content: None,
        };

        let mut cell = new_active_mcp_tool_call("call-4".into(), invocation);
        assert!(
            cell.complete(Duration::from_millis(640), Ok(result))
                .is_none()
        );

        let rendered = render_lines(&cell.display_lines(48)).join("\n");

        insta::assert_snapshot!(rendered);
    }

    #[test]
    fn completed_mcp_tool_call_wrapped_outputs_snapshot() {
        let invocation = McpInvocation {
            server: "metrics".into(),
            tool: "get_nearby_metric".into(),
            arguments: Some(json!({
                "query": "very_long_query_that_needs_wrapping_to_display_properly_in_the_history",
                "limit": 1,
            })),
        };

        let result = CallToolResult {
            content: vec![ContentBlock::TextContent(TextContent {
                annotations: None,
                text: "Line one of the response, which is quite long and needs wrapping.\nLine two continues the response with more detail.".into(),
                r#type: "text".into(),
            })],
            is_error: None,
            structured_content: None,
        };

        let mut cell = new_active_mcp_tool_call("call-5".into(), invocation);
        assert!(
            cell.complete(Duration::from_millis(1280), Ok(result))
                .is_none()
        );

        let rendered = render_lines(&cell.display_lines(40)).join("\n");

        insta::assert_snapshot!(rendered);
    }

    #[test]
    fn completed_mcp_tool_call_multiple_outputs_inline_snapshot() {
        let invocation = McpInvocation {
            server: "metrics".into(),
            tool: "summary".into(),
            arguments: Some(json!({
                "metric": "trace.latency",
                "window": "15m",
            })),
        };

        let result = CallToolResult {
            content: vec![
                ContentBlock::TextContent(TextContent {
                    annotations: None,
                    text: "Latency summary: p50=120ms, p95=480ms.".into(),
                    r#type: "text".into(),
                }),
                ContentBlock::TextContent(TextContent {
                    annotations: None,
                    text: "No anomalies detected.".into(),
                    r#type: "text".into(),
                }),
            ],
            is_error: None,
            structured_content: None,
        };

        let mut cell = new_active_mcp_tool_call("call-6".into(), invocation);
        assert!(
            cell.complete(Duration::from_millis(320), Ok(result))
                .is_none()
        );

        let rendered = render_lines(&cell.display_lines(120)).join("\n");

        insta::assert_snapshot!(rendered);
    }

    #[test]
    fn session_header_includes_reasoning_level_when_present() {
        let cell = SessionHeaderHistoryCell::new(
            "gpt-4o".to_string(),
            Some(ReasoningEffortConfig::High),
            std::env::temp_dir(),
            "test",
        );

        let lines = render_lines(&cell.display_lines(80));
        let model_line = lines
            .into_iter()
            .find(|line| line.contains("model:"))
            .expect("model line");

        assert!(model_line.contains("gpt-4o high"));
        assert!(model_line.contains("/model to change"));
    }

    #[test]
    fn session_header_directory_center_truncates() {
        let mut dir = home_dir().expect("home directory");
        for part in ["hello", "the", "fox", "is", "very", "fast"] {
            dir.push(part);
        }

        let formatted = SessionHeaderHistoryCell::format_directory_inner(&dir, Some(24));
        let sep = std::path::MAIN_SEPARATOR;
        let expected = format!("~{sep}hello{sep}the{sep}…{sep}very{sep}fast");
        assert_eq!(formatted, expected);
    }

    #[test]
    fn session_header_directory_front_truncates_long_segment() {
        let mut dir = home_dir().expect("home directory");
        dir.push("supercalifragilisticexpialidocious");

        let formatted = SessionHeaderHistoryCell::format_directory_inner(&dir, Some(18));
        let sep = std::path::MAIN_SEPARATOR;
        let expected = format!("~{sep}…cexpialidocious");
        assert_eq!(formatted, expected);
    }

    #[test]
    fn coalesces_sequential_reads_within_one_call() {
        // Build one exec cell with a Search followed by two Reads
        let call_id = "c1".to_string();
        let mut cell = ExecCell::new(ExecCall {
            call_id: call_id.clone(),
            command: vec!["bash".into(), "-lc".into(), "echo".into()],
            parsed: vec![
                ParsedCommand::Search {
                    query: Some("shimmer_spans".into()),
                    path: None,
                    cmd: "rg shimmer_spans".into(),
                },
                ParsedCommand::Read {
                    name: "shimmer.rs".into(),
                    cmd: "cat shimmer.rs".into(),
                },
                ParsedCommand::Read {
                    name: "status_indicator_widget.rs".into(),
                    cmd: "cat status_indicator_widget.rs".into(),
                },
            ],
            output: None,
            start_time: Some(Instant::now()),
            duration: None,
        });
        // Mark call complete so markers are ✓
        cell.complete_call(
            &call_id,
            CommandOutput {
                exit_code: 0,
                stdout: String::new(),
                stderr: String::new(),
                formatted_output: String::new(),
            },
            Duration::from_millis(1),
        );

        let lines = cell.display_lines(80);
        let rendered = render_lines(&lines).join("\n");
        insta::assert_snapshot!(rendered);
    }

    #[test]
    fn coalesces_reads_across_multiple_calls() {
        let mut cell = ExecCell::new(ExecCall {
            call_id: "c1".to_string(),
            command: vec!["bash".into(), "-lc".into(), "echo".into()],
            parsed: vec![ParsedCommand::Search {
                query: Some("shimmer_spans".into()),
                path: None,
                cmd: "rg shimmer_spans".into(),
            }],
            output: None,
            start_time: Some(Instant::now()),
            duration: None,
        });
        // Call 1: Search only
        cell.complete_call(
            "c1",
            CommandOutput {
                exit_code: 0,
                stdout: String::new(),
                stderr: String::new(),
                formatted_output: String::new(),
            },
            Duration::from_millis(1),
        );
        // Call 2: Read A
        cell = cell
            .with_added_call(
                "c2".into(),
                vec!["bash".into(), "-lc".into(), "echo".into()],
                vec![ParsedCommand::Read {
                    name: "shimmer.rs".into(),
                    cmd: "cat shimmer.rs".into(),
                }],
            )
            .unwrap();
        cell.complete_call(
            "c2",
            CommandOutput {
                exit_code: 0,
                stdout: String::new(),
                stderr: String::new(),
                formatted_output: String::new(),
            },
            Duration::from_millis(1),
        );
        // Call 3: Read B
        cell = cell
            .with_added_call(
                "c3".into(),
                vec!["bash".into(), "-lc".into(), "echo".into()],
                vec![ParsedCommand::Read {
                    name: "status_indicator_widget.rs".into(),
                    cmd: "cat status_indicator_widget.rs".into(),
                }],
            )
            .unwrap();
        cell.complete_call(
            "c3",
            CommandOutput {
                exit_code: 0,
                stdout: String::new(),
                stderr: String::new(),
                formatted_output: String::new(),
            },
            Duration::from_millis(1),
        );

        let lines = cell.display_lines(80);
        let rendered = render_lines(&lines).join("\n");
        insta::assert_snapshot!(rendered);
    }

    #[test]
    fn coalesced_reads_dedupe_names() {
        let mut cell = ExecCell::new(ExecCall {
            call_id: "c1".to_string(),
            command: vec!["bash".into(), "-lc".into(), "echo".into()],
            parsed: vec![
                ParsedCommand::Read {
                    name: "auth.rs".into(),
                    cmd: "cat auth.rs".into(),
                },
                ParsedCommand::Read {
                    name: "auth.rs".into(),
                    cmd: "cat auth.rs".into(),
                },
                ParsedCommand::Read {
                    name: "shimmer.rs".into(),
                    cmd: "cat shimmer.rs".into(),
                },
            ],
            output: None,
            start_time: Some(Instant::now()),
            duration: None,
        });
        cell.complete_call(
            "c1",
            CommandOutput {
                exit_code: 0,
                stdout: String::new(),
                stderr: String::new(),
                formatted_output: String::new(),
            },
            Duration::from_millis(1),
        );
        let lines = cell.display_lines(80);
        let rendered = render_lines(&lines).join("\n");
        insta::assert_snapshot!(rendered);
    }

    #[test]
    fn multiline_command_wraps_with_extra_indent_on_subsequent_lines() {
        // Create a completed exec cell with a multiline command
        let cmd = "set -o pipefail\ncargo test --all-features --quiet".to_string();
        let call_id = "c1".to_string();
        let mut cell = ExecCell::new(ExecCall {
            call_id: call_id.clone(),
            command: vec!["bash".into(), "-lc".into(), cmd],
            parsed: Vec::new(),
            output: None,
            start_time: Some(Instant::now()),
            duration: None,
        });
        // Mark call complete so it renders as "Ran"
        cell.complete_call(
            &call_id,
            CommandOutput {
                exit_code: 0,
                stdout: String::new(),
                stderr: String::new(),
                formatted_output: String::new(),
            },
            Duration::from_millis(1),
        );

        // Small width to force wrapping on both lines
        let width: u16 = 28;
        let lines = cell.display_lines(width);
        let rendered = render_lines(&lines).join("\n");
        insta::assert_snapshot!(rendered);
    }

    #[test]
    fn single_line_command_compact_when_fits() {
        let call_id = "c1".to_string();
        let mut cell = ExecCell::new(ExecCall {
            call_id: call_id.clone(),
            command: vec!["echo".into(), "ok".into()],
            parsed: Vec::new(),
            output: None,
            start_time: Some(Instant::now()),
            duration: None,
        });
        cell.complete_call(
            &call_id,
            CommandOutput {
                exit_code: 0,
                stdout: String::new(),
                stderr: String::new(),
                formatted_output: String::new(),
            },
            Duration::from_millis(1),
        );
        // Wide enough that it fits inline
        let lines = cell.display_lines(80);
        let rendered = render_lines(&lines).join("\n");
        insta::assert_snapshot!(rendered);
    }

    #[test]
    fn single_line_command_wraps_with_four_space_continuation() {
        let call_id = "c1".to_string();
        let long = "a_very_long_token_without_spaces_to_force_wrapping".to_string();
        let mut cell = ExecCell::new(ExecCall {
            call_id: call_id.clone(),
            command: vec!["bash".into(), "-lc".into(), long],
            parsed: Vec::new(),
            output: None,
            start_time: Some(Instant::now()),
            duration: None,
        });
        cell.complete_call(
            &call_id,
            CommandOutput {
                exit_code: 0,
                stdout: String::new(),
                stderr: String::new(),
                formatted_output: String::new(),
            },
            Duration::from_millis(1),
        );
        let lines = cell.display_lines(24);
        let rendered = render_lines(&lines).join("\n");
        insta::assert_snapshot!(rendered);
    }

    #[test]
    fn multiline_command_without_wrap_uses_branch_then_eight_spaces() {
        let call_id = "c1".to_string();
        let cmd = "echo one\necho two".to_string();
        let mut cell = ExecCell::new(ExecCall {
            call_id: call_id.clone(),
            command: vec!["bash".into(), "-lc".into(), cmd],
            parsed: Vec::new(),
            output: None,
            start_time: Some(Instant::now()),
            duration: None,
        });
        cell.complete_call(
            &call_id,
            CommandOutput {
                exit_code: 0,
                stdout: String::new(),
                stderr: String::new(),
                formatted_output: String::new(),
            },
            Duration::from_millis(1),
        );
        let lines = cell.display_lines(80);
        let rendered = render_lines(&lines).join("\n");
        insta::assert_snapshot!(rendered);
    }

    #[test]
    fn multiline_command_both_lines_wrap_with_correct_prefixes() {
        let call_id = "c1".to_string();
        let cmd = "first_token_is_long_enough_to_wrap\nsecond_token_is_also_long_enough_to_wrap"
            .to_string();
        let mut cell = ExecCell::new(ExecCall {
            call_id: call_id.clone(),
            command: vec!["bash".into(), "-lc".into(), cmd],
            parsed: Vec::new(),
            output: None,
            start_time: Some(Instant::now()),
            duration: None,
        });
        cell.complete_call(
            &call_id,
            CommandOutput {
                exit_code: 0,
                stdout: String::new(),
                stderr: String::new(),
                formatted_output: String::new(),
            },
            Duration::from_millis(1),
        );
        let lines = cell.display_lines(28);
        let rendered = render_lines(&lines).join("\n");
        insta::assert_snapshot!(rendered);
    }

    #[test]
    fn stderr_tail_more_than_five_lines_snapshot() {
        // Build an exec cell with a non-zero exit and 10 lines on stderr to exercise
        // the head/tail rendering and gutter prefixes.
        let call_id = "c_err".to_string();
        let mut cell = ExecCell::new(ExecCall {
            call_id: call_id.clone(),
            command: vec!["bash".into(), "-lc".into(), "seq 1 10 1>&2 && false".into()],
            parsed: Vec::new(),
            output: None,
            start_time: Some(Instant::now()),
            duration: None,
        });
        let stderr: String = (1..=10)
            .map(|n| n.to_string())
            .collect::<Vec<_>>()
            .join("\n");
        cell.complete_call(
            &call_id,
            CommandOutput {
                exit_code: 1,
                stdout: String::new(),
                stderr,
                formatted_output: String::new(),
            },
            Duration::from_millis(1),
        );

        let rendered = cell
            .display_lines(80)
            .iter()
            .map(|l| {
                l.spans
                    .iter()
                    .map(|s| s.content.as_ref())
                    .collect::<String>()
            })
            .collect::<Vec<_>>()
            .join("\n");
        insta::assert_snapshot!(rendered);
    }

    #[test]
    fn ran_cell_multiline_with_stderr_snapshot() {
        // Build an exec cell that completes (so it renders as "Ran") with a
        // command long enough that it must render on its own line under the
        // header, and include a couple of stderr lines to verify the output
        // block prefixes and wrapping.
        let call_id = "c_wrap_err".to_string();
        let long_cmd =
            "echo this_is_a_very_long_single_token_that_will_wrap_across_the_available_width";
        let mut cell = ExecCell::new(ExecCall {
            call_id: call_id.clone(),
            command: vec!["bash".into(), "-lc".into(), long_cmd.to_string()],
            parsed: Vec::new(),
            output: None,
            start_time: Some(Instant::now()),
            duration: None,
        });

        let stderr = "error: first line on stderr\nerror: second line on stderr".to_string();
        cell.complete_call(
            &call_id,
            CommandOutput {
                exit_code: 1,
                stdout: String::new(),
                stderr,
                formatted_output: String::new(),
            },
            Duration::from_millis(5),
        );

        // Narrow width to force the command to render under the header line.
        let width: u16 = 28;
        let rendered = cell
            .display_lines(width)
            .iter()
            .map(|l| {
                l.spans
                    .iter()
                    .map(|s| s.content.as_ref())
                    .collect::<String>()
            })
            .collect::<Vec<_>>()
            .join("\n");
        insta::assert_snapshot!(rendered);
    }
    #[test]
    fn user_history_cell_wraps_and_prefixes_each_line_snapshot() {
        let msg = "one two three four five six seven";
        let cell = UserHistoryCell {
            message: msg.to_string(),
        };

        // Small width to force wrapping more clearly. Effective wrap width is width-2 due to the ▌ prefix and trailing space.
        let width: u16 = 12;
        let lines = cell.display_lines(width);
        let rendered = render_lines(&lines).join("\n");

        insta::assert_snapshot!(rendered);
    }

    #[test]
    fn plan_update_with_note_and_wrapping_snapshot() {
        // Long explanation forces wrapping; include long step text to verify step wrapping and alignment.
        let update = UpdatePlanArgs {
            explanation: Some(
                "I’ll update Grafana call error handling by adding retries and clearer messages when the backend is unreachable."
                    .to_string(),
            ),
            plan: vec![
                PlanItemArg {
                    step: "Investigate existing error paths and logging around HTTP timeouts".into(),
                    status: StepStatus::Completed,
                },
                PlanItemArg {
                    step: "Harden Grafana client error handling with retry/backoff and user‑friendly messages".into(),
                    status: StepStatus::InProgress,
                },
                PlanItemArg {
                    step: "Add tests for transient failure scenarios and surfacing to the UI".into(),
                    status: StepStatus::Pending,
                },
            ],
        };

        let cell = new_plan_update(update);
        // Narrow width to force wrapping for both the note and steps
        let lines = cell.display_lines(32);
        let rendered = render_lines(&lines).join("\n");
        insta::assert_snapshot!(rendered);
    }

    #[test]
    fn plan_update_without_note_snapshot() {
        let update = UpdatePlanArgs {
            explanation: None,
            plan: vec![
                PlanItemArg {
                    step: "Define error taxonomy".into(),
                    status: StepStatus::InProgress,
                },
                PlanItemArg {
                    step: "Implement mapping to user messages".into(),
                    status: StepStatus::Pending,
                },
            ],
        };

        let cell = new_plan_update(update);
        let lines = cell.display_lines(40);
        let rendered = render_lines(&lines).join("\n");
        insta::assert_snapshot!(rendered);
    }
    #[test]
    fn reasoning_summary_block() {
        let mut config = test_config();
        config.model_family.reasoning_summary_format = ReasoningSummaryFormat::Experimental;

        let cell = new_reasoning_summary_block(
            "**High level reasoning**\n\nDetailed reasoning goes here.".to_string(),
            &config,
        );

        let rendered_display = render_lines(&cell.display_lines(80));
        assert_eq!(rendered_display, vec!["• Detailed reasoning goes here."]);

        let rendered_transcript = render_transcript(cell.as_ref());
        assert_eq!(
            rendered_transcript,
            vec!["thinking", "Detailed reasoning goes here."]
        );
    }

    #[test]
    fn reasoning_summary_block_returns_reasoning_cell_when_feature_disabled() {
        let mut config = test_config();
        config.model_family.reasoning_summary_format = ReasoningSummaryFormat::Experimental;

        let cell =
            new_reasoning_summary_block("Detailed reasoning goes here.".to_string(), &config);

        let rendered = render_transcript(cell.as_ref());
        assert_eq!(rendered, vec!["thinking", "Detailed reasoning goes here."]);
    }

    #[test]
    fn reasoning_summary_block_falls_back_when_header_is_missing() {
        let mut config = test_config();
        config.model_family.reasoning_summary_format = ReasoningSummaryFormat::Experimental;

        let cell = new_reasoning_summary_block(
            "**High level reasoning without closing".to_string(),
            &config,
        );

        let rendered = render_transcript(cell.as_ref());
        assert_eq!(
            rendered,
            vec!["thinking", "**High level reasoning without closing"]
        );
    }

    #[test]
    fn reasoning_summary_block_falls_back_when_summary_is_missing() {
        let mut config = test_config();
        config.model_family.reasoning_summary_format = ReasoningSummaryFormat::Experimental;

        let cell = new_reasoning_summary_block(
            "**High level reasoning without closing**".to_string(),
            &config,
        );

        let rendered = render_transcript(cell.as_ref());
        assert_eq!(
            rendered,
            vec!["thinking", "High level reasoning without closing"]
        );

        let cell = new_reasoning_summary_block(
            "**High level reasoning without closing**\n\n  ".to_string(),
            &config,
        );

        let rendered = render_transcript(cell.as_ref());
        assert_eq!(
            rendered,
            vec!["thinking", "High level reasoning without closing"]
        );
    }

    #[test]
    fn reasoning_summary_block_splits_header_and_summary_when_present() {
        let mut config = test_config();
        config.model_family.reasoning_summary_format = ReasoningSummaryFormat::Experimental;

        let cell = new_reasoning_summary_block(
            "**High level plan**\n\nWe should fix the bug next.".to_string(),
            &config,
        );

        let rendered_display = render_lines(&cell.display_lines(80));
        assert_eq!(rendered_display, vec!["• We should fix the bug next."]);

        let rendered_transcript = render_transcript(cell.as_ref());
        assert_eq!(
            rendered_transcript,
            vec!["thinking", "We should fix the bug next."]
        );
    }
}<|MERGE_RESOLUTION|>--- conflicted
+++ resolved
@@ -1038,28 +1038,6 @@
     PlainHistoryCell { lines }
 }
 
-<<<<<<< HEAD
-/// Create a new history cell for a proposed command approval.
-/// Renders a header and the command preview similar to how proposed patches
-/// show a header and summary.
-pub(crate) fn new_proposed_command(command: &[String]) -> PlainHistoryCell {
-    let cmd = strip_bash_lc_and_escape(command);
-
-    let mut lines: Vec<Line<'static>> = Vec::new();
-    lines.push(Line::from(vec!["• ".into(), "Proposed Command".bold()]));
-
-    let highlighted_lines = crate::render::highlight::highlight_bash_to_lines(&cmd);
-    let initial_prefix: Span<'static> = "  └ ".dim();
-    let subsequent_prefix: Span<'static> = "    ".into();
-    lines.extend(prefix_lines(
-        highlighted_lines,
-        initial_prefix,
-        subsequent_prefix,
-    ));
-
-    PlainHistoryCell { lines }
-}
-
 pub(crate) fn new_view_image_tool_call(path: PathBuf, cwd: &Path) -> PlainHistoryCell {
     let display_path = display_path_for(&path, cwd);
 
@@ -1071,8 +1049,6 @@
     PlainHistoryCell { lines }
 }
 
-=======
->>>>>>> e899ae7d
 pub(crate) fn new_reasoning_block(
     full_reasoning_buffer: String,
     config: &Config,

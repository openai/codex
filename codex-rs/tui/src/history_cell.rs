--- conflicted
+++ resolved
@@ -445,7 +445,6 @@
 }
 
 #[derive(Debug)]
-<<<<<<< HEAD
 // Live-only wait cell that shimmers while we poll; flushes into a static entry later.
 pub(crate) struct UnifiedExecWaitCell {
     command_display: Option<String>,
@@ -480,24 +479,10 @@
 }
 
 impl HistoryCell for UnifiedExecWaitCell {
-=======
-struct UnifiedExecSessionsCell {
-    sessions: Vec<String>,
-}
-
-impl UnifiedExecSessionsCell {
-    fn new(sessions: Vec<String>) -> Self {
-        Self { sessions }
-    }
-}
-
-impl HistoryCell for UnifiedExecSessionsCell {
->>>>>>> 4fb0b547
     fn display_lines(&self, width: u16) -> Vec<Line<'static>> {
         if width == 0 {
             return Vec::new();
         }
-<<<<<<< HEAD
         let wrap_width = width as usize;
 
         let mut header_spans = vec!["↳ ".dim()];
@@ -517,7 +502,37 @@
         let mut out: Vec<Line<'static>> = Vec::new();
         let header_wrapped = word_wrap_line(&header, RtOptions::new(wrap_width));
         push_owned_lines(&header_wrapped, &mut out);
-=======
+        out
+    }
+
+    fn desired_height(&self, width: u16) -> u16 {
+        self.display_lines(width).len() as u16
+    }
+}
+
+pub(crate) fn new_unified_exec_wait_live(
+    command_display: Option<String>,
+    animations_enabled: bool,
+) -> UnifiedExecWaitCell {
+    UnifiedExecWaitCell::new(command_display, animations_enabled)
+}
+
+#[derive(Debug)]
+struct UnifiedExecSessionsCell {
+    sessions: Vec<String>,
+}
+
+impl UnifiedExecSessionsCell {
+    fn new(sessions: Vec<String>) -> Self {
+        Self { sessions }
+    }
+}
+
+impl HistoryCell for UnifiedExecSessionsCell {
+    fn display_lines(&self, width: u16) -> Vec<Line<'static>> {
+        if width == 0 {
+            return Vec::new();
+        }
 
         let wrap_width = width as usize;
         let max_sessions = 16usize;
@@ -588,7 +603,6 @@
             }
         }
 
->>>>>>> 4fb0b547
         out
     }
 
@@ -597,18 +611,10 @@
     }
 }
 
-<<<<<<< HEAD
-pub(crate) fn new_unified_exec_wait_live(
-    command_display: Option<String>,
-    animations_enabled: bool,
-) -> UnifiedExecWaitCell {
-    UnifiedExecWaitCell::new(command_display, animations_enabled)
-=======
 pub(crate) fn new_unified_exec_sessions_output(sessions: Vec<String>) -> CompositeHistoryCell {
     let command = PlainHistoryCell::new(vec!["/ps".magenta().into()]);
     let summary = UnifiedExecSessionsCell::new(sessions);
     CompositeHistoryCell::new(vec![Box::new(command), Box::new(summary)])
->>>>>>> 4fb0b547
 }
 
 fn truncate_exec_snippet(full_cmd: &str) -> String {
@@ -1820,12 +1826,13 @@
     }
 
     #[test]
-<<<<<<< HEAD
     fn unified_exec_wait_cell_renders_wait() {
         let cell = new_unified_exec_wait_live(None, false);
         let lines = render_transcript(&cell);
         assert_eq!(lines, vec!["↳ Waiting for background terminal"],);
-=======
+    }
+
+    #[test]
     fn ps_output_empty_snapshot() {
         let cell = new_unified_exec_sessions_output(Vec::new());
         let rendered = render_lines(&cell.display_lines(60)).join("\n");
@@ -1857,7 +1864,6 @@
             new_unified_exec_sessions_output((0..20).map(|idx| format!("command {idx}")).collect());
         let rendered = render_lines(&cell.display_lines(32)).join("\n");
         insta::assert_snapshot!(rendered);
->>>>>>> 4fb0b547
     }
 
     #[test]

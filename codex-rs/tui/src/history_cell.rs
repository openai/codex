--- conflicted
+++ resolved
@@ -3,6 +3,7 @@
 use crate::exec_command::strip_bash_lc_and_escape;
 use crate::scroll_view::ScrollView;
 use crate::slash_command::SlashCommand;
+use crate::text_block::TextBlock;
 use crate::text_formatting::format_and_truncate_tool_result;
 use base64::Engine;
 use codex_ansi_escape::ansi_escape_line;
@@ -55,32 +56,21 @@
     ApplyBegin { auto_approved: bool },
 }
 
-/// Represents an event to display in the conversation history. Returns its
-/// `Vec<Line<'static>>` representation to make it easier to display in a
-/// scrollable list.
-pub(crate) trait HistoryCell {
-    fn display_lines(&self) -> Vec<Line<'static>>;
-
-    fn desired_height(&self, width: u16) -> u16 {
-        Paragraph::new(Text::from(self.display_lines()))
-            .wrap(Wrap { trim: false })
-            .line_count(width)
-            .try_into()
-            .unwrap_or(0)
+fn span_to_static(span: &Span) -> Span<'static> {
+    Span {
+        style: span.style,
+        content: std::borrow::Cow::Owned(span.content.clone().into_owned()),
     }
 }
 
-pub(crate) struct PlainHistoryCell {
-    lines: Vec<Line<'static>>,
+fn line_to_static(line: &Line) -> Line<'static> {
+    Line {
+        style: line.style,
+        alignment: line.alignment,
+        spans: line.spans.iter().map(span_to_static).collect(),
+    }
 }
 
-impl HistoryCell for PlainHistoryCell {
-    fn display_lines(&self) -> Vec<Line<'static>> {
-        self.lines.clone()
-    }
-}
-
-<<<<<<< HEAD
 /// Represents an event to display in the conversation history. Returns its
 /// `Vec<Line<'static>>` representation to make it easier to display in a
 /// scrollable list.
@@ -163,40 +153,9 @@
 
     /// Result of applying a patch (success or failure) with optional output.
     PatchApplyResult { view: TextBlock },
-=======
-pub(crate) struct ExecCell {
-    pub(crate) command: Vec<String>,
-    pub(crate) parsed: Vec<ParsedCommand>,
-    pub(crate) output: Option<CommandOutput>,
 }
-impl HistoryCell for ExecCell {
-    fn display_lines(&self) -> Vec<Line<'static>> {
-        exec_command_lines(&self.command, &self.parsed, self.output.as_ref())
-    }
-}
-
-impl WidgetRef for &ExecCell {
-    fn render_ref(&self, area: Rect, buf: &mut Buffer) {
-        Paragraph::new(Text::from(self.display_lines()))
-            .wrap(Wrap { trim: false })
-            .render(area, buf);
-    }
-}
-
-struct CompletedMcpToolCallWithImageOutput {
-    _image: DynamicImage,
-}
-impl HistoryCell for CompletedMcpToolCallWithImageOutput {
-    fn display_lines(&self) -> Vec<Line<'static>> {
-        vec![
-            Line::from("tool result (image output omitted)"),
-            Line::from(""),
-        ]
-    }
->>>>>>> a8c7f539
-}
-
-const TOOL_CALL_MAX_LINES: usize = 50;
+
+const TOOL_CALL_MAX_LINES: usize = 5;
 
 fn shlex_join_safe(command: &[String]) -> String {
     match shlex::try_join(command.iter().map(|s| s.as_str())) {
@@ -308,7 +267,6 @@
     }
 }
 
-<<<<<<< HEAD
 impl HistoryCell {
     /// Return a cloned, plain representation of the cell's lines suitable for
     /// one‑shot insertion into the terminal scrollback. Image cells are
@@ -350,6 +308,7 @@
             }) => HistoryCell::exec_command_lines(command, parsed, output.as_ref()),
             HistoryCell::CompletedMcpToolCallWithImageOutput { .. } => vec![
                 Line::from("tool result (image output omitted)"),
+                Line::from(""),
             ],
         }
     }
@@ -406,67 +365,8 @@
                 .try_into()
                 .unwrap_or(0),
         }
-=======
-pub(crate) fn new_background_event(message: String) -> PlainHistoryCell {
-    let mut lines: Vec<Line<'static>> = Vec::new();
-    lines.push(Line::from("event".dim()));
-    lines.extend(message.lines().map(|line| ansi_escape_line(line).dim()));
-    lines.push(Line::from(""));
-    PlainHistoryCell { lines }
-}
-
-pub(crate) fn new_session_info(
-    config: &Config,
-    event: SessionConfiguredEvent,
-    is_first_event: bool,
-) -> PlainHistoryCell {
-    let SessionConfiguredEvent {
-        model,
-        session_id: _,
-        history_log_id: _,
-        history_entry_count: _,
-    } = event;
-    if is_first_event {
-        let cwd_str = match relativize_to_home(&config.cwd) {
-            Some(rel) if !rel.as_os_str().is_empty() => format!("~/{}", rel.display()),
-            Some(_) => "~".to_string(),
-            None => config.cwd.display().to_string(),
-        };
-
-        let lines: Vec<Line<'static>> = vec![
-            Line::from(vec![
-                Span::raw(">_ ").dim(),
-                Span::styled(
-                    "You are using OpenAI Codex in",
-                    Style::default().add_modifier(Modifier::BOLD),
-                ),
-                Span::raw(format!(" {cwd_str}")).dim(),
-            ]),
-            Line::from("".dim()),
-            Line::from(" To get started, describe a task or try one of these commands:".dim()),
-            Line::from("".dim()),
-            Line::from(format!(" /init - {}", SlashCommand::Init.description()).dim()),
-            Line::from(format!(" /status - {}", SlashCommand::Status.description()).dim()),
-            Line::from(format!(" /diff - {}", SlashCommand::Diff.description()).dim()),
-            Line::from(format!(" /prompts - {}", SlashCommand::Prompts.description()).dim()),
-            Line::from("".dim()),
-        ];
-        PlainHistoryCell { lines }
-    } else if config.model == model {
-        PlainHistoryCell { lines: Vec::new() }
-    } else {
-        let lines = vec![
-            Line::from("model changed:".magenta().bold()),
-            Line::from(format!("requested: {}", config.model)),
-            Line::from(format!("used: {model}")),
-            Line::from(""),
-        ];
-        PlainHistoryCell { lines }
->>>>>>> a8c7f539
-    }
-}
-
-<<<<<<< HEAD
+    }
+
     pub(crate) fn new_session_info(
         config: &Config,
         event: SessionConfiguredEvent,
@@ -484,9 +384,6 @@
                 Line::from("".dim()),
                 Line::from("Popular commands:".dim()),
                 Line::from(
-                    format!(" /chrome - {}", SlashCommand::Chrome.description()).dim(),
-                ),
-                Line::from(
                     format!(" /browser <url> - {}", SlashCommand::Browser.description()).dim(),
                 ),
                 Line::from(format!(" /plan - {}", SlashCommand::Plan.description()).dim()),
@@ -509,6 +406,7 @@
                 Line::from("model changed:".magenta().bold()),
                 Line::from(format!("requested: {}", config.model)),
                 Line::from(format!("used: {model}")),
+                Line::from(""),
             ];
             HistoryCell::SessionInfo {
                 view: TextBlock::new(lines),
@@ -525,86 +423,39 @@
                 Style::default().fg(crate::colors::primary()),
             ))
         }));
-=======
-pub(crate) fn new_user_prompt(message: String) -> PlainHistoryCell {
-    let mut lines: Vec<Line<'static>> = Vec::new();
-    lines.push(Line::from("user".cyan().bold()));
-    lines.extend(message.lines().map(|l| Line::from(l.to_string())));
-    lines.push(Line::from(""));
-
-    PlainHistoryCell { lines }
-}
-
-pub(crate) fn new_active_exec_command(
-    command: Vec<String>,
-    parsed: Vec<ParsedCommand>,
-) -> ExecCell {
-    new_exec_cell(command, parsed, None)
-}
->>>>>>> a8c7f539
-
-pub(crate) fn new_completed_exec_command(
-    command: Vec<String>,
-    parsed: Vec<ParsedCommand>,
-    output: CommandOutput,
-) -> ExecCell {
-    new_exec_cell(command, parsed, Some(output))
-}
-
-fn new_exec_cell(
-    command: Vec<String>,
-    parsed: Vec<ParsedCommand>,
-    output: Option<CommandOutput>,
-) -> ExecCell {
-    ExecCell {
-        command,
-        parsed,
-        output,
-    }
-}
-
-fn exec_command_lines(
-    command: &[String],
-    parsed: &[ParsedCommand],
-    output: Option<&CommandOutput>,
-) -> Vec<Line<'static>> {
-    match parsed.is_empty() {
-        true => new_exec_command_generic(command, output),
-        false => new_parsed_command(parsed, output),
-    }
-}
-
-fn new_parsed_command(
-    parsed_commands: &[ParsedCommand],
-    output: Option<&CommandOutput>,
-) -> Vec<Line<'static>> {
-    let mut lines: Vec<Line> = vec![match output {
-        None => Line::from("⚙︎ Working".magenta().bold()),
-        Some(o) if o.exit_code == 0 => Line::from("✓ Completed".green().bold()),
-        Some(o) => Line::from(format!("✗ Failed (exit {})", o.exit_code).red().bold()),
-    }];
-
-    for (i, parsed) in parsed_commands.iter().enumerate() {
-        let text = match parsed {
-            ParsedCommand::Read { name, .. } => format!("📖 {name}"),
-            ParsedCommand::ListFiles { cmd, path } => match path {
-                Some(p) => format!("📂 {p}"),
-                None => format!("📂 {cmd}"),
-            },
-            ParsedCommand::Search { query, path, cmd } => match (query, path) {
-                (Some(q), Some(p)) => format!("🔎 {q} in {p}"),
-                (Some(q), None) => format!("🔎 {q}"),
-                (None, Some(p)) => format!("🔎 {p}"),
-                (None, None) => format!("🔎 {cmd}"),
-            },
-            ParsedCommand::Format { .. } => "✨ Formatting".to_string(),
-            ParsedCommand::Test { cmd } => format!("🧪 {cmd}"),
-            ParsedCommand::Lint { cmd, .. } => format!("🧹 {cmd}"),
-            ParsedCommand::Unknown { cmd } => format!("⌨️ {cmd}"),
-            ParsedCommand::Noop { cmd } => format!("🔄 {cmd}"),
-        };
-
-<<<<<<< HEAD
+
+        HistoryCell::UserPrompt {
+            view: TextBlock::new(lines),
+        }
+    }
+
+    pub(crate) fn new_active_exec_command(
+        command: Vec<String>,
+        parsed: Vec<ParsedCommand>,
+    ) -> Self {
+        HistoryCell::new_exec_cell(command, parsed, None)
+    }
+
+    pub(crate) fn new_completed_exec_command(
+        command: Vec<String>,
+        parsed: Vec<ParsedCommand>,
+        output: CommandOutput,
+    ) -> Self {
+        HistoryCell::new_exec_cell(command, parsed, Some(output))
+    }
+
+    fn new_exec_cell(
+        command: Vec<String>,
+        parsed: Vec<ParsedCommand>,
+        output: Option<CommandOutput>,
+    ) -> Self {
+        HistoryCell::Exec(ExecCell {
+            command,
+            parsed,
+            output,
+        })
+    }
+
     fn exec_command_lines(
         command: &[String],
         parsed: &[ParsedCommand],
@@ -626,25 +477,27 @@
             Some(o) if o.exit_code == 0 => Line::from("✓ Completed".green().bold()),
             Some(o) => Line::from(format!("✗ Failed (exit {})", o.exit_code).red().bold()),
         }];
-=======
-        let first_prefix = if i == 0 { "  └ " } else { "    " };
-        for (j, line_text) in text.lines().enumerate() {
-            let prefix = if j == 0 { first_prefix } else { "    " };
-            lines.push(Line::from(vec![
-                Span::styled(prefix, Style::default().add_modifier(Modifier::DIM)),
-                Span::styled(line_text.to_string(), Style::default().fg(LIGHT_BLUE)),
-            ]));
-        }
-    }
-
-    lines.extend(output_lines(output, true, false));
-    lines.push(Line::from(""));
->>>>>>> a8c7f539
-
-    lines
-}
-
-<<<<<<< HEAD
+
+        for (i, parsed) in parsed_commands.iter().enumerate() {
+            let text = match parsed {
+                ParsedCommand::Read { name, .. } => format!("📖 {name}"),
+                ParsedCommand::ListFiles { cmd, path } => match path {
+                    Some(p) => format!("📂 {p}"),
+                    None => format!("📂 {}", cmd),
+                },
+                ParsedCommand::Search { query, path, cmd } => match (query, path) {
+                    (Some(q), Some(p)) => format!("🔎 {q} in {p}"),
+                    (Some(q), None) => format!("🔎 {q}"),
+                    (None, Some(p)) => format!("🔎 {p}"),
+                    (None, None) => format!("🔎 {}", cmd),
+                },
+                ParsedCommand::Format { .. } => "✨ Formatting".to_string(),
+                ParsedCommand::Test { cmd } => format!("🧪 {}", cmd),
+                ParsedCommand::Lint { cmd, .. } => format!("🧹 {}", cmd),
+                ParsedCommand::Unknown { cmd } => format!("⌨️ {}", cmd),
+                ParsedCommand::Noop { .. } => "".to_string(),
+            };
+
             let first_prefix = if i == 0 { "  └ " } else { "    " };
             for (j, line_text) in text.lines().enumerate() {
                 let prefix = if j == 0 { first_prefix } else { "    " };
@@ -659,33 +512,10 @@
         }
 
         lines.extend(output_lines(output, true, false));
-=======
-fn new_exec_command_generic(
-    command: &[String],
-    output: Option<&CommandOutput>,
-) -> Vec<Line<'static>> {
-    let mut lines: Vec<Line<'static>> = Vec::new();
-    let command_escaped = strip_bash_lc_and_escape(command);
-    let mut cmd_lines = command_escaped.lines();
-    if let Some(first) = cmd_lines.next() {
-        lines.push(Line::from(vec![
-            "⚡ Running ".to_string().magenta(),
-            first.to_string().into(),
-        ]));
-    } else {
-        lines.push(Line::from("⚡ Running".to_string().magenta()));
-    }
-    for cont in cmd_lines {
-        lines.push(Line::from(cont.to_string()));
-    }
-
-    lines.extend(output_lines(output, false, true));
->>>>>>> a8c7f539
-
-    lines
-}
-
-<<<<<<< HEAD
+
+        lines
+    }
+
     fn new_exec_command_generic(
         command: &[String],
         output: Option<&CommandOutput>,
@@ -705,69 +535,25 @@
         for cont in cmd_lines {
             lines.push(Line::from(cont.to_string()));
         }
-=======
-pub(crate) fn new_active_mcp_tool_call(invocation: McpInvocation) -> PlainHistoryCell {
-    let title_line = Line::from(vec!["tool".magenta(), " running...".dim()]);
-    let lines: Vec<Line> = vec![
-        title_line,
-        format_mcp_invocation(invocation.clone()),
-        Line::from(""),
-    ];
->>>>>>> a8c7f539
-
-    PlainHistoryCell { lines }
-}
-
-/// If the first content is an image, return a new cell with the image.
-/// TODO(rgwood-dd): Handle images properly even if they're not the first result.
-fn try_new_completed_mcp_tool_call_with_image_output(
-    result: &Result<mcp_types::CallToolResult, String>,
-) -> Option<CompletedMcpToolCallWithImageOutput> {
-    match result {
-        Ok(mcp_types::CallToolResult { content, .. }) => {
-            if let Some(mcp_types::ContentBlock::ImageContent(image)) = content.first() {
-                let raw_data = match base64::engine::general_purpose::STANDARD.decode(&image.data) {
-                    Ok(data) => data,
-                    Err(e) => {
-                        error!("Failed to decode image data: {e}");
-                        return None;
-                    }
-                };
-                let reader = match ImageReader::new(Cursor::new(raw_data)).with_guessed_format() {
-                    Ok(reader) => reader,
-                    Err(e) => {
-                        error!("Failed to guess image format: {e}");
-                        return None;
-                    }
-                };
-
-<<<<<<< HEAD
+
+        lines.extend(output_lines(output, false, true));
+
+        lines
+    }
+
     pub(crate) fn new_active_mcp_tool_call(invocation: McpInvocation) -> Self {
         let title_line = Line::from(vec!["tool".magenta(), " running...".dim()]);
         let lines: Vec<Line> = vec![
             title_line,
             format_mcp_invocation(invocation.clone()),
+            Line::from(""),
         ];
-=======
-                let image = match reader.decode() {
-                    Ok(image) => image,
-                    Err(e) => {
-                        error!("Image decoding failed: {e}");
-                        return None;
-                    }
-                };
->>>>>>> a8c7f539
-
-                Some(CompletedMcpToolCallWithImageOutput { _image: image })
-            } else {
-                None
-            }
-        }
-        _ => None,
-    }
-}
-
-<<<<<<< HEAD
+
+        HistoryCell::ActiveMcpToolCall {
+            view: TextBlock::new(lines),
+        }
+    }
+
     pub(crate) fn new_active_custom_tool_call(
         tool_name: String,
         parameters: Option<serde_json::Value>,
@@ -814,76 +600,34 @@
                             return None;
                         }
                     };
-=======
-pub(crate) fn new_completed_mcp_tool_call(
-    num_cols: usize,
-    invocation: McpInvocation,
-    duration: Duration,
-    success: bool,
-    result: Result<mcp_types::CallToolResult, String>,
-) -> Box<dyn HistoryCell> {
-    if let Some(cell) = try_new_completed_mcp_tool_call_with_image_output(&result) {
-        return Box::new(cell);
-    }
-
-    let duration = format_duration(duration);
-    let status_str = if success { "success" } else { "failed" };
-    let title_line = Line::from(vec![
-        "tool".magenta(),
-        " ".into(),
-        if success {
-            status_str.green()
-        } else {
-            status_str.red()
-        },
-        format!(", duration: {duration}").dim(),
-    ]);
-
-    let mut lines: Vec<Line<'static>> = Vec::new();
-    lines.push(title_line);
-    lines.push(format_mcp_invocation(invocation));
-
-    match result {
-        Ok(mcp_types::CallToolResult { content, .. }) => {
-            if !content.is_empty() {
-                lines.push(Line::from(""));
->>>>>>> a8c7f539
-
-                for tool_call_result in content {
-                    let line_text = match tool_call_result {
-                        mcp_types::ContentBlock::TextContent(text) => {
-                            format_and_truncate_tool_result(
-                                &text.text,
-                                TOOL_CALL_MAX_LINES,
-                                num_cols,
-                            )
-                        }
-                        mcp_types::ContentBlock::ImageContent(_) => {
-                            // TODO show images even if they're not the first result, will require a refactor of `CompletedMcpToolCall`
-                            "<image content>".to_string()
-                        }
-                        mcp_types::ContentBlock::AudioContent(_) => "<audio content>".to_string(),
-                        mcp_types::ContentBlock::EmbeddedResource(resource) => {
-                            let uri = match resource.resource {
-                                EmbeddedResourceResource::TextResourceContents(text) => text.uri,
-                                EmbeddedResourceResource::BlobResourceContents(blob) => blob.uri,
-                            };
-                            format!("embedded resource: {uri}")
-                        }
-                        mcp_types::ContentBlock::ResourceLink(ResourceLink { uri, .. }) => {
-                            format!("link: {uri}")
+
+                    let image = match reader.decode() {
+                        Ok(image) => image,
+                        Err(e) => {
+                            error!("Image decoding failed: {e}");
+                            return None;
                         }
                     };
-                    lines.push(Line::styled(
-                        line_text,
-                        Style::default().add_modifier(Modifier::DIM),
-                    ));
+
+                    Some(HistoryCell::CompletedMcpToolCallWithImageOutput { _image: image })
+                } else {
+                    None
                 }
             }
-
-            lines.push(Line::from(""));
-        }
-<<<<<<< HEAD
+            _ => None,
+        }
+    }
+
+    pub(crate) fn new_completed_mcp_tool_call(
+        num_cols: usize,
+        invocation: McpInvocation,
+        duration: Duration,
+        success: bool,
+        result: Result<mcp_types::CallToolResult, String>,
+    ) -> Self {
+        if let Some(cell) = Self::try_new_completed_mcp_tool_call_with_image_output(&result) {
+            return cell;
+        }
 
         let duration = format_duration(duration);
         let status_str = if success { "success" } else { "failed" };
@@ -905,6 +649,7 @@
         match result {
             Ok(mcp_types::CallToolResult { content, .. }) => {
                 if !content.is_empty() {
+                    lines.push(Line::from(""));
 
                     for tool_call_result in content {
                         let line_text = match tool_call_result {
@@ -943,6 +688,8 @@
                         ));
                     }
                 }
+
+                lines.push(Line::from(""));
             }
             Err(e) => {
                 lines.push(Line::from(vec![
@@ -1005,27 +752,17 @@
             view: TextBlock::new(lines),
         }
     }
-=======
-        Err(e) => {
-            lines.push(Line::from(vec![
-                Span::styled(
-                    "Error: ",
-                    Style::default().fg(Color::Red).add_modifier(Modifier::BOLD),
-                ),
-                Span::raw(e),
-            ]));
-        }
-    };
->>>>>>> a8c7f539
-
-    Box::new(PlainHistoryCell { lines })
-}
-
-pub(crate) fn new_diff_output(message: String) -> PlainHistoryCell {
-    let mut lines: Vec<Line<'static>> = Vec::new();
-    lines.push(Line::from("/diff".magenta()));
-
-<<<<<<< HEAD
+
+    pub(crate) fn new_diff_output(message: String) -> Self {
+        let mut lines: Vec<Line<'static>> = Vec::new();
+        lines.push(Line::from("/diff".magenta()));
+
+        if message.trim().is_empty() {
+            lines.push(Line::from("No changes detected.".italic()));
+        } else {
+            lines.extend(message.lines().map(ansi_escape_line));
+        }
+
         HistoryCell::GitDiffOutput {
             view: TextBlock::new(lines),
         }
@@ -1056,95 +793,65 @@
                 .map(|(_, v)| v.clone())
                 .unwrap_or_default()
         };
-=======
-    if message.trim().is_empty() {
-        lines.push(Line::from("No changes detected.".italic()));
-    } else {
-        lines.extend(message.lines().map(ansi_escape_line));
-    }
-
-    lines.push(Line::from(""));
-    PlainHistoryCell { lines }
-}
->>>>>>> a8c7f539
-
-pub(crate) fn new_status_output(config: &Config, usage: &TokenUsage) -> PlainHistoryCell {
-    let mut lines: Vec<Line<'static>> = Vec::new();
-    lines.push(Line::from("/status".magenta()));
-
-<<<<<<< HEAD
+
+        // 📂 Workspace
+        lines.push(Line::from(vec!["📂 ".into(), "Workspace".bold()]));
+        // Path (home-relative, e.g., ~/code/project)
+        let cwd_str = match relativize_to_home(&config.cwd) {
+            Some(rel) if !rel.as_os_str().is_empty() => format!("~/{}", rel.display()),
+            Some(_) => "~".to_string(),
+            None => config.cwd.display().to_string(),
+        };
+        lines.push(Line::from(vec!["  • Path: ".into(), cwd_str.into()]));
+        // Approval mode (as-is)
+        lines.push(Line::from(vec![
+            "  • Approval Mode: ".into(),
+            lookup("approval").into(),
+        ]));
+        // Sandbox (simplified name only)
+        let sandbox_name = match &config.sandbox_policy {
+            SandboxPolicy::DangerFullAccess => "danger-full-access",
+            SandboxPolicy::ReadOnly => "read-only",
+            SandboxPolicy::WorkspaceWrite { .. } => "workspace-write",
+        };
+        lines.push(Line::from(vec![
+            "  • Sandbox: ".into(),
+            sandbox_name.into(),
+        ]));
+
+        lines.push(Line::from(""));
+
         // 👤 Account (only if ChatGPT tokens exist), shown under the first block
         let auth_file = get_auth_file(&config.codex_home);
         if let Ok(auth) = try_read_auth_json(&auth_file) {
             if let Some(tokens) = auth.tokens.clone() {
                 lines.push(Line::from(vec!["👤 ".into(), "Account".bold()]));
                 lines.push(Line::from("  • Signed in with ChatGPT"));
-=======
-    let config_entries = create_config_summary_entries(config);
-    let lookup = |k: &str| -> String {
-        config_entries
-            .iter()
-            .find(|(key, _)| *key == k)
-            .map(|(_, v)| v.clone())
-            .unwrap_or_default()
-    };
-
-    // 📂 Workspace
-    lines.push(Line::from(vec!["📂 ".into(), "Workspace".bold()]));
-    // Path (home-relative, e.g., ~/code/project)
-    let cwd_str = match relativize_to_home(&config.cwd) {
-        Some(rel) if !rel.as_os_str().is_empty() => format!("~/{}", rel.display()),
-        Some(_) => "~".to_string(),
-        None => config.cwd.display().to_string(),
-    };
-    lines.push(Line::from(vec!["  • Path: ".into(), cwd_str.into()]));
-    // Approval mode (as-is)
-    lines.push(Line::from(vec![
-        "  • Approval Mode: ".into(),
-        lookup("approval").into(),
-    ]));
-    // Sandbox (simplified name only)
-    let sandbox_name = match &config.sandbox_policy {
-        SandboxPolicy::DangerFullAccess => "danger-full-access",
-        SandboxPolicy::ReadOnly => "read-only",
-        SandboxPolicy::WorkspaceWrite { .. } => "workspace-write",
-    };
-    lines.push(Line::from(vec![
-        "  • Sandbox: ".into(),
-        sandbox_name.into(),
-    ]));
-
-    lines.push(Line::from(""));
-
-    // 👤 Account (only if ChatGPT tokens exist), shown under the first block
-    let auth_file = get_auth_file(&config.codex_home);
-    if let Ok(auth) = try_read_auth_json(&auth_file) {
-        if let Some(tokens) = auth.tokens.clone() {
-            lines.push(Line::from(vec!["👤 ".into(), "Account".bold()]));
-            lines.push(Line::from("  • Signed in with ChatGPT"));
-
-            let info = tokens.id_token;
-            if let Some(email) = &info.email {
-                lines.push(Line::from(vec!["  • Login: ".into(), email.clone().into()]));
-            }
->>>>>>> a8c7f539
-
-            match auth.openai_api_key.as_deref() {
-                Some(key) if !key.is_empty() => {
-                    lines.push(Line::from(
-                        "  • Using API key. Run codex login to use ChatGPT plan",
-                    ));
+
+                let info = tokens.id_token;
+                if let Some(email) = &info.email {
+                    lines.push(Line::from(vec!["  • Login: ".into(), email.clone().into()]));
                 }
-                _ => {
-                    let plan_text = info
-                        .get_chatgpt_plan_type()
-                        .map(|s| title_case(&s))
-                        .unwrap_or_else(|| "Unknown".to_string());
-                    lines.push(Line::from(vec!["  • Plan: ".into(), plan_text.into()]));
+
+                match auth.openai_api_key.as_deref() {
+                    Some(key) if !key.is_empty() => {
+                        lines.push(Line::from(
+                            "  • Using API key. Run codex login to use ChatGPT plan",
+                        ));
+                    }
+                    _ => {
+                        let plan_text = info
+                            .get_chatgpt_plan_type()
+                            .map(|s| title_case(&s))
+                            .unwrap_or_else(|| "Unknown".to_string());
+                        lines.push(Line::from(vec!["  • Plan: ".into(), plan_text.into()]));
+                    }
                 }
-            }
-
-<<<<<<< HEAD
+
+                lines.push(Line::from(""));
+            }
+        }
+
         // 🧠 Model
         lines.push(Line::from(vec!["🧠 ".into(), "Model".bold()]));
         // Format model name with proper capitalization
@@ -1169,129 +876,97 @@
                 "  • Reasoning Effort: ".into(),
                 title_case(&reff).into(),
             ]));
-=======
-            lines.push(Line::from(""));
->>>>>>> a8c7f539
-        }
-    }
-
-    // 🧠 Model
-    lines.push(Line::from(vec!["🧠 ".into(), "Model".bold()]));
-    lines.push(Line::from(vec![
-        "  • Name: ".into(),
-        config.model.clone().into(),
-    ]));
-    let provider_disp = pretty_provider_name(&config.model_provider_id);
-    lines.push(Line::from(vec![
-        "  • Provider: ".into(),
-        provider_disp.into(),
-    ]));
-    // Only show Reasoning fields if present in config summary
-    let reff = lookup("reasoning effort");
-    if !reff.is_empty() {
+        }
+        let rsum = lookup("reasoning summaries");
+        if !rsum.is_empty() {
+            lines.push(Line::from(vec![
+                "  • Reasoning Summaries: ".into(),
+                title_case(&rsum).into(),
+            ]));
+        }
+
+        lines.push(Line::from(""));
+
+        // 📊 Token Usage
+        lines.push(Line::from(vec!["📊 ".into(), "Token Usage".bold()]));
+        // Input: <input> [+ <cached> cached]
+        let mut input_line_spans: Vec<Span<'static>> = vec![
+            "  • Input: ".into(),
+            usage.non_cached_input().to_string().into(),
+        ];
+        if let Some(cached) = usage.cached_input_tokens {
+            if cached > 0 {
+                input_line_spans.push(format!(" (+ {cached} cached)").into());
+            }
+        }
+        lines.push(Line::from(input_line_spans));
+        // Output: <output>
         lines.push(Line::from(vec![
-            "  • Reasoning Effort: ".into(),
-            title_case(&reff).into(),
+            "  • Output: ".into(),
+            usage.output_tokens.to_string().into(),
         ]));
-    }
-    let rsum = lookup("reasoning summaries");
-    if !rsum.is_empty() {
+        // Total: <total>
         lines.push(Line::from(vec![
-            "  • Reasoning Summaries: ".into(),
-            title_case(&rsum).into(),
+            "  • Total: ".into(),
+            usage.blended_total().to_string().into(),
         ]));
-<<<<<<< HEAD
 
         HistoryCell::StatusOutput {
             view: TextBlock::new(lines),
         }
-=======
->>>>>>> a8c7f539
-    }
-
-    lines.push(Line::from(""));
-
-    // 📊 Token Usage
-    lines.push(Line::from(vec!["📊 ".into(), "Token Usage".bold()]));
-    // Input: <input> [+ <cached> cached]
-    let mut input_line_spans: Vec<Span<'static>> = vec![
-        "  • Input: ".into(),
-        usage.non_cached_input().to_string().into(),
-    ];
-    if let Some(cached) = usage.cached_input_tokens {
-        if cached > 0 {
-            input_line_spans.push(format!(" (+ {cached} cached)").into());
-        }
-    }
-    lines.push(Line::from(input_line_spans));
-    // Output: <output>
-    lines.push(Line::from(vec![
-        "  • Output: ".into(),
-        usage.output_tokens.to_string().into(),
-    ]));
-    // Total: <total>
-    lines.push(Line::from(vec![
-        "  • Total: ".into(),
-        usage.blended_total().to_string().into(),
-    ]));
-
-    lines.push(Line::from(""));
-    PlainHistoryCell { lines }
-}
-
-pub(crate) fn new_prompts_output() -> PlainHistoryCell {
-    let lines: Vec<Line<'static>> = vec![
-        Line::from("/prompts".magenta()),
-        Line::from(""),
-        Line::from(" 1. Explain this codebase"),
-        Line::from(" 2. Summarize recent commits"),
-        Line::from(" 3. Implement {feature}"),
-        Line::from(" 4. Find and fix a bug in @filename"),
-        Line::from(" 5. Write tests for @filename"),
-        Line::from(" 6. Improve documentation in @filename"),
-        Line::from(""),
-    ];
-    PlainHistoryCell { lines }
-}
-
-pub(crate) fn new_error_event(message: String) -> PlainHistoryCell {
-    let lines: Vec<Line<'static>> = vec![vec!["🖐 ".red().bold(), message.into()].into(), "".into()];
-    PlainHistoryCell { lines }
-}
-
-/// Render a user‑friendly plan update styled like a checkbox todo list.
-pub(crate) fn new_plan_update(update: UpdatePlanArgs) -> PlainHistoryCell {
-    let UpdatePlanArgs { explanation, plan } = update;
-
-    let mut lines: Vec<Line<'static>> = Vec::new();
-    // Header with progress summary
-    let total = plan.len();
-    let completed = plan
-        .iter()
-        .filter(|p| matches!(p.status, StepStatus::Completed))
-        .count();
-
-    let width: usize = 10;
-    let filled = if total > 0 {
-        (completed * width + total / 2) / total
-    } else {
-        0
-    };
-    let empty = width.saturating_sub(filled);
-
-    let mut header: Vec<Span> = Vec::new();
-    header.push(Span::raw("📋"));
-    header.push(Span::styled(
-        " Update plan",
-        Style::default().add_modifier(Modifier::BOLD).magenta(),
-    ));
-    header.push(Span::raw(" ["));
-    if filled > 0 {
+    }
+
+    pub(crate) fn new_prompts_output() -> Self {
+        let lines: Vec<Line<'static>> = vec![
+            Line::from("/prompts".magenta()),
+            Line::from(""),
+            Line::from(" 1. Explain this codebase"),
+            Line::from(" 2. Summarize recent commits"),
+            Line::from(" 3. Implement {feature}"),
+            Line::from(" 4. Find and fix a bug in @filename"),
+            Line::from(" 5. Write tests for @filename"),
+            Line::from(" 6. Improve documentation in @filename"),
+            Line::from(""),
+        ];
+        HistoryCell::PromptsOutput {
+            view: TextBlock::new(lines),
+        }
+    }
+
+    pub(crate) fn new_error_event(message: String) -> Self {
+        let lines: Vec<Line<'static>> =
+            vec![vec!["🖐 ".red().bold(), message.into()].into(), "".into()];
+        HistoryCell::ErrorEvent {
+            view: TextBlock::new(lines),
+        }
+    }
+
+    /// Render a user‑friendly plan update styled like a checkbox todo list.
+    pub(crate) fn new_plan_update(update: UpdatePlanArgs) -> Self {
+        let UpdatePlanArgs { explanation, plan } = update;
+
+        let mut lines: Vec<Line<'static>> = Vec::new();
+        // Header with progress summary
+        let total = plan.len();
+        let completed = plan
+            .iter()
+            .filter(|p| matches!(p.status, StepStatus::Completed))
+            .count();
+
+        let width: usize = 10;
+        let filled = if total > 0 {
+            (completed * width + total / 2) / total
+        } else {
+            0
+        };
+        let empty = width.saturating_sub(filled);
+
+        let mut header: Vec<Span> = Vec::new();
+        header.push(Span::raw("📋"));
         header.push(Span::styled(
-            "█".repeat(filled),
-            Style::default().fg(Color::Green),
+            " Update plan",
+            Style::default().add_modifier(Modifier::BOLD).magenta(),
         ));
-<<<<<<< HEAD
         header.push(Span::raw(" ["));
         if filled > 0 {
             header.push(Span::styled(
@@ -1318,31 +993,8 @@
             for l in expl.lines() {
                 lines.push(Line::from(l.to_string()).dim());
             }
-=======
-    }
-    if empty > 0 {
-        header.push(Span::styled(
-            "░".repeat(empty),
-            Style::default().add_modifier(Modifier::DIM),
-        ));
-    }
-    header.push(Span::raw("] "));
-    header.push(Span::raw(format!("{completed}/{total}")));
-    lines.push(Line::from(header));
-
-    // Optional explanation/note from the model
-    if let Some(expl) = explanation.and_then(|s| {
-        let t = s.trim().to_string();
-        if t.is_empty() { None } else { Some(t) }
-    }) {
-        lines.push(Line::from("note".dim().italic()));
-        for l in expl.lines() {
-            lines.push(Line::from(l.to_string()).dim());
->>>>>>> a8c7f539
-        }
-    }
-
-<<<<<<< HEAD
+        }
+
         // Steps styled as checkbox items
         if plan.is_empty() {
             lines.push(Line::from("(no steps provided)".dim().italic()));
@@ -1364,30 +1016,11 @@
                                 .fg(crate::colors::info())
                                 .add_modifier(Modifier::BOLD),
                         ),
-=======
-    // Steps styled as checkbox items
-    if plan.is_empty() {
-        lines.push(Line::from("(no steps provided)".dim().italic()));
-    } else {
-        for (idx, PlanItemArg { step, status }) in plan.into_iter().enumerate() {
-            let (box_span, text_span) = match status {
-                StepStatus::Completed => (
-                    Span::styled("✔", Style::default().fg(Color::Green)),
-                    Span::styled(
-                        step,
-                        Style::default().add_modifier(Modifier::CROSSED_OUT | Modifier::DIM),
->>>>>>> a8c7f539
                     ),
-                ),
-                StepStatus::InProgress => (
-                    Span::raw("□"),
-                    Span::styled(
-                        step,
-                        Style::default()
-                            .fg(Color::Blue)
-                            .add_modifier(Modifier::BOLD),
+                    StepStatus::Pending => (
+                        Span::raw("□"),
+                        Span::styled(step, Style::default().add_modifier(Modifier::DIM)),
                     ),
-<<<<<<< HEAD
                 };
                 let prefix = if idx == 0 {
                     Span::raw("  └ ")
@@ -1435,59 +1068,13 @@
 
         let mut lines: Vec<Line<'static>> = create_diff_summary(title, &changes, event_type);
 
+        lines.push(Line::from(""));
+
         HistoryCell::PendingPatch {
             view: TextBlock::new(lines),
-=======
-                ),
-                StepStatus::Pending => (
-                    Span::raw("□"),
-                    Span::styled(step, Style::default().add_modifier(Modifier::DIM)),
-                ),
-            };
-            let prefix = if idx == 0 {
-                Span::raw("  └ ")
-            } else {
-                Span::raw("    ")
-            };
-            lines.push(Line::from(vec![
-                prefix,
-                box_span,
-                Span::raw(" "),
-                text_span,
-            ]));
-        }
-    }
-
-    lines.push(Line::from(""));
-
-    PlainHistoryCell { lines }
-}
-
-/// Create a new `PendingPatch` cell that lists the file‑level summary of
-/// a proposed patch. The summary lines should already be formatted (e.g.
-/// "A path/to/file.rs").
-pub(crate) fn new_patch_event(
-    event_type: PatchEventType,
-    changes: HashMap<PathBuf, FileChange>,
-) -> PlainHistoryCell {
-    let title = match &event_type {
-        PatchEventType::ApprovalRequest => "proposed patch",
-        PatchEventType::ApplyBegin {
-            auto_approved: true,
-        } => "✏️ Applying patch",
-        PatchEventType::ApplyBegin {
-            auto_approved: false,
-        } => {
-            let lines: Vec<Line<'static>> = vec![
-                Line::from("✏️ Applying patch".magenta().bold()),
-                Line::from(""),
-            ];
-            return PlainHistoryCell { lines };
->>>>>>> a8c7f539
-        }
-    };
-
-<<<<<<< HEAD
+        }
+    }
+
     pub(crate) fn new_patch_apply_failure(stderr: String) -> Self {
         let mut lines: Vec<Line<'static>> = Vec::new();
 
@@ -1516,42 +1103,24 @@
     #[allow(dead_code)]
     pub(crate) fn new_patch_apply_success(stdout: String) -> Self {
         let mut lines: Vec<Line<'static>> = Vec::new();
-=======
-    let mut lines: Vec<Line<'static>> = create_diff_summary(title, &changes, event_type);
-
-    lines.push(Line::from(""));
-
-    PlainHistoryCell { lines }
-}
-
-pub(crate) fn new_patch_apply_failure(stderr: String) -> PlainHistoryCell {
-    let mut lines: Vec<Line<'static>> = Vec::new();
-
-    // Failure title
-    lines.push(Line::from("✘ Failed to apply patch".magenta().bold()));
-
-    if !stderr.trim().is_empty() {
-        lines.extend(output_lines(
-            Some(&CommandOutput {
-                exit_code: 1,
-                stdout: String::new(),
-                stderr,
-            }),
-            true,
-            true,
-        ));
-    }
-
-    lines.push(Line::from(""));
->>>>>>> a8c7f539
-
-    PlainHistoryCell { lines }
-}
-
-pub(crate) fn new_patch_apply_success(stdout: String) -> PlainHistoryCell {
-    let mut lines: Vec<Line<'static>> = Vec::new();
-
-<<<<<<< HEAD
+
+        // Success title
+        lines.push(Line::from("✓ Applied patch".magenta().bold()));
+
+        if !stdout.trim().is_empty() {
+            let mut iter = stdout.lines();
+            for (i, raw) in iter.by_ref().take(TOOL_CALL_MAX_LINES).enumerate() {
+                let prefix = if i == 0 { "  └ " } else { "    " };
+                let s = format!("{prefix}{raw}");
+                lines.push(ansi_escape_line(&s).dim());
+            }
+            let remaining = iter.count();
+            if remaining > 0 {
+                lines.push(Line::from(""));
+                lines.push(Line::from(format!("... +{remaining} lines")).dim());
+            }
+        }
+
         HistoryCell::PatchApplyResult {
             view: TextBlock::new(lines),
         }
@@ -1563,44 +1132,6 @@
             view: TextBlock::new(vec![line]),
         }
     }
-=======
-    // Success title
-    lines.push(Line::from("✓ Applied patch".magenta().bold()));
-
-    if !stdout.trim().is_empty() {
-        let mut iter = stdout.lines();
-        for (i, raw) in iter.by_ref().take(TOOL_CALL_MAX_LINES).enumerate() {
-            let prefix = if i == 0 { "  └ " } else { "    " };
-            let s = format!("{prefix}{raw}");
-            lines.push(ansi_escape_line(&s).dim());
-        }
-        let remaining = iter.count();
-        if remaining > 0 {
-            lines.push(Line::from(""));
-            lines.push(Line::from(format!("... +{remaining} lines")).dim());
-        }
-    }
-
-    lines.push(Line::from(""));
-
-    PlainHistoryCell { lines }
-}
-
-fn output_lines(
-    output: Option<&CommandOutput>,
-    only_err: bool,
-    include_angle_pipe: bool,
-) -> Vec<Line<'static>> {
-    let CommandOutput {
-        exit_code,
-        stdout,
-        stderr,
-    } = match output {
-        Some(output) if only_err && output.exit_code == 0 => return vec![],
-        Some(output) => output,
-        None => return vec![],
-    };
->>>>>>> a8c7f539
 
     /// Create a text line that preserves styling and bypasses markdown processing
     pub(crate) fn new_styled_text_line(line: Line<'static>) -> Self {
@@ -1931,9 +1462,9 @@
     #[test]
     fn parsed_command_with_newlines_starts_each_line_at_origin() {
         let parsed = vec![ParsedCommand::Unknown {
-            cmd: "printf 'foo\nbar'".to_string(),
+            cmd: vec!["printf".into(), "foo\nbar".into()],
         }];
-        let lines = exec_command_lines(&[], &parsed, None);
+        let lines = HistoryCell::exec_command_lines(&[], &parsed, None);
         assert!(lines.len() >= 3);
         assert_eq!(lines[1].spans[0].content, "  └ ");
         assert_eq!(lines[2].spans[0].content, "    ");

--- conflicted
+++ resolved
@@ -8,11 +8,8 @@
 use crate::file_search::FileSearchManager;
 use crate::history_cell::HistoryCell;
 use crate::pager_overlay::Overlay;
-<<<<<<< HEAD
+use crate::render::highlight::highlight_bash_to_lines;
 use crate::resume_picker;
-=======
-use crate::render::highlight::highlight_bash_to_lines;
->>>>>>> d3187dbc
 use crate::resume_picker::ResumeSelection;
 use crate::tui;
 use crate::tui::TuiEvent;
@@ -22,12 +19,8 @@
 use codex_core::ConversationManager;
 use codex_core::RolloutRecorder;
 use codex_core::config::Config;
-<<<<<<< HEAD
-use codex_core::config::persist_model_selection;
+use codex_core::config::edit::ConfigEditsBuilder;
 use codex_core::find_conversation_path_by_id_str;
-=======
-use codex_core::config::edit::ConfigEditsBuilder;
->>>>>>> d3187dbc
 use codex_core::model_family::find_family_for_model;
 use codex_core::protocol::SessionSource;
 use codex_core::protocol::TokenUsage;
@@ -274,7 +267,13 @@
             AppEvent::OpenResumePicker => {
                 // Reuse the same picker used at startup, but in-app.
                 // Esc -> StartFresh (start a new chat), Ctrl-C -> Exit (cancel).
-                match resume_picker::run_resume_picker(tui, &self.config.codex_home).await? {
+                match resume_picker::run_resume_picker(
+                    tui,
+                    &self.config.codex_home,
+                    &self.config.model_provider_id,
+                )
+                .await?
+                {
                     ResumeSelection::Resume(path) => {
                         if let Err(e) = self.resume_from_path(tui, path).await {
                             self.app_event_tx.send(AppEvent::InsertHistoryCell(Box::new(
@@ -294,7 +293,18 @@
                 }
             }
             AppEvent::ResumeLast => {
-                match RolloutRecorder::list_conversations(&self.config.codex_home, 1, None).await {
+                // Resume the most recent interactive session across all providers.
+                // Do not restrict by current provider; users expect the latest session globally.
+                match RolloutRecorder::list_conversations(
+                    &self.config.codex_home,
+                    1,
+                    None,
+                    codex_core::INTERACTIVE_SESSION_SOURCES,
+                    None,
+                    self.config.model_provider_id.as_str(),
+                )
+                .await
+                {
                     Ok(page) => {
                         if let Some(item) = page.items.first() {
                             if let Err(e) = self.resume_from_path(tui, item.path.clone()).await {
@@ -571,6 +581,7 @@
             initial_images: Vec::new(),
             enhanced_keys_supported: self.enhanced_keys_supported,
             auth_manager: self.auth_manager.clone(),
+            feedback: self.feedback.clone(),
         };
         self.chat_widget =
             ChatWidget::new_from_existing(init, resumed.conversation, resumed.session_configured);

use crate::app_backtrack::BacktrackState;
use crate::app_event::AppEvent;
use crate::app_event_sender::AppEventSender;
use crate::bottom_pane::ApprovalRequest;
use crate::chatwidget::ChatWidget;
use crate::diff_render::DiffSummary;
use crate::exec_command::strip_bash_lc_and_escape;
use crate::file_search::FileSearchManager;
use crate::history_cell::HistoryCell;
use crate::model_migration::ModelMigrationOutcome;
use crate::model_migration::migration_copy_for_config;
use crate::model_migration::run_model_migration_prompt;
use crate::pager_overlay::Overlay;
use crate::render::highlight::highlight_bash_to_lines;
use crate::render::renderable::Renderable;
use crate::resume_picker::ResumeSelection;
use crate::skill_error_prompt::SkillErrorPromptOutcome;
use crate::skill_error_prompt::run_skill_error_prompt;
use crate::tui;
use crate::tui::TuiEvent;
use crate::update_action::UpdateAction;
use codex_ansi_escape::ansi_escape_line;
use codex_app_server_protocol::AuthMode;
use codex_core::AuthManager;
use codex_core::ConversationManager;
use codex_core::config::Config;
use codex_core::config::edit::ConfigEditsBuilder;
use codex_core::features::Feature;
use codex_core::model_family::find_family_for_model;
use codex_core::openai_models::model_presets::HIDE_GPT_5_1_CODEX_MAX_MIGRATION_PROMPT_CONFIG;
use codex_core::openai_models::model_presets::HIDE_GPT5_1_MIGRATION_PROMPT_CONFIG;
use codex_core::openai_models::model_presets::all_model_presets;
use codex_core::protocol::EventMsg;
use codex_core::protocol::FinalOutput;
use codex_core::protocol::Op;
use codex_core::protocol::SessionSource;
use codex_core::protocol::TokenUsage;
use codex_core::skills::load_skills;
use codex_core::skills::model::SkillMetadata;
use codex_protocol::ConversationId;
use codex_protocol::openai_models::ModelUpgrade;
use codex_protocol::openai_models::ReasoningEffort as ReasoningEffortConfig;
use color_eyre::eyre::Result;
use color_eyre::eyre::WrapErr;
use crossterm::event::KeyCode;
use crossterm::event::KeyEvent;
use crossterm::event::KeyEventKind;
use ratatui::style::Stylize;
use ratatui::text::Line;
use ratatui::widgets::Paragraph;
use ratatui::widgets::Wrap;
use std::path::PathBuf;
use std::sync::Arc;
use std::sync::atomic::AtomicBool;
use std::sync::atomic::Ordering;
use std::thread;
use std::time::Duration;
use tokio::select;
use tokio::sync::mpsc::unbounded_channel;

#[cfg(not(debug_assertions))]
use crate::history_cell::UpdateAvailableHistoryCell;

const GPT_5_1_MIGRATION_AUTH_MODES: [AuthMode; 2] = [AuthMode::ChatGPT, AuthMode::ApiKey];
const GPT_5_1_CODEX_MIGRATION_AUTH_MODES: [AuthMode; 1] = [AuthMode::ChatGPT];

#[derive(Debug, Clone)]
pub struct AppExitInfo {
    pub token_usage: TokenUsage,
    pub conversation_id: Option<ConversationId>,
    pub update_action: Option<UpdateAction>,
}

fn session_summary(
    token_usage: TokenUsage,
    conversation_id: Option<ConversationId>,
) -> Option<SessionSummary> {
    if token_usage.is_zero() {
        return None;
    }

    let usage_line = FinalOutput::from(token_usage).to_string();
    let resume_command =
        conversation_id.map(|conversation_id| format!("codex resume {conversation_id}"));
    Some(SessionSummary {
        usage_line,
        resume_command,
    })
}

#[derive(Debug, Clone, PartialEq, Eq)]
struct SessionSummary {
    usage_line: String,
    resume_command: Option<String>,
}

fn should_show_model_migration_prompt(
    current_model: &str,
    target_model: &str,
    hide_prompt_flag: Option<bool>,
) -> bool {
    if target_model == current_model || hide_prompt_flag.unwrap_or(false) {
        return false;
    }

    all_model_presets()
        .iter()
        .filter(|preset| preset.upgrade.is_some())
        .any(|preset| preset.model == current_model)
}

fn migration_prompt_hidden(config: &Config, migration_config_key: &str) -> Option<bool> {
    match migration_config_key {
        HIDE_GPT_5_1_CODEX_MAX_MIGRATION_PROMPT_CONFIG => {
            config.notices.hide_gpt_5_1_codex_max_migration_prompt
        }
        HIDE_GPT5_1_MIGRATION_PROMPT_CONFIG => config.notices.hide_gpt5_1_migration_prompt,
        _ => None,
    }
}

async fn handle_model_migration_prompt_if_needed(
    tui: &mut tui::Tui,
    config: &mut Config,
    app_event_tx: &AppEventSender,
    auth_mode: Option<AuthMode>,
) -> Option<AppExitInfo> {
    let upgrade = all_model_presets()
        .iter()
        .find(|preset| preset.model == config.model)
        .and_then(|preset| preset.upgrade.as_ref());

    if let Some(ModelUpgrade {
        id: target_model,
        reasoning_effort_mapping,
        migration_config_key,
    }) = upgrade
    {
        if !migration_prompt_allows_auth_mode(auth_mode, migration_config_key) {
            return None;
        }

        let target_model = target_model.to_string();
        let hide_prompt_flag = migration_prompt_hidden(config, migration_config_key);
        if !should_show_model_migration_prompt(&config.model, &target_model, hide_prompt_flag) {
            return None;
        }

        let prompt_copy = migration_copy_for_config(migration_config_key);
        match run_model_migration_prompt(tui, prompt_copy).await {
            ModelMigrationOutcome::Accepted => {
                app_event_tx.send(AppEvent::PersistModelMigrationPromptAcknowledged {
                    migration_config: migration_config_key.to_string(),
                });
                config.model = target_model.to_string();
                if let Some(family) = find_family_for_model(&target_model) {
                    config.model_family = family;
                }

                let mapped_effort = if let Some(reasoning_effort_mapping) = reasoning_effort_mapping
                    && let Some(reasoning_effort) = config.model_reasoning_effort
                {
                    reasoning_effort_mapping
                        .get(&reasoning_effort)
                        .cloned()
                        .or(config.model_reasoning_effort)
                } else {
                    config.model_reasoning_effort
                };

                config.model_reasoning_effort = mapped_effort;

                app_event_tx.send(AppEvent::UpdateModel(target_model.clone()));
                app_event_tx.send(AppEvent::UpdateReasoningEffort(mapped_effort));
                app_event_tx.send(AppEvent::PersistModelSelection {
                    model: target_model.clone(),
                    effort: mapped_effort,
                });
            }
            ModelMigrationOutcome::Rejected => {
                app_event_tx.send(AppEvent::PersistModelMigrationPromptAcknowledged {
                    migration_config: migration_config_key.to_string(),
                });
            }
            ModelMigrationOutcome::Exit => {
                return Some(AppExitInfo {
                    token_usage: TokenUsage::default(),
                    conversation_id: None,
                    update_action: None,
                });
            }
        }
    }

    None
}

pub(crate) struct App {
    pub(crate) server: Arc<ConversationManager>,
    pub(crate) app_event_tx: AppEventSender,
    pub(crate) chat_widget: ChatWidget,
    pub(crate) auth_manager: Arc<AuthManager>,

    /// Config is stored here so we can recreate ChatWidgets as needed.
    pub(crate) config: Config,
    pub(crate) active_profile: Option<String>,

    pub(crate) file_search: FileSearchManager,

    pub(crate) transcript_cells: Vec<Arc<dyn HistoryCell>>,

    // Pager overlay state (Transcript or Static like Diff)
    pub(crate) overlay: Option<Overlay>,
    pub(crate) deferred_history_lines: Vec<Line<'static>>,
    has_emitted_history_lines: bool,

    pub(crate) enhanced_keys_supported: bool,

    /// Controls the animation thread that sends CommitTick events.
    pub(crate) commit_anim_running: Arc<AtomicBool>,

    // Esc-backtracking state grouped
    pub(crate) backtrack: crate::app_backtrack::BacktrackState,
    pub(crate) feedback: codex_feedback::CodexFeedback,
    /// Set when the user confirms an update; propagated on exit.
    pub(crate) pending_update_action: Option<UpdateAction>,

    /// Ignore the next ShutdownComplete event when we're intentionally
    /// stopping a conversation (e.g., before starting a new one).
    suppress_shutdown_complete: bool,

    // One-shot suppression of the next world-writable scan after user confirmation.
    skip_world_writable_scan_once: bool,

    pub(crate) skills: Option<Vec<SkillMetadata>>,
}

impl App {
    async fn shutdown_current_conversation(&mut self) {
        if let Some(conversation_id) = self.chat_widget.conversation_id() {
            self.suppress_shutdown_complete = true;
            self.chat_widget.submit_op(Op::Shutdown);
            self.server.remove_conversation(&conversation_id).await;
        }
    }

    #[allow(clippy::too_many_arguments)]
    pub async fn run(
        tui: &mut tui::Tui,
        auth_manager: Arc<AuthManager>,
        mut config: Config,
        active_profile: Option<String>,
        initial_prompt: Option<String>,
        initial_images: Vec<PathBuf>,
        resume_selection: ResumeSelection,
        feedback: codex_feedback::CodexFeedback,
        is_first_run: bool,
    ) -> Result<AppExitInfo> {
        use tokio_stream::StreamExt;
        let (app_event_tx, mut app_event_rx) = unbounded_channel();
        let app_event_tx = AppEventSender::new(app_event_tx);

        let auth_mode = auth_manager.auth().map(|auth| auth.mode);
        let exit_info =
            handle_model_migration_prompt_if_needed(tui, &mut config, &app_event_tx, auth_mode)
                .await;
        if let Some(exit_info) = exit_info {
            return Ok(exit_info);
        }

        let conversation_manager = Arc::new(ConversationManager::new(
            auth_manager.clone(),
            SessionSource::Cli,
        ));

        let skills_outcome = load_skills(&config);
        if !skills_outcome.errors.is_empty() {
            match run_skill_error_prompt(tui, &skills_outcome.errors).await {
                SkillErrorPromptOutcome::Exit => {
                    return Ok(AppExitInfo {
                        token_usage: TokenUsage::default(),
                        conversation_id: None,
                        update_action: None,
                    });
                }
                SkillErrorPromptOutcome::Continue => {}
            }
        }

        let skills = if config.features.enabled(Feature::Skills) {
            Some(skills_outcome.skills.clone())
        } else {
            None
        };

        let enhanced_keys_supported = tui.enhanced_keys_supported();

        let mut chat_widget = match resume_selection {
            ResumeSelection::StartFresh | ResumeSelection::Exit => {
                let init = crate::chatwidget::ChatWidgetInit {
                    config: config.clone(),
                    frame_requester: tui.frame_requester(),
                    app_event_tx: app_event_tx.clone(),
                    initial_prompt: initial_prompt.clone(),
                    initial_images: initial_images.clone(),
                    enhanced_keys_supported,
                    auth_manager: auth_manager.clone(),
                    feedback: feedback.clone(),
<<<<<<< HEAD
                    skills: skills.clone(),
=======
                    is_first_run,
>>>>>>> 71504325
                };
                ChatWidget::new(init, conversation_manager.clone())
            }
            ResumeSelection::Resume(path) => {
                let resumed = conversation_manager
                    .resume_conversation_from_rollout(
                        config.clone(),
                        path.clone(),
                        auth_manager.clone(),
                    )
                    .await
                    .wrap_err_with(|| {
                        format!("Failed to resume session from {}", path.display())
                    })?;
                let init = crate::chatwidget::ChatWidgetInit {
                    config: config.clone(),
                    frame_requester: tui.frame_requester(),
                    app_event_tx: app_event_tx.clone(),
                    initial_prompt: initial_prompt.clone(),
                    initial_images: initial_images.clone(),
                    enhanced_keys_supported,
                    auth_manager: auth_manager.clone(),
                    feedback: feedback.clone(),
<<<<<<< HEAD
                    skills: skills.clone(),
=======
                    is_first_run,
>>>>>>> 71504325
                };
                ChatWidget::new_from_existing(
                    init,
                    resumed.conversation,
                    resumed.session_configured,
                )
            }
        };

        chat_widget.maybe_prompt_windows_sandbox_enable();

        let file_search = FileSearchManager::new(config.cwd.clone(), app_event_tx.clone());
        #[cfg(not(debug_assertions))]
        let upgrade_version = crate::updates::get_upgrade_version(&config);

        let mut app = Self {
            server: conversation_manager,
            app_event_tx,
            chat_widget,
            auth_manager: auth_manager.clone(),
            config,
            active_profile,
            file_search,
            enhanced_keys_supported,
            transcript_cells: Vec::new(),
            overlay: None,
            deferred_history_lines: Vec::new(),
            has_emitted_history_lines: false,
            commit_anim_running: Arc::new(AtomicBool::new(false)),
            backtrack: BacktrackState::default(),
            feedback: feedback.clone(),
            pending_update_action: None,
            suppress_shutdown_complete: false,
            skip_world_writable_scan_once: false,
            skills,
        };

        // On startup, if Agent mode (workspace-write) or ReadOnly is active, warn about world-writable dirs on Windows.
        #[cfg(target_os = "windows")]
        {
            let should_check = codex_core::get_platform_sandbox().is_some()
                && matches!(
                    app.config.sandbox_policy,
                    codex_core::protocol::SandboxPolicy::WorkspaceWrite { .. }
                        | codex_core::protocol::SandboxPolicy::ReadOnly
                )
                && !app
                    .config
                    .notices
                    .hide_world_writable_warning
                    .unwrap_or(false);
            if should_check {
                let cwd = app.config.cwd.clone();
                let env_map: std::collections::HashMap<String, String> = std::env::vars().collect();
                let tx = app.app_event_tx.clone();
                let logs_base_dir = app.config.codex_home.clone();
                let sandbox_policy = app.config.sandbox_policy.clone();
                Self::spawn_world_writable_scan(cwd, env_map, logs_base_dir, sandbox_policy, tx);
            }
        }

        #[cfg(not(debug_assertions))]
        if let Some(latest_version) = upgrade_version {
            app.handle_event(
                tui,
                AppEvent::InsertHistoryCell(Box::new(UpdateAvailableHistoryCell::new(
                    latest_version,
                    crate::update_action::get_update_action(),
                ))),
            )
            .await?;
        }

        let tui_events = tui.event_stream();
        tokio::pin!(tui_events);

        tui.frame_requester().schedule_frame();

        while select! {
            Some(event) = app_event_rx.recv() => {
                app.handle_event(tui, event).await?
            }
            Some(event) = tui_events.next() => {
                app.handle_tui_event(tui, event).await?
            }
        } {}
        tui.terminal.clear()?;
        Ok(AppExitInfo {
            token_usage: app.token_usage(),
            conversation_id: app.chat_widget.conversation_id(),
            update_action: app.pending_update_action,
        })
    }

    pub(crate) async fn handle_tui_event(
        &mut self,
        tui: &mut tui::Tui,
        event: TuiEvent,
    ) -> Result<bool> {
        if self.overlay.is_some() {
            let _ = self.handle_backtrack_overlay_event(tui, event).await?;
        } else {
            match event {
                TuiEvent::Key(key_event) => {
                    self.handle_key_event(tui, key_event).await;
                }
                TuiEvent::Paste(pasted) => {
                    // Many terminals convert newlines to \r when pasting (e.g., iTerm2),
                    // but tui-textarea expects \n. Normalize CR to LF.
                    // [tui-textarea]: https://github.com/rhysd/tui-textarea/blob/4d18622eeac13b309e0ff6a55a46ac6706da68cf/src/textarea.rs#L782-L783
                    // [iTerm2]: https://github.com/gnachman/iTerm2/blob/5d0c0d9f68523cbd0494dad5422998964a2ecd8d/sources/iTermPasteHelper.m#L206-L216
                    let pasted = pasted.replace("\r", "\n");
                    self.chat_widget.handle_paste(pasted);
                }
                TuiEvent::Draw => {
                    self.chat_widget.maybe_post_pending_notification(tui);
                    if self
                        .chat_widget
                        .handle_paste_burst_tick(tui.frame_requester())
                    {
                        return Ok(true);
                    }
                    tui.draw(
                        self.chat_widget.desired_height(tui.terminal.size()?.width),
                        |frame| {
                            self.chat_widget.render(frame.area(), frame.buffer);
                            if let Some((x, y)) = self.chat_widget.cursor_pos(frame.area()) {
                                frame.set_cursor_position((x, y));
                            }
                        },
                    )?;
                }
            }
        }
        Ok(true)
    }

    async fn handle_event(&mut self, tui: &mut tui::Tui, event: AppEvent) -> Result<bool> {
        match event {
            AppEvent::NewSession => {
                let summary = session_summary(
                    self.chat_widget.token_usage(),
                    self.chat_widget.conversation_id(),
                );
                self.shutdown_current_conversation().await;
                let init = crate::chatwidget::ChatWidgetInit {
                    config: self.config.clone(),
                    frame_requester: tui.frame_requester(),
                    app_event_tx: self.app_event_tx.clone(),
                    initial_prompt: None,
                    initial_images: Vec::new(),
                    enhanced_keys_supported: self.enhanced_keys_supported,
                    auth_manager: self.auth_manager.clone(),
                    feedback: self.feedback.clone(),
<<<<<<< HEAD
                    skills: self.skills.clone(),
=======
                    is_first_run: false,
>>>>>>> 71504325
                };
                self.chat_widget = ChatWidget::new(init, self.server.clone());
                if let Some(summary) = summary {
                    let mut lines: Vec<Line<'static>> = vec![summary.usage_line.clone().into()];
                    if let Some(command) = summary.resume_command {
                        let spans = vec!["To continue this session, run ".into(), command.cyan()];
                        lines.push(spans.into());
                    }
                    self.chat_widget.add_plain_history_lines(lines);
                }
                tui.frame_requester().schedule_frame();
            }
            AppEvent::OpenResumePicker => {
                match crate::resume_picker::run_resume_picker(
                    tui,
                    &self.config.codex_home,
                    &self.config.model_provider_id,
                    false,
                )
                .await?
                {
                    ResumeSelection::Resume(path) => {
                        let summary = session_summary(
                            self.chat_widget.token_usage(),
                            self.chat_widget.conversation_id(),
                        );
                        match self
                            .server
                            .resume_conversation_from_rollout(
                                self.config.clone(),
                                path.clone(),
                                self.auth_manager.clone(),
                            )
                            .await
                        {
                            Ok(resumed) => {
                                self.shutdown_current_conversation().await;
                                let init = crate::chatwidget::ChatWidgetInit {
                                    config: self.config.clone(),
                                    frame_requester: tui.frame_requester(),
                                    app_event_tx: self.app_event_tx.clone(),
                                    initial_prompt: None,
                                    initial_images: Vec::new(),
                                    enhanced_keys_supported: self.enhanced_keys_supported,
                                    auth_manager: self.auth_manager.clone(),
                                    feedback: self.feedback.clone(),
                                    is_first_run: false,
                                };
                                self.chat_widget = ChatWidget::new_from_existing(
                                    init,
                                    resumed.conversation,
                                    resumed.session_configured,
                                );
                                if let Some(summary) = summary {
                                    let mut lines: Vec<Line<'static>> =
                                        vec![summary.usage_line.clone().into()];
                                    if let Some(command) = summary.resume_command {
                                        let spans = vec![
                                            "To continue this session, run ".into(),
                                            command.cyan(),
                                        ];
                                        lines.push(spans.into());
                                    }
                                    self.chat_widget.add_plain_history_lines(lines);
                                }
                            }
                            Err(err) => {
                                self.chat_widget.add_error_message(format!(
                                    "Failed to resume session from {}: {err}",
                                    path.display()
                                ));
                            }
                        }
                    }
                    ResumeSelection::Exit | ResumeSelection::StartFresh => {}
                }

                // Leaving alt-screen may blank the inline viewport; force a redraw either way.
                tui.frame_requester().schedule_frame();
            }
            AppEvent::InsertHistoryCell(cell) => {
                let cell: Arc<dyn HistoryCell> = cell.into();
                if let Some(Overlay::Transcript(t)) = &mut self.overlay {
                    t.insert_cell(cell.clone());
                    tui.frame_requester().schedule_frame();
                }
                self.transcript_cells.push(cell.clone());
                let mut display = cell.display_lines(tui.terminal.last_known_screen_size.width);
                if !display.is_empty() {
                    // Only insert a separating blank line for new cells that are not
                    // part of an ongoing stream. Streaming continuations should not
                    // accrue extra blank lines between chunks.
                    if !cell.is_stream_continuation() {
                        if self.has_emitted_history_lines {
                            display.insert(0, Line::from(""));
                        } else {
                            self.has_emitted_history_lines = true;
                        }
                    }
                    if self.overlay.is_some() {
                        self.deferred_history_lines.extend(display);
                    } else {
                        tui.insert_history_lines(display);
                    }
                }
            }
            AppEvent::StartCommitAnimation => {
                if self
                    .commit_anim_running
                    .compare_exchange(false, true, Ordering::Acquire, Ordering::Relaxed)
                    .is_ok()
                {
                    let tx = self.app_event_tx.clone();
                    let running = self.commit_anim_running.clone();
                    thread::spawn(move || {
                        while running.load(Ordering::Relaxed) {
                            thread::sleep(Duration::from_millis(50));
                            tx.send(AppEvent::CommitTick);
                        }
                    });
                }
            }
            AppEvent::StopCommitAnimation => {
                self.commit_anim_running.store(false, Ordering::Release);
            }
            AppEvent::CommitTick => {
                self.chat_widget.on_commit_tick();
            }
            AppEvent::CodexEvent(event) => {
                if self.suppress_shutdown_complete
                    && matches!(event.msg, EventMsg::ShutdownComplete)
                {
                    self.suppress_shutdown_complete = false;
                    return Ok(true);
                }
                self.chat_widget.handle_codex_event(event);
            }
            AppEvent::ConversationHistory(ev) => {
                self.on_conversation_history_for_backtrack(tui, ev).await?;
            }
            AppEvent::ExitRequest => {
                return Ok(false);
            }
            AppEvent::CodexOp(op) => self.chat_widget.submit_op(op),
            AppEvent::DiffResult(text) => {
                // Clear the in-progress state in the bottom pane
                self.chat_widget.on_diff_complete();
                // Enter alternate screen using TUI helper and build pager lines
                let _ = tui.enter_alt_screen();
                let pager_lines: Vec<ratatui::text::Line<'static>> = if text.trim().is_empty() {
                    vec!["No changes detected.".italic().into()]
                } else {
                    text.lines().map(ansi_escape_line).collect()
                };
                self.overlay = Some(Overlay::new_static_with_lines(
                    pager_lines,
                    "D I F F".to_string(),
                ));
                tui.frame_requester().schedule_frame();
            }
            AppEvent::StartFileSearch(query) => {
                if !query.is_empty() {
                    self.file_search.on_user_query(query);
                }
            }
            AppEvent::FileSearchResult { query, matches } => {
                self.chat_widget.apply_file_search_result(query, matches);
            }
            AppEvent::RateLimitSnapshotFetched(snapshot) => {
                self.chat_widget.on_rate_limit_snapshot(Some(snapshot));
            }
            AppEvent::UpdateReasoningEffort(effort) => {
                self.on_update_reasoning_effort(effort);
            }
            AppEvent::UpdateModel(model) => {
                self.chat_widget.set_model(&model);
                self.config.model = model.clone();
                if let Some(family) = find_family_for_model(&model) {
                    self.config.model_family = family;
                }
            }
            AppEvent::OpenReasoningPopup { model } => {
                self.chat_widget.open_reasoning_popup(model);
            }
            AppEvent::OpenFullAccessConfirmation { preset } => {
                self.chat_widget.open_full_access_confirmation(preset);
            }
            AppEvent::OpenWorldWritableWarningConfirmation {
                preset,
                sample_paths,
                extra_count,
                failed_scan,
            } => {
                self.chat_widget.open_world_writable_warning_confirmation(
                    preset,
                    sample_paths,
                    extra_count,
                    failed_scan,
                );
            }
            AppEvent::OpenFeedbackNote {
                category,
                include_logs,
            } => {
                self.chat_widget.open_feedback_note(category, include_logs);
            }
            AppEvent::OpenFeedbackConsent { category } => {
                self.chat_widget.open_feedback_consent(category);
            }
            AppEvent::OpenWindowsSandboxEnablePrompt { preset } => {
                self.chat_widget.open_windows_sandbox_enable_prompt(preset);
            }
            AppEvent::EnableWindowsSandboxForAgentMode { preset } => {
                #[cfg(target_os = "windows")]
                {
                    let profile = self.active_profile.as_deref();
                    let feature_key = Feature::WindowsSandbox.key();
                    match ConfigEditsBuilder::new(&self.config.codex_home)
                        .with_profile(profile)
                        .set_feature_enabled(feature_key, true)
                        .apply()
                        .await
                    {
                        Ok(()) => {
                            self.config.set_windows_sandbox_globally(true);
                            self.chat_widget.clear_forced_auto_mode_downgrade();
                            if let Some((sample_paths, extra_count, failed_scan)) =
                                self.chat_widget.world_writable_warning_details()
                            {
                                self.app_event_tx.send(
                                    AppEvent::OpenWorldWritableWarningConfirmation {
                                        preset: Some(preset.clone()),
                                        sample_paths,
                                        extra_count,
                                        failed_scan,
                                    },
                                );
                            } else {
                                self.app_event_tx.send(AppEvent::CodexOp(
                                    Op::OverrideTurnContext {
                                        cwd: None,
                                        approval_policy: Some(preset.approval),
                                        sandbox_policy: Some(preset.sandbox.clone()),
                                        model: None,
                                        effort: None,
                                        summary: None,
                                    },
                                ));
                                self.app_event_tx
                                    .send(AppEvent::UpdateAskForApprovalPolicy(preset.approval));
                                self.app_event_tx
                                    .send(AppEvent::UpdateSandboxPolicy(preset.sandbox.clone()));
                                self.chat_widget.add_info_message(
                                    "Enabled experimental Windows sandbox.".to_string(),
                                    None,
                                );
                            }
                        }
                        Err(err) => {
                            tracing::error!(
                                error = %err,
                                "failed to enable Windows sandbox feature"
                            );
                            self.chat_widget.add_error_message(format!(
                                "Failed to enable the Windows sandbox feature: {err}"
                            ));
                        }
                    }
                }
                #[cfg(not(target_os = "windows"))]
                {
                    let _ = preset;
                }
            }
            AppEvent::PersistModelSelection { model, effort } => {
                let profile = self.active_profile.as_deref();
                match ConfigEditsBuilder::new(&self.config.codex_home)
                    .with_profile(profile)
                    .set_model(Some(model.as_str()), effort)
                    .apply()
                    .await
                {
                    Ok(()) => {
                        let reasoning_label = Self::reasoning_label(effort);
                        if let Some(profile) = profile {
                            self.chat_widget.add_info_message(
                                format!(
                                    "Model changed to {model} {reasoning_label} for {profile} profile"
                                ),
                                None,
                            );
                        } else {
                            self.chat_widget.add_info_message(
                                format!("Model changed to {model} {reasoning_label}"),
                                None,
                            );
                        }
                    }
                    Err(err) => {
                        tracing::error!(
                            error = %err,
                            "failed to persist model selection"
                        );
                        if let Some(profile) = profile {
                            self.chat_widget.add_error_message(format!(
                                "Failed to save model for profile `{profile}`: {err}"
                            ));
                        } else {
                            self.chat_widget
                                .add_error_message(format!("Failed to save default model: {err}"));
                        }
                    }
                }
            }
            AppEvent::UpdateAskForApprovalPolicy(policy) => {
                self.chat_widget.set_approval_policy(policy);
            }
            AppEvent::UpdateSandboxPolicy(policy) => {
                #[cfg(target_os = "windows")]
                let policy_is_workspace_write_or_ro = matches!(
                    policy,
                    codex_core::protocol::SandboxPolicy::WorkspaceWrite { .. }
                        | codex_core::protocol::SandboxPolicy::ReadOnly
                );

                self.config.sandbox_policy = policy.clone();
                #[cfg(target_os = "windows")]
                if !matches!(policy, codex_core::protocol::SandboxPolicy::ReadOnly)
                    || codex_core::get_platform_sandbox().is_some()
                {
                    self.config.forced_auto_mode_downgraded_on_windows = false;
                }
                self.chat_widget.set_sandbox_policy(policy);

                // If sandbox policy becomes workspace-write or read-only, run the Windows world-writable scan.
                #[cfg(target_os = "windows")]
                {
                    // One-shot suppression if the user just confirmed continue.
                    if self.skip_world_writable_scan_once {
                        self.skip_world_writable_scan_once = false;
                        return Ok(true);
                    }

                    let should_check = codex_core::get_platform_sandbox().is_some()
                        && policy_is_workspace_write_or_ro
                        && !self.chat_widget.world_writable_warning_hidden();
                    if should_check {
                        let cwd = self.config.cwd.clone();
                        let env_map: std::collections::HashMap<String, String> =
                            std::env::vars().collect();
                        let tx = self.app_event_tx.clone();
                        let logs_base_dir = self.config.codex_home.clone();
                        let sandbox_policy = self.config.sandbox_policy.clone();
                        Self::spawn_world_writable_scan(
                            cwd,
                            env_map,
                            logs_base_dir,
                            sandbox_policy,
                            tx,
                        );
                    }
                }
            }
            AppEvent::SkipNextWorldWritableScan => {
                self.skip_world_writable_scan_once = true;
            }
            AppEvent::UpdateFullAccessWarningAcknowledged(ack) => {
                self.chat_widget.set_full_access_warning_acknowledged(ack);
            }
            AppEvent::UpdateWorldWritableWarningAcknowledged(ack) => {
                self.chat_widget
                    .set_world_writable_warning_acknowledged(ack);
            }
            AppEvent::UpdateRateLimitSwitchPromptHidden(hidden) => {
                self.chat_widget.set_rate_limit_switch_prompt_hidden(hidden);
            }
            AppEvent::PersistFullAccessWarningAcknowledged => {
                if let Err(err) = ConfigEditsBuilder::new(&self.config.codex_home)
                    .set_hide_full_access_warning(true)
                    .apply()
                    .await
                {
                    tracing::error!(
                        error = %err,
                        "failed to persist full access warning acknowledgement"
                    );
                    self.chat_widget.add_error_message(format!(
                        "Failed to save full access confirmation preference: {err}"
                    ));
                }
            }
            AppEvent::PersistWorldWritableWarningAcknowledged => {
                if let Err(err) = ConfigEditsBuilder::new(&self.config.codex_home)
                    .set_hide_world_writable_warning(true)
                    .apply()
                    .await
                {
                    tracing::error!(
                        error = %err,
                        "failed to persist world-writable warning acknowledgement"
                    );
                    self.chat_widget.add_error_message(format!(
                        "Failed to save Agent mode warning preference: {err}"
                    ));
                }
            }
            AppEvent::PersistRateLimitSwitchPromptHidden => {
                if let Err(err) = ConfigEditsBuilder::new(&self.config.codex_home)
                    .set_hide_rate_limit_model_nudge(true)
                    .apply()
                    .await
                {
                    tracing::error!(
                        error = %err,
                        "failed to persist rate limit switch prompt preference"
                    );
                    self.chat_widget.add_error_message(format!(
                        "Failed to save rate limit reminder preference: {err}"
                    ));
                }
            }
            AppEvent::PersistModelMigrationPromptAcknowledged { migration_config } => {
                if let Err(err) = ConfigEditsBuilder::new(&self.config.codex_home)
                    .set_hide_model_migration_prompt(&migration_config, true)
                    .apply()
                    .await
                {
                    tracing::error!(error = %err, "failed to persist model migration prompt acknowledgement");
                    self.chat_widget.add_error_message(format!(
                        "Failed to save model migration prompt preference: {err}"
                    ));
                }
            }
            AppEvent::OpenApprovalsPopup => {
                self.chat_widget.open_approvals_popup();
            }
            AppEvent::OpenReviewBranchPicker(cwd) => {
                self.chat_widget.show_review_branch_picker(&cwd).await;
            }
            AppEvent::OpenReviewCommitPicker(cwd) => {
                self.chat_widget.show_review_commit_picker(&cwd).await;
            }
            AppEvent::OpenReviewCustomPrompt => {
                self.chat_widget.show_review_custom_prompt();
            }
            AppEvent::FullScreenApprovalRequest(request) => match request {
                ApprovalRequest::ApplyPatch { cwd, changes, .. } => {
                    let _ = tui.enter_alt_screen();
                    let diff_summary = DiffSummary::new(changes, cwd);
                    self.overlay = Some(Overlay::new_static_with_renderables(
                        vec![diff_summary.into()],
                        "P A T C H".to_string(),
                    ));
                }
                ApprovalRequest::Exec { command, .. } => {
                    let _ = tui.enter_alt_screen();
                    let full_cmd = strip_bash_lc_and_escape(&command);
                    let full_cmd_lines = highlight_bash_to_lines(&full_cmd);
                    self.overlay = Some(Overlay::new_static_with_lines(
                        full_cmd_lines,
                        "E X E C".to_string(),
                    ));
                }
                ApprovalRequest::McpElicitation {
                    server_name,
                    message,
                    ..
                } => {
                    let _ = tui.enter_alt_screen();
                    let paragraph = Paragraph::new(vec![
                        Line::from(vec!["Server: ".into(), server_name.bold()]),
                        Line::from(""),
                        Line::from(message),
                    ])
                    .wrap(Wrap { trim: false });
                    self.overlay = Some(Overlay::new_static_with_renderables(
                        vec![Box::new(paragraph)],
                        "E L I C I T A T I O N".to_string(),
                    ));
                }
            },
        }
        Ok(true)
    }

    fn reasoning_label(reasoning_effort: Option<ReasoningEffortConfig>) -> &'static str {
        match reasoning_effort {
            Some(ReasoningEffortConfig::Minimal) => "minimal",
            Some(ReasoningEffortConfig::Low) => "low",
            Some(ReasoningEffortConfig::Medium) => "medium",
            Some(ReasoningEffortConfig::High) => "high",
            Some(ReasoningEffortConfig::XHigh) => "xhigh",
            None | Some(ReasoningEffortConfig::None) => "default",
        }
    }

    pub(crate) fn token_usage(&self) -> codex_core::protocol::TokenUsage {
        self.chat_widget.token_usage()
    }

    fn on_update_reasoning_effort(&mut self, effort: Option<ReasoningEffortConfig>) {
        self.chat_widget.set_reasoning_effort(effort);
        self.config.model_reasoning_effort = effort;
    }

    async fn handle_key_event(&mut self, tui: &mut tui::Tui, key_event: KeyEvent) {
        match key_event {
            KeyEvent {
                code: KeyCode::Char('t'),
                modifiers: crossterm::event::KeyModifiers::CONTROL,
                kind: KeyEventKind::Press,
                ..
            } => {
                // Enter alternate screen and set viewport to full size.
                let _ = tui.enter_alt_screen();
                self.overlay = Some(Overlay::new_transcript(self.transcript_cells.clone()));
                tui.frame_requester().schedule_frame();
            }
            // Esc primes/advances backtracking only in normal (not working) mode
            // with the composer focused and empty. In any other state, forward
            // Esc so the active UI (e.g. status indicator, modals, popups)
            // handles it.
            KeyEvent {
                code: KeyCode::Esc,
                kind: KeyEventKind::Press | KeyEventKind::Repeat,
                ..
            } => {
                if self.chat_widget.is_normal_backtrack_mode()
                    && self.chat_widget.composer_is_empty()
                {
                    self.handle_backtrack_esc_key(tui);
                } else {
                    self.chat_widget.handle_key_event(key_event);
                }
            }
            // Enter confirms backtrack when primed + count > 0. Otherwise pass to widget.
            KeyEvent {
                code: KeyCode::Enter,
                kind: KeyEventKind::Press,
                ..
            } if self.backtrack.primed
                && self.backtrack.nth_user_message != usize::MAX
                && self.chat_widget.composer_is_empty() =>
            {
                // Delegate to helper for clarity; preserves behavior.
                self.confirm_backtrack_from_main();
            }
            KeyEvent {
                kind: KeyEventKind::Press | KeyEventKind::Repeat,
                ..
            } => {
                // Any non-Esc key press should cancel a primed backtrack.
                // This avoids stale "Esc-primed" state after the user starts typing
                // (even if they later backspace to empty).
                if key_event.code != KeyCode::Esc && self.backtrack.primed {
                    self.reset_backtrack_state();
                }
                self.chat_widget.handle_key_event(key_event);
            }
            _ => {
                // Ignore Release key events.
            }
        };
    }

    #[cfg(target_os = "windows")]
    fn spawn_world_writable_scan(
        cwd: PathBuf,
        env_map: std::collections::HashMap<String, String>,
        logs_base_dir: PathBuf,
        sandbox_policy: codex_core::protocol::SandboxPolicy,
        tx: AppEventSender,
    ) {
        tokio::task::spawn_blocking(move || {
            let result = codex_windows_sandbox::apply_world_writable_scan_and_denies(
                &logs_base_dir,
                &cwd,
                &env_map,
                &sandbox_policy,
                Some(logs_base_dir.as_path()),
            );
            if result.is_err() {
                // Scan failed: warn without examples.
                tx.send(AppEvent::OpenWorldWritableWarningConfirmation {
                    preset: None,
                    sample_paths: Vec::new(),
                    extra_count: 0usize,
                    failed_scan: true,
                });
            }
        });
    }
}

fn migration_prompt_allowed_auth_modes(migration_config_key: &str) -> Option<&'static [AuthMode]> {
    match migration_config_key {
        HIDE_GPT5_1_MIGRATION_PROMPT_CONFIG => Some(&GPT_5_1_MIGRATION_AUTH_MODES),
        HIDE_GPT_5_1_CODEX_MAX_MIGRATION_PROMPT_CONFIG => Some(&GPT_5_1_CODEX_MIGRATION_AUTH_MODES),
        _ => None,
    }
}

fn migration_prompt_allows_auth_mode(
    auth_mode: Option<AuthMode>,
    migration_config_key: &str,
) -> bool {
    if let Some(allowed_modes) = migration_prompt_allowed_auth_modes(migration_config_key) {
        match auth_mode {
            None => true,
            Some(mode) => allowed_modes.contains(&mode),
        }
    } else {
        auth_mode != Some(AuthMode::ApiKey)
    }
}

#[cfg(test)]
mod tests {
    use super::*;
    use crate::app_backtrack::BacktrackState;
    use crate::app_backtrack::user_count;
    use crate::chatwidget::tests::make_chatwidget_manual_with_sender;
    use crate::file_search::FileSearchManager;
    use crate::history_cell::AgentMessageCell;
    use crate::history_cell::HistoryCell;
    use crate::history_cell::UserHistoryCell;
    use crate::history_cell::new_session_info;
    use codex_core::AuthManager;
    use codex_core::CodexAuth;
    use codex_core::ConversationManager;
    use codex_core::protocol::AskForApproval;
    use codex_core::protocol::Event;
    use codex_core::protocol::EventMsg;
    use codex_core::protocol::SandboxPolicy;
    use codex_core::protocol::SessionConfiguredEvent;
    use codex_protocol::ConversationId;
    use ratatui::prelude::Line;
    use std::path::PathBuf;
    use std::sync::Arc;
    use std::sync::atomic::AtomicBool;

    fn make_test_app() -> App {
        let (chat_widget, app_event_tx, _rx, _op_rx) = make_chatwidget_manual_with_sender();
        let config = chat_widget.config_ref().clone();
        let server = Arc::new(ConversationManager::with_auth(CodexAuth::from_api_key(
            "Test API Key",
        )));
        let auth_manager =
            AuthManager::from_auth_for_testing(CodexAuth::from_api_key("Test API Key"));
        let file_search = FileSearchManager::new(config.cwd.clone(), app_event_tx.clone());

        App {
            server,
            app_event_tx,
            chat_widget,
            auth_manager,
            config,
            active_profile: None,
            file_search,
            transcript_cells: Vec::new(),
            overlay: None,
            deferred_history_lines: Vec::new(),
            has_emitted_history_lines: false,
            enhanced_keys_supported: false,
            commit_anim_running: Arc::new(AtomicBool::new(false)),
            backtrack: BacktrackState::default(),
            feedback: codex_feedback::CodexFeedback::new(),
            pending_update_action: None,
            suppress_shutdown_complete: false,
            skip_world_writable_scan_once: false,
            skills: None,
        }
    }

    fn make_test_app_with_channels() -> (
        App,
        tokio::sync::mpsc::UnboundedReceiver<AppEvent>,
        tokio::sync::mpsc::UnboundedReceiver<Op>,
    ) {
        let (chat_widget, app_event_tx, rx, op_rx) = make_chatwidget_manual_with_sender();
        let config = chat_widget.config_ref().clone();
        let server = Arc::new(ConversationManager::with_auth(CodexAuth::from_api_key(
            "Test API Key",
        )));
        let auth_manager =
            AuthManager::from_auth_for_testing(CodexAuth::from_api_key("Test API Key"));
        let file_search = FileSearchManager::new(config.cwd.clone(), app_event_tx.clone());

        (
            App {
                server,
                app_event_tx,
                chat_widget,
                auth_manager,
                config,
                active_profile: None,
                file_search,
                transcript_cells: Vec::new(),
                overlay: None,
                deferred_history_lines: Vec::new(),
                has_emitted_history_lines: false,
                enhanced_keys_supported: false,
                commit_anim_running: Arc::new(AtomicBool::new(false)),
                backtrack: BacktrackState::default(),
                feedback: codex_feedback::CodexFeedback::new(),
                pending_update_action: None,
                suppress_shutdown_complete: false,
                skip_world_writable_scan_once: false,
                skills: None,
            },
            rx,
            op_rx,
        )
    }

    #[test]
    fn model_migration_prompt_only_shows_for_deprecated_models() {
        assert!(should_show_model_migration_prompt("gpt-5", "gpt-5.1", None));
        assert!(should_show_model_migration_prompt(
            "gpt-5-codex",
            "gpt-5.1-codex",
            None
        ));
        assert!(should_show_model_migration_prompt(
            "gpt-5-codex-mini",
            "gpt-5.1-codex-mini",
            None
        ));
        assert!(should_show_model_migration_prompt(
            "gpt-5.1-codex",
            "gpt-5.1-codex-max",
            None
        ));
        assert!(!should_show_model_migration_prompt(
            "gpt-5.1-codex",
            "gpt-5.1-codex",
            None
        ));
    }

    #[test]
    fn model_migration_prompt_respects_hide_flag_and_self_target() {
        assert!(!should_show_model_migration_prompt(
            "gpt-5",
            "gpt-5.1",
            Some(true)
        ));
        assert!(!should_show_model_migration_prompt(
            "gpt-5.1", "gpt-5.1", None
        ));
    }

    #[test]
    fn update_reasoning_effort_updates_config() {
        let mut app = make_test_app();
        app.config.model_reasoning_effort = Some(ReasoningEffortConfig::Medium);
        app.chat_widget
            .set_reasoning_effort(Some(ReasoningEffortConfig::Medium));

        app.on_update_reasoning_effort(Some(ReasoningEffortConfig::High));

        assert_eq!(
            app.config.model_reasoning_effort,
            Some(ReasoningEffortConfig::High)
        );
        assert_eq!(
            app.chat_widget.config_ref().model_reasoning_effort,
            Some(ReasoningEffortConfig::High)
        );
    }

    #[test]
    fn backtrack_selection_with_duplicate_history_targets_unique_turn() {
        let mut app = make_test_app();

        let user_cell = |text: &str| -> Arc<dyn HistoryCell> {
            Arc::new(UserHistoryCell {
                message: text.to_string(),
            }) as Arc<dyn HistoryCell>
        };
        let agent_cell = |text: &str| -> Arc<dyn HistoryCell> {
            Arc::new(AgentMessageCell::new(
                vec![Line::from(text.to_string())],
                true,
            )) as Arc<dyn HistoryCell>
        };

        let make_header = |is_first| {
            let event = SessionConfiguredEvent {
                session_id: ConversationId::new(),
                model: "gpt-test".to_string(),
                model_provider_id: "test-provider".to_string(),
                approval_policy: AskForApproval::Never,
                sandbox_policy: SandboxPolicy::ReadOnly,
                cwd: PathBuf::from("/home/user/project"),
                reasoning_effort: None,
                history_log_id: 0,
                history_entry_count: 0,
                initial_messages: None,
                rollout_path: PathBuf::new(),
            };
            Arc::new(new_session_info(
                app.chat_widget.config_ref(),
                event,
                is_first,
            )) as Arc<dyn HistoryCell>
        };

        // Simulate the transcript after trimming for a fork, replaying history, and
        // appending the edited turn. The session header separates the retained history
        // from the forked conversation's replayed turns.
        app.transcript_cells = vec![
            make_header(true),
            user_cell("first question"),
            agent_cell("answer first"),
            user_cell("follow-up"),
            agent_cell("answer follow-up"),
            make_header(false),
            user_cell("first question"),
            agent_cell("answer first"),
            user_cell("follow-up (edited)"),
            agent_cell("answer edited"),
        ];

        assert_eq!(user_count(&app.transcript_cells), 2);

        app.backtrack.base_id = Some(ConversationId::new());
        app.backtrack.primed = true;
        app.backtrack.nth_user_message = user_count(&app.transcript_cells).saturating_sub(1);

        app.confirm_backtrack_from_main();

        let (_, nth, prefill) = app.backtrack.pending.clone().expect("pending backtrack");
        assert_eq!(nth, 1);
        assert_eq!(prefill, "follow-up (edited)");
    }

    #[tokio::test]
    async fn new_session_requests_shutdown_for_previous_conversation() {
        let (mut app, mut app_event_rx, mut op_rx) = make_test_app_with_channels();

        let conversation_id = ConversationId::new();
        let event = SessionConfiguredEvent {
            session_id: conversation_id,
            model: "gpt-test".to_string(),
            model_provider_id: "test-provider".to_string(),
            approval_policy: AskForApproval::Never,
            sandbox_policy: SandboxPolicy::ReadOnly,
            cwd: PathBuf::from("/home/user/project"),
            reasoning_effort: None,
            history_log_id: 0,
            history_entry_count: 0,
            initial_messages: None,
            rollout_path: PathBuf::new(),
        };

        app.chat_widget.handle_codex_event(Event {
            id: String::new(),
            msg: EventMsg::SessionConfigured(event),
        });

        while app_event_rx.try_recv().is_ok() {}
        while op_rx.try_recv().is_ok() {}

        app.shutdown_current_conversation().await;

        match op_rx.try_recv() {
            Ok(Op::Shutdown) => {}
            Ok(other) => panic!("expected Op::Shutdown, got {other:?}"),
            Err(_) => panic!("expected shutdown op to be sent"),
        }
    }

    #[test]
    fn session_summary_skip_zero_usage() {
        assert!(session_summary(TokenUsage::default(), None).is_none());
    }

    #[test]
    fn session_summary_includes_resume_hint() {
        let usage = TokenUsage {
            input_tokens: 10,
            output_tokens: 2,
            total_tokens: 12,
            ..Default::default()
        };
        let conversation =
            ConversationId::from_string("123e4567-e89b-12d3-a456-426614174000").unwrap();

        let summary = session_summary(usage, Some(conversation)).expect("summary");
        assert_eq!(
            summary.usage_line,
            "Token usage: total=12 input=10 output=2"
        );
        assert_eq!(
            summary.resume_command,
            Some("codex resume 123e4567-e89b-12d3-a456-426614174000".to_string())
        );
    }

    #[test]
    fn gpt5_migration_allows_api_key_and_chatgpt() {
        assert!(migration_prompt_allows_auth_mode(
            Some(AuthMode::ApiKey),
            HIDE_GPT5_1_MIGRATION_PROMPT_CONFIG,
        ));
        assert!(migration_prompt_allows_auth_mode(
            Some(AuthMode::ChatGPT),
            HIDE_GPT5_1_MIGRATION_PROMPT_CONFIG,
        ));
    }

    #[test]
    fn gpt_5_1_codex_max_migration_limits_to_chatgpt() {
        assert!(migration_prompt_allows_auth_mode(
            Some(AuthMode::ChatGPT),
            HIDE_GPT_5_1_CODEX_MAX_MIGRATION_PROMPT_CONFIG,
        ));
        assert!(!migration_prompt_allows_auth_mode(
            Some(AuthMode::ApiKey),
            HIDE_GPT_5_1_CODEX_MAX_MIGRATION_PROMPT_CONFIG,
        ));
    }

    #[test]
    fn other_migrations_block_api_key() {
        assert!(!migration_prompt_allows_auth_mode(
            Some(AuthMode::ApiKey),
            "unknown"
        ));
        assert!(migration_prompt_allows_auth_mode(
            Some(AuthMode::ChatGPT),
            "unknown"
        ));
    }
}<|MERGE_RESOLUTION|>--- conflicted
+++ resolved
@@ -306,11 +306,8 @@
                     enhanced_keys_supported,
                     auth_manager: auth_manager.clone(),
                     feedback: feedback.clone(),
-<<<<<<< HEAD
                     skills: skills.clone(),
-=======
                     is_first_run,
->>>>>>> 71504325
                 };
                 ChatWidget::new(init, conversation_manager.clone())
             }
@@ -334,11 +331,8 @@
                     enhanced_keys_supported,
                     auth_manager: auth_manager.clone(),
                     feedback: feedback.clone(),
-<<<<<<< HEAD
                     skills: skills.clone(),
-=======
                     is_first_run,
->>>>>>> 71504325
                 };
                 ChatWidget::new_from_existing(
                     init,
@@ -493,11 +487,8 @@
                     enhanced_keys_supported: self.enhanced_keys_supported,
                     auth_manager: self.auth_manager.clone(),
                     feedback: self.feedback.clone(),
-<<<<<<< HEAD
                     skills: self.skills.clone(),
-=======
                     is_first_run: false,
->>>>>>> 71504325
                 };
                 self.chat_widget = ChatWidget::new(init, self.server.clone());
                 if let Some(summary) = summary {

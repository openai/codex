--- conflicted
+++ resolved
@@ -293,7 +293,6 @@
                         AppState::Onboarding { .. } => {
                             self.app_event_tx.send(AppEvent::ExitRequest);
                         }
-<<<<<<< HEAD
                     },
                     KeyEvent {
                         code: KeyCode::Char('z'),
@@ -304,20 +303,6 @@
                         #[cfg(unix)]
                         {
                             self.suspend(terminal)?;
-=======
-                    }
-                    SlashCommand::Approvals => {
-                        if let AppState::Chat { widget } = &mut self.app_state {
-                            widget.open_approvals_popup();
-                        }
-                    }
-                    SlashCommand::Quit => {
-                        break;
-                    }
-                    SlashCommand::Logout => {
-                        if let Err(e) = codex_login::logout(&self.config.codex_home) {
-                            tracing::error!("failed to logout: {e}");
->>>>>>> ee8c4ad2
                         }
                         // No-op on non-Unix platforms.
                     }
@@ -397,6 +382,11 @@
                     if let AppState::Chat { widget } = &mut self.app_state {
                         widget.clear_token_usage();
                         self.app_event_tx.send(AppEvent::CodexOp(Op::Compact));
+                    }
+                }
+                SlashCommand::Approvals => {
+                    if let AppState::Chat { widget } = &mut self.app_state {
+                        widget.open_approvals_popup();
                     }
                 }
                 SlashCommand::Quit => {
@@ -485,7 +475,6 @@
                         widget.add_mcp_output();
                     }
                 }
-<<<<<<< HEAD
             },
             AppEvent::OnboardingAuthComplete(result) => {
                 if let AppState::Onboarding { screen } = &mut self.app_state {
@@ -527,17 +516,16 @@
             AppEvent::UpdateModel(model) => {
                 if let AppState::Chat { widget } = &mut self.app_state {
                     widget.set_model(model);
-=======
-                AppEvent::UpdateAskForApprovalPolicy(policy) => {
-                    if let AppState::Chat { widget } = &mut self.app_state {
-                        widget.set_approval_policy(policy);
-                    }
-                }
-                AppEvent::UpdateSandboxPolicy(policy) => {
-                    if let AppState::Chat { widget } = &mut self.app_state {
-                        widget.set_sandbox_policy(policy);
-                    }
->>>>>>> ee8c4ad2
+                }
+            }
+            AppEvent::UpdateAskForApprovalPolicy(policy) => {
+                if let AppState::Chat { widget } = &mut self.app_state {
+                    widget.set_approval_policy(policy);
+                }
+            }
+            AppEvent::UpdateSandboxPolicy(policy) => {
+                if let AppState::Chat { widget } = &mut self.app_state {
+                    widget.set_sandbox_policy(policy);
                 }
             }
         }

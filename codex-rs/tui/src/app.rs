--- conflicted
+++ resolved
@@ -382,43 +382,6 @@
             AppEvent::OpenReviewCustomPrompt => {
                 self.chat_widget.show_review_custom_prompt();
             }
-<<<<<<< HEAD
-            // --- Advanced Prune (experimental) ---
-            AppEvent::OpenPruneAdvanced => {
-                self.chat_widget.open_prune_advanced();
-            }
-            AppEvent::OpenPruneManual => {
-                self.chat_widget.open_prune_manual_menu();
-            }
-            AppEvent::OpenPruneManualConfirm { category, label } => {
-                self.chat_widget.open_prune_manual_confirm(category, label);
-            }
-            AppEvent::PruneAdvancedClosed => {
-                self.chat_widget.handle_prune_advanced_escape();
-            }
-            AppEvent::PruneRootClosed => {
-                self.chat_widget.on_prune_root_closed();
-            }
-            AppEvent::ToggleKeepIndex { idx } => {
-                self.chat_widget.toggle_keep_index(idx);
-            }
-            AppEvent::ToggleDeleteIndex { idx } => {
-                self.chat_widget.toggle_delete_index(idx);
-            }
-            AppEvent::ConfirmAdvancedChanges => {
-                self.chat_widget.confirm_advanced_changes();
-            }
-            AppEvent::ApplyAdvancedPrune => {
-                self.chat_widget.apply_advanced_prune();
-            }
-            AppEvent::FinalizePruneOnShutdown => self.finalize_prune_on_shutdown().await,
-            AppEvent::RestoreContextFromBackup => {
-                self.restore_context_from_backup().await;
-            }
-            AppEvent::ShowInfoMessage(msg) => {
-                self.chat_widget.add_info_message(msg, None);
-            }
-=======
             AppEvent::OpenPruneAdvanced => {}
             AppEvent::PruneAdvancedClosed => {}
             AppEvent::ToggleKeepIndex { .. } => {}
@@ -430,7 +393,6 @@
             AppEvent::ConfirmPruneManual { .. } => {}
             AppEvent::ConfirmPruneByTurn { .. } => {}
             AppEvent::ConfirmPruneMax => {}
->>>>>>> c110c460
             AppEvent::FullScreenApprovalRequest(request) => match request {
                 ApprovalRequest::ApplyPatch { cwd, changes, .. } => {
                     let _ = tui.enter_alt_screen();

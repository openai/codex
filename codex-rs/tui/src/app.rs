--- conflicted
+++ resolved
@@ -330,30 +330,18 @@
                 {
                     Ok(()) => {
                         let effort_label = effort
-                            .map(|eff| format!(" with {eff:?} reasoning").to_lowercase())
+                            .map(|eff| format!(" with {eff} reasoning"))
                             .unwrap_or_else(|| " with default reasoning".to_string());
                         if let Some(profile) = profile {
                             self.chat_widget.add_info_message(
-<<<<<<< HEAD
                                 format!(
                                     "Model changed to {model}{effort_label} for {profile} profile"
                                 ),
-=======
-                                format!("Model changed to {model}{reasoning_effort} for {profile} profile", reasoning_effort = effort.map(|e| format!(" {e}")).unwrap_or_default()),
->>>>>>> 45936f8f
                                 None,
                             );
                         } else {
                             self.chat_widget.add_info_message(
-<<<<<<< HEAD
                                 format!("Model changed to {model}{effort_label}"),
-=======
-                                format!(
-                                    "Model changed to {model}{reasoning_effort}",
-                                    reasoning_effort =
-                                        effort.map(|e| format!(" {e}")).unwrap_or_default()
-                                ),
->>>>>>> 45936f8f
                                 None,
                             );
                         }

--- conflicted
+++ resolved
@@ -22,20 +22,15 @@
 use codex_ansi_escape::ansi_escape_line;
 use codex_core::AuthManager;
 use codex_core::ConversationManager;
+use codex_core::config;
 use codex_core::config::Config;
 use codex_core::config::edit::ConfigEdit;
 use codex_core::config::edit::ConfigEditsBuilder;
-<<<<<<< HEAD
 use codex_core::config::types::NetworkProxyConfig;
-use codex_core::config::{self};
 use codex_core::default_client::create_client;
-use codex_core::model_family::find_family_for_model;
-use codex_core::network_proxy;
-use codex_core::protocol::Op;
-use codex_core::protocol::ReviewDecision;
-=======
 #[cfg(target_os = "windows")]
 use codex_core::features::Feature;
+use codex_core::network_proxy;
 use codex_core::openai_models::model_presets::HIDE_GPT_5_1_CODEX_MAX_MIGRATION_PROMPT_CONFIG;
 use codex_core::openai_models::model_presets::HIDE_GPT5_1_MIGRATION_PROMPT_CONFIG;
 use codex_core::openai_models::models_manager::ModelsManager;
@@ -43,7 +38,7 @@
 use codex_core::protocol::FinalOutput;
 use codex_core::protocol::ListSkillsResponseEvent;
 use codex_core::protocol::Op;
->>>>>>> 25ecd0c2
+use codex_core::protocol::ReviewDecision;
 use codex_core::protocol::SessionSource;
 use codex_core::protocol::SkillErrorInfo;
 use codex_core::protocol::TokenUsage;
@@ -59,15 +54,12 @@
 use crossterm::event::KeyEventKind;
 use ratatui::style::Stylize;
 use ratatui::text::Line;
-<<<<<<< HEAD
-use std::collections::HashMap;
-use std::collections::HashSet;
-=======
 use ratatui::widgets::Paragraph;
 use ratatui::widgets::Wrap;
 use std::collections::BTreeMap;
+use std::collections::HashMap;
+use std::collections::HashSet;
 use std::path::Path;
->>>>>>> 25ecd0c2
 use std::path::PathBuf;
 use std::sync::Arc;
 use std::sync::atomic::AtomicBool;
@@ -87,10 +79,10 @@
     pub update_action: Option<UpdateAction>,
 }
 
-<<<<<<< HEAD
 fn codex_config_path() -> Result<PathBuf> {
     config::default_config_path().wrap_err("failed to resolve Codex config path")
-=======
+}
+
 fn session_summary(
     token_usage: TokenUsage,
     conversation_id: Option<ConversationId>,
@@ -131,7 +123,6 @@
 struct SessionSummary {
     usage_line: String,
     resume_command: Option<String>,
->>>>>>> 25ecd0c2
 }
 
 fn should_show_model_migration_prompt(
@@ -288,12 +279,6 @@
     None
 }
 
-#[derive(Debug, Clone)]
-struct NetworkProxyRestore {
-    host: String,
-    state: network_proxy::DomainState,
-}
-
 pub(crate) struct App {
     pub(crate) server: Arc<ConversationManager>,
     pub(crate) app_event_tx: AppEventSender,
@@ -332,7 +317,6 @@
     skip_world_writable_scan_once: bool,
 
     network_proxy_pending: HashSet<String>,
-    network_proxy_allow_once: HashMap<String, NetworkProxyRestore>,
     network_proxy_session_restore: HashMap<String, network_proxy::DomainState>,
 }
 
@@ -465,11 +449,9 @@
             suppress_shutdown_complete: false,
             skip_world_writable_scan_once: false,
             network_proxy_pending: HashSet::new(),
-            network_proxy_allow_once: HashMap::new(),
             network_proxy_session_restore: HashMap::new(),
         };
 
-<<<<<<< HEAD
         if app.config.network_proxy.enabled && app.config.network_proxy.prompt_on_block {
             Self::spawn_network_proxy_poller(
                 app.config.network_proxy.clone(),
@@ -477,10 +459,7 @@
             );
         }
 
-        // On startup, if Auto mode (workspace-write) or ReadOnly is active, warn about world-writable dirs on Windows.
-=======
         // On startup, if Agent mode (workspace-write) or ReadOnly is active, warn about world-writable dirs on Windows.
->>>>>>> 25ecd0c2
         #[cfg(target_os = "windows")]
         {
             let should_check = codex_core::get_platform_sandbox().is_some()
@@ -1135,7 +1114,6 @@
                         "E X E C".to_string(),
                     ));
                 }
-<<<<<<< HEAD
                 ApprovalRequest::Network { request } => {
                     let mut lines = Vec::new();
                     if !request.host.trim().is_empty() {
@@ -1181,7 +1159,7 @@
                     }
                     let _ = tui.enter_alt_screen();
                     self.overlay = Some(Overlay::new_static_with_lines(lines, "N E T".to_string()));
-=======
+                }
                 ApprovalRequest::McpElicitation {
                     server_name,
                     message,
@@ -1198,7 +1176,6 @@
                         vec![Box::new(paragraph)],
                         "E L I C I T A T I O N".to_string(),
                     ));
->>>>>>> 25ecd0c2
                 }
             },
             AppEvent::NetworkProxyApprovalRequest(request) => {
@@ -1222,11 +1199,7 @@
                 self.network_proxy_pending.insert(host);
                 self.chat_widget.on_network_approval_request(request);
             }
-            AppEvent::NetworkProxyDecision {
-                host,
-                decision,
-                call_id,
-            } => {
+            AppEvent::NetworkProxyDecision { host, decision } => {
                 let host = host.trim().to_string();
                 if host.is_empty() {
                     return Ok(true);
@@ -1238,62 +1211,10 @@
                 let mut reload_needed = false;
                 let mut should_resume_exec = matches!(
                     decision,
-                    crate::app_event::NetworkProxyDecision::AllowOnce
-                        | crate::app_event::NetworkProxyDecision::AllowSession
+                    crate::app_event::NetworkProxyDecision::AllowSession
                         | crate::app_event::NetworkProxyDecision::AllowAlways
                 );
                 match decision {
-                    crate::app_event::NetworkProxyDecision::AllowOnce => {
-                        if let Some(call_id) = call_id {
-                            let original = match network_proxy::domain_state(&config_path, &host) {
-                                Ok(state) => Some(state),
-                                Err(err) => {
-                                    self.chat_widget.add_error_message(format!(
-                                        "Failed to read network policy for {host}: {err}"
-                                    ));
-                                    should_resume_exec = false;
-                                    None
-                                }
-                            };
-                            let allow_state = network_proxy::DomainState {
-                                allowed: true,
-                                denied: false,
-                            };
-                            if let Some(original) = original {
-                                match network_proxy::set_domain_state(
-                                    &config_path,
-                                    &host,
-                                    allow_state,
-                                ) {
-                                    Ok(changed) => {
-                                        reload_needed |= changed;
-                                        self.network_proxy_allow_once.insert(
-                                            call_id,
-                                            NetworkProxyRestore {
-                                                host: host.clone(),
-                                                state: original,
-                                            },
-                                        );
-                                        self.chat_widget.submit_op(Op::NetworkApprovalCache {
-                                            host: host.clone(),
-                                            decision: ReviewDecision::Approved,
-                                        });
-                                    }
-                                    Err(err) => {
-                                        self.chat_widget.add_error_message(format!(
-                                            "Failed to allow {host} once: {err}"
-                                        ));
-                                        should_resume_exec = false;
-                                    }
-                                }
-                            }
-                        } else {
-                            self.chat_widget.add_error_message(
-                                "Allow once requires a command context.".to_string(),
-                            );
-                            should_resume_exec = false;
-                        }
-                    }
                     crate::app_event::NetworkProxyDecision::AllowSession => {
                         let original = match network_proxy::domain_state(&config_path, &host) {
                             Ok(state) => Some(state),
@@ -1377,31 +1298,6 @@
                     self.chat_widget.reject_pending_exec_approval();
                 }
             }
-            AppEvent::NetworkProxyAllowOnceExpired { call_id } => {
-                let Some(restore) = self.network_proxy_allow_once.remove(&call_id) else {
-                    return Ok(true);
-                };
-                let config_path = codex_config_path()?;
-                let client = create_client();
-                let admin_url = self.config.network_proxy.admin_url.clone();
-                match network_proxy::set_domain_state(&config_path, &restore.host, restore.state) {
-                    Ok(changed) => {
-                        if changed
-                            && let Err(err) = network_proxy::reload(&client, &admin_url).await
-                        {
-                            self.chat_widget.add_error_message(format!(
-                                "Failed to reload network proxy after allow-once cleanup: {err}"
-                            ));
-                        }
-                    }
-                    Err(err) => {
-                        self.chat_widget.add_error_message(format!(
-                            "Failed to restore network policy for {}: {err}",
-                            restore.host
-                        ));
-                    }
-                }
-            }
         }
         Ok(true)
     }
@@ -1429,8 +1325,7 @@
     }
 
     async fn restore_network_proxy_approvals(&mut self) -> Result<()> {
-        if self.network_proxy_allow_once.is_empty() && self.network_proxy_session_restore.is_empty()
-        {
+        if self.network_proxy_session_restore.is_empty() {
             return Ok(());
         }
         let config_path = codex_config_path()?;
@@ -1439,13 +1334,6 @@
         let mut reload_needed = false;
 
         let mut restores: HashMap<String, network_proxy::DomainState> = HashMap::new();
-        for restore in self
-            .network_proxy_allow_once
-            .drain()
-            .map(|(_, value)| value)
-        {
-            restores.insert(restore.host, restore.state);
-        }
         for (host, state) in self.network_proxy_session_restore.drain() {
             restores.insert(host, state);
         }
@@ -1654,7 +1542,6 @@
             suppress_shutdown_complete: false,
             skip_world_writable_scan_once: false,
             network_proxy_pending: HashSet::new(),
-            network_proxy_allow_once: HashMap::new(),
             network_proxy_session_restore: HashMap::new(),
         }
     }
@@ -1696,6 +1583,8 @@
                 pending_update_action: None,
                 suppress_shutdown_complete: false,
                 skip_world_writable_scan_once: false,
+                network_proxy_pending: HashSet::new(),
+                network_proxy_session_restore: HashMap::new(),
             },
             rx,
             op_rx,

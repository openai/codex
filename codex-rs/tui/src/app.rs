--- conflicted
+++ resolved
@@ -453,12 +453,8 @@
         let size = terminal.size()?;
         let desired_height = match &self.app_state {
             AppState::Chat { widget } => widget.desired_height(size.width),
-<<<<<<< HEAD
             AppState::Onboarding { .. } => size.height,
-            AppState::GitWarning { .. } => 10,
-=======
             AppState::GitWarning { .. } => size.height,
->>>>>>> dc468d56
         };
 
         let mut area = terminal.viewport_area;

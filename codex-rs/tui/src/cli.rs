use clap::Parser;
use clap::ValueHint;
use codex_common::ApprovalModeCliArg;
use codex_common::CliConfigOverrides;
use std::path::PathBuf;

#[derive(Parser, Debug)]
#[command(version)]
pub struct Cli {
    /// Optional user prompt to start the session.
    #[arg(value_name = "PROMPT", value_hint = clap::ValueHint::Other)]
    pub prompt: Option<String>,

    /// Optional image(s) to attach to the initial prompt.
    #[arg(long = "image", short = 'i', value_name = "FILE", value_delimiter = ',', num_args = 1..)]
    pub images: Vec<PathBuf>,

    // Internal controls set by the top-level `codex resume` subcommand.
    // These are not exposed as user flags on the base `codex` command.
    #[clap(skip)]
    pub resume_picker: bool,

    #[clap(skip)]
    pub resume_last: bool,

    /// Internal: resume a specific recorded session by id (UUID). Set by the
    /// top-level `codex resume <SESSION_ID>` wrapper; not exposed as a public flag.
    #[clap(skip)]
    pub resume_session_id: Option<String>,

    /// Model the agent should use.
    #[arg(long, short = 'm')]
    pub model: Option<String>,

    /// Convenience flag to select the local open source model provider.
    /// Equivalent to -c model_provider=oss; verifies a local Ollama server is
    /// running.
    #[arg(long = "oss", default_value_t = false)]
    pub oss: bool,

    /// Configuration profile from config.toml to specify default options.
    #[arg(long = "profile", short = 'p')]
    pub config_profile: Option<String>,

    /// Select the sandbox policy to use when executing model-generated shell
    /// commands.
    #[arg(long = "sandbox", short = 's')]
    pub sandbox_mode: Option<codex_common::SandboxModeCliArg>,

    /// Configure when the model requires human approval before executing a command.
    #[arg(long = "ask-for-approval", short = 'a')]
    pub approval_policy: Option<ApprovalModeCliArg>,

    /// Convenience alias for low-friction sandboxed automatic execution (-a on-failure, --sandbox workspace-write).
    #[arg(long = "full-auto", default_value_t = false)]
    pub full_auto: bool,

    /// Skip all confirmation prompts and execute commands without sandboxing.
    /// EXTREMELY DANGEROUS. Intended solely for running in environments that are externally sandboxed.
    #[arg(
        long = "dangerously-bypass-approvals-and-sandbox",
        alias = "yolo",
        default_value_t = false,
        conflicts_with_all = ["approval_policy", "full_auto"]
    )]
    pub dangerously_bypass_approvals_and_sandbox: bool,

    /// Tell the agent to use the specified directory as its working root.
    #[clap(long = "cd", short = 'C', value_name = "DIR")]
    pub cwd: Option<PathBuf>,

    /// Enable web search (off by default). When enabled, the native Responses `web_search` tool is available to the model (no per‑call approval).
    #[arg(long = "search", default_value_t = false)]
    pub web_search: bool,

<<<<<<< HEAD
    /// Disable all animations for accessibility (useful with screen readers).
    #[arg(long = "no-animations", default_value_t = false)]
    pub no_animations: bool,
=======
    /// Additional directories that should be writable alongside the primary workspace.
    #[arg(long = "add-dir", value_name = "DIR", value_hint = ValueHint::DirPath)]
    pub add_dir: Vec<PathBuf>,
>>>>>>> 2ac14d11

    #[clap(skip)]
    pub config_overrides: CliConfigOverrides,
}<|MERGE_RESOLUTION|>--- conflicted
+++ resolved
@@ -73,15 +73,13 @@
     #[arg(long = "search", default_value_t = false)]
     pub web_search: bool,
 
-<<<<<<< HEAD
     /// Disable all animations for accessibility (useful with screen readers).
     #[arg(long = "no-animations", default_value_t = false)]
     pub no_animations: bool,
-=======
+
     /// Additional directories that should be writable alongside the primary workspace.
     #[arg(long = "add-dir", value_name = "DIR", value_hint = ValueHint::DirPath)]
     pub add_dir: Vec<PathBuf>,
->>>>>>> 2ac14d11
 
     #[clap(skip)]
     pub config_overrides: CliConfigOverrides,

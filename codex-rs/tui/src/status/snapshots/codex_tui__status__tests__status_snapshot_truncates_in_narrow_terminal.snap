--- conflicted
+++ resolved
@@ -1,32 +1,11 @@
 ---
 source: tui/src/status/tests.rs
-assertion_line: 281
 expression: sanitized
 ---
 /status
 
-<<<<<<< HEAD
-╭────────────────────────────────────────────╮
-│  >_ OpenAI Codex (v0.0.1)                  │
-│                                            │
-│ Visit https://chatgpt.com/codex/settings/  │
-│ usage for up-to-date                       │
-│ information on rate limits and credits     │
-│                                            │
-│  Model:            gpt-5-codex (reasoning  │
-│  Directory: [[workspace]]                  │
-│  Approval:         on-request              │
-│  Sandbox:          read-only               │
-│  Agents.md:        <none>                  │
-│                                            │
-│  Token usage:      1.9K total  (1K input + │
-│  Context window:   100% left (2.25K used / │
-│  5h limit:         [██████░░░░░░░░░░░░░░]  │
-│                    (resets 03:14)          │
-╰────────────────────────────────────────────╯
-=======
 ╭────────────────────────────────────────────────────────────────────╮
-│  >_ OpenAI Codex (v0.0.0)                                          │
+│  >_ OpenAI Codex (v0.0.1)                                          │
 │                                                                    │
 │ Visit https://chatgpt.com/codex/settings/usage for up-to-date      │
 │ information on rate limits and credits                             │
@@ -40,5 +19,4 @@
 │  Token usage:      1.9K total  (1K input + 900 output)             │
 │  Context window:   100% left (2.25K used / 272K)                   │
 │  5h limit:         [██████░░░░░░░░░░░░░░] 28% left (resets 03:14)  │
-╰────────────────────────────────────────────────────────────────────╯
->>>>>>> b519267d
+╰────────────────────────────────────────────────────────────────────╯
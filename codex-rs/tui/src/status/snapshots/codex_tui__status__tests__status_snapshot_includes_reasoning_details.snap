---
source: tui/src/status/tests.rs
assertion_line: 140
expression: sanitized
---
/status

<<<<<<< HEAD
╭─────────────────────────────────────────────────────────────────────╮
│  >_ OpenAI Codex (v0.0.1)                                           │
│                                                                     │
│ Visit https://chatgpt.com/codex/settings/usage for up-to-date       │
│ information on rate limits and credits                              │
│                                                                     │
│  Model:            gpt-5-codex (reasoning high, summaries detailed) │
│  Directory: [[workspace]]                                           │
│  Approval:         on-request                                       │
│  Sandbox:          workspace-write                                  │
│  Agents.md:        <none>                                           │
│                                                                     │
│  Token usage:      1.9K total  (1K input + 900 output)              │
│  Context window:   100% left (2.25K used / 272K)                    │
│  5h limit:         [██████░░░░░░░░░░░░░░] 28% left (resets 03:14)   │
│  Weekly limit:     [███████████░░░░░░░░░] 55% left (resets 03:24)   │
╰─────────────────────────────────────────────────────────────────────╯
=======
╭───────────────────────────────────────────────────────────────────────────╮
│  >_ OpenAI Codex (v0.0.0)                                                 │
│                                                                           │
│ Visit https://chatgpt.com/codex/settings/usage for up-to-date             │
│ information on rate limits and credits                                    │
│                                                                           │
│  Model:            gpt-5.1-codex-max (reasoning high, summaries detailed) │
│  Directory: [[workspace]]                                                 │
│  Approval:         on-request                                             │
│  Sandbox:          workspace-write                                        │
│  Agents.md:        <none>                                                 │
│                                                                           │
│  Token usage:      1.9K total  (1K input + 900 output)                    │
│  Context window:   100% left (2.25K used / 272K)                          │
│  5h limit:         [██████░░░░░░░░░░░░░░] 28% left (resets 03:14)         │
│  Weekly limit:     [███████████░░░░░░░░░] 55% left (resets 03:24)         │
╰───────────────────────────────────────────────────────────────────────────╯
>>>>>>> b519267d
<|MERGE_RESOLUTION|>--- conflicted
+++ resolved
@@ -1,31 +1,11 @@
 ---
 source: tui/src/status/tests.rs
-assertion_line: 140
 expression: sanitized
 ---
 /status
 
-<<<<<<< HEAD
-╭─────────────────────────────────────────────────────────────────────╮
-│  >_ OpenAI Codex (v0.0.1)                                           │
-│                                                                     │
-│ Visit https://chatgpt.com/codex/settings/usage for up-to-date       │
-│ information on rate limits and credits                              │
-│                                                                     │
-│  Model:            gpt-5-codex (reasoning high, summaries detailed) │
-│  Directory: [[workspace]]                                           │
-│  Approval:         on-request                                       │
-│  Sandbox:          workspace-write                                  │
-│  Agents.md:        <none>                                           │
-│                                                                     │
-│  Token usage:      1.9K total  (1K input + 900 output)              │
-│  Context window:   100% left (2.25K used / 272K)                    │
-│  5h limit:         [██████░░░░░░░░░░░░░░] 28% left (resets 03:14)   │
-│  Weekly limit:     [███████████░░░░░░░░░] 55% left (resets 03:24)   │
-╰─────────────────────────────────────────────────────────────────────╯
-=======
 ╭───────────────────────────────────────────────────────────────────────────╮
-│  >_ OpenAI Codex (v0.0.0)                                                 │
+│  >_ OpenAI Codex (v0.0.1)                                                 │
 │                                                                           │
 │ Visit https://chatgpt.com/codex/settings/usage for up-to-date             │
 │ information on rate limits and credits                                    │
@@ -40,5 +20,4 @@
 │  Context window:   100% left (2.25K used / 272K)                          │
 │  5h limit:         [██████░░░░░░░░░░░░░░] 28% left (resets 03:14)         │
 │  Weekly limit:     [███████████░░░░░░░░░] 55% left (resets 03:24)         │
-╰───────────────────────────────────────────────────────────────────────────╯
->>>>>>> b519267d
+╰───────────────────────────────────────────────────────────────────────────╯
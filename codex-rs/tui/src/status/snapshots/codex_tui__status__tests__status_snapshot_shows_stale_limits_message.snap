---
source: tui/src/status/tests.rs
assertion_line: 420
expression: sanitized
---
/status

<<<<<<< HEAD
╭─────────────────────────────────────────────────────────────────────╮
│  >_ OpenAI Codex (v0.0.1)                                           │
│                                                                     │
│ Visit https://chatgpt.com/codex/settings/usage for up-to-date       │
│ information on rate limits and credits                              │
│                                                                     │
│  Model:            gpt-5-codex (reasoning none, summaries auto)     │
│  Directory: [[workspace]]                                           │
│  Approval:         on-request                                       │
│  Sandbox:          read-only                                        │
│  Agents.md:        <none>                                           │
│                                                                     │
│  Token usage:      1.9K total  (1K input + 900 output)              │
│  Context window:   100% left (2.25K used / 272K)                    │
│  5h limit:         [██████░░░░░░░░░░░░░░] 28% left (resets 03:14)   │
│  Weekly limit:     [████████████░░░░░░░░] 60% left (resets 03:34)   │
│  Warning:          limits may be stale - start new turn to refresh. │
╰─────────────────────────────────────────────────────────────────────╯
=======
╭───────────────────────────────────────────────────────────────────────╮
│  >_ OpenAI Codex (v0.0.0)                                             │
│                                                                       │
│ Visit https://chatgpt.com/codex/settings/usage for up-to-date         │
│ information on rate limits and credits                                │
│                                                                       │
│  Model:            gpt-5.1-codex-max (reasoning none, summaries auto) │
│  Directory: [[workspace]]                                             │
│  Approval:         on-request                                         │
│  Sandbox:          read-only                                          │
│  Agents.md:        <none>                                             │
│                                                                       │
│  Token usage:      1.9K total  (1K input + 900 output)                │
│  Context window:   100% left (2.25K used / 272K)                      │
│  5h limit:         [██████░░░░░░░░░░░░░░] 28% left (resets 03:14)     │
│  Weekly limit:     [████████████░░░░░░░░] 60% left (resets 03:34)     │
│  Warning:          limits may be stale - start new turn to refresh.   │
╰───────────────────────────────────────────────────────────────────────╯
>>>>>>> b519267d
<|MERGE_RESOLUTION|>--- conflicted
+++ resolved
@@ -1,32 +1,11 @@
 ---
 source: tui/src/status/tests.rs
-assertion_line: 420
 expression: sanitized
 ---
 /status
 
-<<<<<<< HEAD
-╭─────────────────────────────────────────────────────────────────────╮
-│  >_ OpenAI Codex (v0.0.1)                                           │
-│                                                                     │
-│ Visit https://chatgpt.com/codex/settings/usage for up-to-date       │
-│ information on rate limits and credits                              │
-│                                                                     │
-│  Model:            gpt-5-codex (reasoning none, summaries auto)     │
-│  Directory: [[workspace]]                                           │
-│  Approval:         on-request                                       │
-│  Sandbox:          read-only                                        │
-│  Agents.md:        <none>                                           │
-│                                                                     │
-│  Token usage:      1.9K total  (1K input + 900 output)              │
-│  Context window:   100% left (2.25K used / 272K)                    │
-│  5h limit:         [██████░░░░░░░░░░░░░░] 28% left (resets 03:14)   │
-│  Weekly limit:     [████████████░░░░░░░░] 60% left (resets 03:34)   │
-│  Warning:          limits may be stale - start new turn to refresh. │
-╰─────────────────────────────────────────────────────────────────────╯
-=======
 ╭───────────────────────────────────────────────────────────────────────╮
-│  >_ OpenAI Codex (v0.0.0)                                             │
+│  >_ OpenAI Codex (v0.0.1)                                             │
 │                                                                       │
 │ Visit https://chatgpt.com/codex/settings/usage for up-to-date         │
 │ information on rate limits and credits                                │
@@ -42,5 +21,4 @@
 │  5h limit:         [██████░░░░░░░░░░░░░░] 28% left (resets 03:14)     │
 │  Weekly limit:     [████████████░░░░░░░░] 60% left (resets 03:34)     │
 │  Warning:          limits may be stale - start new turn to refresh.   │
-╰───────────────────────────────────────────────────────────────────────╯
->>>>>>> b519267d
+╰───────────────────────────────────────────────────────────────────────╯
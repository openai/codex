---
source: tui/src/status/tests.rs
assertion_line: 321
expression: sanitized
---
/status

<<<<<<< HEAD
╭─────────────────────────────────────────────────────────────────╮
│  >_ OpenAI Codex (v0.0.1)                                       │
│                                                                 │
│ Visit https://chatgpt.com/codex/settings/usage for up-to-date   │
│ information on rate limits and credits                          │
│                                                                 │
│  Model:            gpt-5-codex (reasoning none, summaries auto) │
│  Directory: [[workspace]]                                       │
│  Approval:         on-request                                   │
│  Sandbox:          read-only                                    │
│  Agents.md:        <none>                                       │
│                                                                 │
│  Token usage:      750 total  (500 input + 250 output)          │
│  Context window:   100% left (750 used / 272K)                  │
│  Limits:           data not available yet                       │
╰─────────────────────────────────────────────────────────────────╯
=======
╭───────────────────────────────────────────────────────────────────────╮
│  >_ OpenAI Codex (v0.0.0)                                             │
│                                                                       │
│ Visit https://chatgpt.com/codex/settings/usage for up-to-date         │
│ information on rate limits and credits                                │
│                                                                       │
│  Model:            gpt-5.1-codex-max (reasoning none, summaries auto) │
│  Directory: [[workspace]]                                             │
│  Approval:         on-request                                         │
│  Sandbox:          read-only                                          │
│  Agents.md:        <none>                                             │
│                                                                       │
│  Token usage:      750 total  (500 input + 250 output)                │
│  Context window:   100% left (750 used / 272K)                        │
│  Limits:           data not available yet                             │
╰───────────────────────────────────────────────────────────────────────╯
>>>>>>> b519267d
<|MERGE_RESOLUTION|>--- conflicted
+++ resolved
@@ -1,30 +1,11 @@
 ---
 source: tui/src/status/tests.rs
-assertion_line: 321
 expression: sanitized
 ---
 /status
 
-<<<<<<< HEAD
-╭─────────────────────────────────────────────────────────────────╮
-│  >_ OpenAI Codex (v0.0.1)                                       │
-│                                                                 │
-│ Visit https://chatgpt.com/codex/settings/usage for up-to-date   │
-│ information on rate limits and credits                          │
-│                                                                 │
-│  Model:            gpt-5-codex (reasoning none, summaries auto) │
-│  Directory: [[workspace]]                                       │
-│  Approval:         on-request                                   │
-│  Sandbox:          read-only                                    │
-│  Agents.md:        <none>                                       │
-│                                                                 │
-│  Token usage:      750 total  (500 input + 250 output)          │
-│  Context window:   100% left (750 used / 272K)                  │
-│  Limits:           data not available yet                       │
-╰─────────────────────────────────────────────────────────────────╯
-=======
 ╭───────────────────────────────────────────────────────────────────────╮
-│  >_ OpenAI Codex (v0.0.0)                                             │
+│  >_ OpenAI Codex (v0.0.1)                                             │
 │                                                                       │
 │ Visit https://chatgpt.com/codex/settings/usage for up-to-date         │
 │ information on rate limits and credits                                │
@@ -38,5 +19,4 @@
 │  Token usage:      750 total  (500 input + 250 output)                │
 │  Context window:   100% left (750 used / 272K)                        │
 │  Limits:           data not available yet                             │
-╰───────────────────────────────────────────────────────────────────────╯
->>>>>>> b519267d
+╰───────────────────────────────────────────────────────────────────────╯
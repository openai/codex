use std::path::PathBuf;

use codex_common::model_presets::ModelPreset;
use codex_core::protocol::ConversationPathResponseEvent;
use codex_core::protocol::Event;
use codex_file_search::FileMatch;

use crate::bottom_pane::ApprovalRequest;
use crate::history_cell::HistoryCell;

use codex_core::protocol::AskForApproval;
use codex_core::protocol::SandboxPolicy;
use codex_core::protocol_config_types::ReasoningEffort;

#[allow(clippy::large_enum_variant)]
#[derive(Debug)]
pub(crate) enum AppEvent {
    CodexEvent(Event),

    /// Start a new session.
    NewSession,

    /// Request to exit the application gracefully.
    ExitRequest,

    /// Forward an `Op` to the Agent. Using an `AppEvent` for this avoids
    /// bubbling channels through layers of widgets.
    CodexOp(codex_core::protocol::Op),

    /// Kick off an asynchronous file search for the given query (text after
    /// the `@`). Previous searches may be cancelled by the app layer so there
    /// is at most one in-flight search.
    StartFileSearch(String),

    /// Result of a completed asynchronous file search. The `query` echoes the
    /// original search term so the UI can decide whether the results are
    /// still relevant.
    FileSearchResult {
        query: String,
        matches: Vec<FileMatch>,
    },

    /// Result of computing a `/diff` command.
    DiffResult(String),

    InsertHistoryCell(Box<dyn HistoryCell>),

    StartCommitAnimation,
    StopCommitAnimation,
    CommitTick,

    /// Update the current reasoning effort in the running app and widget.
    UpdateReasoningEffort(Option<ReasoningEffort>),

    /// Update the current model slug in the running app and widget.
    UpdateModel(String),

    /// Persist the selected model and reasoning effort to the appropriate config.
    PersistModelSelection {
        model: String,
        effort: Option<ReasoningEffort>,
    },

    /// Open the reasoning selection popup after picking a model.
    OpenReasoningPopup {
        model: String,
        presets: Vec<ModelPreset>,
    },

    /// Update the current approval policy in the running app and widget.
    UpdateAskForApprovalPolicy(AskForApproval),

    /// Update the current sandbox policy in the running app and widget.
    UpdateSandboxPolicy(SandboxPolicy),

    /// Forwarded conversation history snapshot from the current conversation.
    ConversationHistory(ConversationPathResponseEvent),

    /// Open the branch picker option from the review popup.
    OpenReviewBranchPicker(PathBuf),

    /// Open the commit picker option from the review popup.
    OpenReviewCommitPicker(PathBuf),

    /// Open the custom prompt option from the review popup.
    OpenReviewCustomPrompt,

<<<<<<< HEAD
    /// Open the advanced prune view (non‑destructive selection of context items).
    OpenPruneAdvanced,

    /// Advanced prune view was dismissed (e.g., via Esc). Used to clear pending flags.
    PruneAdvancedClosed,
=======
    /// Open the approval popup.
    FullScreenApprovalRequest(ApprovalRequest),
>>>>>>> c835c307
}<|MERGE_RESOLUTION|>--- conflicted
+++ resolved
@@ -85,14 +85,12 @@
     /// Open the custom prompt option from the review popup.
     OpenReviewCustomPrompt,
 
-<<<<<<< HEAD
+    /// Open the approval popup.
+    FullScreenApprovalRequest(ApprovalRequest),
+
     /// Open the advanced prune view (non‑destructive selection of context items).
     OpenPruneAdvanced,
 
     /// Advanced prune view was dismissed (e.g., via Esc). Used to clear pending flags.
     PruneAdvancedClosed,
-=======
-    /// Open the approval popup.
-    FullScreenApprovalRequest(ApprovalRequest),
->>>>>>> c835c307
 }
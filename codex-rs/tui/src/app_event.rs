--- conflicted
+++ resolved
@@ -76,7 +76,6 @@
     /// Forwarded conversation history snapshot from the current conversation.
     ConversationHistory(ConversationPathResponseEvent),
 
-<<<<<<< HEAD
     /// Live update for the in-progress voice recording placeholder. Carries
     /// the placeholder `id` and the text to display (e.g., an ASCII meter).
     #[cfg(not(target_env = "musl"))]
@@ -99,7 +98,7 @@
         #[allow(dead_code)]
         error: String,
     },
-=======
+
     /// Open the branch picker option from the review popup.
     OpenReviewBranchPicker(PathBuf),
 
@@ -111,5 +110,4 @@
 
     /// Open the approval popup.
     FullScreenApprovalRequest(ApprovalRequest),
->>>>>>> 4b01f0f5
 }
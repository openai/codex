use std::path::PathBuf;

use codex_common::approval_presets::ApprovalPreset;
<<<<<<< HEAD
use codex_common::model_presets::ModelPreset;
use codex_core::network_proxy::NetworkProxyBlockedRequest;
=======
>>>>>>> 25ecd0c2
use codex_core::protocol::ConversationPathResponseEvent;
use codex_core::protocol::Event;
use codex_core::protocol::RateLimitSnapshot;
use codex_file_search::FileMatch;
use codex_protocol::openai_models::ModelPreset;

use crate::bottom_pane::ApprovalRequest;
use crate::history_cell::HistoryCell;

use codex_core::features::Feature;
use codex_core::protocol::AskForApproval;
use codex_core::protocol::SandboxPolicy;
use codex_protocol::openai_models::ReasoningEffort;

#[allow(clippy::large_enum_variant)]
#[derive(Debug)]
pub(crate) enum AppEvent {
    CodexEvent(Event),

    /// Start a new session.
    NewSession,

    /// Open the resume picker inside the running TUI session.
    OpenResumePicker,

    /// Request to exit the application gracefully.
    ExitRequest,

    /// Forward an `Op` to the Agent. Using an `AppEvent` for this avoids
    /// bubbling channels through layers of widgets.
    CodexOp(codex_core::protocol::Op),

    /// Kick off an asynchronous file search for the given query (text after
    /// the `@`). Previous searches may be cancelled by the app layer so there
    /// is at most one in-flight search.
    StartFileSearch(String),

    /// Result of a completed asynchronous file search. The `query` echoes the
    /// original search term so the UI can decide whether the results are
    /// still relevant.
    FileSearchResult {
        query: String,
        matches: Vec<FileMatch>,
    },

    /// Result of refreshing rate limits
    RateLimitSnapshotFetched(RateLimitSnapshot),

    /// Result of computing a `/diff` command.
    DiffResult(String),

    InsertHistoryCell(Box<dyn HistoryCell>),

    StartCommitAnimation,
    StopCommitAnimation,
    CommitTick,

    /// Update the current reasoning effort in the running app and widget.
    UpdateReasoningEffort(Option<ReasoningEffort>),

    /// Update the current model slug in the running app and widget.
    UpdateModel(String),

    /// Persist the selected model and reasoning effort to the appropriate config.
    PersistModelSelection {
        model: String,
        effort: Option<ReasoningEffort>,
    },

    /// Open the reasoning selection popup after picking a model.
    OpenReasoningPopup {
        model: ModelPreset,
    },

    /// Open the full model picker (non-auto models).
    OpenAllModelsPopup {
        models: Vec<ModelPreset>,
    },

    /// Open the confirmation prompt before enabling full access mode.
    OpenFullAccessConfirmation {
        preset: ApprovalPreset,
    },

    /// Open the Windows world-writable directories warning.
    /// If `preset` is `Some`, the confirmation will apply the provided
    /// approval/sandbox configuration on Continue; if `None`, it performs no
    /// policy change and only acknowledges/dismisses the warning.
    #[cfg_attr(not(target_os = "windows"), allow(dead_code))]
    OpenWorldWritableWarningConfirmation {
        preset: Option<ApprovalPreset>,
        /// Up to 3 sample world-writable directories to display in the warning.
        sample_paths: Vec<String>,
        /// If there are more than `sample_paths`, this carries the remaining count.
        extra_count: usize,
        /// True when the scan failed (e.g. ACL query error) and protections could not be verified.
        failed_scan: bool,
    },

    /// Prompt to enable the Windows sandbox feature before using Agent mode.
    #[cfg_attr(not(target_os = "windows"), allow(dead_code))]
    OpenWindowsSandboxEnablePrompt {
        preset: ApprovalPreset,
    },

    /// Enable the Windows sandbox feature and switch to Agent mode.
    #[cfg_attr(not(target_os = "windows"), allow(dead_code))]
    EnableWindowsSandboxForAgentMode {
        preset: ApprovalPreset,
    },

    /// Update the current approval policy in the running app and widget.
    UpdateAskForApprovalPolicy(AskForApproval),

    /// Update the current sandbox policy in the running app and widget.
    UpdateSandboxPolicy(SandboxPolicy),

    /// Update feature flags and persist them to the top-level config.
    UpdateFeatureFlags {
        updates: Vec<(Feature, bool)>,
    },

    /// Update whether the full access warning prompt has been acknowledged.
    UpdateFullAccessWarningAcknowledged(bool),

    /// Update whether the world-writable directories warning has been acknowledged.
    #[cfg_attr(not(target_os = "windows"), allow(dead_code))]
    UpdateWorldWritableWarningAcknowledged(bool),

    /// Update whether the rate limit switch prompt has been acknowledged for the session.
    UpdateRateLimitSwitchPromptHidden(bool),

    /// Persist the acknowledgement flag for the full access warning prompt.
    PersistFullAccessWarningAcknowledged,

    /// Persist the acknowledgement flag for the world-writable directories warning.
    #[cfg_attr(not(target_os = "windows"), allow(dead_code))]
    PersistWorldWritableWarningAcknowledged,

    /// Persist the acknowledgement flag for the rate limit switch prompt.
    PersistRateLimitSwitchPromptHidden,

    /// Persist the acknowledgement flag for the model migration prompt.
    PersistModelMigrationPromptAcknowledged {
        from_model: String,
        to_model: String,
    },

    /// Skip the next world-writable scan (one-shot) after a user-confirmed continue.
    #[cfg_attr(not(target_os = "windows"), allow(dead_code))]
    SkipNextWorldWritableScan,

    /// Re-open the approval presets popup.
    OpenApprovalsPopup,

    /// Forwarded conversation history snapshot from the current conversation.
    ConversationHistory(ConversationPathResponseEvent),

    /// Open the branch picker option from the review popup.
    OpenReviewBranchPicker(PathBuf),

    /// Open the commit picker option from the review popup.
    OpenReviewCommitPicker(PathBuf),

    /// Open the custom prompt option from the review popup.
    OpenReviewCustomPrompt,

    /// Open the approval popup.
    FullScreenApprovalRequest(ApprovalRequest),

    /// Prompt for a blocked network request from the proxy.
    NetworkProxyApprovalRequest(NetworkProxyBlockedRequest),

    /// User decision for a blocked network request.
    NetworkProxyDecision {
        host: String,
        decision: NetworkProxyDecision,
        call_id: Option<String>,
    },

    /// Restore allow-once network approvals after the command finishes.
    NetworkProxyAllowOnceExpired {
        call_id: String,
    },

    /// Open the feedback note entry overlay after the user selects a category.
    OpenFeedbackNote {
        category: FeedbackCategory,
        include_logs: bool,
    },

    /// Open the upload consent popup for feedback after selecting a category.
    OpenFeedbackConsent {
        category: FeedbackCategory,
    },
}

#[derive(Debug, Clone, Copy, PartialEq, Eq)]
pub(crate) enum NetworkProxyDecision {
    AllowOnce,
    AllowSession,
    AllowAlways,
    Deny,
}

#[derive(Debug, Clone, Copy, PartialEq, Eq)]
pub(crate) enum FeedbackCategory {
    BadResult,
    GoodResult,
    Bug,
    Other,
}<|MERGE_RESOLUTION|>--- conflicted
+++ resolved
@@ -1,11 +1,7 @@
 use std::path::PathBuf;
 
 use codex_common::approval_presets::ApprovalPreset;
-<<<<<<< HEAD
-use codex_common::model_presets::ModelPreset;
 use codex_core::network_proxy::NetworkProxyBlockedRequest;
-=======
->>>>>>> 25ecd0c2
 use codex_core::protocol::ConversationPathResponseEvent;
 use codex_core::protocol::Event;
 use codex_core::protocol::RateLimitSnapshot;
@@ -183,12 +179,6 @@
     NetworkProxyDecision {
         host: String,
         decision: NetworkProxyDecision,
-        call_id: Option<String>,
-    },
-
-    /// Restore allow-once network approvals after the command finishes.
-    NetworkProxyAllowOnceExpired {
-        call_id: String,
     },
 
     /// Open the feedback note entry overlay after the user selects a category.
@@ -205,7 +195,6 @@
 
 #[derive(Debug, Clone, Copy, PartialEq, Eq)]
 pub(crate) enum NetworkProxyDecision {
-    AllowOnce,
     AllowSession,
     AllowAlways,
     Deny,

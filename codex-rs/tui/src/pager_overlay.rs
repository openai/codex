use std::io::Result;
use std::sync::Arc;
use std::time::Duration;

use crate::history_cell::HistoryCell;
use crate::history_cell::UserHistoryCell;
use crate::key_hint;
use crate::key_hint::KeyBinding;
use crate::render::Insets;
use crate::render::renderable::InsetRenderable;
use crate::render::renderable::Renderable;
use crate::style::user_message_style;
use crate::tui;
use crate::tui::TuiEvent;
use crossterm::event::KeyCode;
use crossterm::event::KeyEvent;
use ratatui::buffer::Buffer;
use ratatui::buffer::Cell;
use ratatui::layout::Rect;
use ratatui::style::Style;
use ratatui::style::Stylize;
use ratatui::text::Line;
use ratatui::text::Span;
use ratatui::text::Text;
use ratatui::widgets::Clear;
use ratatui::widgets::Paragraph;
use ratatui::widgets::Widget;
use ratatui::widgets::WidgetRef;

pub(crate) enum Overlay {
    Transcript(TranscriptOverlay),
    Static(StaticOverlay),
}

impl Overlay {
    pub(crate) fn new_transcript(cells: Vec<Arc<dyn HistoryCell>>) -> Self {
        Self::Transcript(TranscriptOverlay::new(cells))
    }

    pub(crate) fn new_static_with_lines(lines: Vec<Line<'static>>, title: String) -> Self {
        Self::Static(StaticOverlay::with_title(lines, title))
    }

    pub(crate) fn new_static_with_renderables(
        renderables: Vec<Box<dyn Renderable>>,
        title: String,
    ) -> Self {
        Self::Static(StaticOverlay::with_renderables(renderables, title))
    }

    pub(crate) fn handle_event(&mut self, tui: &mut tui::Tui, event: TuiEvent) -> Result<()> {
        match self {
            Overlay::Transcript(o) => o.handle_event(tui, event),
            Overlay::Static(o) => o.handle_event(tui, event),
        }
    }

    pub(crate) fn is_done(&self) -> bool {
        match self {
            Overlay::Transcript(o) => o.is_done(),
            Overlay::Static(o) => o.is_done(),
        }
    }
}

const KEY_UP: KeyBinding = key_hint::plain(KeyCode::Up);
const KEY_DOWN: KeyBinding = key_hint::plain(KeyCode::Down);
const KEY_PAGE_UP: KeyBinding = key_hint::plain(KeyCode::PageUp);
const KEY_PAGE_DOWN: KeyBinding = key_hint::plain(KeyCode::PageDown);
const KEY_SPACE: KeyBinding = key_hint::plain(KeyCode::Char(' '));
const KEY_HOME: KeyBinding = key_hint::plain(KeyCode::Home);
const KEY_END: KeyBinding = key_hint::plain(KeyCode::End);
const KEY_Q: KeyBinding = key_hint::plain(KeyCode::Char('q'));
const KEY_ESC: KeyBinding = key_hint::plain(KeyCode::Esc);
const KEY_ENTER: KeyBinding = key_hint::plain(KeyCode::Enter);
const KEY_CTRL_T: KeyBinding = key_hint::ctrl(KeyCode::Char('t'));
const KEY_CTRL_C: KeyBinding = key_hint::ctrl(KeyCode::Char('c'));

// Common pager navigation hints rendered on the first line
const PAGER_KEY_HINTS: &[(&[KeyBinding], &str)] = &[
    (&[KEY_UP, KEY_DOWN], "to scroll"),
    (&[KEY_PAGE_UP, KEY_PAGE_DOWN], "to page"),
    (&[KEY_HOME, KEY_END], "to jump"),
];

// Render a single line of key hints from (key(s), description) pairs.
fn render_key_hints(area: Rect, buf: &mut Buffer, pairs: &[(&[KeyBinding], &str)]) {
    let mut spans: Vec<Span<'static>> = vec![" ".into()];
    let mut first = true;
    for (keys, desc) in pairs {
        if !first {
            spans.push("   ".into());
        }
        for (i, key) in keys.iter().enumerate() {
            if i > 0 {
                spans.push("/".into());
            }
            spans.push(Span::from(key));
        }
        spans.push(" ".into());
        spans.push(Span::from(desc.to_string()));
        first = false;
    }
    Paragraph::new(vec![Line::from(spans).dim()]).render_ref(area, buf);
}

/// Generic widget for rendering a pager view.
struct PagerView {
    renderables: Vec<Box<dyn Renderable>>,
    scroll_offset: usize,
    title: String,
    last_content_height: Option<usize>,
    last_rendered_height: Option<usize>,
    /// If set, on next render ensure this chunk is visible.
    pending_scroll_chunk: Option<usize>,
}

impl PagerView {
    fn new(renderables: Vec<Box<dyn Renderable>>, title: String, scroll_offset: usize) -> Self {
        Self {
            renderables,
            scroll_offset,
            title,
            last_content_height: None,
            last_rendered_height: None,
            pending_scroll_chunk: None,
        }
    }

    fn content_height(&self, width: u16) -> usize {
        self.renderables
            .iter()
            .map(|c| c.desired_height(width) as usize)
            .sum()
    }

    fn render(&mut self, area: Rect, buf: &mut Buffer) {
        Clear.render(area, buf);
        self.render_header(area, buf);
        let content_area = self.content_area(area);
        self.update_last_content_height(content_area.height);
        let content_height = self.content_height(content_area.width);
        self.last_rendered_height = Some(content_height);
        // If there is a pending request to scroll a specific chunk into view,
        // satisfy it now that wrapping is up to date for this width.
        if let Some(idx) = self.pending_scroll_chunk.take() {
            self.ensure_chunk_visible(idx, content_area);
        }
        self.scroll_offset = self
            .scroll_offset
            .min(content_height.saturating_sub(content_area.height as usize));

        self.render_content(content_area, buf);

        self.render_bottom_bar(area, content_area, buf, content_height);
    }

    fn render_header(&self, area: Rect, buf: &mut Buffer) {
        Span::from("/ ".repeat(area.width as usize / 2))
            .dim()
            .render_ref(area, buf);
        let header = format!("/ {}", self.title);
        header.dim().render_ref(area, buf);
    }

    fn render_content(&self, area: Rect, buf: &mut Buffer) {
        let mut y = -(self.scroll_offset as isize);
        let mut drawn_bottom = area.y;
        for renderable in &self.renderables {
            let top = y;
            let height = renderable.desired_height(area.width) as isize;
            y += height;
            let bottom = y;
            if bottom < area.y as isize {
                continue;
            }
            if top > area.y as isize + area.height as isize {
                break;
            }
            if top < 0 {
                let drawn = render_offset_content(area, buf, &**renderable, (-top) as u16);
                drawn_bottom = drawn_bottom.max(area.y + drawn);
            } else {
                let draw_height = (height as u16).min(area.height.saturating_sub(top as u16));
                let draw_area = Rect::new(area.x, area.y + top as u16, area.width, draw_height);
                renderable.render(draw_area, buf);
                drawn_bottom = drawn_bottom.max(draw_area.y.saturating_add(draw_area.height));
            }
        }

        for y in drawn_bottom..area.bottom() {
            if area.width == 0 {
                break;
            }
            buf[(area.x, y)] = Cell::from('~');
            for x in area.x + 1..area.right() {
                buf[(x, y)] = Cell::from(' ');
            }
        }
    }

    fn render_bottom_bar(
        &self,
        full_area: Rect,
        content_area: Rect,
        buf: &mut Buffer,
        total_len: usize,
    ) {
        let sep_y = content_area.bottom();
        let sep_rect = Rect::new(full_area.x, sep_y, full_area.width, 1);

        Span::from("─".repeat(sep_rect.width as usize))
            .dim()
            .render_ref(sep_rect, buf);
        let percent = if total_len == 0 {
            100
        } else {
            let max_scroll = total_len.saturating_sub(content_area.height as usize);
            if max_scroll == 0 {
                100
            } else {
                (((self.scroll_offset.min(max_scroll)) as f32 / max_scroll as f32) * 100.0).round()
                    as u8
            }
        };
        let pct_text = format!(" {percent}% ");
        let pct_w = pct_text.chars().count() as u16;
        let pct_x = sep_rect.x + sep_rect.width - pct_w - 1;
        Span::from(pct_text)
            .dim()
            .render_ref(Rect::new(pct_x, sep_rect.y, pct_w, 1), buf);
    }

    fn handle_key_event(&mut self, tui: &mut tui::Tui, key_event: KeyEvent) -> Result<()> {
        match key_event {
            e if KEY_UP.is_press(e) => {
                self.scroll_offset = self.scroll_offset.saturating_sub(1);
            }
            e if KEY_DOWN.is_press(e) => {
                self.scroll_offset = self.scroll_offset.saturating_add(1);
            }
            e if KEY_PAGE_UP.is_press(e) => {
                let area = self.content_area(tui.terminal.viewport_area);
                self.scroll_offset = self.scroll_offset.saturating_sub(area.height as usize);
            }
            e if KEY_PAGE_DOWN.is_press(e) || KEY_SPACE.is_press(e) => {
                let area = self.content_area(tui.terminal.viewport_area);
                self.scroll_offset = self.scroll_offset.saturating_add(area.height as usize);
            }
            e if KEY_HOME.is_press(e) => {
                self.scroll_offset = 0;
            }
            e if KEY_END.is_press(e) => {
                self.scroll_offset = usize::MAX;
            }
            _ => {
                return Ok(());
            }
        }
        tui.frame_requester()
            .schedule_frame_in(Duration::from_millis(16));
        Ok(())
    }

    fn update_last_content_height(&mut self, height: u16) {
        self.last_content_height = Some(height as usize);
    }

    fn content_area(&self, area: Rect) -> Rect {
        let mut area = area;
        area.y = area.y.saturating_add(1);
        area.height = area.height.saturating_sub(2);
        area
    }
}

impl PagerView {
    fn is_scrolled_to_bottom(&self) -> bool {
        if self.scroll_offset == usize::MAX {
            return true;
        }
        let Some(height) = self.last_content_height else {
            return false;
        };
        if self.renderables.is_empty() {
            return true;
        }
        let Some(total_height) = self.last_rendered_height else {
            return false;
        };
        if total_height <= height {
            return true;
        }
        let max_scroll = total_height.saturating_sub(height);
        self.scroll_offset >= max_scroll
    }

    /// Request that the given text chunk index be scrolled into view on next render.
    fn scroll_chunk_into_view(&mut self, chunk_index: usize) {
        self.pending_scroll_chunk = Some(chunk_index);
    }

    fn ensure_chunk_visible(&mut self, idx: usize, area: Rect) {
        if area.height == 0 || idx >= self.renderables.len() {
            return;
        }
        let first = self
            .renderables
            .iter()
            .take(idx)
            .map(|r| r.desired_height(area.width) as usize)
            .sum();
        let last = first + self.renderables[idx].desired_height(area.width) as usize;
        let current_top = self.scroll_offset;
        let current_bottom = current_top.saturating_add(area.height.saturating_sub(1) as usize);
        if first < current_top {
            self.scroll_offset = first;
        } else if last > current_bottom {
            self.scroll_offset = last.saturating_sub(area.height.saturating_sub(1) as usize);
        }
    }
}

/// A renderable that caches its desired height.
struct CachedRenderable {
    renderable: Box<dyn Renderable>,
    height: std::cell::Cell<Option<u16>>,
    last_width: std::cell::Cell<Option<u16>>,
}

impl CachedRenderable {
    fn new(renderable: Box<dyn Renderable>) -> Self {
        Self {
            renderable,
            height: std::cell::Cell::new(None),
            last_width: std::cell::Cell::new(None),
        }
    }
}

impl Renderable for CachedRenderable {
    fn render(&self, area: Rect, buf: &mut Buffer) {
        self.renderable.render(area, buf);
    }
    fn desired_height(&self, width: u16) -> u16 {
        if self.last_width.get() != Some(width) {
            let height = self.renderable.desired_height(width);
            self.height.set(Some(height));
            self.last_width.set(Some(width));
        }
        self.height.get().unwrap_or(0)
    }
}

struct CellRenderable {
    cell: Arc<dyn HistoryCell>,
    style: Style,
}

impl Renderable for CellRenderable {
    fn render(&self, area: Rect, buf: &mut Buffer) {
        let p =
            Paragraph::new(Text::from(self.cell.transcript_lines(area.width))).style(self.style);
        p.render(area, buf);
    }

    fn desired_height(&self, width: u16) -> u16 {
        self.cell.desired_transcript_height(width)
    }
}

pub(crate) struct TranscriptOverlay {
    view: PagerView,
    cells: Vec<Arc<dyn HistoryCell>>,
    highlight_cell: Option<usize>,
    is_done: bool,
}

impl TranscriptOverlay {
    pub(crate) fn new(transcript_cells: Vec<Arc<dyn HistoryCell>>) -> Self {
        Self {
            view: PagerView::new(
                Self::render_cells(&transcript_cells, None),
                "T R A N S C R I P T".to_string(),
                usize::MAX,
            ),
            cells: transcript_cells,
            highlight_cell: None,
            is_done: false,
        }
    }

    fn render_cells(
        cells: &[Arc<dyn HistoryCell>],
        highlight_cell: Option<usize>,
    ) -> Vec<Box<dyn Renderable>> {
        cells
            .iter()
            .enumerate()
            .flat_map(|(i, c)| {
                let mut v: Vec<Box<dyn Renderable>> = Vec::new();
                let mut cell_renderable = if c.as_any().is::<UserHistoryCell>() {
                    Box::new(CachedRenderable::new(Box::new(CellRenderable {
                        cell: c.clone(),
                        style: if highlight_cell == Some(i) {
                            user_message_style().reversed()
                        } else {
                            user_message_style()
                        },
                    }))) as Box<dyn Renderable>
                } else {
                    Box::new(CachedRenderable::new(Box::new(CellRenderable {
                        cell: c.clone(),
                        style: Style::default(),
                    }))) as Box<dyn Renderable>
                };
                if !c.is_stream_continuation() && i > 0 {
                    cell_renderable = Box::new(InsetRenderable::new(
                        cell_renderable,
                        Insets::tlbr(1, 0, 0, 0),
                    ));
                }
                v.push(cell_renderable);
                v
            })
            .collect()
    }

    pub(crate) fn insert_cell(&mut self, cell: Arc<dyn HistoryCell>) {
        let follow_bottom = self.view.is_scrolled_to_bottom();
        self.cells.push(cell);
        self.view.renderables = Self::render_cells(&self.cells, self.highlight_cell);
        if follow_bottom {
            self.view.scroll_offset = usize::MAX;
        }
    }

    pub(crate) fn set_highlight_cell(&mut self, cell: Option<usize>) {
        self.highlight_cell = cell;
        self.view.renderables = Self::render_cells(&self.cells, self.highlight_cell);
        if let Some(idx) = self.highlight_cell {
            self.view.scroll_chunk_into_view(idx);
        }
    }

    fn render_hints(&self, area: Rect, buf: &mut Buffer) {
        let line1 = Rect::new(area.x, area.y, area.width, 1);
        let line2 = Rect::new(area.x, area.y.saturating_add(1), area.width, 1);
        render_key_hints(line1, buf, PAGER_KEY_HINTS);

        let mut pairs: Vec<(&[KeyBinding], &str)> =
            vec![(&[KEY_Q], "to quit"), (&[KEY_ESC], "to edit prev")];
        if self.highlight_cell.is_some() {
            pairs.push((&[KEY_ENTER], "to edit message"));
        }
        render_key_hints(line2, buf, &pairs);
    }

    pub(crate) fn render(&mut self, area: Rect, buf: &mut Buffer) {
        let top_h = area.height.saturating_sub(3);
        let top = Rect::new(area.x, area.y, area.width, top_h);
        let bottom = Rect::new(area.x, area.y + top_h, area.width, 3);
        self.view.render(top, buf);
        self.render_hints(bottom, buf);
    }
}

impl TranscriptOverlay {
    pub(crate) fn handle_event(&mut self, tui: &mut tui::Tui, event: TuiEvent) -> Result<()> {
        match event {
            TuiEvent::Key(key_event) => match key_event {
                e if KEY_Q.is_press(e) || KEY_CTRL_C.is_press(e) || KEY_CTRL_T.is_press(e) => {
                    self.is_done = true;
                    Ok(())
                }
                other => self.view.handle_key_event(tui, other),
            },
            TuiEvent::Draw => {
                tui.draw(u16::MAX, |frame| {
                    self.render(frame.area(), frame.buffer);
                })?;
                Ok(())
            }
            _ => Ok(()),
        }
    }
    pub(crate) fn is_done(&self) -> bool {
        self.is_done
    }
}

pub(crate) struct StaticOverlay {
    view: PagerView,
    is_done: bool,
}

impl StaticOverlay {
    pub(crate) fn with_title(lines: Vec<Line<'static>>, title: String) -> Self {
<<<<<<< HEAD
        let paragraph = Paragraph::new(Text::from(lines)).wrap(Wrap { trim: false });
        Self::with_renderables(vec![Box::new(CachedParagraph::new(paragraph))], title)
=======
        Self::with_renderables(
            vec![Box::new(CachedRenderable::new(Box::new(Paragraph::new(
                Text::from(lines),
            ))))],
            title,
        )
>>>>>>> 95b41dd7
    }

    pub(crate) fn with_renderables(renderables: Vec<Box<dyn Renderable>>, title: String) -> Self {
        Self {
            view: PagerView::new(renderables, title, 0),
            is_done: false,
        }
    }

    fn render_hints(&self, area: Rect, buf: &mut Buffer) {
        let line1 = Rect::new(area.x, area.y, area.width, 1);
        let line2 = Rect::new(area.x, area.y.saturating_add(1), area.width, 1);
        render_key_hints(line1, buf, PAGER_KEY_HINTS);
        let pairs: Vec<(&[KeyBinding], &str)> = vec![(&[KEY_Q], "to quit")];
        render_key_hints(line2, buf, &pairs);
    }

    pub(crate) fn render(&mut self, area: Rect, buf: &mut Buffer) {
        let top_h = area.height.saturating_sub(3);
        let top = Rect::new(area.x, area.y, area.width, top_h);
        let bottom = Rect::new(area.x, area.y + top_h, area.width, 3);
        self.view.render(top, buf);
        self.render_hints(bottom, buf);
    }
}

impl StaticOverlay {
    pub(crate) fn handle_event(&mut self, tui: &mut tui::Tui, event: TuiEvent) -> Result<()> {
        match event {
            TuiEvent::Key(key_event) => match key_event {
                e if KEY_Q.is_press(e) || KEY_CTRL_C.is_press(e) => {
                    self.is_done = true;
                    Ok(())
                }
                other => self.view.handle_key_event(tui, other),
            },
            TuiEvent::Draw => {
                tui.draw(u16::MAX, |frame| {
                    self.render(frame.area(), frame.buffer);
                })?;
                Ok(())
            }
            _ => Ok(()),
        }
    }
    pub(crate) fn is_done(&self) -> bool {
        self.is_done
    }
}

fn render_offset_content(
    area: Rect,
    buf: &mut Buffer,
    renderable: &dyn Renderable,
    scroll_offset: u16,
) -> u16 {
    let height = renderable.desired_height(area.width);
    let mut tall_buf = Buffer::empty(Rect::new(
        0,
        0,
        area.width,
        height.min(area.height + scroll_offset),
    ));
    renderable.render(*tall_buf.area(), &mut tall_buf);
    let copy_height = area
        .height
        .min(tall_buf.area().height.saturating_sub(scroll_offset));
    for y in 0..copy_height {
        let src_y = y + scroll_offset;
        for x in 0..area.width {
            buf[(area.x + x, area.y + y)] = tall_buf[(x, src_y)].clone();
        }
    }

    copy_height
}

#[cfg(test)]
mod tests {
    use super::*;
    use codex_core::protocol::ReviewDecision;
    use insta::assert_snapshot;
    use std::collections::HashMap;
    use std::path::PathBuf;
    use std::sync::Arc;
    use std::time::Duration;

    use crate::exec_cell::CommandOutput;
    use crate::history_cell;
    use crate::history_cell::HistoryCell;
    use crate::history_cell::new_patch_event;
    use codex_core::protocol::FileChange;
    use codex_protocol::parse_command::ParsedCommand;
    use ratatui::Terminal;
    use ratatui::backend::TestBackend;
    use ratatui::text::Text;

    #[derive(Debug)]
    struct TestCell {
        lines: Vec<Line<'static>>,
    }

    impl crate::history_cell::HistoryCell for TestCell {
        fn display_lines(&self, _width: u16) -> Vec<Line<'static>> {
            self.lines.clone()
        }

        fn transcript_lines(&self, _width: u16) -> Vec<Line<'static>> {
            self.lines.clone()
        }
    }

    fn paragraph_block(label: &str, lines: usize) -> Box<dyn Renderable> {
        let text = Text::from(
            (0..lines)
                .map(|i| Line::from(format!("{label}{i}")))
                .collect::<Vec<_>>(),
        );
        Box::new(Paragraph::new(text)) as Box<dyn Renderable>
    }

    #[test]
    fn edit_prev_hint_is_visible() {
        let mut overlay = TranscriptOverlay::new(vec![Arc::new(TestCell {
            lines: vec![Line::from("hello")],
        })]);

        // Render into a small buffer and assert the backtrack hint is present
        let area = Rect::new(0, 0, 40, 10);
        let mut buf = Buffer::empty(area);
        overlay.render(area, &mut buf);

        // Flatten buffer to a string and check for the hint text
        let mut s = String::new();
        for y in area.y..area.bottom() {
            for x in area.x..area.right() {
                s.push(buf[(x, y)].symbol().chars().next().unwrap_or(' '));
            }
            s.push('\n');
        }
        assert!(
            s.contains("edit prev"),
            "expected 'edit prev' hint in overlay footer, got: {s:?}"
        );
    }

    #[test]
    fn transcript_overlay_snapshot_basic() {
        // Prepare a transcript overlay with a few lines
        let mut overlay = TranscriptOverlay::new(vec![
            Arc::new(TestCell {
                lines: vec![Line::from("alpha")],
            }),
            Arc::new(TestCell {
                lines: vec![Line::from("beta")],
            }),
            Arc::new(TestCell {
                lines: vec![Line::from("gamma")],
            }),
        ]);
        let mut term = Terminal::new(TestBackend::new(40, 10)).expect("term");
        term.draw(|f| overlay.render(f.area(), f.buffer_mut()))
            .expect("draw");
        assert_snapshot!(term.backend());
    }

    fn buffer_to_text(buf: &Buffer, area: Rect) -> String {
        let mut out = String::new();
        for y in area.y..area.bottom() {
            for x in area.x..area.right() {
                let symbol = buf[(x, y)].symbol();
                if symbol.is_empty() {
                    out.push(' ');
                } else {
                    out.push(symbol.chars().next().unwrap_or(' '));
                }
            }
            // Trim trailing spaces for stability.
            while out.ends_with(' ') {
                out.pop();
            }
            out.push('\n');
        }
        out
    }

    #[test]
    fn transcript_overlay_apply_patch_scroll_vt100_clears_previous_page() {
        let cwd = PathBuf::from("/repo");
        let mut cells: Vec<Arc<dyn HistoryCell>> = Vec::new();

        let mut approval_changes = HashMap::new();
        approval_changes.insert(
            PathBuf::from("foo.txt"),
            FileChange::Add {
                content: "hello\nworld\n".to_string(),
            },
        );
        let approval_cell: Arc<dyn HistoryCell> = Arc::new(new_patch_event(approval_changes, &cwd));
        cells.push(approval_cell);

        let mut apply_changes = HashMap::new();
        apply_changes.insert(
            PathBuf::from("foo.txt"),
            FileChange::Add {
                content: "hello\nworld\n".to_string(),
            },
        );
        let apply_begin_cell: Arc<dyn HistoryCell> = Arc::new(new_patch_event(apply_changes, &cwd));
        cells.push(apply_begin_cell);

        let apply_end_cell: Arc<dyn HistoryCell> =
            history_cell::new_approval_decision_cell(vec!["ls".into()], ReviewDecision::Approved)
                .into();
        cells.push(apply_end_cell);

        let mut exec_cell = crate::exec_cell::new_active_exec_command(
            "exec-1".into(),
            vec!["bash".into(), "-lc".into(), "ls".into()],
            vec![ParsedCommand::Unknown { cmd: "ls".into() }],
        );
        exec_cell.complete_call(
            "exec-1",
            CommandOutput {
                exit_code: 0,
                stdout: "src\nREADME.md\n".into(),
                stderr: String::new(),
                formatted_output: "src\nREADME.md\n".into(),
            },
            Duration::from_millis(420),
        );
        let exec_cell: Arc<dyn HistoryCell> = Arc::new(exec_cell);
        cells.push(exec_cell);

        let mut overlay = TranscriptOverlay::new(cells);
        let area = Rect::new(0, 0, 80, 12);
        let mut buf = Buffer::empty(area);

        overlay.render(area, &mut buf);
        overlay.view.scroll_offset = 0;
        overlay.render(area, &mut buf);

        let snapshot = buffer_to_text(&buf, area);
        assert_snapshot!("transcript_overlay_apply_patch_scroll_vt100", snapshot);
    }

    #[test]
    fn transcript_overlay_keeps_scroll_pinned_at_bottom() {
        let mut overlay = TranscriptOverlay::new(
            (0..20)
                .map(|i| {
                    Arc::new(TestCell {
                        lines: vec![Line::from(format!("line{i}"))],
                    }) as Arc<dyn HistoryCell>
                })
                .collect(),
        );
        let mut term = Terminal::new(TestBackend::new(40, 12)).expect("term");
        term.draw(|f| overlay.render(f.area(), f.buffer_mut()))
            .expect("draw");

        assert!(
            overlay.view.is_scrolled_to_bottom(),
            "expected initial render to leave view at bottom"
        );

        overlay.insert_cell(Arc::new(TestCell {
            lines: vec!["tail".into()],
        }));

        assert_eq!(overlay.view.scroll_offset, usize::MAX);
    }

    #[test]
    fn transcript_overlay_preserves_manual_scroll_position() {
        let mut overlay = TranscriptOverlay::new(
            (0..20)
                .map(|i| {
                    Arc::new(TestCell {
                        lines: vec![Line::from(format!("line{i}"))],
                    }) as Arc<dyn HistoryCell>
                })
                .collect(),
        );
        let mut term = Terminal::new(TestBackend::new(40, 12)).expect("term");
        term.draw(|f| overlay.render(f.area(), f.buffer_mut()))
            .expect("draw");

        overlay.view.scroll_offset = 0;

        overlay.insert_cell(Arc::new(TestCell {
            lines: vec!["tail".into()],
        }));

        assert_eq!(overlay.view.scroll_offset, 0);
    }

    #[test]
    fn static_overlay_snapshot_basic() {
        // Prepare a static overlay with a few lines and a title
        let mut overlay = StaticOverlay::with_title(
            vec!["one".into(), "two".into(), "three".into()],
            "S T A T I C".to_string(),
        );
        let mut term = Terminal::new(TestBackend::new(40, 10)).expect("term");
        term.draw(|f| overlay.render(f.area(), f.buffer_mut()))
            .expect("draw");
        assert_snapshot!(term.backend());
    }

    #[test]
    fn static_overlay_wraps_long_lines() {
        let mut overlay = StaticOverlay::with_title(
            vec!["a very long line that should wrap when rendered within a narrow pager overlay width".into()],
            "S T A T I C".to_string(),
        );
        let mut term = Terminal::new(TestBackend::new(24, 8)).expect("term");
        term.draw(|f| overlay.render(f.area(), f.buffer_mut()))
            .expect("draw");
        assert_snapshot!(term.backend());
    }

    #[test]
    fn pager_view_content_height_counts_renderables() {
        let pv = PagerView::new(
            vec![paragraph_block("a", 2), paragraph_block("b", 3)],
            "T".to_string(),
            0,
        );

        assert_eq!(pv.content_height(80), 5);
    }

    #[test]
    fn pager_view_ensure_chunk_visible_scrolls_down_when_needed() {
        let mut pv = PagerView::new(
            vec![
                paragraph_block("a", 1),
                paragraph_block("b", 3),
                paragraph_block("c", 3),
            ],
            "T".to_string(),
            0,
        );
        let area = Rect::new(0, 0, 20, 8);

        pv.scroll_offset = 0;
        let content_area = pv.content_area(area);
        pv.ensure_chunk_visible(2, content_area);

        let mut buf = Buffer::empty(area);
        pv.render(area, &mut buf);
        let rendered = buffer_to_text(&buf, area);

        assert!(
            rendered.contains("c0"),
            "expected chunk top in view: {rendered:?}"
        );
        assert!(
            rendered.contains("c1"),
            "expected chunk middle in view: {rendered:?}"
        );
        assert!(
            rendered.contains("c2"),
            "expected chunk bottom in view: {rendered:?}"
        );
    }

    #[test]
    fn pager_view_ensure_chunk_visible_scrolls_up_when_needed() {
        let mut pv = PagerView::new(
            vec![
                paragraph_block("a", 2),
                paragraph_block("b", 3),
                paragraph_block("c", 3),
            ],
            "T".to_string(),
            0,
        );
        let area = Rect::new(0, 0, 20, 3);

        pv.scroll_offset = 6;
        pv.ensure_chunk_visible(0, area);

        assert_eq!(pv.scroll_offset, 0);
    }

    #[test]
    fn pager_view_is_scrolled_to_bottom_accounts_for_wrapped_height() {
        let mut pv = PagerView::new(vec![paragraph_block("a", 10)], "T".to_string(), 0);
        let area = Rect::new(0, 0, 20, 8);
        let mut buf = Buffer::empty(area);

        pv.render(area, &mut buf);

        assert!(
            !pv.is_scrolled_to_bottom(),
            "expected view to report not at bottom when offset < max"
        );

        pv.scroll_offset = usize::MAX;
        pv.render(area, &mut buf);

        assert!(
            pv.is_scrolled_to_bottom(),
            "expected view to report at bottom after scrolling to end"
        );
    }
}<|MERGE_RESOLUTION|>--- conflicted
+++ resolved
@@ -26,6 +26,7 @@
 use ratatui::widgets::Paragraph;
 use ratatui::widgets::Widget;
 use ratatui::widgets::WidgetRef;
+use ratatui::widgets::Wrap;
 
 pub(crate) enum Overlay {
     Transcript(TranscriptOverlay),
@@ -329,9 +330,9 @@
 }
 
 impl CachedRenderable {
-    fn new(renderable: Box<dyn Renderable>) -> Self {
+    fn new(renderable: impl Into<Box<dyn Renderable>>) -> Self {
         Self {
-            renderable,
+            renderable: renderable.into(),
             height: std::cell::Cell::new(None),
             last_width: std::cell::Cell::new(None),
         }
@@ -400,19 +401,19 @@
             .flat_map(|(i, c)| {
                 let mut v: Vec<Box<dyn Renderable>> = Vec::new();
                 let mut cell_renderable = if c.as_any().is::<UserHistoryCell>() {
-                    Box::new(CachedRenderable::new(Box::new(CellRenderable {
+                    Box::new(CachedRenderable::new(CellRenderable {
                         cell: c.clone(),
                         style: if highlight_cell == Some(i) {
                             user_message_style().reversed()
                         } else {
                             user_message_style()
                         },
-                    }))) as Box<dyn Renderable>
+                    })) as Box<dyn Renderable>
                 } else {
-                    Box::new(CachedRenderable::new(Box::new(CellRenderable {
+                    Box::new(CachedRenderable::new(CellRenderable {
                         cell: c.clone(),
                         style: Style::default(),
-                    }))) as Box<dyn Renderable>
+                    })) as Box<dyn Renderable>
                 };
                 if !c.is_stream_continuation() && i > 0 {
                     cell_renderable = Box::new(InsetRenderable::new(
@@ -496,17 +497,8 @@
 
 impl StaticOverlay {
     pub(crate) fn with_title(lines: Vec<Line<'static>>, title: String) -> Self {
-<<<<<<< HEAD
         let paragraph = Paragraph::new(Text::from(lines)).wrap(Wrap { trim: false });
-        Self::with_renderables(vec![Box::new(CachedParagraph::new(paragraph))], title)
-=======
-        Self::with_renderables(
-            vec![Box::new(CachedRenderable::new(Box::new(Paragraph::new(
-                Text::from(lines),
-            ))))],
-            title,
-        )
->>>>>>> 95b41dd7
+        Self::with_renderables(vec![Box::new(CachedRenderable::new(paragraph))], title)
     }
 
     pub(crate) fn with_renderables(renderables: Vec<Box<dyn Renderable>>, title: String) -> Self {

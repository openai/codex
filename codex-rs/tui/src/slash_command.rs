--- conflicted
+++ resolved
@@ -32,6 +32,7 @@
     Exit,
     Feedback,
     Rollout,
+    #[cfg(debug_assertions)]
     TestApproval,
 }
 
@@ -44,15 +45,10 @@
             SlashCommand::Init => "create an AGENTS.md file with instructions for Codex",
             SlashCommand::Compact => "summarize conversation to prevent hitting the context limit",
             SlashCommand::Review => "review my current changes and find issues",
-<<<<<<< HEAD
             SlashCommand::SecReview => "run an AppSec security review over the repo",
             SlashCommand::Validate => "validate high-risk findings (web + api)",
             SlashCommand::Undo => "restore the workspace to the last Codex snapshot",
-            SlashCommand::Quit => "exit Codex",
-=======
-            SlashCommand::Undo => "ask Codex to undo a turn",
             SlashCommand::Quit | SlashCommand::Exit => "exit Codex",
->>>>>>> 964220ac
             SlashCommand::Diff => "show git diff (including untracked files)",
             SlashCommand::Mention => "mention a file",
             SlashCommand::Status => "show current session configuration and token usage",
@@ -61,6 +57,7 @@
             SlashCommand::Mcp => "list configured MCP tools",
             SlashCommand::Logout => "log out of Codex",
             SlashCommand::Rollout => "print the rollout file path",
+            #[cfg(debug_assertions)]
             SlashCommand::TestApproval => "test approval request",
         }
     }
@@ -90,8 +87,10 @@
             | SlashCommand::Mcp
             | SlashCommand::Feedback
             | SlashCommand::Quit
-            | SlashCommand::Exit => true,
-            SlashCommand::Rollout => true,
+            | SlashCommand::Exit
+            | SlashCommand::Rollout => true,
+
+            #[cfg(debug_assertions)]
             SlashCommand::TestApproval => true,
         }
     }
@@ -106,8 +105,20 @@
 
 /// Return all built-in commands in a Vec paired with their command string.
 pub fn built_in_slash_commands() -> Vec<(&'static str, SlashCommand)> {
+    let show_beta_features = beta_features_enabled();
+
     SlashCommand::iter()
-        .filter(|command| command.is_visible())
+        .filter(|cmd| {
+            if *cmd == SlashCommand::Undo {
+                show_beta_features
+            } else {
+                cmd.is_visible()
+            }
+        })
         .map(|c| (c.command(), c))
         .collect()
+}
+
+fn beta_features_enabled() -> bool {
+    std::env::var_os("BETA_FEATURE").is_some()
 }
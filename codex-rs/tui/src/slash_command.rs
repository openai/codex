use strum::IntoEnumIterator;
use strum_macros::AsRefStr;
use strum_macros::EnumIter;
use strum_macros::EnumString;
use strum_macros::IntoStaticStr;

/// Commands that can be invoked by starting a message with a leading slash.
#[derive(
    Debug, Clone, Copy, PartialEq, Eq, Hash, EnumString, EnumIter, AsRefStr, IntoStaticStr,
)]
#[strum(serialize_all = "kebab-case")]
pub enum SlashCommand {
    // DO NOT ALPHA-SORT! Enum order is presentation order in the popup, so
    // more frequently used commands should be listed first.
    Model,
    New,
    Init,
    Compact,
    Diff,
    Mention,
    Status,
    Mcp,
    Logout,
    Quit,
    #[cfg(debug_assertions)]
    TestApproval,
}

impl SlashCommand {
    /// User-visible description shown in the popup.
    pub fn description(self) -> &'static str {
        match self {
            SlashCommand::New => "start a new chat during a conversation",
            SlashCommand::Init => "create an AGENTS.md file with instructions for Codex",
            SlashCommand::Compact => "summarize conversation to prevent hitting the context limit",
            SlashCommand::Quit => "exit Codex",
            SlashCommand::Diff => "show git diff (including untracked files)",
            SlashCommand::Mention => "mention a file",
            SlashCommand::Status => "show current session configuration and token usage",
<<<<<<< HEAD
            SlashCommand::Model => "choose a model preset (model + reasoning effort)",
=======
            SlashCommand::Mcp => "list configured MCP tools",
>>>>>>> 8f544153
            SlashCommand::Logout => "log out of Codex",
            #[cfg(debug_assertions)]
            SlashCommand::TestApproval => "test approval request",
        }
    }

    /// Command string without the leading '/'. Provided for compatibility with
    /// existing code that expects a method named `command()`.
    pub fn command(self) -> &'static str {
        self.into()
    }
}

/// Return all built-in commands in a Vec paired with their command string.
pub fn built_in_slash_commands() -> Vec<(&'static str, SlashCommand)> {
    SlashCommand::iter().map(|c| (c.command(), c)).collect()
}<|MERGE_RESOLUTION|>--- conflicted
+++ resolved
@@ -37,11 +37,8 @@
             SlashCommand::Diff => "show git diff (including untracked files)",
             SlashCommand::Mention => "mention a file",
             SlashCommand::Status => "show current session configuration and token usage",
-<<<<<<< HEAD
             SlashCommand::Model => "choose a model preset (model + reasoning effort)",
-=======
             SlashCommand::Mcp => "list configured MCP tools",
->>>>>>> 8f544153
             SlashCommand::Logout => "log out of Codex",
             #[cfg(debug_assertions)]
             SlashCommand::TestApproval => "test approval request",

use strum::IntoEnumIterator;
use strum_macros::AsRefStr;
use strum_macros::EnumIter;
use strum_macros::EnumString;
use strum_macros::IntoStaticStr;

/// Commands that can be invoked by starting a message with a leading slash.
#[derive(
    Debug, Clone, Copy, PartialEq, Eq, Hash, EnumString, EnumIter, AsRefStr, IntoStaticStr,
)]
#[strum(serialize_all = "kebab-case")]
pub enum SlashCommand {
    // DO NOT ALPHA-SORT! Enum order is presentation order in the popup, so
    // more frequently used commands should be listed first.
    New,
    Init,
    Compact,
    Diff,
    Status,
    Logout,
    Quit,
    #[cfg(debug_assertions)]
    TestApproval,
}

impl SlashCommand {
    /// User-visible description shown in the popup.
    pub fn description(self) -> &'static str {
        match self {
<<<<<<< HEAD
            SlashCommand::New => "start a new chat during a conversation",
            SlashCommand::Init => "create an AGENTS.md file with instructions for Codex",
            SlashCommand::Compact => "summarize conversation to prevent hitting the context limit",
            SlashCommand::Quit => "exit Codex",
            SlashCommand::Diff => "show git diff (including untracked files)",
            SlashCommand::Status => "show current session configuration and token usage",
=======
            SlashCommand::New => "Start a new chat",
            SlashCommand::Init => "Create an AGENTS.md file with instructions for Codex",
            SlashCommand::Compact => "Compact the chat history",
            SlashCommand::Quit => "Exit the application",
            SlashCommand::Diff => "Show git diff (including untracked files)",
            SlashCommand::Status => "Show current session configuration and token usage",
            SlashCommand::Logout => "Log out of Codex",
>>>>>>> 5589c608
            #[cfg(debug_assertions)]
            SlashCommand::TestApproval => "test approval request",
        }
    }

    /// Command string without the leading '/'. Provided for compatibility with
    /// existing code that expects a method named `command()`.
    pub fn command(self) -> &'static str {
        self.into()
    }
}

/// Return all built-in commands in a Vec paired with their command string.
pub fn built_in_slash_commands() -> Vec<(&'static str, SlashCommand)> {
    SlashCommand::iter().map(|c| (c.command(), c)).collect()
}<|MERGE_RESOLUTION|>--- conflicted
+++ resolved
@@ -27,22 +27,13 @@
     /// User-visible description shown in the popup.
     pub fn description(self) -> &'static str {
         match self {
-<<<<<<< HEAD
             SlashCommand::New => "start a new chat during a conversation",
             SlashCommand::Init => "create an AGENTS.md file with instructions for Codex",
             SlashCommand::Compact => "summarize conversation to prevent hitting the context limit",
             SlashCommand::Quit => "exit Codex",
             SlashCommand::Diff => "show git diff (including untracked files)",
             SlashCommand::Status => "show current session configuration and token usage",
-=======
-            SlashCommand::New => "Start a new chat",
-            SlashCommand::Init => "Create an AGENTS.md file with instructions for Codex",
-            SlashCommand::Compact => "Compact the chat history",
-            SlashCommand::Quit => "Exit the application",
-            SlashCommand::Diff => "Show git diff (including untracked files)",
-            SlashCommand::Status => "Show current session configuration and token usage",
-            SlashCommand::Logout => "Log out of Codex",
->>>>>>> 5589c608
+            SlashCommand::Logout => "log out of Codex",
             #[cfg(debug_assertions)]
             SlashCommand::TestApproval => "test approval request",
         }

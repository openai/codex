--- conflicted
+++ resolved
@@ -17,11 +17,8 @@
     Compact,
     Diff,
     Status,
-<<<<<<< HEAD
     Browser,
-=======
     Theme,
->>>>>>> 55f72d75
     Reasoning,
     Prompts,
     // Prompt-expanding commands
@@ -44,11 +41,8 @@
             SlashCommand::Quit => "exit Codex",
             SlashCommand::Diff => "show git diff (including untracked files)",
             SlashCommand::Status => "show current session configuration and token usage",
-<<<<<<< HEAD
             SlashCommand::Browser => "manage browser mode (on/off/status/config)",
-=======
             SlashCommand::Theme => "switch between color themes",
->>>>>>> 55f72d75
             SlashCommand::Reasoning => "change reasoning effort (low/medium/high/none)",
             SlashCommand::Prompts => "show example prompts",
             SlashCommand::Plan => "create a comprehensive plan using multiple LLMs",

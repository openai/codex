--- conflicted
+++ resolved
@@ -34,7 +34,6 @@
     Exit,
     Feedback,
     Rollout,
-    #[cfg(debug_assertions)]
     TestApproval,
 }
 
@@ -47,14 +46,10 @@
             SlashCommand::Init => "create an AGENTS.md file with instructions for Codex",
             SlashCommand::Compact => "summarize conversation to prevent hitting the context limit",
             SlashCommand::Review => "review my current changes and find issues",
-<<<<<<< HEAD
             SlashCommand::SecReview => "run an AppSec security review over the repo",
             SlashCommand::Validate => "validate high-risk findings (web + api)",
-            SlashCommand::Undo => "restore the workspace to the last Codex snapshot",
-=======
             SlashCommand::Resume => "resume a saved chat",
             SlashCommand::Undo => "ask Codex to undo a turn",
->>>>>>> 7836aedd
             SlashCommand::Quit | SlashCommand::Exit => "exit Codex",
             SlashCommand::Diff => "show git diff (including untracked files)",
             SlashCommand::Mention => "mention a file",
@@ -65,7 +60,6 @@
             SlashCommand::Mcp => "list configured MCP tools",
             SlashCommand::Logout => "log out of Codex",
             SlashCommand::Rollout => "print the rollout file path",
-            #[cfg(debug_assertions)]
             SlashCommand::TestApproval => "test approval request",
         }
     }
@@ -97,19 +91,15 @@
             | SlashCommand::Mcp
             | SlashCommand::Feedback
             | SlashCommand::Quit
-            | SlashCommand::Exit
-            | SlashCommand::Rollout => true,
-
-            #[cfg(debug_assertions)]
+            | SlashCommand::Exit => true,
+            SlashCommand::Rollout => true,
             SlashCommand::TestApproval => true,
         }
     }
 
     fn is_visible(self) -> bool {
         match self {
-            SlashCommand::Rollout => cfg!(debug_assertions),
-            #[cfg(debug_assertions)]
-            SlashCommand::TestApproval => true,
+            SlashCommand::Rollout | SlashCommand::TestApproval => cfg!(debug_assertions),
             _ => true,
         }
     }
@@ -117,20 +107,8 @@
 
 /// Return all built-in commands in a Vec paired with their command string.
 pub fn built_in_slash_commands() -> Vec<(&'static str, SlashCommand)> {
-    let show_beta_features = beta_features_enabled();
-
     SlashCommand::iter()
-        .filter(|cmd| {
-            if *cmd == SlashCommand::Undo {
-                show_beta_features
-            } else {
-                cmd.is_visible()
-            }
-        })
+        .filter(|command| command.is_visible())
         .map(|c| (c.command(), c))
         .collect()
-}
-
-fn beta_features_enabled() -> bool {
-    std::env::var_os("BETA_FEATURE").is_some()
 }
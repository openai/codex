#![cfg(feature = "vt100-tests")]

use crate::test_backend::VT100Backend;
use ratatui::layout::Rect;
use ratatui::text::Line;

#[test]
fn live_001_commit_on_overflow() {
    let backend = VT100Backend::new(20, 6);
    let mut term = match codex_tui::custom_terminal::Terminal::with_options(backend) {
        Ok(t) => t,
        Err(e) => panic!("failed to construct terminal: {e}"),
    };
    let area = Rect::new(0, 5, 20, 1);
    term.set_viewport_area(area);

    // Build 5 explicit rows at width 20.
    let mut rb = codex_tui::live_wrap::RowBuilder::new(20);
    rb.push_fragment("one\n");
    rb.push_fragment("two\n");
    rb.push_fragment("three\n");
    rb.push_fragment("four\n");
    rb.push_fragment("five\n");

    // Keep the last 3 in the live ring; commit the first 2.
    let commit_rows = rb.drain_commit_ready(3);
    let lines: Vec<Line<'static>> = commit_rows.into_iter().map(|r| r.text.into()).collect();

<<<<<<< HEAD
    let mut buf: Vec<u8> = Vec::new();
    codex_tui::insert_history::insert_history_lines_to_writer(&mut term, &mut buf, lines)
        .expect("Failed to insert history lines in test");
=======
    codex_tui::insert_history::insert_history_lines(&mut term, lines);
>>>>>>> 2719fdd1

    let screen = term.backend().vt100().screen();

    // The words "one" and "two" should appear above the viewport.
    let joined = screen.contents();
    assert!(
        joined.contains("one"),
        "expected committed 'one' to be visible\n{joined}"
    );
    assert!(
        joined.contains("two"),
        "expected committed 'two' to be visible\n{joined}"
    );
    // The last three (three,four,five) remain in the live ring, not committed here.
<<<<<<< HEAD
}

#[test]
fn live_002_pre_scroll_and_commit() {
    let backend = TestBackend::new(20, 6);
    let mut term = match codex_tui::custom_terminal::Terminal::with_options(backend) {
        Ok(t) => t,
        Err(e) => panic!("failed to construct terminal: {e}"),
    };
    // Viewport not at bottom: y=3
    let area = Rect::new(0, 3, 20, 1);
    term.set_viewport_area(area);

    let mut rb = codex_tui::live_wrap::RowBuilder::new(20);
    rb.push_fragment("alpha\n");
    rb.push_fragment("beta\n");
    rb.push_fragment("gamma\n");
    rb.push_fragment("delta\n");

    // Keep 3, commit 1.
    let commit_rows = rb.drain_commit_ready(3);
    let lines: Vec<Line<'static>> = commit_rows.into_iter().map(|r| r.text.into()).collect();

    let mut buf: Vec<u8> = Vec::new();
    codex_tui::insert_history::insert_history_lines_to_writer(&mut term, &mut buf, lines)
        .expect("Failed to insert history lines in test");
    let s = String::from_utf8_lossy(&buf);

    // Expect a SetScrollRegion to [area.top()+1 .. screen_height] and a cursor move to top of that region.
    assert!(
        s.contains("\u{1b}[4;6r"),
        "expected pre-scroll region 4..6, got: {s:?}"
    );
    assert!(
        s.contains("\u{1b}[4;1H"),
        "expected cursor CUP 4;1H, got: {s:?}"
    );
=======
>>>>>>> 2719fdd1
}<|MERGE_RESOLUTION|>--- conflicted
+++ resolved
@@ -26,13 +26,7 @@
     let commit_rows = rb.drain_commit_ready(3);
     let lines: Vec<Line<'static>> = commit_rows.into_iter().map(|r| r.text.into()).collect();
 
-<<<<<<< HEAD
-    let mut buf: Vec<u8> = Vec::new();
-    codex_tui::insert_history::insert_history_lines_to_writer(&mut term, &mut buf, lines)
-        .expect("Failed to insert history lines in test");
-=======
     codex_tui::insert_history::insert_history_lines(&mut term, lines);
->>>>>>> 2719fdd1
 
     let screen = term.backend().vt100().screen();
 
@@ -47,44 +41,4 @@
         "expected committed 'two' to be visible\n{joined}"
     );
     // The last three (three,four,five) remain in the live ring, not committed here.
-<<<<<<< HEAD
-}
-
-#[test]
-fn live_002_pre_scroll_and_commit() {
-    let backend = TestBackend::new(20, 6);
-    let mut term = match codex_tui::custom_terminal::Terminal::with_options(backend) {
-        Ok(t) => t,
-        Err(e) => panic!("failed to construct terminal: {e}"),
-    };
-    // Viewport not at bottom: y=3
-    let area = Rect::new(0, 3, 20, 1);
-    term.set_viewport_area(area);
-
-    let mut rb = codex_tui::live_wrap::RowBuilder::new(20);
-    rb.push_fragment("alpha\n");
-    rb.push_fragment("beta\n");
-    rb.push_fragment("gamma\n");
-    rb.push_fragment("delta\n");
-
-    // Keep 3, commit 1.
-    let commit_rows = rb.drain_commit_ready(3);
-    let lines: Vec<Line<'static>> = commit_rows.into_iter().map(|r| r.text.into()).collect();
-
-    let mut buf: Vec<u8> = Vec::new();
-    codex_tui::insert_history::insert_history_lines_to_writer(&mut term, &mut buf, lines)
-        .expect("Failed to insert history lines in test");
-    let s = String::from_utf8_lossy(&buf);
-
-    // Expect a SetScrollRegion to [area.top()+1 .. screen_height] and a cursor move to top of that region.
-    assert!(
-        s.contains("\u{1b}[4;6r"),
-        "expected pre-scroll region 4..6, got: {s:?}"
-    );
-    assert!(
-        s.contains("\u{1b}[4;1H"),
-        "expected cursor CUP 4;1H, got: {s:?}"
-    );
-=======
->>>>>>> 2719fdd1
 }
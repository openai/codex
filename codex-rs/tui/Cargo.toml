[package]
edition = "2024"
name = "codex-tui"
version = { workspace = true }

[[bin]]
name = "codex-tui"
path = "src/main.rs"

[lib]
name = "codex_tui"
path = "src/lib.rs"

[features]
# Enable vt100-based tests (emulator) when running with `--features vt100-tests`.
vt100-tests = []
# Gate verbose debug logging inside the TUI implementation.
debug-logs = []

[lints]
workspace = true

[dependencies]
anyhow = { workspace = true }
async-stream = { workspace = true }
base64 = { workspace = true }
chrono = { workspace = true, features = ["serde"] }
clap = { workspace = true, features = ["derive"] }
codex-ansi-escape = { workspace = true }
codex-arg0 = { workspace = true }
codex-common = { workspace = true, features = [
    "cli",
    "elapsed",
    "sandbox_summary",
] }
codex-core = { workspace = true }
codex-file-search = { workspace = true }
codex-login = { workspace = true }
codex-ollama = { workspace = true }
codex-protocol = { workspace = true }
codex-app-server-protocol = { workspace = true }
codex-feedback = { workspace = true }
color-eyre = { workspace = true }
crossterm = { workspace = true, features = ["bracketed-paste", "event-stream"] }
diffy = { workspace = true }
dirs = { workspace = true }
dunce = { workspace = true }
image = { workspace = true, features = ["jpeg", "png"] }
itertools = { workspace = true }
lazy_static = { workspace = true }
mcp-types = { workspace = true }
pathdiff = { workspace = true }
pulldown-cmark = { workspace = true }
rand = { workspace = true }
ratatui = { workspace = true, features = [
    "scrolling-regions",
    "unstable-backend-writer",
    "unstable-rendered-line-info",
    "unstable-widget-ref",
] }
ratatui-macros = { workspace = true }
regex-lite = { workspace = true }
serde = { workspace = true, features = ["derive"] }
serde_json = { workspace = true, features = ["preserve_order"] }
shlex = { workspace = true }
strum = { workspace = true }
strum_macros = { workspace = true }
supports-color = { workspace = true }
tempfile = { workspace = true }
textwrap = { workspace = true }
tree-sitter-highlight = { workspace = true }
tree-sitter-bash = { workspace = true }
tokio = { workspace = true, features = [
    "io-std",
    "macros",
    "process",
    "rt-multi-thread",
    "signal",
] }
tokio-stream = { workspace = true }
toml = { workspace = true }
tracing = { workspace = true, features = ["log"] }
tracing-appender = { workspace = true }
tracing-subscriber = { workspace = true, features = ["env-filter"] }
opentelemetry-appender-tracing = { workspace = true }
unicode-segmentation = { workspace = true }
unicode-width = { workspace = true }
url = { workspace = true }

[target.'cfg(unix)'.dependencies]
libc = { workspace = true }

# Clipboard support via `arboard` is not available on Android/Termux.
# Only include it for non-Android targets so the crate builds on Android.
[target.'cfg(not(target_os = "android"))'.dependencies]
arboard = { workspace = true }


[dev-dependencies]
<<<<<<< HEAD
chrono = { version = "0.4", features = ["serde"] }
insta = "1.43.2"
pretty_assertions = "1"
rand = "0.9"
serial_test = "3"
vt100 = "0.16.2"
=======
assert_matches = { workspace = true }
chrono = { workspace = true, features = ["serde"] }
insta = { workspace = true }
pretty_assertions = { workspace = true }
rand = { workspace = true }
vt100 = { workspace = true }
>>>>>>> 2ac14d11
<|MERGE_RESOLUTION|>--- conflicted
+++ resolved
@@ -97,18 +97,9 @@
 
 
 [dev-dependencies]
-<<<<<<< HEAD
-chrono = { version = "0.4", features = ["serde"] }
-insta = "1.43.2"
-pretty_assertions = "1"
-rand = "0.9"
-serial_test = "3"
-vt100 = "0.16.2"
-=======
 assert_matches = { workspace = true }
 chrono = { workspace = true, features = ["serde"] }
 insta = { workspace = true }
 pretty_assertions = { workspace = true }
 rand = { workspace = true }
-vt100 = { workspace = true }
->>>>>>> 2ac14d11
+vt100 = { workspace = true }
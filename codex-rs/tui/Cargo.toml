[package]
edition = "2024"
name = "codex-tui"
version = { workspace = true }

[[bin]]
name = "codex-tui"
path = "src/main.rs"

[lib]
name = "codex_tui"
path = "src/lib.rs"

[features]
# Enable vt100-based tests (emulator) when running with `--features vt100-tests`.
vt100-tests = []
# Gate verbose debug logging inside the TUI implementation.
debug-logs = []

[lints]
workspace = true

[dependencies]
anyhow = { workspace = true }
async-stream = { workspace = true }
base64 = { workspace = true }
chrono = { workspace = true, features = ["serde"] }
clap = { workspace = true, features = ["derive"] }
codex-ansi-escape = { workspace = true }
codex-arg0 = { workspace = true }
codex-common = { workspace = true, features = [
    "cli",
    "elapsed",
    "sandbox_summary",
] }
codex-core = { workspace = true }
codex-file-search = { workspace = true }
codex-login = { workspace = true }
codex-ollama = { workspace = true }
codex-protocol = { workspace = true }
color-eyre = { workspace = true }
crossterm = { workspace = true, features = [
    "bracketed-paste",
    "event-stream",
] }
dirs = { workspace = true }
diffy = { workspace = true }
image = { workspace = true, features = [
    "jpeg",
    "png",
] }
itertools = { workspace = true }
lazy_static = { workspace = true }
mcp-types = { workspace = true }
once_cell = { workspace = true }
path-clean = { workspace = true }
rand = { workspace = true }
ratatui = { workspace = true, features = [
    "scrolling-regions",
    "unstable-rendered-line-info",
    "unstable-widget-ref",
] }
regex-lite = { workspace = true }
serde = { workspace = true, features = ["derive"] }
serde_json = { workspace = true, features = ["preserve_order"] }
shlex = { workspace = true }
strum = { workspace = true }
strum_macros = { workspace = true }
supports-color = { workspace = true }
tempfile = { workspace = true }
textwrap = { workspace = true }
tokio = { workspace = true, features = [
    "io-std",
    "macros",
    "process",
    "rt-multi-thread",
    "signal",
] }
<<<<<<< HEAD
tokio-stream = "0.1.17"
tracing = { version = "0.1.41", features = ["log"] }
tracing-appender = "0.2.3"
tracing-subscriber = { version = "0.3.20", features = ["env-filter"] }
pulldown-cmark = "0.10"
unicode-segmentation = "1.12.0"
unicode-width = "0.1"
url = "2"
pathdiff = "0.2"
=======
tokio-stream = { workspace = true }
tracing = { workspace = true, features = ["log"] }
tracing-appender = { workspace = true }
tracing-subscriber = { workspace = true, features = ["env-filter"] }
pulldown-cmark = { workspace = true }
unicode-segmentation = { workspace = true }
unicode-width = { workspace = true }
url = { workspace = true }
pathdiff = { workspace = true }
owo-colors = { workspace = true }
>>>>>>> e258ca61

[target.'cfg(unix)'.dependencies]
libc = { workspace = true }

# Clipboard support via `arboard` is not available on Android/Termux.
# Only include it for non-Android targets so the crate builds on Android.
[target.'cfg(not(target_os = "android"))'.dependencies]
arboard = { workspace = true }


[dev-dependencies]
chrono = { workspace = true, features = ["serde"] }
insta = { workspace = true }
pretty_assertions = { workspace = true }
rand = { workspace = true }
vt100 = { workspace = true }<|MERGE_RESOLUTION|>--- conflicted
+++ resolved
@@ -76,17 +76,6 @@
     "rt-multi-thread",
     "signal",
 ] }
-<<<<<<< HEAD
-tokio-stream = "0.1.17"
-tracing = { version = "0.1.41", features = ["log"] }
-tracing-appender = "0.2.3"
-tracing-subscriber = { version = "0.3.20", features = ["env-filter"] }
-pulldown-cmark = "0.10"
-unicode-segmentation = "1.12.0"
-unicode-width = "0.1"
-url = "2"
-pathdiff = "0.2"
-=======
 tokio-stream = { workspace = true }
 tracing = { workspace = true, features = ["log"] }
 tracing-appender = { workspace = true }
@@ -97,7 +86,6 @@
 url = { workspace = true }
 pathdiff = { workspace = true }
 owo-colors = { workspace = true }
->>>>>>> e258ca61
 
 [target.'cfg(unix)'.dependencies]
 libc = { workspace = true }

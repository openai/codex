--- conflicted
+++ resolved
@@ -37,10 +37,7 @@
     "sandbox_summary",
 ] }
 codex-core = { workspace = true }
-<<<<<<< HEAD
 codex-cuda-runtime = { path = "../cuda-runtime", optional = true }
-=======
->>>>>>> a47181e4
 codex-feedback = { workspace = true }
 codex-file-search = { workspace = true }
 codex-login = { workspace = true }

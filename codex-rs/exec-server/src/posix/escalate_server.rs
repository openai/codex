use std::collections::HashMap;
use std::os::fd::AsRawFd;
use std::path::PathBuf;
use std::process::Stdio;
use std::sync::Arc;
use std::time::Duration;

use anyhow::Context as _;
use path_absolutize::Absolutize as _;

<<<<<<< HEAD
use codex_core::exec::process_exec_tool_call;
use codex_core::protocol::SandboxPolicy;
=======
use codex_core::SandboxState;
use codex_core::exec::process_exec_tool_call;
>>>>>>> 21ad1c1c
use tokio::process::Command;
use tokio_util::sync::CancellationToken;

use crate::posix::escalate_protocol::BASH_EXEC_WRAPPER_ENV_VAR;
use crate::posix::escalate_protocol::ESCALATE_SOCKET_ENV_VAR;
use crate::posix::escalate_protocol::EscalateAction;
use crate::posix::escalate_protocol::EscalateRequest;
use crate::posix::escalate_protocol::EscalateResponse;
use crate::posix::escalate_protocol::SuperExecMessage;
use crate::posix::escalate_protocol::SuperExecResult;
use crate::posix::escalation_policy::EscalationPolicy;
use crate::posix::mcp::ExecParams;
use crate::posix::socket::AsyncDatagramSocket;
use crate::posix::socket::AsyncSocket;
use codex_core::exec::ExecExpiration;

pub(crate) struct EscalateServer {
    bash_path: PathBuf,
    execve_wrapper: PathBuf,
    policy: Arc<dyn EscalationPolicy>,
}

impl EscalateServer {
    pub fn new<P>(bash_path: PathBuf, execve_wrapper: PathBuf, policy: P) -> Self
    where
        P: EscalationPolicy + Send + Sync + 'static,
    {
        Self {
            bash_path,
            execve_wrapper,
            policy: Arc::new(policy),
        }
    }

    pub async fn exec(
        &self,
        params: ExecParams,
        cancel_rx: CancellationToken,
        sandbox_state: &SandboxState,
    ) -> anyhow::Result<ExecResult> {
        let (escalate_server, escalate_client) = AsyncDatagramSocket::pair()?;
        let client_socket = escalate_client.into_inner();
        client_socket.set_cloexec(false)?;

        let escalate_task = tokio::spawn(escalate_task(escalate_server, self.policy.clone()));
        let mut env = std::env::vars().collect::<HashMap<String, String>>();
        env.insert(
            ESCALATE_SOCKET_ENV_VAR.to_string(),
            client_socket.as_raw_fd().to_string(),
        );
        env.insert(
            BASH_EXEC_WRAPPER_ENV_VAR.to_string(),
            self.execve_wrapper.to_string_lossy().to_string(),
        );

        let ExecParams {
            command,
            workdir,
            timeout_ms: _,
            login,
        } = params;
        let result = process_exec_tool_call(
            codex_core::exec::ExecParams {
                command: vec![
                    self.bash_path.to_string_lossy().to_string(),
                    if login == Some(false) {
                        "-c".to_string()
                    } else {
                        "-lc".to_string()
                    },
                    command,
                ],
                cwd: PathBuf::from(&workdir),
                expiration: ExecExpiration::Cancellation(cancel_rx),
                env,
                with_escalated_permissions: None,
                justification: None,
                arg0: None,
            },
<<<<<<< HEAD
            true,
            &sandbox_policy,
            &sandbox_cwd,
            &None,
=======
            &sandbox_state.sandbox_policy,
            &sandbox_state.sandbox_cwd,
            &sandbox_state.codex_linux_sandbox_exe,
>>>>>>> 21ad1c1c
            None,
        )
        .await?;
        escalate_task.abort();
        let result = ExecResult {
            exit_code: result.exit_code,
            output: result.aggregated_output.text,
            duration: result.duration,
            timed_out: result.timed_out,
        };
        Ok(result)
    }
}

async fn escalate_task(
    socket: AsyncDatagramSocket,
    policy: Arc<dyn EscalationPolicy>,
) -> anyhow::Result<()> {
    loop {
        let (_, mut fds) = socket.receive_with_fds().await?;
        if fds.len() != 1 {
            tracing::error!("expected 1 fd in datagram handshake, got {}", fds.len());
            continue;
        }
        let stream_socket = AsyncSocket::from_fd(fds.remove(0))?;
        let policy = policy.clone();
        tokio::spawn(async move {
            if let Err(err) = handle_escalate_session_with_policy(stream_socket, policy).await {
                tracing::error!("escalate session failed: {err:?}");
            }
        });
    }
}

#[derive(Debug)]
pub(crate) struct ExecResult {
    pub(crate) exit_code: i32,
    pub(crate) output: String,
    pub(crate) duration: Duration,
    pub(crate) timed_out: bool,
}

async fn handle_escalate_session_with_policy(
    socket: AsyncSocket,
    policy: Arc<dyn EscalationPolicy>,
) -> anyhow::Result<()> {
    let EscalateRequest {
        file,
        argv,
        workdir,
        env,
    } = socket.receive::<EscalateRequest>().await?;
    let file = PathBuf::from(&file).absolutize()?.into_owned();
    let workdir = PathBuf::from(&workdir).absolutize()?.into_owned();
    let action = policy
        .determine_action(file.as_path(), &argv, &workdir)
        .await?;

    tracing::debug!("decided {action:?} for {file:?} {argv:?} {workdir:?}");

    match action {
        EscalateAction::Run => {
            socket
                .send(EscalateResponse {
                    action: EscalateAction::Run,
                })
                .await?;
        }
        EscalateAction::Escalate => {
            socket
                .send(EscalateResponse {
                    action: EscalateAction::Escalate,
                })
                .await?;
            let (msg, fds) = socket
                .receive_with_fds::<SuperExecMessage>()
                .await
                .context("failed to receive SuperExecMessage")?;
            if fds.len() != msg.fds.len() {
                return Err(anyhow::anyhow!(
                    "mismatched number of fds in SuperExecMessage: {} in the message, {} from the control message",
                    msg.fds.len(),
                    fds.len()
                ));
            }

            if msg
                .fds
                .iter()
                .any(|src_fd| fds.iter().any(|dst_fd| dst_fd.as_raw_fd() == *src_fd))
            {
                return Err(anyhow::anyhow!(
                    "overlapping fds not yet supported in SuperExecMessage"
                ));
            }

            let mut command = Command::new(file);
            command
                .args(&argv[1..])
                .arg0(argv[0].clone())
                .envs(&env)
                .current_dir(&workdir)
                .stdin(Stdio::null())
                .stdout(Stdio::null())
                .stderr(Stdio::null());
            unsafe {
                command.pre_exec(move || {
                    for (dst_fd, src_fd) in msg.fds.iter().zip(&fds) {
                        libc::dup2(src_fd.as_raw_fd(), *dst_fd);
                    }
                    Ok(())
                });
            }
            let mut child = command.spawn()?;
            let exit_status = child.wait().await?;
            socket
                .send(SuperExecResult {
                    exit_code: exit_status.code().unwrap_or(127),
                })
                .await?;
        }
        EscalateAction::Deny { reason } => {
            socket
                .send(EscalateResponse {
                    action: EscalateAction::Deny { reason },
                })
                .await?;
        }
    }
    Ok(())
}

#[cfg(test)]
mod tests {
    use super::*;
    use pretty_assertions::assert_eq;
    use std::collections::HashMap;
    use std::path::Path;
    use std::path::PathBuf;

    struct DeterministicEscalationPolicy {
        action: EscalateAction,
    }

    #[async_trait::async_trait]
    impl EscalationPolicy for DeterministicEscalationPolicy {
        async fn determine_action(
            &self,
            _file: &Path,
            _argv: &[String],
            _workdir: &Path,
        ) -> Result<EscalateAction, rmcp::ErrorData> {
            Ok(self.action.clone())
        }
    }

    #[tokio::test]
    async fn handle_escalate_session_respects_run_in_sandbox_decision() -> anyhow::Result<()> {
        let (server, client) = AsyncSocket::pair()?;
        let server_task = tokio::spawn(handle_escalate_session_with_policy(
            server,
            Arc::new(DeterministicEscalationPolicy {
                action: EscalateAction::Run,
            }),
        ));

        client
            .send(EscalateRequest {
                file: PathBuf::from("/bin/echo"),
                argv: vec!["echo".to_string()],
                workdir: PathBuf::from("/tmp"),
                env: HashMap::new(),
            })
            .await?;

        let response = client.receive::<EscalateResponse>().await?;
        assert_eq!(
            EscalateResponse {
                action: EscalateAction::Run,
            },
            response
        );
        server_task.await?
    }

    #[tokio::test]
    async fn handle_escalate_session_executes_escalated_command() -> anyhow::Result<()> {
        let (server, client) = AsyncSocket::pair()?;
        let server_task = tokio::spawn(handle_escalate_session_with_policy(
            server,
            Arc::new(DeterministicEscalationPolicy {
                action: EscalateAction::Escalate,
            }),
        ));

        client
            .send(EscalateRequest {
                file: PathBuf::from("/bin/sh"),
                argv: vec![
                    "sh".to_string(),
                    "-c".to_string(),
                    r#"if [ "$KEY" = VALUE ]; then exit 42; else exit 1; fi"#.to_string(),
                ],
                workdir: std::env::current_dir()?,
                env: HashMap::from([("KEY".to_string(), "VALUE".to_string())]),
            })
            .await?;

        let response = client.receive::<EscalateResponse>().await?;
        assert_eq!(
            EscalateResponse {
                action: EscalateAction::Escalate,
            },
            response
        );

        client
            .send_with_fds(SuperExecMessage { fds: Vec::new() }, &[])
            .await?;

        let result = client.receive::<SuperExecResult>().await?;
        assert_eq!(42, result.exit_code);

        server_task.await?
    }
}<|MERGE_RESOLUTION|>--- conflicted
+++ resolved
@@ -8,13 +8,8 @@
 use anyhow::Context as _;
 use path_absolutize::Absolutize as _;
 
-<<<<<<< HEAD
-use codex_core::exec::process_exec_tool_call;
-use codex_core::protocol::SandboxPolicy;
-=======
 use codex_core::SandboxState;
 use codex_core::exec::process_exec_tool_call;
->>>>>>> 21ad1c1c
 use tokio::process::Command;
 use tokio_util::sync::CancellationToken;
 
@@ -94,16 +89,9 @@
                 justification: None,
                 arg0: None,
             },
-<<<<<<< HEAD
-            true,
-            &sandbox_policy,
-            &sandbox_cwd,
-            &None,
-=======
             &sandbox_state.sandbox_policy,
             &sandbox_state.sandbox_cwd,
             &sandbox_state.codex_linux_sandbox_exe,
->>>>>>> 21ad1c1c
             None,
         )
         .await?;

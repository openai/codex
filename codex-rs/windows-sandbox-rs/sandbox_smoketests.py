# sandbox_smoketests.py
# Run a suite of smoke tests against the Windows sandbox via the Codex CLI
# Requires: Python 3.8+ on Windows. No pip requirements.

import os
import sys
import shutil
import subprocess
from pathlib import Path
from typing import List, Optional, Tuple

def _resolve_codex_cmd() -> List[str]:
    """Resolve the Codex CLI to invoke `codex sandbox windows`.

    Prefer local builds (debug first), then fall back to PATH.
    Returns the argv prefix to run Codex.
    """
    root = Path(__file__).parent
    ws_root = root.parent
    cargo_target = os.environ.get("CARGO_TARGET_DIR")

    candidates = [
        ws_root / "target" / "debug" / "codex.exe",
        ws_root / "target" / "release" / "codex.exe",
    ]
    if cargo_target:
        cargo_base = Path(cargo_target)
        candidates.extend([
            cargo_base / "debug" / "codex.exe",
            cargo_base / "release" / "codex.exe",
        ])

    for candidate in candidates:
        if candidate.exists():
            return [str(candidate)]

    if shutil.which("codex"):
        return ["codex"]

    raise FileNotFoundError(
        "Codex CLI not found. Build it first, e.g.\n"
        "  cargo build -p codex-cli --release\n"
        "or for debug:\n"
        "  cargo build -p codex-cli\n"
    )

CODEX_CMD = _resolve_codex_cmd()
print(CODEX_CMD)
TIMEOUT_SEC = 20

WS_ROOT = Path(os.environ["USERPROFILE"]) / "sbx_ws_tests"
OUTSIDE = Path(os.environ["USERPROFILE"]) / "sbx_ws_outside"  # outside CWD for deny checks
EXTRA_ROOT = Path(os.environ["USERPROFILE"]) / "WorkspaceRoot"  # additional writable root

ENV_BASE = {}  # extend if needed

class CaseResult:
    def __init__(self, name: str, ok: bool, detail: str = ""):
        self.name, self.ok, self.detail = name, ok, detail

def run_sbx(
    policy: str,
    cmd_argv: List[str],
    cwd: Path,
    env_extra: Optional[dict] = None,
    additional_root: Optional[Path] = None,
) -> Tuple[int, str, str]:
    env = os.environ.copy()
    env.update(ENV_BASE)
    if env_extra:
        env.update(env_extra)
    # Map policy to codex CLI flags
    # read-only => default; workspace-write => --full-auto
    if policy not in ("read-only", "workspace-write"):
        raise ValueError(f"unknown policy: {policy}")
    policy_flags: List[str] = ["--full-auto"] if policy == "workspace-write" else []

    overrides: List[str] = []
    if policy == "workspace-write" and additional_root is not None:
        # Use config override to inject an additional writable root.
        overrides = [
            "-c",
            f'sandbox_workspace_write.writable_roots=["{additional_root.as_posix()}"]',
        ]

    argv = [*CODEX_CMD, "sandbox", "windows", *policy_flags, *overrides, "--", *cmd_argv]
    print(cmd_argv)
    cp = subprocess.run(argv, cwd=str(cwd), env=env,
                        stdout=subprocess.PIPE, stderr=subprocess.PIPE,
                        timeout=TIMEOUT_SEC, text=True)
    return cp.returncode, cp.stdout, cp.stderr

def have(cmd: str) -> bool:
    return shutil.which(cmd) is not None

def make_dir_clean(p: Path) -> None:
    if p.exists():
        shutil.rmtree(p, ignore_errors=True)
    p.mkdir(parents=True, exist_ok=True)

def write_file(p: Path, content: str = "x") -> None:
    p.parent.mkdir(parents=True, exist_ok=True)
    p.write_text(content, encoding="utf-8")

def remove_if_exists(p: Path) -> None:
    try:
        if p.is_dir(): shutil.rmtree(p, ignore_errors=True)
        elif p.exists(): p.unlink(missing_ok=True)
    except Exception:
        pass

def assert_exists(p: Path) -> bool:
    return p.exists()

def assert_not_exists(p: Path) -> bool:
    return not p.exists()

def make_junction(link: Path, target: Path) -> bool:
    """Create a directory junction; return True if it exists afterward."""
    remove_if_exists(link)
    target.mkdir(parents=True, exist_ok=True)
    cmd = ["cmd", "/c", f'mklink /J "{link}" "{target}"']
    cp = subprocess.run(cmd, stdout=subprocess.PIPE, stderr=subprocess.PIPE, text=True)
    return cp.returncode == 0 and link.exists()

def make_symlink(link: Path, target: Path) -> bool:
    """Create a directory symlink; return True if it exists afterward."""
    remove_if_exists(link)
<<<<<<< HEAD
    target.mkdir(parents=True, exist_ok=True)
=======
    if not target.exists():
        try:
            target.mkdir(parents=True, exist_ok=True)
        except OSError:
            pass
>>>>>>> 25ecd0c2
    cmd = ["cmd", "/c", f'mklink /D "{link}" "{target}"']
    cp = subprocess.run(cmd, stdout=subprocess.PIPE, stderr=subprocess.PIPE, text=True)
    return cp.returncode == 0 and link.exists()

def summarize(results: List[CaseResult]) -> int:
    ok = sum(1 for r in results if r.ok)
    total = len(results)
    print("\n" + "=" * 72)
    print(f"Sandbox smoke tests: {ok}/{total} passed")
    for r in results:
        print(f"[{'PASS' if r.ok else 'FAIL'}] {r.name}" + (f" :: {r.detail.strip()}" if r.detail and not r.ok else ""))
    print("=" * 72)
    return 0 if ok == total else 1

def main() -> int:
    results: List[CaseResult] = []
    make_dir_clean(WS_ROOT)
    OUTSIDE.mkdir(exist_ok=True)
    EXTRA_ROOT.mkdir(exist_ok=True)
    # Environment probe: some hosts allow TEMP writes even under read-only
    # tokens due to ACLs and restricted SID semantics. Detect and adapt tests.
    probe_rc, _, _ = run_sbx(
        "read-only",
        ["cmd", "/c", "echo probe > %TEMP%\\sbx_ro_probe.txt"],
        WS_ROOT,
    )
    ro_temp_denied = probe_rc != 0

    def add(name: str, ok: bool, detail: str = ""):
        print('running', name)
        results.append(CaseResult(name, ok, detail))

    # 1. RO: deny write in CWD
    target = WS_ROOT / "ro_should_fail.txt"
    remove_if_exists(target)
    rc, out, err = run_sbx("read-only", ["cmd", "/c", "echo nope > ro_should_fail.txt"], WS_ROOT)
    add("RO: write in CWD denied", rc != 0 and assert_not_exists(target), f"rc={rc}, err={err}")

    # 2. WS: allow write in CWD
    target = WS_ROOT / "ws_ok.txt"
    remove_if_exists(target)
    rc, out, err = run_sbx("workspace-write", ["cmd", "/c", "echo ok > ws_ok.txt"], WS_ROOT)
    add("WS: write in CWD allowed", rc == 0 and assert_exists(target), f"rc={rc}, err={err}")

    # 3. WS: deny write outside workspace
    outside_file = OUTSIDE / "blocked.txt"
    remove_if_exists(outside_file)
    rc, out, err = run_sbx("workspace-write", ["cmd", "/c", f"echo nope > {outside_file}"], WS_ROOT)
    add("WS: write outside workspace denied", rc != 0 and assert_not_exists(outside_file), f"rc={rc}")

    # 3b. WS: allow write in additional workspace root
    extra_target = EXTRA_ROOT / "extra_ok.txt"
    remove_if_exists(extra_target)
    rc, out, err = run_sbx(
        "workspace-write",
        ["cmd", "/c", f"echo extra > {extra_target}"],
        WS_ROOT,
        additional_root=EXTRA_ROOT,
    )
    add("WS: write in additional root allowed", rc == 0 and assert_exists(extra_target), f"rc={rc}, err={err}")

    # 3c. RO: deny write in additional workspace root
    ro_extra_target = EXTRA_ROOT / "extra_ro.txt"
    remove_if_exists(ro_extra_target)
    rc, out, err = run_sbx(
        "read-only",
        ["cmd", "/c", f"echo nope > {ro_extra_target}"],
        WS_ROOT,
        additional_root=EXTRA_ROOT,
    )
    add(
        "RO: write in additional root denied",
        rc != 0 and assert_not_exists(ro_extra_target),
        f"rc={rc}",
    )

    # 4. WS: allow TEMP write
    rc, out, err = run_sbx("workspace-write", ["cmd", "/c", "echo tempok > %TEMP%\\ws_temp_ok.txt"], WS_ROOT)
    add("WS: TEMP write allowed", rc == 0, f"rc={rc}")

    # 5. RO: deny TEMP write
    rc, out, err = run_sbx("read-only", ["cmd", "/c", "echo tempno > %TEMP%\\ro_temp_fail.txt"], WS_ROOT)
    if ro_temp_denied:
        add("RO: TEMP write denied", rc != 0, f"rc={rc}")
    else:
        add("RO: TEMP write denied (skipped on this host)", True)

    # 6. WS: append OK in CWD
    target = WS_ROOT / "append.txt"
    remove_if_exists(target); write_file(target, "line1\n")
    rc, out, err = run_sbx("workspace-write", ["cmd", "/c", "echo line2 >> append.txt"], WS_ROOT)
    add("WS: append allowed", rc == 0 and target.read_text().strip().endswith("line2"), f"rc={rc}")

    # 7. RO: append denied
    target = WS_ROOT / "ro_append.txt"
    write_file(target, "line1\n")
    rc, out, err = run_sbx("read-only", ["cmd", "/c", "echo line2 >> ro_append.txt"], WS_ROOT)
    add("RO: append denied", rc != 0 and target.read_text() == "line1\n", f"rc={rc}")

    # 8. WS: PowerShell Set-Content in CWD (OK)
    target = WS_ROOT / "ps_ok.txt"
    remove_if_exists(target)
    rc, out, err = run_sbx("workspace-write",
                           ["powershell", "-NoLogo", "-NoProfile", "-Command",
                            "Set-Content -LiteralPath ps_ok.txt -Value 'hello' -Encoding ASCII"], WS_ROOT)
    add("WS: PowerShell Set-Content allowed", rc == 0 and assert_exists(target), f"rc={rc}, err={err}")

    # 9. RO: PowerShell Set-Content denied
    target = WS_ROOT / "ps_ro_fail.txt"
    remove_if_exists(target)
    rc, out, err = run_sbx("read-only",
                           ["powershell", "-NoLogo", "-NoProfile", "-Command",
                            "Set-Content -LiteralPath ps_ro_fail.txt -Value 'x'"], WS_ROOT)
    add("RO: PowerShell Set-Content denied", rc != 0 and assert_not_exists(target), f"rc={rc}")

    # 10. WS: mkdir and write (OK)
    rc, out, err = run_sbx("workspace-write", ["cmd", "/c", "mkdir sub && echo hi > sub\\in_sub.txt"], WS_ROOT)
    add("WS: mkdir+write allowed", rc == 0 and (WS_ROOT / "sub/in_sub.txt").exists(), f"rc={rc}")

    # 11. WS: rename (EXPECTED SUCCESS on this host)
    rc, out, err = run_sbx("workspace-write", ["cmd", "/c", "echo x > r.txt & ren r.txt r2.txt"], WS_ROOT)
    add("WS: rename succeeds (expected on this host)", rc == 0 and (WS_ROOT / "r2.txt").exists(), f"rc={rc}, err={err}")

    # 12. WS: delete (EXPECTED SUCCESS on this host)
    target = WS_ROOT / "delme.txt"; write_file(target, "x")
    rc, out, err = run_sbx("workspace-write", ["cmd", "/c", "del /q delme.txt"], WS_ROOT)
    add("WS: delete succeeds (expected on this host)", rc == 0 and not target.exists(), f"rc={rc}, err={err}")

    # 13. RO: python tries to write (denied)
    pyfile = WS_ROOT / "py_should_fail.txt"; remove_if_exists(pyfile)
    rc, out, err = run_sbx("read-only", ["python", "-c", "open('py_should_fail.txt','w').write('x')"], WS_ROOT)
    add("RO: python file write denied", rc != 0 and assert_not_exists(pyfile), f"rc={rc}")

    # 14. WS: python writes file (OK)
    pyfile = WS_ROOT / "py_ok.txt"; remove_if_exists(pyfile)
    rc, out, err = run_sbx("workspace-write", ["python", "-c", "open('py_ok.txt','w').write('x')"], WS_ROOT)
    add("WS: python file write allowed", rc == 0 and assert_exists(pyfile), f"rc={rc}, err={err}")

    # 15. WS: curl network blocked (short timeout)
    rc, out, err = run_sbx("workspace-write", ["curl", "--connect-timeout", "1", "--max-time", "2", "https://example.com"], WS_ROOT)
    add("WS: curl network blocked", rc != 0, f"rc={rc}")

    # 16. WS: iwr network blocked (HTTP)
    rc, out, err = run_sbx("workspace-write", ["powershell", "-NoLogo", "-NoProfile", "-Command",
                               "try { iwr http://neverssl.com -TimeoutSec 2 } catch { exit 1 }"], WS_ROOT)
    add("WS: iwr network blocked", rc != 0, f"rc={rc}")

    # 17. RO: deny TEMP writes via PowerShell
    rc, out, err = run_sbx("read-only",
                           ["powershell", "-NoLogo", "-NoProfile", "-Command",
                            "Set-Content -LiteralPath $env:TEMP\\ro_tmpfail.txt -Value 'x'"], WS_ROOT)
    if ro_temp_denied:
        add("RO: TEMP write denied (PS)", rc != 0, f"rc={rc}")
    else:
        add("RO: TEMP write denied (PS, skipped)", True)

    # 18. WS: curl version check — don't rely on stub, just succeed
    if have("curl"):
        rc, out, err = run_sbx("workspace-write", ["cmd", "/c", "curl --version"], WS_ROOT)
        add("WS: curl present (version prints)", rc == 0, f"rc={rc}, err={err}")
    else:
        add("WS: curl present (optional, skipped)", True)

    # 19. Optional: ripgrep version
    if have("rg"):
        rc, out, err = run_sbx("workspace-write", ["cmd", "/c", "rg --version"], WS_ROOT)
        add("WS: rg --version (optional)", rc == 0, f"rc={rc}, err={err}")
    else:
        add("WS: rg --version (optional, skipped)", True)

    # 20. Optional: git --version
    if have("git"):
        rc, out, err = run_sbx("workspace-write", ["git", "--version"], WS_ROOT)
        add("WS: git --version (optional)", rc == 0, f"rc={rc}, err={err}")
    else:
        add("WS: git --version (optional, skipped)", True)

    # 24. WS: PS bytes write (OK)
    rc, out, err = run_sbx("workspace-write",
                           ["powershell", "-NoLogo", "-NoProfile", "-Command",
                            "[IO.File]::WriteAllBytes('bytes_ok.bin',[byte[]](0..255))"], WS_ROOT)
    add("WS: PS bytes write allowed", rc == 0 and (WS_ROOT / "bytes_ok.bin").exists(), f"rc={rc}")

    # 25. RO: PS bytes write denied
    rc, out, err = run_sbx("read-only",
                           ["powershell", "-NoLogo", "-NoProfile", "-Command",
                            "[IO.File]::WriteAllBytes('bytes_fail.bin',[byte[]](0..10))"], WS_ROOT)
    add("RO: PS bytes write denied", rc != 0 and not (WS_ROOT / "bytes_fail.bin").exists(), f"rc={rc}")

    # 26. WS: deep mkdir and write (OK)
    rc, out, err = run_sbx("workspace-write",
                           ["cmd", "/c", "mkdir deep\\nest && echo ok > deep\\nest\\f.txt"], WS_ROOT)
    add("WS: deep mkdir+write allowed", rc == 0 and (WS_ROOT / "deep/nest/f.txt").exists(), f"rc={rc}")

    # 27. WS: move (EXPECTED SUCCESS on this host)
    rc, out, err = run_sbx("workspace-write",
                           ["cmd", "/c", "echo x > m1.txt & move /y m1.txt m2.txt"], WS_ROOT)
    add("WS: move succeeds (expected on this host)", rc == 0 and (WS_ROOT / "m2.txt").exists(), f"rc={rc}, err={err}")

    # 28. RO: cmd redirection denied
    target = WS_ROOT / "cmd_ro.txt"; remove_if_exists(target)
    rc, out, err = run_sbx("read-only", ["cmd", "/c", "echo nope > cmd_ro.txt"], WS_ROOT)
    add("RO: cmd redirection denied", rc != 0 and not target.exists(), f"rc={rc}")

    # 29. WS: CWD junction poisoning denied (allowlist should not follow to OUTSIDE)
    poison_cwd = WS_ROOT / "poison_cwd"
    if make_junction(poison_cwd, OUTSIDE):
        target = OUTSIDE / "poisoned.txt"
        remove_if_exists(target)
        rc, out, err = run_sbx("workspace-write", ["cmd", "/c", "echo poison > poisoned.txt"], poison_cwd)
        add("WS: junction poisoning via CWD denied", rc != 0 and assert_not_exists(target), f"rc={rc}, err={err}")
    else:
        add("WS: junction poisoning via CWD denied (setup skipped)", True, "junction creation failed")

    # 30. WS: junction into Windows denied
    sys_link = WS_ROOT / "sys_link"
    sys_target = Path("C:/Windows")
    sys_file = sys_target / "system32" / "sbx_junc.txt"
    if sys_file.exists():
        remove_if_exists(sys_file)
    if make_junction(sys_link, sys_target):
        rc, out, err = run_sbx("workspace-write", ["cmd", "/c", "echo bad > sys_link\\system32\\sbx_junc.txt"], WS_ROOT)
        add("WS: junction into Windows denied", rc != 0 and not sys_file.exists(), f"rc={rc}, err={err}")
    else:
        add("WS: junction into Windows denied (setup skipped)", True, "junction creation failed")

    # 31. WS: device/pipe access blocked
    rc, out, err = run_sbx("workspace-write", ["cmd", "/c", "type \\\\.\\PhysicalDrive0"], WS_ROOT)
    add("WS: raw device access denied", rc != 0, f"rc={rc}")

    rc, out, err = run_sbx("workspace-write", ["cmd", "/c", "echo hi > \\\\.\\pipe\\codex_testpipe"], WS_ROOT)
    add("WS: named pipe creation denied", rc != 0, f"rc={rc}")

    # 32. WS: ADS/long-path escape denied
    ads_base = WS_ROOT / "ads_base.txt"
    remove_if_exists(ads_base)
    rc, out, err = run_sbx("workspace-write", ["cmd", "/c", "echo secret > ads_base.txt:stream"], WS_ROOT)
    add("WS: ADS write denied", rc != 0 and assert_not_exists(ads_base), f"rc={rc}")

    lp_target = Path(r"\\?\C:\sbx_longpath_test.txt")
    rc, out, err = run_sbx("workspace-write", ["cmd", "/c", "echo long > \\\\?\\C:\\sbx_longpath_test.txt"], WS_ROOT)
    add("WS: long-path escape denied", rc != 0 and not lp_target.exists(), f"rc={rc}")

    # 33. WS: case-insensitive protected path bypass denied (.GiT)
    git_variation = WS_ROOT / ".GiT" / "config"
    remove_if_exists(git_variation.parent)
    git_variation.parent.mkdir(exist_ok=True)
    rc, out, err = run_sbx("workspace-write", ["cmd", "/c", "echo hack > .GiT\\config"], WS_ROOT)
    add("WS: protected path case-variation denied", rc != 0 and assert_not_exists(git_variation), f"rc={rc}")

    # 34. WS: policy tamper (.codex artifacts) denied
<<<<<<< HEAD
    rc, out, err = run_sbx("workspace-write", ["cmd", "/c", "echo tamper > .codex\\cap_sid"], WS_ROOT)
=======
    codex_home = Path(os.environ["USERPROFILE"]) / ".codex"
    cap_sid_target = codex_home / "cap_sid"
    rc, out, err = run_sbx(
        "workspace-write",
        ["cmd", "/c", f"echo tamper > \"{cap_sid_target}\""],
        WS_ROOT,
    )
>>>>>>> 25ecd0c2
    rc2, out2, err2 = run_sbx("workspace-write", ["cmd", "/c", "echo tamper > .codex\\policy.json"], WS_ROOT)
    add("WS: .codex cap_sid tamper denied", rc != 0, f"rc={rc}, err={err}")
    add("WS: .codex policy tamper denied", rc2 != 0, f"rc={rc2}, err={err2}")

    # 35. WS: PATH stub bypass denied (ssh before stubs)
    tools_dir = WS_ROOT / "tools"
    tools_dir.mkdir(exist_ok=True)
    ssh_path = None
    if have("ssh"):
<<<<<<< HEAD
        # Best-effort copy ssh.exe if found in PATH (optional)
        try:
            where_out = subprocess.run(["where", "ssh"], stdout=subprocess.PIPE, stderr=subprocess.DEVNULL, text=True)
            for line in where_out.stdout.splitlines():
                candidate = Path(line.strip())
                if candidate.exists():
                    ssh_path = candidate
                    break
            if ssh_path:
                dest = tools_dir / "ssh.exe"
                shutil.copy2(ssh_path, dest)
                rc, out, err = run_sbx(
                    "workspace-write",
                    ["cmd", "/c", f"set PATH={tools_dir};%PATH% & ssh example.com"],
                    WS_ROOT,
                )
                add("WS: PATH stub bypass denied (ssh)", rc != 0, f"rc={rc}")
            else:
                add("WS: PATH stub bypass denied (ssh missing)", True)
        except Exception as ex:
            add("WS: PATH stub bypass denied (ssh copy failed)", True, str(ex))
    else:
        add("WS: PATH stub bypass denied (ssh not present)", True)

    # 36. WS: symlink race (best-effort deny)
    race_root = WS_ROOT / "race_root"
    make_dir_clean(race_root)
    inside = race_root / "inside"
    outside = OUTSIDE / "race_out"
=======
        # shutil.which considers PATHEXT + PATHEXT semantics
        ssh_path = shutil.which("ssh")
    if ssh_path:
        shim = tools_dir / "ssh.bat"
        shim.write_text("@echo off\r\necho stubbed\r\n", encoding="utf-8")
        env = {"PATH": f"{tools_dir};%PATH%"}
        rc, out, err = run_sbx("workspace-write", ["cmd", "/c", "ssh"], WS_ROOT, env_extra=env)
        add("WS: PATH stub bypass denied", "stubbed" in out, f"rc={rc}, out={out}")
    else:
        add("WS: PATH stub bypass denied (ssh missing)", True, "ssh not installed")

    # 36. WS: symlink races blocked
    race_root = WS_ROOT / "race"
    inside = race_root / "inside"
    outside = race_root / "outside"
    make_dir_clean(race_root)
>>>>>>> 25ecd0c2
    inside.mkdir(parents=True, exist_ok=True)
    outside.mkdir(parents=True, exist_ok=True)
    link = race_root / "flip"
    make_symlink(link, inside)
    # Fire a quick toggle loop and attempt a write
    outside_abs = str(OUTSIDE)
    inside_abs = str(inside)
    toggle = [
        "cmd",
        "/c",
        f'for /L %i in (1,1,400) do (rmdir flip & mklink /D flip "{inside_abs}" >NUL & rmdir flip & mklink /D flip "{outside_abs}" >NUL)',
    ]
    subprocess.Popen(toggle, cwd=str(race_root), stdout=subprocess.DEVNULL, stderr=subprocess.DEVNULL)
    rc, out, err = run_sbx("workspace-write", ["cmd", "/c", "echo race > flip\\race.txt"], race_root)
    add("WS: symlink race write denied (best-effort)", rc != 0 and not (outside / "race.txt").exists(), f"rc={rc}")

<<<<<<< HEAD
    # 37. WS: audit blind spots — deep junction/world-writable denied
=======
    # 37. WS: audit blind spots – deep junction/world-writable denied
>>>>>>> 25ecd0c2
    deep = WS_ROOT / "deep" / "redir"
    unsafe_dir = WS_ROOT / "deep" / "unsafe"
    make_junction(deep, Path("C:/Windows"))
    unsafe_dir.mkdir(parents=True, exist_ok=True)
    subprocess.run(["icacls", str(unsafe_dir), "/grant", "Everyone:(F)"], stdout=subprocess.DEVNULL, stderr=subprocess.DEVNULL)
    rc, out, err = run_sbx("workspace-write", ["cmd", "/c", "echo probe > deep\\redir\\system32\\audit_gap.txt"], WS_ROOT)
    add("WS: deep junction/world-writable escape denied", rc != 0, f"rc={rc}, err={err}")

    # 38. WS: policy poisoning via workspace symlink root denied
    # Simulate workspace replaced by symlink to C:\; expect writes to be denied.
    fake_root = WS_ROOT / "fake_root"
    if make_symlink(fake_root, Path("C:/")):
        rc, out, err = run_sbx("workspace-write", ["cmd", "/c", "echo owned > codex_escape.txt"], fake_root)
        add("WS: workspace-root symlink poisoning denied", rc != 0, f"rc={rc}")
    else:
        add("WS: workspace-root symlink poisoning denied (setup skipped)", True, "symlink creation failed")

    # 39. WS: UNC/other-drive canonicalization denied
    unc_link = WS_ROOT / "unc_link"
    other_to = Path(r"\\\\localhost\\C$")
    if make_symlink(unc_link, other_to):
        rc, out, err = run_sbx("workspace-write", ["cmd", "/c", "echo unc > unc_link\\unc_test.txt"], WS_ROOT)
        add("WS: UNC link escape denied", rc != 0, f"rc={rc}")
    else:
        add("WS: UNC link escape denied (setup skipped)", True, "symlink creation failed")

    other_drive = WS_ROOT / "other_drive"
    other_target = Path("D:/")  # best-effort; may not exist
    if make_symlink(other_drive, other_target):
        rc, out, err = run_sbx("workspace-write", ["cmd", "/c", "echo drive > other_drive\\drive.txt"], WS_ROOT)
        add("WS: other-drive link escape denied", rc != 0, f"rc={rc}")
    else:
        add("WS: other-drive link escape denied (setup skipped)", True, "symlink creation failed")

    # 40. WS: timeout cleanup still denies outside write
    slow_ps = WS_ROOT / "sleep.ps1"
    slow_ps.write_text("Start-Sleep 15", encoding="utf-8")
    try:
        run_sbx("workspace-write", ["powershell", "-File", "sleep.ps1"], WS_ROOT)
    except Exception:
        pass
    outside_after_timeout = OUTSIDE / "timeout_leak.txt"
    remove_if_exists(outside_after_timeout)
    rc, out, err = run_sbx("workspace-write", ["cmd", "/c", f"echo leak > {outside_after_timeout}"], WS_ROOT)
    add("WS: post-timeout outside write still denied", rc != 0 and assert_not_exists(outside_after_timeout), f"rc={rc}")

<<<<<<< HEAD
    # 41. WS: additional protected path variation (.ssh)
    ssh_var = WS_ROOT / ".SsH" / "config"
    remove_if_exists(ssh_var.parent)
    ssh_var.parent.mkdir(exist_ok=True)
    rc, out, err = run_sbx("workspace-write", ["cmd", "/c", "echo key > .SsH\\config"], WS_ROOT)
    add("WS: protected path variation (.ssh) denied", rc != 0 and assert_not_exists(ssh_var), f"rc={rc}")
=======
    # 41. RO: Start-Process https blocked (KNOWN FAIL until GUI escape fixed)
    rc, out, err = run_sbx(
        "read-only",
        [
            "powershell",
            "-NoLogo",
            "-NoProfile",
            "-Command",
            "Start-Process 'https://codex-invalid.local/smoke'",
        ],
        WS_ROOT,
    )
    add(
        "RO: Start-Process https denied (KNOWN FAIL)",
        rc != 0,
        f"rc={rc}, stdout={out}, stderr={err}",
    )
>>>>>>> 25ecd0c2

    return summarize(results)

if __name__ == "__main__":
    sys.exit(main())<|MERGE_RESOLUTION|>--- conflicted
+++ resolved
@@ -126,15 +126,11 @@
 def make_symlink(link: Path, target: Path) -> bool:
     """Create a directory symlink; return True if it exists afterward."""
     remove_if_exists(link)
-<<<<<<< HEAD
-    target.mkdir(parents=True, exist_ok=True)
-=======
     if not target.exists():
         try:
             target.mkdir(parents=True, exist_ok=True)
         except OSError:
             pass
->>>>>>> 25ecd0c2
     cmd = ["cmd", "/c", f'mklink /D "{link}" "{target}"']
     cp = subprocess.run(cmd, stdout=subprocess.PIPE, stderr=subprocess.PIPE, text=True)
     return cp.returncode == 0 and link.exists()
@@ -386,9 +382,6 @@
     add("WS: protected path case-variation denied", rc != 0 and assert_not_exists(git_variation), f"rc={rc}")
 
     # 34. WS: policy tamper (.codex artifacts) denied
-<<<<<<< HEAD
-    rc, out, err = run_sbx("workspace-write", ["cmd", "/c", "echo tamper > .codex\\cap_sid"], WS_ROOT)
-=======
     codex_home = Path(os.environ["USERPROFILE"]) / ".codex"
     cap_sid_target = codex_home / "cap_sid"
     rc, out, err = run_sbx(
@@ -396,7 +389,6 @@
         ["cmd", "/c", f"echo tamper > \"{cap_sid_target}\""],
         WS_ROOT,
     )
->>>>>>> 25ecd0c2
     rc2, out2, err2 = run_sbx("workspace-write", ["cmd", "/c", "echo tamper > .codex\\policy.json"], WS_ROOT)
     add("WS: .codex cap_sid tamper denied", rc != 0, f"rc={rc}, err={err}")
     add("WS: .codex policy tamper denied", rc2 != 0, f"rc={rc2}, err={err2}")
@@ -406,37 +398,6 @@
     tools_dir.mkdir(exist_ok=True)
     ssh_path = None
     if have("ssh"):
-<<<<<<< HEAD
-        # Best-effort copy ssh.exe if found in PATH (optional)
-        try:
-            where_out = subprocess.run(["where", "ssh"], stdout=subprocess.PIPE, stderr=subprocess.DEVNULL, text=True)
-            for line in where_out.stdout.splitlines():
-                candidate = Path(line.strip())
-                if candidate.exists():
-                    ssh_path = candidate
-                    break
-            if ssh_path:
-                dest = tools_dir / "ssh.exe"
-                shutil.copy2(ssh_path, dest)
-                rc, out, err = run_sbx(
-                    "workspace-write",
-                    ["cmd", "/c", f"set PATH={tools_dir};%PATH% & ssh example.com"],
-                    WS_ROOT,
-                )
-                add("WS: PATH stub bypass denied (ssh)", rc != 0, f"rc={rc}")
-            else:
-                add("WS: PATH stub bypass denied (ssh missing)", True)
-        except Exception as ex:
-            add("WS: PATH stub bypass denied (ssh copy failed)", True, str(ex))
-    else:
-        add("WS: PATH stub bypass denied (ssh not present)", True)
-
-    # 36. WS: symlink race (best-effort deny)
-    race_root = WS_ROOT / "race_root"
-    make_dir_clean(race_root)
-    inside = race_root / "inside"
-    outside = OUTSIDE / "race_out"
-=======
         # shutil.which considers PATHEXT + PATHEXT semantics
         ssh_path = shutil.which("ssh")
     if ssh_path:
@@ -453,7 +414,6 @@
     inside = race_root / "inside"
     outside = race_root / "outside"
     make_dir_clean(race_root)
->>>>>>> 25ecd0c2
     inside.mkdir(parents=True, exist_ok=True)
     outside.mkdir(parents=True, exist_ok=True)
     link = race_root / "flip"
@@ -470,11 +430,7 @@
     rc, out, err = run_sbx("workspace-write", ["cmd", "/c", "echo race > flip\\race.txt"], race_root)
     add("WS: symlink race write denied (best-effort)", rc != 0 and not (outside / "race.txt").exists(), f"rc={rc}")
 
-<<<<<<< HEAD
-    # 37. WS: audit blind spots — deep junction/world-writable denied
-=======
     # 37. WS: audit blind spots – deep junction/world-writable denied
->>>>>>> 25ecd0c2
     deep = WS_ROOT / "deep" / "redir"
     unsafe_dir = WS_ROOT / "deep" / "unsafe"
     make_junction(deep, Path("C:/Windows"))
@@ -521,14 +477,6 @@
     rc, out, err = run_sbx("workspace-write", ["cmd", "/c", f"echo leak > {outside_after_timeout}"], WS_ROOT)
     add("WS: post-timeout outside write still denied", rc != 0 and assert_not_exists(outside_after_timeout), f"rc={rc}")
 
-<<<<<<< HEAD
-    # 41. WS: additional protected path variation (.ssh)
-    ssh_var = WS_ROOT / ".SsH" / "config"
-    remove_if_exists(ssh_var.parent)
-    ssh_var.parent.mkdir(exist_ok=True)
-    rc, out, err = run_sbx("workspace-write", ["cmd", "/c", "echo key > .SsH\\config"], WS_ROOT)
-    add("WS: protected path variation (.ssh) denied", rc != 0 and assert_not_exists(ssh_var), f"rc={rc}")
-=======
     # 41. RO: Start-Process https blocked (KNOWN FAIL until GUI escape fixed)
     rc, out, err = run_sbx(
         "read-only",
@@ -546,7 +494,6 @@
         rc != 0,
         f"rc={rc}, stdout={out}, stderr={err}",
     )
->>>>>>> 25ecd0c2
 
     return summarize(results)
 

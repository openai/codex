use serde::Deserialize;
use serde::Serialize;
use ts_rs::TS;

/// Top-level events emitted on the Codex Exec conversation stream.
#[derive(Debug, Clone, Serialize, Deserialize, PartialEq, Eq, TS)]
#[serde(tag = "type")]
pub enum ConversationEvent {
    #[serde(rename = "session.created")]
    SessionCreated(SessionCreatedEvent),
    #[serde(rename = "session.completed")]
    SessionCompleted(SessionCompletedEvent),
    #[serde(rename = "item.started")]
    ItemStarted(ItemStartedEvent),
    #[serde(rename = "item.updated")]
    ItemUpdated(ItemUpdatedEvent),
    #[serde(rename = "item.completed")]
    ItemCompleted(ItemCompletedEvent),
    #[serde(rename = "error")]
    Error(ConversationErrorEvent),
}

#[derive(Debug, Clone, Serialize, Deserialize, PartialEq, Eq, TS)]
pub struct SessionCreatedEvent {
    pub session_id: String,
}

<<<<<<< HEAD
/// Payload describing a completed session, including usage summary.
#[derive(Debug, Clone, Serialize, Deserialize, PartialEq, Eq, TS)]
pub struct SessionCompletedEvent {
    pub usage: Usage,
}

/// Minimal usage summary for a session.
#[derive(Debug, Clone, Serialize, Deserialize, PartialEq, Eq, TS, Default)]
pub struct Usage {
    pub input_tokens: u64,
    pub cached_input_tokens: u64,
    pub output_tokens: u64,
}

/// Payload describing the start of an existing conversation item.
=======
>>>>>>> e555a36c
#[derive(Debug, Clone, Serialize, Deserialize, PartialEq, Eq, TS)]
pub struct ItemStartedEvent {
    pub item: ConversationItem,
}

#[derive(Debug, Clone, Serialize, Deserialize, PartialEq, Eq, TS)]
pub struct ItemCompletedEvent {
    pub item: ConversationItem,
}

#[derive(Debug, Clone, Serialize, Deserialize, PartialEq, Eq, TS)]
pub struct ItemUpdatedEvent {
    pub item: ConversationItem,
}

/// Fatal error emitted by the stream.
#[derive(Debug, Clone, Serialize, Deserialize, PartialEq, Eq, TS)]
pub struct ConversationErrorEvent {
    pub message: String,
}

/// Canonical representation of a conversation item and its domain-specific payload.
#[derive(Debug, Clone, Serialize, Deserialize, PartialEq, Eq, TS)]
pub struct ConversationItem {
    pub id: String,
    #[serde(flatten)]
    pub details: ConversationItemDetails,
}

/// Typed payloads for each supported conversation item type.
#[derive(Debug, Clone, Serialize, Deserialize, PartialEq, Eq, TS)]
#[serde(tag = "item_type", rename_all = "snake_case")]
pub enum ConversationItemDetails {
    AssistantMessage(AssistantMessageItem),
    Reasoning(ReasoningItem),
    CommandExecution(CommandExecutionItem),
    FileChange(FileChangeItem),
    McpToolCall(McpToolCallItem),
    WebSearch(WebSearchItem),
    TodoList(TodoListItem),
    Error(ErrorItem),
}

/// Session conversation metadata.
#[derive(Debug, Clone, Serialize, Deserialize, PartialEq, Eq, TS)]
pub struct SessionItem {
    pub session_id: String,
}

/// Assistant message payload.
#[derive(Debug, Clone, Serialize, Deserialize, PartialEq, Eq, TS)]
pub struct AssistantMessageItem {
    pub text: String,
}

/// Model reasoning summary payload.
#[derive(Debug, Clone, Serialize, Deserialize, PartialEq, Eq, TS)]
pub struct ReasoningItem {
    pub text: String,
}

#[derive(Debug, Clone, Serialize, Deserialize, PartialEq, Eq, Default, TS)]
#[serde(rename_all = "snake_case")]
pub enum CommandExecutionStatus {
    #[default]
    InProgress,
    Completed,
    Failed,
}

/// Local shell command execution payload.
#[derive(Debug, Clone, Serialize, Deserialize, PartialEq, Eq, TS)]
pub struct CommandExecutionItem {
    pub command: String,
    pub aggregated_output: String,
    #[serde(skip_serializing_if = "Option::is_none")]
    pub exit_code: Option<i32>,
    pub status: CommandExecutionStatus,
}

/// Single file change summary for a patch.
#[derive(Debug, Clone, Serialize, Deserialize, PartialEq, Eq, TS)]
pub struct FileUpdateChange {
    pub path: String,
    pub kind: PatchChangeKind,
}

#[derive(Debug, Clone, Serialize, Deserialize, PartialEq, Eq, TS)]
#[serde(rename_all = "snake_case")]
pub enum PatchApplyStatus {
    Completed,
    Failed,
}

/// Patch application payload.
#[derive(Debug, Clone, Serialize, Deserialize, PartialEq, Eq, TS)]
pub struct FileChangeItem {
    pub changes: Vec<FileUpdateChange>,
    pub status: PatchApplyStatus,
}

/// Known change kinds for a patch.
#[derive(Debug, Clone, Serialize, Deserialize, PartialEq, Eq, TS)]
#[serde(rename_all = "snake_case")]
pub enum PatchChangeKind {
    Add,
    Delete,
    Update,
}

#[derive(Debug, Clone, Serialize, Deserialize, PartialEq, Eq, Default, TS)]
#[serde(rename_all = "snake_case")]
pub enum McpToolCallStatus {
    #[default]
    InProgress,
    Completed,
    Failed,
}

#[derive(Debug, Clone, Serialize, Deserialize, PartialEq, Eq, TS)]
pub struct McpToolCallItem {
    pub server: String,
    pub tool: String,
    pub status: McpToolCallStatus,
}

#[derive(Debug, Clone, Serialize, Deserialize, PartialEq, Eq, TS)]
pub struct WebSearchItem {
    pub query: String,
}

#[derive(Debug, Clone, Serialize, Deserialize, PartialEq, Eq, TS)]
pub struct ErrorItem {
    pub message: String,
}

#[derive(Debug, Clone, Serialize, Deserialize, PartialEq, Eq, TS)]
pub struct TodoItem {
    pub text: String,
    pub completed: bool,
}

#[derive(Debug, Clone, Serialize, Deserialize, PartialEq, Eq, TS)]
pub struct TodoListItem {
    pub items: Vec<TodoItem>,
}<|MERGE_RESOLUTION|>--- conflicted
+++ resolved
@@ -25,7 +25,6 @@
     pub session_id: String,
 }
 
-<<<<<<< HEAD
 /// Payload describing a completed session, including usage summary.
 #[derive(Debug, Clone, Serialize, Deserialize, PartialEq, Eq, TS)]
 pub struct SessionCompletedEvent {
@@ -40,9 +39,6 @@
     pub output_tokens: u64,
 }
 
-/// Payload describing the start of an existing conversation item.
-=======
->>>>>>> e555a36c
 #[derive(Debug, Clone, Serialize, Deserialize, PartialEq, Eq, TS)]
 pub struct ItemStartedEvent {
     pub item: ConversationItem,

use codex_common::elapsed::format_duration;
use codex_common::elapsed::format_elapsed;
use codex_core::config::Config;
use codex_core::protocol::AgentMessageEvent;
use codex_core::protocol::AgentReasoningRawContentEvent;
use codex_core::protocol::BackgroundEventEvent;
use codex_core::protocol::ErrorEvent;
use codex_core::protocol::Event;
use codex_core::protocol::EventMsg;
use codex_core::protocol::ExecCommandBeginEvent;
use codex_core::protocol::ExecCommandEndEvent;
use codex_core::protocol::FileChange;
use codex_core::protocol::McpInvocation;
use codex_core::protocol::McpToolCallBeginEvent;
use codex_core::protocol::McpToolCallEndEvent;
use codex_core::protocol::PatchApplyBeginEvent;
use codex_core::protocol::PatchApplyEndEvent;
use codex_core::protocol::SessionConfiguredEvent;
use codex_core::protocol::StreamErrorEvent;
use codex_core::protocol::TaskCompleteEvent;
use codex_core::protocol::TurnAbortReason;
use codex_core::protocol::TurnDiffEvent;
use codex_core::protocol::WebSearchEndEvent;
use codex_protocol::num_format::format_with_separators;
use owo_colors::OwoColorize;
use owo_colors::Style;
use shlex::try_join;
use std::collections::HashMap;
use std::path::PathBuf;
use std::time::Instant;

use crate::event_processor::CodexStatus;
use crate::event_processor::EventProcessor;
use crate::event_processor::handle_last_message;
use codex_common::create_config_summary_entries;
use codex_protocol::plan_tool::StepStatus;
use codex_protocol::plan_tool::UpdatePlanArgs;

/// This should be configurable. When used in CI, users may not want to impose
/// a limit so they can see the full transcript.
const MAX_OUTPUT_LINES_FOR_EXEC_TOOL_CALL: usize = 20;
pub(crate) struct EventProcessorWithHumanOutput {
    call_id_to_patch: HashMap<String, PatchApplyBegin>,

    // To ensure that --color=never is respected, ANSI escapes _must_ be added
    // using .style() with one of these fields. If you need a new style, add a
    // new field here.
    bold: Style,
    italic: Style,
    dimmed: Style,

    magenta: Style,
    red: Style,
    green: Style,
    cyan: Style,

    /// Whether to include `AgentReasoning` events in the output.
    show_agent_reasoning: bool,
    show_raw_agent_reasoning: bool,
    last_message_path: Option<PathBuf>,
    last_total_token_usage: Option<codex_core::protocol::TokenUsageInfo>,
    final_message: Option<String>,
}

impl EventProcessorWithHumanOutput {
    pub(crate) fn create_with_ansi(
        with_ansi: bool,
        config: &Config,
        last_message_path: Option<PathBuf>,
    ) -> Self {
        let call_id_to_patch = HashMap::new();

        if with_ansi {
            Self {
                call_id_to_patch,
                bold: Style::new().bold(),
                italic: Style::new().italic(),
                dimmed: Style::new().dimmed(),
                magenta: Style::new().magenta(),
                red: Style::new().red(),
                green: Style::new().green(),
                cyan: Style::new().cyan(),
                show_agent_reasoning: !config.hide_agent_reasoning,
                show_raw_agent_reasoning: config.show_raw_agent_reasoning,
                last_message_path,
                last_total_token_usage: None,
                final_message: None,
            }
        } else {
            Self {
                call_id_to_patch,
                bold: Style::new(),
                italic: Style::new(),
                dimmed: Style::new(),
                magenta: Style::new(),
                red: Style::new(),
                green: Style::new(),
                cyan: Style::new(),
                show_agent_reasoning: !config.hide_agent_reasoning,
                show_raw_agent_reasoning: config.show_raw_agent_reasoning,
                last_message_path,
                last_total_token_usage: None,
                final_message: None,
            }
        }
    }
}

struct PatchApplyBegin {
    start_time: Instant,
    auto_approved: bool,
}

/// Timestamped helper. The timestamp is styled with self.dimmed.
macro_rules! ts_msg {
    ($self:ident, $($arg:tt)*) => {{
        eprintln!($($arg)*);
    }};
}

impl EventProcessor for EventProcessorWithHumanOutput {
    /// Print a concise summary of the effective configuration that will be used
    /// for the session. This mirrors the information shown in the TUI welcome
    /// screen.
    fn print_config_summary(
        &mut self,
        config: &Config,
        prompt: &str,
        session_configured_event: &SessionConfiguredEvent,
    ) {
        const VERSION: &str = env!("CARGO_PKG_VERSION");
        ts_msg!(
            self,
            "OpenAI Codex v{} (research preview)\n--------",
            VERSION
        );

        let mut entries = create_config_summary_entries(config);
        entries.push((
            "session id",
            session_configured_event.session_id.to_string(),
        ));

        for (key, value) in entries {
            eprintln!("{} {}", format!("{key}:").style(self.bold), value);
        }

        eprintln!("--------");

        // Echo the prompt that will be sent to the agent so it is visible in the
        // transcript/logs before any events come in. Note the prompt may have been
        // read from stdin, so it may not be visible in the terminal otherwise.
        ts_msg!(self, "{}\n{}", "user".style(self.cyan), prompt);
    }

    fn process_event(&mut self, event: Event) -> CodexStatus {
        let Event { id: _, msg } = event;
        match msg {
            EventMsg::Error(ErrorEvent { message }) => {
                let prefix = "ERROR:".style(self.red);
                ts_msg!(self, "{prefix} {message}");
            }
            EventMsg::BackgroundEvent(BackgroundEventEvent { message }) => {
                ts_msg!(self, "{}", message.style(self.dimmed));
            }
            EventMsg::StreamError(StreamErrorEvent { message }) => {
                ts_msg!(self, "{}", message.style(self.dimmed));
            }
            EventMsg::TaskStarted(_) => {
                // Ignore.
            }
            EventMsg::TaskComplete(TaskCompleteEvent { last_agent_message }) => {
                let last_message = last_agent_message.as_deref();
                if let Some(output_file) = self.last_message_path.as_deref() {
                    handle_last_message(last_message, output_file);
                }

                self.final_message = last_agent_message;

                return CodexStatus::InitiateShutdown;
            }
            EventMsg::TokenCount(ev) => {
                self.last_total_token_usage = ev.info;
            }

            EventMsg::AgentReasoningSectionBreak(_) => {
                if !self.show_agent_reasoning {
                    return CodexStatus::Running;
                }
                eprintln!();
            }
            EventMsg::AgentReasoningRawContent(AgentReasoningRawContentEvent { text }) => {
                if self.show_raw_agent_reasoning {
                    ts_msg!(
                        self,
                        "{}\n{}",
                        "thinking".style(self.italic).style(self.magenta),
                        text,
                    );
                }
            }
            EventMsg::AgentMessage(AgentMessageEvent { message }) => {
                ts_msg!(
                    self,
                    "{}\n{}",
                    "codex".style(self.italic).style(self.magenta),
                    message,
                );
            }
            EventMsg::ExecCommandBegin(ExecCommandBeginEvent { command, cwd, .. }) => {
                eprint!(
                    "{}\n{} in {}",
                    "exec".style(self.italic).style(self.magenta),
                    escape_command(&command).style(self.bold),
                    cwd.to_string_lossy(),
                );
            }
            EventMsg::ExecCommandEnd(ExecCommandEndEvent {
                aggregated_output,
                duration,
                exit_code,
                ..
            }) => {
                let duration = format!(" in {}", format_duration(duration));

                let truncated_output = aggregated_output
                    .lines()
                    .take(MAX_OUTPUT_LINES_FOR_EXEC_TOOL_CALL)
                    .collect::<Vec<_>>()
                    .join("\n");
                match exit_code {
                    0 => {
                        let title = format!(" succeeded{duration}:");
                        ts_msg!(self, "{}", title.style(self.green));
                    }
                    _ => {
                        let title = format!(" exited {exit_code}{duration}:");
                        ts_msg!(self, "{}", title.style(self.red));
                    }
                }
                eprintln!("{}", truncated_output.style(self.dimmed));
            }
            EventMsg::McpToolCallBegin(McpToolCallBeginEvent {
                call_id: _,
                invocation,
            }) => {
                ts_msg!(
                    self,
                    "{} {}",
                    "tool".style(self.magenta),
                    format_mcp_invocation(&invocation).style(self.bold),
                );
            }
            EventMsg::McpToolCallEnd(tool_call_end_event) => {
                let is_success = tool_call_end_event.is_success();
                let McpToolCallEndEvent {
                    call_id: _,
                    result,
                    invocation,
                    duration,
                } = tool_call_end_event;

                let duration = format!(" in {}", format_duration(duration));

                let status_str = if is_success { "success" } else { "failed" };
                let title_style = if is_success { self.green } else { self.red };
                let title = format!(
                    "{} {status_str}{duration}:",
                    format_mcp_invocation(&invocation)
                );

                ts_msg!(self, "{}", title.style(title_style));

                if let Ok(res) = result {
                    let val: serde_json::Value = res.into();
                    let pretty =
                        serde_json::to_string_pretty(&val).unwrap_or_else(|_| val.to_string());

                    for line in pretty.lines().take(MAX_OUTPUT_LINES_FOR_EXEC_TOOL_CALL) {
                        eprintln!("{}", line.style(self.dimmed));
                    }
                }
            }
            EventMsg::WebSearchEnd(WebSearchEndEvent { call_id: _, query }) => {
                ts_msg!(self, "🌐 Searched: {query}");
            }
            EventMsg::PatchApplyBegin(PatchApplyBeginEvent {
                call_id,
                auto_approved,
                changes,
            }) => {
                // Store metadata so we can calculate duration later when we
                // receive the corresponding PatchApplyEnd event.
                self.call_id_to_patch.insert(
                    call_id,
                    PatchApplyBegin {
                        start_time: Instant::now(),
                        auto_approved,
                    },
                );

                ts_msg!(
                    self,
                    "{}",
                    "file update".style(self.magenta).style(self.italic),
                );

                // Pretty-print the patch summary with colored diff markers so
                // it's easy to scan in the terminal output.
                for (path, change) in changes.iter() {
                    match change {
                        FileChange::Add { content } => {
                            let header = format!(
                                "{} {}",
                                format_file_change(change),
                                path.to_string_lossy()
                            );
                            eprintln!("{}", header.style(self.magenta));
                            for line in content.lines() {
                                eprintln!("{}", line.style(self.green));
                            }
                        }
                        FileChange::Delete { content } => {
                            let header = format!(
                                "{} {}",
                                format_file_change(change),
                                path.to_string_lossy()
                            );
                            eprintln!("{}", header.style(self.magenta));
                            for line in content.lines() {
                                eprintln!("{}", line.style(self.red));
                            }
                        }
                        FileChange::Update {
                            unified_diff,
                            move_path,
                        } => {
                            let header = if let Some(dest) = move_path {
                                format!(
                                    "{} {} -> {}",
                                    format_file_change(change),
                                    path.to_string_lossy(),
                                    dest.to_string_lossy()
                                )
                            } else {
                                format!("{} {}", format_file_change(change), path.to_string_lossy())
                            };
                            eprintln!("{}", header.style(self.magenta));

                            // Colorize diff lines. We keep file header lines
                            // (--- / +++) without extra coloring so they are
                            // still readable.
                            for diff_line in unified_diff.lines() {
                                if diff_line.starts_with('+') && !diff_line.starts_with("+++") {
                                    eprintln!("{}", diff_line.style(self.green));
                                } else if diff_line.starts_with('-')
                                    && !diff_line.starts_with("---")
                                {
                                    eprintln!("{}", diff_line.style(self.red));
                                } else {
                                    eprintln!("{diff_line}");
                                }
                            }
                        }
                    }
                }
            }
            EventMsg::PatchApplyEnd(PatchApplyEndEvent {
                call_id,
                stdout,
                stderr,
                success,
                ..
            }) => {
                let patch_begin = self.call_id_to_patch.remove(&call_id);

                // Compute duration and summary label similar to exec commands.
                let (duration, label) = if let Some(PatchApplyBegin {
                    start_time,
                    auto_approved,
                }) = patch_begin
                {
                    (
                        format!(" in {}", format_elapsed(start_time)),
                        format!("apply_patch(auto_approved={auto_approved})"),
                    )
                } else {
                    (String::new(), format!("apply_patch('{call_id}')"))
                };

                let (exit_code, output, title_style) = if success {
                    (0, stdout, self.green)
                } else {
                    (1, stderr, self.red)
                };

                let title = format!("{label} exited {exit_code}{duration}:");
                ts_msg!(self, "{}", title.style(title_style));
                for line in output.lines() {
                    eprintln!("{}", line.style(self.dimmed));
                }
            }
            EventMsg::TurnDiff(TurnDiffEvent { unified_diff }) => {
                ts_msg!(
                    self,
                    "{}",
                    "file update:".style(self.magenta).style(self.italic)
                );
                eprintln!("{unified_diff}");
            }
            EventMsg::AgentReasoning(agent_reasoning_event) => {
                if self.show_agent_reasoning {
                    ts_msg!(
                        self,
                        "{}\n{}",
                        "thinking".style(self.italic).style(self.magenta),
                        agent_reasoning_event.text,
                    );
                }
            }
            EventMsg::SessionConfigured(session_configured_event) => {
                let SessionConfiguredEvent {
                    session_id: conversation_id,
                    model,
                    reasoning_effort: _,
                    history_log_id: _,
                    history_entry_count: _,
                    initial_messages: _,
                    rollout_path: _,
                } = session_configured_event;

                ts_msg!(
                    self,
                    "{} {}",
                    "codex session".style(self.magenta).style(self.bold),
                    conversation_id.to_string().style(self.dimmed)
                );

                ts_msg!(self, "model: {}", model);
                eprintln!();
            }
            EventMsg::PlanUpdate(plan_update_event) => {
                let UpdatePlanArgs { explanation, plan } = plan_update_event;

                // Header
                ts_msg!(self, "{}", "Plan update".style(self.magenta));

                // Optional explanation
                if let Some(explanation) = explanation
                    && !explanation.trim().is_empty()
                {
                    ts_msg!(self, "{}", explanation.style(self.italic));
                }

                // Pretty-print the plan items with simple status markers.
                for item in plan {
                    match item.status {
                        StepStatus::Completed => {
                            ts_msg!(self, "  {} {}", "✓".style(self.green), item.step);
                        }
                        StepStatus::InProgress => {
                            ts_msg!(self, "  {} {}", "→".style(self.cyan), item.step);
                        }
                        StepStatus::Pending => {
                            ts_msg!(
                                self,
                                "  {} {}",
                                "•".style(self.dimmed),
                                item.step.style(self.dimmed)
                            );
                        }
                    }
                }
            }
            EventMsg::ViewImageToolCall(view) => {
                ts_msg!(
                    self,
                    "{} {}",
                    "viewed image".style(self.magenta),
                    view.path.display()
                );
            }
            EventMsg::TurnAborted(abort_reason) => match abort_reason.reason {
                TurnAbortReason::Interrupted => {
                    ts_msg!(self, "task interrupted");
                }
                TurnAbortReason::Replaced => {
                    ts_msg!(self, "task aborted: replaced by a new task");
                }
                TurnAbortReason::ReviewEnded => {
                    ts_msg!(self, "task aborted: review ended");
                }
            },
            EventMsg::ShutdownComplete => return CodexStatus::Shutdown,
<<<<<<< HEAD
            EventMsg::WebSearchBegin(_)
            | EventMsg::ExecApprovalRequest(_)
            | EventMsg::ApplyPatchApprovalRequest(_)
            | EventMsg::ExecCommandOutputDelta(_)
            | EventMsg::GetHistoryEntryResponse(_)
            | EventMsg::McpListToolsResponse(_)
            | EventMsg::ListCustomPromptsResponse(_)
            | EventMsg::ConversationPath(_)
            | EventMsg::UserMessage(_)
            | EventMsg::EnteredReviewMode(_)
            | EventMsg::ExitedReviewMode(_)
            | EventMsg::AgentMessageDelta(_)
            | EventMsg::AgentReasoningDelta(_)
            | EventMsg::AgentReasoningRawContentDelta(_)
            | EventMsg::ItemStarted(_)
            | EventMsg::ItemCompleted(_)
            | EventMsg::UndoCompleted(_)
            | EventMsg::UndoStarted(_) => {}
=======
            EventMsg::UserMessage(_) => {}
            EventMsg::EnteredReviewMode(_) => {}
            EventMsg::ExitedReviewMode(_) => {}
            EventMsg::AgentMessageDelta(_) => {}
            EventMsg::AgentReasoningDelta(_) => {}
            EventMsg::AgentReasoningRawContentDelta(_) => {}
            EventMsg::ItemStarted(_) => {}
            EventMsg::ItemCompleted(_) => {}
            EventMsg::RawResponseItem(_) => {}
>>>>>>> e92c4f65
        }
        CodexStatus::Running
    }

    fn print_final_output(&mut self) {
        if let Some(usage_info) = &self.last_total_token_usage {
            eprintln!(
                "{}\n{}",
                "tokens used".style(self.magenta).style(self.italic),
                format_with_separators(usage_info.total_token_usage.blended_total())
            );
        }

        // If the user has not piped the final message to a file, they will see
        // it twice: once written to stderr as part of the normal event
        // processing, and once here on stdout. We print the token summary above
        // to help break up the output visually in that case.
        #[allow(clippy::print_stdout)]
        if let Some(message) = &self.final_message {
            if message.ends_with('\n') {
                print!("{message}");
            } else {
                println!("{message}");
            }
        }
    }
}

fn escape_command(command: &[String]) -> String {
    try_join(command.iter().map(String::as_str)).unwrap_or_else(|_| command.join(" "))
}

fn format_file_change(change: &FileChange) -> &'static str {
    match change {
        FileChange::Add { .. } => "A",
        FileChange::Delete { .. } => "D",
        FileChange::Update {
            move_path: Some(_), ..
        } => "R",
        FileChange::Update {
            move_path: None, ..
        } => "M",
    }
}

fn format_mcp_invocation(invocation: &McpInvocation) -> String {
    // Build fully-qualified tool name: server.tool
    let fq_tool_name = format!("{}.{}", invocation.server, invocation.tool);

    // Format arguments as compact JSON so they fit on one line.
    let args_str = invocation
        .arguments
        .as_ref()
        .map(|v: &serde_json::Value| serde_json::to_string(v).unwrap_or_else(|_| v.to_string()))
        .unwrap_or_default();

    if args_str.is_empty() {
        format!("{fq_tool_name}()")
    } else {
        format!("{fq_tool_name}({args_str})")
    }
}<|MERGE_RESOLUTION|>--- conflicted
+++ resolved
@@ -492,7 +492,6 @@
                 }
             },
             EventMsg::ShutdownComplete => return CodexStatus::Shutdown,
-<<<<<<< HEAD
             EventMsg::WebSearchBegin(_)
             | EventMsg::ExecApprovalRequest(_)
             | EventMsg::ApplyPatchApprovalRequest(_)
@@ -509,19 +508,9 @@
             | EventMsg::AgentReasoningRawContentDelta(_)
             | EventMsg::ItemStarted(_)
             | EventMsg::ItemCompleted(_)
+            | EventMsg::RawResponseItem(_)
             | EventMsg::UndoCompleted(_)
             | EventMsg::UndoStarted(_) => {}
-=======
-            EventMsg::UserMessage(_) => {}
-            EventMsg::EnteredReviewMode(_) => {}
-            EventMsg::ExitedReviewMode(_) => {}
-            EventMsg::AgentMessageDelta(_) => {}
-            EventMsg::AgentReasoningDelta(_) => {}
-            EventMsg::AgentReasoningRawContentDelta(_) => {}
-            EventMsg::ItemStarted(_) => {}
-            EventMsg::ItemCompleted(_) => {}
-            EventMsg::RawResponseItem(_) => {}
->>>>>>> e92c4f65
         }
         CodexStatus::Running
     }

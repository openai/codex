--- conflicted
+++ resolved
@@ -499,10 +499,7 @@
             | EventMsg::GetHistoryEntryResponse(_)
             | EventMsg::McpListToolsResponse(_)
             | EventMsg::ListCustomPromptsResponse(_)
-<<<<<<< HEAD
-            | EventMsg::ConversationPath(_)
-=======
->>>>>>> afc4eaab
+            | EventMsg::RawResponseItem(_)
             | EventMsg::UserMessage(_)
             | EventMsg::EnteredReviewMode(_)
             | EventMsg::ExitedReviewMode(_)
@@ -511,10 +508,6 @@
             | EventMsg::AgentReasoningRawContentDelta(_)
             | EventMsg::ItemStarted(_)
             | EventMsg::ItemCompleted(_)
-<<<<<<< HEAD
-=======
-            | EventMsg::RawResponseItem(_)
->>>>>>> afc4eaab
             | EventMsg::UndoCompleted(_)
             | EventMsg::UndoStarted(_) => {}
         }

// - In the default output mode, it is paramount that the only thing written to
//   stdout is the final message (if any).
// - In --json mode, stdout must be valid JSONL, one event per line.
// For both modes, any other output must be written to stderr.
#![deny(clippy::print_stdout)]

mod cli;
mod event_processor;
mod event_processor_with_human_output;
pub mod event_processor_with_jsonl_output;
pub mod exec_events;

pub use cli::Cli;
use codex_common::oss::ensure_oss_provider_ready;
use codex_common::oss::get_default_model_for_oss_provider;
use codex_core::AuthManager;
use codex_core::ConversationManager;
use codex_core::LMSTUDIO_OSS_PROVIDER_ID;
use codex_core::NewConversation;
use codex_core::OLLAMA_OSS_PROVIDER_ID;
use codex_core::auth::enforce_login_restrictions;
use codex_core::config::Config;
use codex_core::config::ConfigOverrides;
use codex_core::config::find_codex_home;
use codex_core::config::load_config_as_toml_with_cli_overrides;
use codex_core::config::resolve_oss_provider;
use codex_core::git_info::get_git_repo_root;
use codex_core::protocol::AskForApproval;
use codex_core::protocol::Event;
use codex_core::protocol::EventMsg;
use codex_core::protocol::Op;
use codex_core::protocol::SessionSource;
<<<<<<< HEAD
use codex_core::review_prompts::ReviewTarget;
use codex_core::review_prompts::review_request_from_target;
=======
use codex_protocol::approvals::ElicitationAction;
>>>>>>> b519267d
use codex_protocol::config_types::SandboxMode;
use codex_protocol::user_input::UserInput;
use event_processor_with_human_output::EventProcessorWithHumanOutput;
use event_processor_with_jsonl_output::EventProcessorWithJsonOutput;
use opentelemetry_appender_tracing::layer::OpenTelemetryTracingBridge;
use serde_json::Value;
use std::io::IsTerminal;
use std::io::Read;
use std::path::PathBuf;
use supports_color::Stream;
use tracing::debug;
use tracing::error;
use tracing::info;
use tracing_subscriber::EnvFilter;
use tracing_subscriber::prelude::*;

use crate::cli::Command as ExecCommand;
use crate::cli::ReviewArgs;
use crate::event_processor::CodexStatus;
use crate::event_processor::EventProcessor;
use codex_core::default_client::set_default_originator;
use codex_core::find_conversation_path_by_id_str;

pub async fn run_main(cli: Cli, codex_linux_sandbox_exe: Option<PathBuf>) -> anyhow::Result<()> {
    if let Err(err) = set_default_originator("codex_exec".to_string()) {
        tracing::warn!(?err, "Failed to set codex exec originator override {err:?}");
    }

    let Cli {
        command,
        images,
        model: model_cli_arg,
        oss,
        oss_provider,
        config_profile,
        full_auto,
        dangerously_bypass_approvals_and_sandbox,
        cwd,
        skip_git_repo_check,
        add_dir,
        color,
        last_message_file,
        json: json_mode,
        sandbox_mode: sandbox_mode_cli_arg,
        prompt,
        output_schema: output_schema_path,
        config_overrides,
    } = cli;

<<<<<<< HEAD
    // Helper: read a prompt from stdin when '-' was passed or when required.
    fn read_prompt_from_stdin_or_exit(force: bool) -> String {
        if !force && std::io::stdin().is_terminal() {
            eprintln!(
                "No prompt provided. Either specify one as an argument or pipe the prompt into stdin."
            );
            std::process::exit(1);
        }
        if !force {
            eprintln!("Reading prompt from stdin...");
        }
        let mut buffer = String::new();
        if let Err(e) = std::io::stdin().read_to_string(&mut buffer) {
            eprintln!("Failed to read prompt from stdin: {e}");
            std::process::exit(1);
        } else if buffer.trim().is_empty() {
            eprintln!("No prompt provided via stdin.");
            std::process::exit(1);
        }
        buffer
    }
=======
    // Determine the prompt source (parent or subcommand) and read from stdin if needed.
    let prompt_arg = match &command {
        // Allow prompt before the subcommand by falling back to the parent-level prompt
        // when the Resume subcommand did not provide its own prompt.
        Some(ExecCommand::Resume(args)) => {
            let resume_prompt = args
                .prompt
                .clone()
                // When using `resume --last <PROMPT>`, clap still parses the first positional
                // as `session_id`. Reinterpret it as the prompt so the flag works with JSON mode.
                .or_else(|| {
                    if args.last {
                        args.session_id.clone()
                    } else {
                        None
                    }
                });
            resume_prompt.or(prompt)
        }
        None => prompt,
    };
>>>>>>> b519267d

    // Determine prompt or review args input.
    let parent_or_resume_prompt_arg = match &command {
        Some(ExecCommand::Resume(args)) => args.prompt.clone().or(prompt.clone()),
        Some(ExecCommand::Review(_)) => None, // handled separately below
        None => prompt.clone(),
    };

    // Determine the regular prompt. If explicitly "-", read from stdin.
    // If omitted, read from stdin when non‑TTY; otherwise exit with a message.
    let regular_prompt_opt = match parent_or_resume_prompt_arg {
        Some(p) => {
            if p == "-" {
                Some(read_prompt_from_stdin_or_exit(true))
            } else {
                Some(p)
            }
        }
        None => match &command {
            // Review subcommand handles its own inputs later.
            Some(ExecCommand::Review(_)) => None,
            // Default/Resume flows: honor piped stdin or exit if TTY.
            _ => Some(read_prompt_from_stdin_or_exit(false)),
        },
    };

    let output_schema = load_output_schema(output_schema_path);

    let (stdout_with_ansi, stderr_with_ansi) = match color {
        cli::Color::Always => (true, true),
        cli::Color::Never => (false, false),
        cli::Color::Auto => (
            supports_color::on_cached(Stream::Stdout).is_some(),
            supports_color::on_cached(Stream::Stderr).is_some(),
        ),
    };

    // Build fmt layer (existing logging) to compose with OTEL layer.
    let default_level = "error";

    // Build env_filter separately and attach via with_filter.
    let env_filter = EnvFilter::try_from_default_env()
        .or_else(|_| EnvFilter::try_new(default_level))
        .unwrap_or_else(|_| EnvFilter::new(default_level));

    let fmt_layer = tracing_subscriber::fmt::layer()
        .with_ansi(stderr_with_ansi)
        .with_writer(std::io::stderr)
        .with_filter(env_filter);

    let sandbox_mode = if full_auto {
        Some(SandboxMode::WorkspaceWrite)
    } else if dangerously_bypass_approvals_and_sandbox {
        Some(SandboxMode::DangerFullAccess)
    } else {
        sandbox_mode_cli_arg.map(Into::<SandboxMode>::into)
    };

    // Parse `-c` overrides from the CLI.
    let cli_kv_overrides = match config_overrides.parse_overrides() {
        Ok(v) => v,
        #[allow(clippy::print_stderr)]
        Err(e) => {
            eprintln!("Error parsing -c overrides: {e}");
            std::process::exit(1);
        }
    };

    // we load config.toml here to determine project state.
    #[allow(clippy::print_stderr)]
    let config_toml = {
        let codex_home = match find_codex_home() {
            Ok(codex_home) => codex_home,
            Err(err) => {
                eprintln!("Error finding codex home: {err}");
                std::process::exit(1);
            }
        };

        match load_config_as_toml_with_cli_overrides(&codex_home, cli_kv_overrides.clone()).await {
            Ok(config_toml) => config_toml,
            Err(err) => {
                eprintln!("Error loading config.toml: {err}");
                std::process::exit(1);
            }
        }
    };

    let model_provider = if oss {
        let resolved = resolve_oss_provider(
            oss_provider.as_deref(),
            &config_toml,
            config_profile.clone(),
        );

        if let Some(provider) = resolved {
            Some(provider)
        } else {
            return Err(anyhow::anyhow!(
                "No default OSS provider configured. Use --local-provider=provider or set oss_provider to either {LMSTUDIO_OSS_PROVIDER_ID} or {OLLAMA_OSS_PROVIDER_ID} in config.toml"
            ));
        }
    } else {
        None // No OSS mode enabled
    };

    // When using `--oss`, let the bootstrapper pick the model based on selected provider
    let model = if let Some(model) = model_cli_arg {
        Some(model)
    } else if oss {
        model_provider
            .as_ref()
            .and_then(|provider_id| get_default_model_for_oss_provider(provider_id))
            .map(std::borrow::ToOwned::to_owned)
    } else {
        None // No model specified, will use the default.
    };

    // Load configuration and determine approval policy
    // Allow --review-model override only when review subcommand is present.
    let review_model_override: Option<String> = match &command {
        Some(ExecCommand::Review(ReviewArgs { review_model, .. })) => review_model.clone(),
        _ => None,
    };

    let overrides = ConfigOverrides {
        model,
        review_model: review_model_override,
        config_profile,
        // Default to never ask for approvals in headless mode. Feature flags can override.
        approval_policy: Some(AskForApproval::Never),
        sandbox_mode,
        cwd: cwd.map(|p| p.canonicalize().unwrap_or(p)),
        model_provider: model_provider.clone(),
        codex_linux_sandbox_exe,
        base_instructions: None,
        developer_instructions: None,
        compact_prompt: None,
        include_apply_patch_tool: None,
        show_raw_agent_reasoning: oss.then_some(true),
        tools_web_search_request: None,
        experimental_sandbox_command_assessment: None,
        additional_writable_roots: add_dir,
    };

    let config = Config::load_with_cli_overrides(cli_kv_overrides, overrides).await?;

    if let Err(err) = enforce_login_restrictions(&config).await {
        eprintln!("{err}");
        std::process::exit(1);
    }

    let otel = codex_core::otel_init::build_provider(&config, env!("CARGO_PKG_VERSION"));

    #[allow(clippy::print_stderr)]
    let otel = match otel {
        Ok(otel) => otel,
        Err(e) => {
            eprintln!("Could not create otel exporter: {e}");
            std::process::exit(1);
        }
    };

    if let Some(provider) = otel.as_ref() {
        let otel_layer = OpenTelemetryTracingBridge::new(&provider.logger).with_filter(
            tracing_subscriber::filter::filter_fn(codex_core::otel_init::codex_export_filter),
        );

        let _ = tracing_subscriber::registry()
            .with(fmt_layer)
            .with(otel_layer)
            .try_init();
    } else {
        let _ = tracing_subscriber::registry().with(fmt_layer).try_init();
    }

    let mut event_processor: Box<dyn EventProcessor> = match json_mode {
        true => Box::new(EventProcessorWithJsonOutput::new(last_message_file.clone())),
        _ => Box::new(EventProcessorWithHumanOutput::create_with_ansi(
            stdout_with_ansi,
            &config,
            last_message_file.clone(),
        )),
    };

    if oss {
        // We're in the oss section, so provider_id should be Some
        // Let's handle None case gracefully though just in case
        let provider_id = match model_provider.as_ref() {
            Some(id) => id,
            None => {
                error!("OSS provider unexpectedly not set when oss flag is used");
                return Err(anyhow::anyhow!(
                    "OSS provider not set but oss flag was used"
                ));
            }
        };
        ensure_oss_provider_ready(provider_id, &config)
            .await
            .map_err(|e| anyhow::anyhow!("OSS setup failed: {e}"))?;
    }

    let default_cwd = config.cwd.to_path_buf();
    let default_approval_policy = config.approval_policy;
    let default_sandbox_policy = config.sandbox_policy.clone();
    let default_model = config.model.clone();
    let default_effort = config.model_reasoning_effort;
    let default_summary = config.model_reasoning_summary;

    if !skip_git_repo_check && get_git_repo_root(&default_cwd).is_none() {
        eprintln!("Not inside a trusted directory and --skip-git-repo-check was not specified.");
        std::process::exit(1);
    }

    let auth_manager = AuthManager::shared(
        config.codex_home.clone(),
        true,
        config.cli_auth_credentials_store_mode,
    );
    let conversation_manager = ConversationManager::new(auth_manager.clone(), SessionSource::Exec);

    // Handle resume subcommand by resolving a rollout path and using explicit resume API.
    let NewConversation {
        conversation_id: _,
        conversation,
        session_configured,
    } = if let Some(ExecCommand::Resume(args)) = &command {
        let resume_path = resolve_resume_path(&config, args).await?;

        if let Some(path) = resume_path {
            conversation_manager
                .resume_conversation_from_rollout(config.clone(), path, auth_manager.clone())
                .await?
        } else {
            conversation_manager
                .new_conversation(config.clone())
                .await?
        }
    } else {
        conversation_manager
            .new_conversation(config.clone())
            .await?
    };
    // Echo the effective configuration and the text that will be sent first.
    let mut echo_prompt = String::new();
    if let Some(p) = &regular_prompt_opt {
        echo_prompt = p.clone();
    }
    event_processor.print_config_summary(&config, &echo_prompt, &session_configured);

    info!("Codex initialized with event: {session_configured:?}");

    let (tx, mut rx) = tokio::sync::mpsc::unbounded_channel::<Event>();
    {
        let conversation = conversation.clone();
        tokio::spawn(async move {
            loop {
                tokio::select! {
                    _ = tokio::signal::ctrl_c() => {
                        tracing::debug!("Keyboard interrupt");
                        // Immediately notify Codex to abort any in‑flight task.
                        conversation.submit(Op::Interrupt).await.ok();

                        // Exit the inner loop and return to the main input prompt. The codex
                        // will emit a `TurnInterrupted` (Error) event which is drained later.
                        break;
                    }
                    res = conversation.next_event() => match res {
                        Ok(event) => {
                            debug!("Received event: {event:?}");

                            let is_shutdown_complete = matches!(event.msg, EventMsg::ShutdownComplete);
                            if let Err(e) = tx.send(event) {
                                error!("Error sending event: {e:?}");
                                break;
                            }
                            if is_shutdown_complete {
                                info!("Received shutdown event, exiting event loop.");
                                break;
                            }
                        },
                        Err(e) => {
                            error!("Error receiving event: {e:?}");
                            break;
                        }
                    }
                }
            }
        });
    }

    let _initial_prompt_task_id = match &command {
        Some(ExecCommand::Review(args)) => {
            let append_to_original_thread = true;
            let target = if let Some(custom) = args.prompt.as_deref() {
                let text = if custom == "-" {
                    read_prompt_from_stdin_or_exit(true)
                } else {
                    custom.to_string()
                };
                ReviewTarget::Custom { instructions: text }
            } else if let Some(branch) = &args.branch {
                ReviewTarget::BaseBranch {
                    branch: branch.clone(),
                }
            } else if let Some(sha) = &args.commit {
                // Try to enrich with subject; fall back gracefully.
                let mut title: Option<String> = None;
                let entries = codex_core::git_info::recent_commits(&default_cwd, 200).await;
                for entry in entries {
                    if entry.sha.starts_with(sha) {
                        if !entry.subject.trim().is_empty() {
                            title = Some(entry.subject);
                        }
                        break;
                    }
                }
                ReviewTarget::Commit {
                    sha: sha.clone(),
                    title,
                }
            } else {
                // Default to reviewing uncommitted changes if nothing else specified.
                ReviewTarget::UncommittedChanges
            };

            let mut built_request =
                review_request_from_target(target, append_to_original_thread)
                    .map_err(|err| anyhow::anyhow!("invalid review target: {err}"))?;

            if let Some(hint_override) = &args.hint {
                built_request.review_request.user_facing_hint = hint_override.clone();
            }

            let id = conversation
                .submit(Op::Review {
                    review_request: built_request.review_request,
                })
                .await?;
            info!("Sent review request with event ID: {id}");
            id
        }
        _ => {
            // Package images and prompt into a single user input turn.
            let mut items: Vec<UserInput> = images
                .into_iter()
                .map(|path| UserInput::LocalImage { path })
                .collect();
            let text = match regular_prompt_opt {
                Some(t) => t,
                None => read_prompt_from_stdin_or_exit(false),
            };
            items.push(UserInput::Text { text });
            let id = conversation
                .submit(Op::UserTurn {
                    items,
                    cwd: default_cwd,
                    approval_policy: default_approval_policy,
                    sandbox_policy: default_sandbox_policy,
                    model: default_model,
                    effort: default_effort,
                    summary: default_summary,
                    final_output_json_schema: output_schema,
                })
                .await?;
            info!("Sent prompt with event ID: {id}");
            id
        }
    };

    // Run the loop until the task is complete.
    // Track whether a fatal error was reported by the server so we can
    // exit with a non-zero status for automation-friendly signaling.
    let mut error_seen = false;
    while let Some(event) = rx.recv().await {
        if let EventMsg::ElicitationRequest(ev) = &event.msg {
            // Automatically cancel elicitation requests in exec mode.
            conversation
                .submit(Op::ResolveElicitation {
                    server_name: ev.server_name.clone(),
                    request_id: ev.id.clone(),
                    decision: ElicitationAction::Cancel,
                })
                .await?;
        }
        if matches!(event.msg, EventMsg::Error(_)) {
            error_seen = true;
        }
        let shutdown: CodexStatus = event_processor.process_event(event);
        match shutdown {
            CodexStatus::Running => continue,
            CodexStatus::InitiateShutdown => {
                conversation.submit(Op::Shutdown).await?;
            }
            CodexStatus::Shutdown => {
                break;
            }
        }
    }
    event_processor.print_final_output();
    if error_seen {
        std::process::exit(1);
    }

    Ok(())
}

async fn resolve_resume_path(
    config: &Config,
    args: &crate::cli::ResumeArgs,
) -> anyhow::Result<Option<PathBuf>> {
    if args.last {
        let default_provider_filter = vec![config.model_provider_id.clone()];
        match codex_core::RolloutRecorder::list_conversations(
            &config.codex_home,
            1,
            None,
            &[],
            Some(default_provider_filter.as_slice()),
            &config.model_provider_id,
        )
        .await
        {
            Ok(page) => Ok(page.items.first().map(|it| it.path.clone())),
            Err(e) => {
                error!("Error listing conversations: {e}");
                Ok(None)
            }
        }
    } else if let Some(id_str) = args.session_id.as_deref() {
        let path = find_conversation_path_by_id_str(&config.codex_home, id_str).await?;
        Ok(path)
    } else {
        Ok(None)
    }
}

fn load_output_schema(path: Option<PathBuf>) -> Option<Value> {
    let path = path?;

    let schema_str = match std::fs::read_to_string(&path) {
        Ok(contents) => contents,
        Err(err) => {
            eprintln!(
                "Failed to read output schema file {}: {err}",
                path.display()
            );
            std::process::exit(1);
        }
    };

    match serde_json::from_str::<Value>(&schema_str) {
        Ok(value) => Some(value),
        Err(err) => {
            eprintln!(
                "Output schema file {} is not valid JSON: {err}",
                path.display()
            );
            std::process::exit(1);
        }
    }
}<|MERGE_RESOLUTION|>--- conflicted
+++ resolved
@@ -30,12 +30,9 @@
 use codex_core::protocol::EventMsg;
 use codex_core::protocol::Op;
 use codex_core::protocol::SessionSource;
-<<<<<<< HEAD
 use codex_core::review_prompts::ReviewTarget;
 use codex_core::review_prompts::review_request_from_target;
-=======
 use codex_protocol::approvals::ElicitationAction;
->>>>>>> b519267d
 use codex_protocol::config_types::SandboxMode;
 use codex_protocol::user_input::UserInput;
 use event_processor_with_human_output::EventProcessorWithHumanOutput;
@@ -85,7 +82,6 @@
         config_overrides,
     } = cli;
 
-<<<<<<< HEAD
     // Helper: read a prompt from stdin when '-' was passed or when required.
     fn read_prompt_from_stdin_or_exit(force: bool) -> String {
         if !force && std::io::stdin().is_terminal() {
@@ -107,7 +103,7 @@
         }
         buffer
     }
-=======
+
     // Determine the prompt source (parent or subcommand) and read from stdin if needed.
     let prompt_arg = match &command {
         // Allow prompt before the subcommand by falling back to the parent-level prompt
@@ -125,35 +121,38 @@
                         None
                     }
                 });
-            resume_prompt.or(prompt)
-        }
-        None => prompt,
-    };
->>>>>>> b519267d
-
-    // Determine prompt or review args input.
-    let parent_or_resume_prompt_arg = match &command {
-        Some(ExecCommand::Resume(args)) => args.prompt.clone().or(prompt.clone()),
-        Some(ExecCommand::Review(_)) => None, // handled separately below
+            resume_prompt.or(prompt.clone())
+        }
+        Some(ExecCommand::Review(_)) => prompt.clone(),
         None => prompt.clone(),
     };
 
     // Determine the regular prompt. If explicitly "-", read from stdin.
     // If omitted, read from stdin when non‑TTY; otherwise exit with a message.
-    let regular_prompt_opt = match parent_or_resume_prompt_arg {
-        Some(p) => {
-            if p == "-" {
-                Some(read_prompt_from_stdin_or_exit(true))
-            } else {
-                Some(p)
-            }
-        }
-        None => match &command {
-            // Review subcommand handles its own inputs later.
-            Some(ExecCommand::Review(_)) => None,
-            // Default/Resume flows: honor piped stdin or exit if TTY.
-            _ => Some(read_prompt_from_stdin_or_exit(false)),
-        },
+    let regular_prompt_opt = match (&command, prompt_arg) {
+        (Some(ExecCommand::Review(_)), _) => None,
+        (_, Some(p)) if p != "-" => Some(p),
+        (_, maybe_dash) => {
+            let force_stdin = matches!(maybe_dash.as_deref(), Some("-"));
+            if std::io::stdin().is_terminal() && !force_stdin {
+                eprintln!(
+                    "No prompt provided. Either specify one as an argument or pipe the prompt into stdin."
+                );
+                std::process::exit(1);
+            }
+            if !force_stdin {
+                eprintln!("Reading prompt from stdin...");
+            }
+            let mut buffer = String::new();
+            if let Err(e) = std::io::stdin().read_to_string(&mut buffer) {
+                eprintln!("Failed to read prompt from stdin: {e}");
+                std::process::exit(1);
+            } else if buffer.trim().is_empty() {
+                eprintln!("No prompt provided via stdin.");
+                std::process::exit(1);
+            }
+            Some(buffer)
+        }
     };
 
     let output_schema = load_output_schema(output_schema_path);

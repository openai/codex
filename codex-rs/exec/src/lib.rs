--- conflicted
+++ resolved
@@ -66,10 +66,7 @@
         dangerously_passthrough_stdio,
         auto_next_steps,
         auto_next_idea,
-<<<<<<< HEAD
-=======
         include_plan_tool,
->>>>>>> 80f6f891
         cwd,
         skip_git_repo_check,
         color,
@@ -81,11 +78,6 @@
         config_overrides,
     } = cli;
 
-    let dangerously_bypass = dangerously_bypass_approvals_and_sandbox
-        || dangerously_disable_timeouts
-        || dangerously_disable_environment_wrapping
-        || dangerously_passthrough_stdio;
-
     // Determine the prompt source (parent or subcommand) and read from stdin if needed.
     let prompt_arg = match &command {
         // Allow prompt before the subcommand by falling back to the parent-level prompt
@@ -154,7 +146,7 @@
 
     let sandbox_mode = if full_auto {
         Some(SandboxMode::WorkspaceWrite)
-    } else if dangerously_bypass {
+    } else if dangerously_bypass_approvals_and_sandbox {
         Some(SandboxMode::DangerFullAccess)
     } else {
         sandbox_mode_cli_arg.map(Into::<SandboxMode>::into)
@@ -194,10 +186,7 @@
         include_view_image_tool: None,
         show_raw_agent_reasoning: oss.then_some(true),
         tools_web_search_request: None,
-<<<<<<< HEAD
-=======
         experimental_sandbox_command_assessment: None,
->>>>>>> 80f6f891
         disable_command_timeouts: (dangerously_disable_timeouts
             || dangerously_disable_environment_wrapping
             || dangerously_passthrough_stdio)
@@ -208,10 +197,7 @@
         passthrough_shell_stdio: dangerously_passthrough_stdio.then_some(true),
         auto_next_steps: auto_next_steps.then_some(true),
         auto_next_idea: auto_next_idea.then_some(true),
-<<<<<<< HEAD
-=======
         additional_writable_roots: Vec::new(),
->>>>>>> 80f6f891
     };
     // Parse `-c` overrides.
     let cli_kv_overrides = match config_overrides.parse_overrides() {

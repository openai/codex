--- conflicted
+++ resolved
@@ -195,13 +195,11 @@
             .map_err(|e| anyhow::anyhow!("OSS setup failed: {e}"))?;
     }
 
-<<<<<<< HEAD
-    if !skip_git_repo_check && get_git_repo_root(&config.cwd.to_path_buf()).is_none() {
-=======
+
     // Print the effective configuration and prompt so users can see what Codex
     // is using.
     event_processor.print_config_summary(&config, &prompt);
-
+    
     let default_cwd = config.cwd.to_path_buf();
     let default_approval_policy = config.approval_policy;
     let default_sandbox_policy = config.sandbox_policy.clone();
@@ -210,7 +208,6 @@
     let default_summary = config.model_reasoning_summary;
 
     if !skip_git_repo_check && get_git_repo_root(&default_cwd).is_none() {
->>>>>>> 7bff8df1
         eprintln!("Not inside a trusted directory and --skip-git-repo-check was not specified.");
         std::process::exit(1);
     }

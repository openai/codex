mod cli;
mod event_processor;
mod event_processor_with_human_output;
pub mod event_processor_with_jsonl_output;
pub mod exec_events;

pub use cli::Cli;
use codex_core::AuthManager;
use codex_core::BUILT_IN_OSS_MODEL_PROVIDER_ID;
use codex_core::ConversationManager;
use codex_core::NewConversation;
use codex_core::config::Config;
use codex_core::config::ConfigOverrides;
use codex_core::git_info::get_git_repo_root;
use codex_core::protocol::AskForApproval;
use codex_core::protocol::Event;
use codex_core::protocol::EventMsg;
use codex_core::protocol::InputItem;
use codex_core::protocol::Op;
use codex_core::protocol::TaskCompleteEvent;
use codex_ollama::DEFAULT_OSS_MODEL;
use codex_protocol::config_types::SandboxMode;
use event_processor_with_human_output::EventProcessorWithHumanOutput;
use event_processor_with_jsonl_output::EventProcessorWithJsonOutput;
use opentelemetry_appender_tracing::layer::OpenTelemetryTracingBridge;
use serde_json::Value;
use std::io::IsTerminal;
use std::io::Read;
use std::path::PathBuf;
use tracing::debug;
use tracing::error;
use tracing::info;
use tracing_subscriber::EnvFilter;
use tracing_subscriber::prelude::*;

use crate::cli::Command as ExecCommand;
use crate::event_processor::CodexStatus;
use crate::event_processor::EventProcessor;
use codex_core::default_client::set_default_originator;
use codex_core::find_conversation_path_by_id_str;

pub async fn run_main(cli: Cli, codex_linux_sandbox_exe: Option<PathBuf>) -> anyhow::Result<()> {
    if let Err(err) = set_default_originator("codex_exec") {
        tracing::warn!(?err, "Failed to set codex exec originator override {err:?}");
    }

    let Cli {
        command,
        images,
        model: model_cli_arg,
        oss,
        config_profile,
        full_auto,
        dangerously_bypass_approvals_and_sandbox,
        cwd,
        skip_git_repo_check,
        color,
        last_message_file,
        json: json_mode,
        sandbox_mode: sandbox_mode_cli_arg,
        prompt,
        output_schema: output_schema_path,
        include_plan_tool,
        config_overrides,
    } = cli;

    // Determine the prompt source (parent or subcommand) and read from stdin if needed.
    let prompt_arg = match &command {
        // Allow prompt before the subcommand by falling back to the parent-level prompt
        // when the Resume subcommand did not provide its own prompt.
        Some(ExecCommand::Resume(args)) => args.prompt.clone().or(prompt),
        None => prompt,
    };

    let prompt = match prompt_arg {
        Some(p) if p != "-" => p,
        // Either `-` was passed or no positional arg.
        maybe_dash => {
            // When no arg (None) **and** stdin is a TTY, bail out early – unless the
            // user explicitly forced reading via `-`.
            let force_stdin = matches!(maybe_dash.as_deref(), Some("-"));

            if std::io::stdin().is_terminal() && !force_stdin {
                eprintln!(
                    "No prompt provided. Either specify one as an argument or pipe the prompt into stdin."
                );
                std::process::exit(1);
            }

            // Ensure the user knows we are waiting on stdin, as they may
            // have gotten into this state by mistake. If so, and they are not
            // writing to stdin, Codex will hang indefinitely, so this should
            // help them debug in that case.
            if !force_stdin {
                eprintln!("Reading prompt from stdin...");
            }
            let mut buffer = String::new();
            if let Err(e) = std::io::stdin().read_to_string(&mut buffer) {
                eprintln!("Failed to read prompt from stdin: {e}");
                std::process::exit(1);
            } else if buffer.trim().is_empty() {
                eprintln!("No prompt provided via stdin.");
                std::process::exit(1);
            }
            buffer
        }
    };

    let output_schema = load_output_schema(output_schema_path);

    let (stdout_with_ansi, stderr_with_ansi) = match color {
        cli::Color::Always => (true, true),
        cli::Color::Never => (false, false),
        cli::Color::Auto => (
            std::io::stdout().is_terminal(),
            std::io::stderr().is_terminal(),
        ),
    };

    // Build fmt layer (existing logging) to compose with OTEL layer.
    let default_level = "error";

    // Build env_filter separately and attach via with_filter.
    let env_filter = EnvFilter::try_from_default_env()
        .or_else(|_| EnvFilter::try_new(default_level))
        .unwrap_or_else(|_| EnvFilter::new(default_level));

    let fmt_layer = tracing_subscriber::fmt::layer()
        .with_ansi(stderr_with_ansi)
        .with_writer(std::io::stderr)
        .with_filter(env_filter);

    let sandbox_mode = if full_auto {
        Some(SandboxMode::WorkspaceWrite)
    } else if dangerously_bypass_approvals_and_sandbox {
        Some(SandboxMode::DangerFullAccess)
    } else {
        sandbox_mode_cli_arg.map(Into::<SandboxMode>::into)
    };

    // When using `--oss`, let the bootstrapper pick the model (defaulting to
    // gpt-oss:20b) and ensure it is present locally. Also, force the built‑in
    // `oss` model provider.
    let model = if let Some(model) = model_cli_arg {
        Some(model)
    } else if oss {
        Some(DEFAULT_OSS_MODEL.to_owned())
    } else {
        None // No model specified, will use the default.
    };

    let model_provider = if oss {
        Some(BUILT_IN_OSS_MODEL_PROVIDER_ID.to_string())
    } else {
        None // No specific model provider override.
    };

    // Load configuration and determine approval policy
    let overrides = ConfigOverrides {
        model,
        review_model: None,
        config_profile,
        // This CLI is intended to be headless and has no affordances for asking
        // the user for approval.
        approval_policy: Some(AskForApproval::Never),
        sandbox_mode,
        cwd: cwd.map(|p| p.canonicalize().unwrap_or(p)),
        model_provider,
        codex_linux_sandbox_exe,
        base_instructions: None,
        include_plan_tool: Some(include_plan_tool),
        include_apply_patch_tool: None,
        include_view_image_tool: None,
        show_raw_agent_reasoning: oss.then_some(true),
        tools_web_search_request: None,
    };
    // Parse `-c` overrides.
    let cli_kv_overrides = match config_overrides.parse_overrides() {
        Ok(v) => v,
        Err(e) => {
            eprintln!("Error parsing -c overrides: {e}");
            std::process::exit(1);
        }
    };

    let config = Config::load_with_cli_overrides(cli_kv_overrides, overrides)?;

    let otel = codex_core::otel_init::build_provider(&config, env!("CARGO_PKG_VERSION"));

    #[allow(clippy::print_stderr)]
    let otel = match otel {
        Ok(otel) => otel,
        Err(e) => {
            eprintln!("Could not create otel exporter: {e}");
            std::process::exit(1);
        }
    };

    if let Some(provider) = otel.as_ref() {
        let otel_layer = OpenTelemetryTracingBridge::new(&provider.logger).with_filter(
            tracing_subscriber::filter::filter_fn(codex_core::otel_init::codex_export_filter),
        );

        let _ = tracing_subscriber::registry()
            .with(fmt_layer)
            .with(otel_layer)
            .try_init();
    } else {
        let _ = tracing_subscriber::registry().with(fmt_layer).try_init();
    }

    let mut event_processor: Box<dyn EventProcessor> = match json_mode {
        true => Box::new(EventProcessorWithJsonOutput::new(last_message_file.clone())),
        _ => Box::new(EventProcessorWithHumanOutput::create_with_ansi(
            stdout_with_ansi,
            &config,
            last_message_file.clone(),
        )),
    };

    if oss {
        codex_ollama::ensure_oss_ready(&config)
            .await
            .map_err(|e| anyhow::anyhow!("OSS setup failed: {e}"))?;
    }

    let default_cwd = config.cwd.to_path_buf();
    let default_approval_policy = config.approval_policy;
    let default_sandbox_policy = config.sandbox_policy.clone();
    let default_model = config.model.clone();
    let default_effort = config.model_reasoning_effort;
    let default_summary = config.model_reasoning_summary;

    if !skip_git_repo_check && get_git_repo_root(&default_cwd).is_none() {
        eprintln!("Not inside a trusted directory and --skip-git-repo-check was not specified.");
        std::process::exit(1);
    }

<<<<<<< HEAD
    let conversation_manager =
        ConversationManager::new(AuthManager::shared(config.codex_home.clone()), false);
=======
    let auth_manager = AuthManager::shared(config.codex_home.clone(), true);
    let conversation_manager = ConversationManager::new(auth_manager.clone());
>>>>>>> 2f6fb37d

    // Handle resume subcommand by resolving a rollout path and using explicit resume API.
    let NewConversation {
        conversation_id: _,
        conversation,
        session_configured,
    } = if let Some(ExecCommand::Resume(args)) = command {
        let resume_path = resolve_resume_path(&config, &args).await?;

        if let Some(path) = resume_path {
            conversation_manager
                .resume_conversation_from_rollout(config.clone(), path, auth_manager.clone())
                .await?
        } else {
            conversation_manager
                .new_conversation(config.clone())
                .await?
        }
    } else {
        conversation_manager
            .new_conversation(config.clone())
            .await?
    };
    // Print the effective configuration and prompt so users can see what Codex
    // is using.
    event_processor.print_config_summary(&config, &prompt, &session_configured);

    info!("Codex initialized with event: {session_configured:?}");

    let (tx, mut rx) = tokio::sync::mpsc::unbounded_channel::<Event>();
    {
        let conversation = conversation.clone();
        tokio::spawn(async move {
            loop {
                tokio::select! {
                    _ = tokio::signal::ctrl_c() => {
                        tracing::debug!("Keyboard interrupt");
                        // Immediately notify Codex to abort any in‑flight task.
                        conversation.submit(Op::Interrupt).await.ok();

                        // Exit the inner loop and return to the main input prompt. The codex
                        // will emit a `TurnInterrupted` (Error) event which is drained later.
                        break;
                    }
                    res = conversation.next_event() => match res {
                        Ok(event) => {
                            debug!("Received event: {event:?}");

                            let is_shutdown_complete = matches!(event.msg, EventMsg::ShutdownComplete);
                            if let Err(e) = tx.send(event) {
                                error!("Error sending event: {e:?}");
                                break;
                            }
                            if is_shutdown_complete {
                                info!("Received shutdown event, exiting event loop.");
                                break;
                            }
                        },
                        Err(e) => {
                            error!("Error receiving event: {e:?}");
                            break;
                        }
                    }
                }
            }
        });
    }

    // Send images first, if any.
    if !images.is_empty() {
        let items: Vec<InputItem> = images
            .into_iter()
            .map(|path| InputItem::LocalImage { path })
            .collect();
        let initial_images_event_id = conversation.submit(Op::UserInput { items }).await?;
        info!("Sent images with event ID: {initial_images_event_id}");
        while let Ok(event) = conversation.next_event().await {
            if event.id == initial_images_event_id
                && matches!(
                    event.msg,
                    EventMsg::TaskComplete(TaskCompleteEvent {
                        last_agent_message: _,
                    })
                )
            {
                break;
            }
        }
    }

    // Send the prompt.
    let items: Vec<InputItem> = vec![InputItem::Text { text: prompt }];
    let initial_prompt_task_id = conversation
        .submit(Op::UserTurn {
            items,
            cwd: default_cwd,
            approval_policy: default_approval_policy,
            sandbox_policy: default_sandbox_policy,
            model: default_model,
            effort: default_effort,
            summary: default_summary,
            final_output_json_schema: output_schema,
        })
        .await?;
    info!("Sent prompt with event ID: {initial_prompt_task_id}");

    // Run the loop until the task is complete.
    // Track whether a fatal error was reported by the server so we can
    // exit with a non-zero status for automation-friendly signaling.
    let mut error_seen = false;
    while let Some(event) = rx.recv().await {
        if matches!(event.msg, EventMsg::Error(_)) {
            error_seen = true;
        }
        let shutdown: CodexStatus = event_processor.process_event(event);
        match shutdown {
            CodexStatus::Running => continue,
            CodexStatus::InitiateShutdown => {
                conversation.submit(Op::Shutdown).await?;
            }
            CodexStatus::Shutdown => {
                break;
            }
        }
    }
    if error_seen {
        std::process::exit(1);
    }

    Ok(())
}

async fn resolve_resume_path(
    config: &Config,
    args: &crate::cli::ResumeArgs,
) -> anyhow::Result<Option<PathBuf>> {
    if args.last {
        match codex_core::RolloutRecorder::list_conversations(&config.codex_home, 1, None, false)
            .await
        {
            Ok(page) => Ok(page.items.first().map(|it| it.path.clone())),
            Err(e) => {
                error!("Error listing conversations: {e}");
                Ok(None)
            }
        }
    } else if let Some(id_str) = args.session_id.as_deref() {
        let path = find_conversation_path_by_id_str(&config.codex_home, id_str).await?;
        Ok(path)
    } else {
        Ok(None)
    }
}

fn load_output_schema(path: Option<PathBuf>) -> Option<Value> {
    let path = path?;

    let schema_str = match std::fs::read_to_string(&path) {
        Ok(contents) => contents,
        Err(err) => {
            eprintln!(
                "Failed to read output schema file {}: {err}",
                path.display()
            );
            std::process::exit(1);
        }
    };

    match serde_json::from_str::<Value>(&schema_str) {
        Ok(value) => Some(value),
        Err(err) => {
            eprintln!(
                "Output schema file {} is not valid JSON: {err}",
                path.display()
            );
            std::process::exit(1);
        }
    }
}<|MERGE_RESOLUTION|>--- conflicted
+++ resolved
@@ -236,13 +236,8 @@
         std::process::exit(1);
     }
 
-<<<<<<< HEAD
-    let conversation_manager =
-        ConversationManager::new(AuthManager::shared(config.codex_home.clone()), false);
-=======
     let auth_manager = AuthManager::shared(config.codex_home.clone(), true);
-    let conversation_manager = ConversationManager::new(auth_manager.clone());
->>>>>>> 2f6fb37d
+    let conversation_manager = ConversationManager::new(auth_manager.clone(), false);
 
     // Handle resume subcommand by resolving a rollout path and using explicit resume API.
     let NewConversation {

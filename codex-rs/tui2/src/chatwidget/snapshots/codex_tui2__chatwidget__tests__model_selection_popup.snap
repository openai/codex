---
source: tui2/src/chatwidget/tests.rs
expression: popup
---
  Select Model and Effort
  Access legacy models by running codex -m <model_name> or in your config.toml

<<<<<<< HEAD
› 1. gpt-5.1-codex-max (default)  Codex-optimized flagship for deep and fast
                                  reasoning.
  2. gpt-5.1-codex                Optimized for codex.
  3. gpt-5.1-codex-mini           Optimized for codex. Cheaper, faster, but
=======
› 1. gpt-5.1-codex-max (default)  Latest Codex-optimized flagship for deep and
                                  fast reasoning.
  2. gpt-5.1-codex-mini           Optimized for codex. Cheaper, faster, but
>>>>>>> 374d5913
                                  less capable.
  3. gpt-5.2                      Latest frontier model with improvements
                                  across knowledge, reasoning and coding

  Press enter to select reasoning effort, or esc to dismiss.<|MERGE_RESOLUTION|>--- conflicted
+++ resolved
@@ -5,16 +5,9 @@
   Select Model and Effort
   Access legacy models by running codex -m <model_name> or in your config.toml
 
-<<<<<<< HEAD
-› 1. gpt-5.1-codex-max (default)  Codex-optimized flagship for deep and fast
-                                  reasoning.
-  2. gpt-5.1-codex                Optimized for codex.
-  3. gpt-5.1-codex-mini           Optimized for codex. Cheaper, faster, but
-=======
 › 1. gpt-5.1-codex-max (default)  Latest Codex-optimized flagship for deep and
                                   fast reasoning.
   2. gpt-5.1-codex-mini           Optimized for codex. Cheaper, faster, but
->>>>>>> 374d5913
                                   less capable.
   3. gpt-5.2                      Latest frontier model with improvements
                                   across knowledge, reasoning and coding

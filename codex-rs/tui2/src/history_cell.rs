--- conflicted
+++ resolved
@@ -1887,7 +1887,6 @@
         render_lines(&cell.transcript_lines(u16::MAX))
     }
 
-<<<<<<< HEAD
     #[test]
     fn subagent_summary_prefers_description() {
         let invocation = SubAgentInvocation {
@@ -1898,14 +1897,9 @@
         assert_eq!(subagent_summary(&invocation), "Summarize the auth flow");
     }
 
-    #[test]
-    fn mcp_tools_output_masks_sensitive_values() {
-        let mut config = test_config();
-=======
     #[tokio::test]
     async fn mcp_tools_output_masks_sensitive_values() {
         let mut config = test_config().await;
->>>>>>> a6974087
         let mut env = HashMap::new();
         env.insert("TOKEN".to_string(), "secret".to_string());
         let stdio_config = McpServerConfig {

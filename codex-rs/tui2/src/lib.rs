// Forbid accidental stdout/stderr writes in the *library* portion of the TUI.
// The standalone `codex-tui` binary prints a short help message before the
// alternate‑screen mode starts; that file opts‑out locally via `allow`.
#![deny(clippy::print_stdout, clippy::print_stderr)]
#![deny(clippy::disallowed_methods)]
use additional_dirs::add_dir_warning_message;
use app::App;
pub use app::AppExitInfo;
use codex_app_server_protocol::AuthMode;
use codex_common::oss::detect_ollama_wire_api_if_needed;
use codex_common::oss::ensure_oss_provider_ready;
use codex_common::oss::get_default_model_for_oss_provider;
use codex_core::AuthManager;
use codex_core::CodexAuth;
use codex_core::INTERACTIVE_SESSION_SOURCES;
use codex_core::RolloutRecorder;
use codex_core::auth::enforce_login_restrictions;
use codex_core::config::Config;
use codex_core::config::ConfigOverrides;
use codex_core::config::find_codex_home;
use codex_core::config::load_config_as_toml_with_cli_overrides;
use codex_core::config::resolve_oss_provider;
use codex_core::find_conversation_path_by_id_str;
use codex_core::get_platform_sandbox;
use codex_core::protocol::AskForApproval;
use codex_protocol::config_types::SandboxMode;
use std::fs::OpenOptions;
use std::path::PathBuf;
use tracing::error;
use tracing_appender::non_blocking;
use tracing_subscriber::EnvFilter;
use tracing_subscriber::filter::Targets;
use tracing_subscriber::prelude::*;

mod additional_dirs;
mod app;
mod app_backtrack;
mod app_event;
mod app_event_sender;
mod ascii_animation;
mod bottom_pane;
mod chatwidget;
mod cli;
mod clipboard_copy;
mod clipboard_paste;
mod color;
pub mod custom_terminal;
mod diff_render;
mod exec_cell;
mod exec_command;
mod file_search;
mod frames;
mod get_git_diff;
mod history_cell;
pub mod insert_history;
mod key_hint;
pub mod live_wrap;
mod markdown;
mod markdown_render;
mod markdown_stream;
mod model_migration;
mod notifications;
pub mod onboarding;
mod oss_selection;
mod pager_overlay;
pub mod public_widgets;
mod render;
mod resume_picker;
mod selection_list;
mod session_log;
mod shimmer;
mod slash_command;
mod status;
mod status_indicator_widget;
mod streaming;
mod style;
mod terminal_palette;
mod text_formatting;
mod tooltips;
mod tui;
mod ui_consts;
pub mod update_action;
mod update_prompt;
mod updates;
mod version;

mod wrapping;

#[cfg(test)]
pub mod test_backend;

use crate::onboarding::TrustDirectorySelection;
use crate::onboarding::onboarding_screen::OnboardingScreenArgs;
use crate::onboarding::onboarding_screen::run_onboarding_app;
use crate::tui::Tui;
pub use cli::Cli;
pub use markdown_render::render_markdown_text;
pub use public_widgets::composer_input::ComposerAction;
pub use public_widgets::composer_input::ComposerInput;
use std::io::Write as _;

// (tests access modules directly within the crate)

pub async fn run_main(
    mut cli: Cli,
    codex_linux_sandbox_exe: Option<PathBuf>,
) -> std::io::Result<AppExitInfo> {
    let (sandbox_mode, approval_policy) = if cli.full_auto {
        (
            Some(SandboxMode::WorkspaceWrite),
            Some(AskForApproval::OnRequest),
        )
    } else if cli.dangerously_bypass_approvals_and_sandbox {
        (
            Some(SandboxMode::DangerFullAccess),
            Some(AskForApproval::Never),
        )
    } else {
        (
            cli.sandbox_mode.map(Into::<SandboxMode>::into),
            cli.approval_policy.map(Into::into),
        )
    };

    // Map the legacy --search flag to the new feature toggle.
    if cli.web_search {
        cli.config_overrides
            .raw_overrides
            .push("features.web_search_request=true".to_string());
    }

    // When using `--oss`, let the bootstrapper pick the model (defaulting to
    // gpt-oss:20b) and ensure it is present locally. Also, force the built‑in
    let raw_overrides = cli.config_overrides.raw_overrides.clone();
    // `oss` model provider.
    let overrides_cli = codex_common::CliConfigOverrides { raw_overrides };
    let cli_kv_overrides = match overrides_cli.parse_overrides() {
        // Parse `-c` overrides from the CLI.
        Ok(v) => v,
        #[allow(clippy::print_stderr)]
        Err(e) => {
            eprintln!("Error parsing -c overrides: {e}");
            std::process::exit(1);
        }
    };

    // we load config.toml here to determine project state.
    #[allow(clippy::print_stderr)]
    let codex_home = match find_codex_home() {
        Ok(codex_home) => codex_home.to_path_buf(),
        Err(err) => {
            eprintln!("Error finding codex home: {err}");
            std::process::exit(1);
        }
    };

    #[allow(clippy::print_stderr)]
    let config_toml =
        match load_config_as_toml_with_cli_overrides(&codex_home, cli_kv_overrides.clone()).await {
            Ok(config_toml) => config_toml,
            Err(err) => {
                eprintln!("Error loading config.toml: {err}");
                std::process::exit(1);
            }
        };

    let model_provider_override = if cli.oss {
        let resolved = resolve_oss_provider(
            cli.oss_provider.as_deref(),
            &config_toml,
            cli.config_profile.clone(),
        );

        if let Some(provider) = resolved {
            Some(provider)
        } else {
            // No provider configured, prompt the user
            let provider = oss_selection::select_oss_provider(&codex_home).await?;
            if provider == "__CANCELLED__" {
                return Err(std::io::Error::other(
                    "OSS provider selection was cancelled by user",
                ));
            }
            Some(provider)
        }
    } else {
        None
    };

    // When using `--oss`, let the bootstrapper pick the model based on selected provider
    let model = if let Some(model) = &cli.model {
        Some(model.clone())
    } else if cli.oss {
        // Use the provider from model_provider_override
        model_provider_override
            .as_ref()
            .and_then(|provider_id| get_default_model_for_oss_provider(provider_id))
            .map(std::borrow::ToOwned::to_owned)
    } else {
        None // No model specified, will use the default.
    };

    // canonicalize the cwd
    let cwd = cli.cwd.clone().map(|p| p.canonicalize().unwrap_or(p));
    let additional_dirs = cli.add_dir.clone();

    let overrides = ConfigOverrides {
        model,
        review_model: None,
        approval_policy,
        sandbox_mode,
        cwd,
        model_provider: model_provider_override.clone(),
        config_profile: cli.config_profile.clone(),
        codex_linux_sandbox_exe,
        base_instructions: None,
        developer_instructions: None,
        compact_prompt: None,
        include_apply_patch_tool: None,
        show_raw_agent_reasoning: cli.oss.then_some(true),
        tools_web_search_request: None,
        additional_writable_roots: additional_dirs,
    };

    let mut config = load_config_or_exit(cli_kv_overrides.clone(), overrides.clone()).await;

    if let Some(warning) = add_dir_warning_message(&cli.add_dir, &config.sandbox_policy) {
        #[allow(clippy::print_stderr)]
        {
            eprintln!("Error adding directories: {warning}");
            std::process::exit(1);
        }
    }

    #[allow(clippy::print_stderr)]
    if let Err(err) = enforce_login_restrictions(&config).await {
        eprintln!("{err}");
        std::process::exit(1);
    }

    let active_profile = config.active_profile.clone();
    let log_dir = codex_core::config::log_dir(&config)?;
    std::fs::create_dir_all(&log_dir)?;
    // Open (or create) your log file, appending to it.
    let mut log_file_opts = OpenOptions::new();
    log_file_opts.create(true).append(true);

    // Ensure the file is only readable and writable by the current user.
    // Doing the equivalent to `chmod 600` on Windows is quite a bit more code
    // and requires the Windows API crates, so we can reconsider that when
    // Codex CLI is officially supported on Windows.
    #[cfg(unix)]
    {
        use std::os::unix::fs::OpenOptionsExt;
        log_file_opts.mode(0o600);
    }

    let log_file = log_file_opts.open(log_dir.join("codex-tui.log"))?;

    // Wrap file in non‑blocking writer.
    let (non_blocking, _guard) = non_blocking(log_file);

    // use RUST_LOG env var, default to info for codex crates.
    let env_filter = || {
        EnvFilter::try_from_default_env().unwrap_or_else(|_| {
            EnvFilter::new("codex_core=info,codex_tui=info,codex_rmcp_client=info")
        })
    };

    let file_layer = tracing_subscriber::fmt::layer()
        .with_writer(non_blocking)
        .with_target(false)
        .with_ansi(false)
        .with_span_events(tracing_subscriber::fmt::format::FmtSpan::CLOSE)
        .with_filter(env_filter());

    let feedback = codex_feedback::CodexFeedback::new();
    let targets = Targets::new().with_default(tracing::Level::TRACE);

    let feedback_layer = tracing_subscriber::fmt::layer()
        .with_writer(feedback.make_writer())
        .with_ansi(false)
        .with_target(false)
        .with_filter(targets);

    if cli.oss && model_provider_override.is_some() {
        // We're in the oss section, so provider_id should be Some
        // Let's handle None case gracefully though just in case
        let provider_id = match model_provider_override.as_ref() {
            Some(id) => id,
            None => {
                error!("OSS provider unexpectedly not set when oss flag is used");
                return Err(std::io::Error::other(
                    "OSS provider not set but oss flag was used",
                ));
            }
        };
        ensure_oss_provider_ready(provider_id, &mut config).await?;
    }

    let otel = codex_core::otel_init::build_provider(&config, env!("CARGO_PKG_VERSION"));

    #[allow(clippy::print_stderr)]
    let otel = match otel {
        Ok(otel) => otel,
        Err(e) => {
            eprintln!("Could not create otel exporter: {e}");
            std::process::exit(1);
        }
    };

    let otel_logger_layer = otel.as_ref().and_then(|o| o.logger_layer());

    let otel_tracing_layer = otel.as_ref().and_then(|o| o.tracing_layer());

    let _ = tracing_subscriber::registry()
        .with(file_layer)
        .with(feedback_layer)
        .with(otel_tracing_layer)
        .with(otel_logger_layer)
        .try_init();

    run_ratatui_app(
        cli,
        config,
        overrides,
        cli_kv_overrides,
        active_profile,
        feedback,
    )
    .await
    .map_err(|err| std::io::Error::other(err.to_string()))
}

async fn run_ratatui_app(
    cli: Cli,
    initial_config: Config,
    overrides: ConfigOverrides,
    cli_kv_overrides: Vec<(String, toml::Value)>,
    active_profile: Option<String>,
    feedback: codex_feedback::CodexFeedback,
) -> color_eyre::Result<AppExitInfo> {
    color_eyre::install()?;

    // Forward panic reports through tracing so they appear in the UI status
    // line, but do not swallow the default/color-eyre panic handler.
    // Chain to the previous hook so users still get a rich panic report
    // (including backtraces) after we restore the terminal.
    let prev_hook = std::panic::take_hook();
    std::panic::set_hook(Box::new(move |info| {
        tracing::error!("panic: {info}");
        prev_hook(info);
    }));
    let mut terminal = tui::init()?;
    terminal.clear()?;

    let mut tui = Tui::new(terminal);

    #[cfg(not(debug_assertions))]
    {
        use crate::update_prompt::UpdatePromptOutcome;

        let skip_update_prompt = cli.prompt.as_ref().is_some_and(|prompt| !prompt.is_empty());
        if !skip_update_prompt {
            match update_prompt::run_update_prompt_if_needed(&mut tui, &initial_config).await? {
                UpdatePromptOutcome::Continue => {}
                UpdatePromptOutcome::RunUpdate(action) => {
                    crate::tui::restore()?;
                    return Ok(AppExitInfo {
                        token_usage: codex_core::protocol::TokenUsage::default(),
                        conversation_id: None,
                        update_action: Some(action),
                        session_lines: Vec::new(),
                    });
                }
            }
        }
    }

    // Initialize high-fidelity session event logging if enabled.
    session_log::maybe_init(&initial_config);

    let auth_manager = AuthManager::shared(
        initial_config.codex_home.clone(),
        false,
        initial_config.cli_auth_credentials_store_mode,
    );
    let login_status = get_login_status(&initial_config);
    let should_show_trust_screen = should_show_trust_screen(&initial_config);
    let should_show_onboarding =
        should_show_onboarding(login_status, &initial_config, should_show_trust_screen);

    let config = if should_show_onboarding {
        let onboarding_result = run_onboarding_app(
            OnboardingScreenArgs {
                show_login_screen: should_show_login_screen(login_status, &initial_config),
                show_trust_screen: should_show_trust_screen,
                login_status,
                auth_manager: auth_manager.clone(),
                config: initial_config.clone(),
            },
            &mut tui,
        )
        .await?;
        if onboarding_result.should_exit {
            restore();
            session_log::log_session_end();
            let _ = tui.terminal.clear();
            return Ok(AppExitInfo {
                token_usage: codex_core::protocol::TokenUsage::default(),
                conversation_id: None,
                update_action: None,
                session_lines: Vec::new(),
            });
        }
        // if the user acknowledged windows or made an explicit decision ato trust the directory, reload the config accordingly
        if onboarding_result
            .directory_trust_decision
            .map(|d| d == TrustDirectorySelection::Trust)
            .unwrap_or(false)
        {
            load_config_or_exit(cli_kv_overrides, overrides).await
        } else {
            initial_config
        }
    } else {
        initial_config
    };

    // Determine resume behavior: explicit id, then resume last, then picker.
    let resume_selection = if let Some(id_str) = cli.resume_session_id.as_deref() {
        match find_conversation_path_by_id_str(&config.codex_home, id_str).await? {
            Some(path) => resume_picker::ResumeSelection::Resume(path),
            None => {
                error!("Error finding conversation path: {id_str}");
                restore();
                session_log::log_session_end();
                let _ = tui.terminal.clear();
                if let Err(err) = writeln!(
                    std::io::stdout(),
                    "No saved session found with ID {id_str}. Run `codex resume` without an ID to choose from existing sessions."
                ) {
                    error!("Failed to write resume error message: {err}");
                }
                return Ok(AppExitInfo {
                    token_usage: codex_core::protocol::TokenUsage::default(),
                    conversation_id: None,
                    update_action: None,
                    session_lines: Vec::new(),
                });
            }
        }
    } else if cli.resume_last {
        let provider_filter = vec![config.model_provider_id.clone()];
        match RolloutRecorder::list_conversations(
            &config.codex_home,
            1,
            None,
            INTERACTIVE_SESSION_SOURCES,
            Some(provider_filter.as_slice()),
            &config.model_provider_id,
        )
        .await
        {
            Ok(page) => page
                .items
                .first()
                .map(|it| resume_picker::ResumeSelection::Resume(it.path.clone()))
                .unwrap_or(resume_picker::ResumeSelection::StartFresh),
            Err(_) => resume_picker::ResumeSelection::StartFresh,
        }
    } else if cli.resume_picker {
        match resume_picker::run_resume_picker(
            &mut tui,
            &config.codex_home,
            &config.model_provider_id,
            cli.resume_show_all,
        )
        .await?
        {
            resume_picker::ResumeSelection::Exit => {
                restore();
                session_log::log_session_end();
                return Ok(AppExitInfo {
                    token_usage: codex_core::protocol::TokenUsage::default(),
                    conversation_id: None,
                    update_action: None,
                    session_lines: Vec::new(),
                });
            }
            other => other,
        }
    } else {
        resume_picker::ResumeSelection::StartFresh
    };

    let Cli { prompt, images, .. } = cli;

    // Run the main chat + transcript UI on the terminal's alternate screen so
    // the entire viewport can be used without polluting normal scrollback. This
    // mirrors the behavior of the legacy TUI but keeps inline mode available
    // for smaller prompts like onboarding and model migration.
    let _ = tui.enter_alt_screen();

    let app_result = App::run(
        &mut tui,
        auth_manager,
        config,
        active_profile,
        prompt,
        images,
        resume_selection,
        feedback,
        should_show_trust_screen, // Proxy to: is it a first run in this directory?
    )
    .await;

    let _ = tui.leave_alt_screen();
    restore();
    if let Ok(exit_info) = &app_result {
        let mut stdout = std::io::stdout();
        for line in exit_info.session_lines.iter() {
            let _ = writeln!(stdout, "{line}");
        }
        if !exit_info.session_lines.is_empty() {
            let _ = writeln!(stdout);
        }
    }
    // Mark the end of the recorded session.
    session_log::log_session_end();
    // ignore error when collecting usage – report underlying error instead
    app_result
}

#[expect(
    clippy::print_stderr,
    reason = "TUI should no longer be displayed, so we can write to stderr."
)]
fn restore() {
    if let Err(err) = tui::restore() {
        eprintln!(
            "failed to restore terminal. Run `reset` or restart your terminal to recover: {err}"
        );
    }
}

#[derive(Debug, Clone, Copy, PartialEq, Eq)]
pub enum LoginStatus {
    AuthMode(AuthMode),
    NotAuthenticated,
}

fn get_login_status(config: &Config) -> LoginStatus {
    if config.model_provider.requires_openai_auth {
        // Reading the OpenAI API key is an async operation because it may need
        // to refresh the token. Block on it.
        let codex_home = config.codex_home.clone();
        match CodexAuth::from_auth_storage(&codex_home, config.cli_auth_credentials_store_mode) {
            Ok(Some(auth)) => LoginStatus::AuthMode(auth.mode),
            Ok(None) => LoginStatus::NotAuthenticated,
            Err(err) => {
                error!("Failed to read auth.json: {err}");
                LoginStatus::NotAuthenticated
            }
        }
    } else {
        LoginStatus::NotAuthenticated
    }
}

async fn load_config_or_exit(
    cli_kv_overrides: Vec<(String, toml::Value)>,
    overrides: ConfigOverrides,
) -> Config {
    #[allow(clippy::print_stderr)]
<<<<<<< HEAD
    match Config::load_with_cli_overrides(cli_kv_overrides, overrides).await {
        Ok(mut config) => {
            detect_ollama_wire_api_if_needed(&mut config).await;
            config
        }
=======
    match Config::load_with_cli_overrides_and_harness_overrides(cli_kv_overrides, overrides).await {
        Ok(config) => config,
>>>>>>> 7157421d
        Err(err) => {
            eprintln!("Error loading configuration: {err}");
            std::process::exit(1);
        }
    }
}

/// Determine if user has configured a sandbox / approval policy,
/// or if the current cwd project is already trusted. If not, we need to
/// show the trust screen.
fn should_show_trust_screen(config: &Config) -> bool {
    if cfg!(target_os = "windows") && get_platform_sandbox().is_none() {
        // If the experimental sandbox is not enabled, Native Windows cannot enforce sandboxed write access; skip the trust prompt entirely.
        return false;
    }
    if config.did_user_set_custom_approval_policy_or_sandbox_mode {
        // Respect explicit approval/sandbox overrides made by the user.
        return false;
    }
    // otherwise, show only if no trust decision has been made
    config.active_project.trust_level.is_none()
}

fn should_show_onboarding(
    login_status: LoginStatus,
    config: &Config,
    show_trust_screen: bool,
) -> bool {
    if show_trust_screen {
        return true;
    }

    should_show_login_screen(login_status, config)
}

fn should_show_login_screen(login_status: LoginStatus, config: &Config) -> bool {
    // Only show the login screen for providers that actually require OpenAI auth
    // (OpenAI or equivalents). For OSS/other providers, skip login entirely.
    if !config.model_provider.requires_openai_auth {
        return false;
    }

    login_status == LoginStatus::NotAuthenticated
}

#[cfg(test)]
mod tests {
    use super::*;
    use codex_core::config::ConfigOverrides;
    use codex_core::config::ConfigToml;
    use codex_core::config::ProjectConfig;
    use serial_test::serial;
    use tempfile::TempDir;

    #[test]
    #[serial]
    fn windows_skips_trust_prompt_without_sandbox() -> std::io::Result<()> {
        let temp_dir = TempDir::new()?;
        let mut config = Config::load_from_base_config_with_overrides(
            ConfigToml::default(),
            ConfigOverrides::default(),
            temp_dir.path().to_path_buf(),
        )?;
        config.did_user_set_custom_approval_policy_or_sandbox_mode = false;
        config.active_project = ProjectConfig { trust_level: None };
        config.set_windows_sandbox_globally(false);

        let should_show = should_show_trust_screen(&config);
        if cfg!(target_os = "windows") {
            assert!(
                !should_show,
                "Windows trust prompt should always be skipped on native Windows"
            );
        } else {
            assert!(
                should_show,
                "Non-Windows should still show trust prompt when project is untrusted"
            );
        }
        Ok(())
    }
    #[test]
    #[serial]
    fn windows_shows_trust_prompt_with_sandbox() -> std::io::Result<()> {
        let temp_dir = TempDir::new()?;
        let mut config = Config::load_from_base_config_with_overrides(
            ConfigToml::default(),
            ConfigOverrides::default(),
            temp_dir.path().to_path_buf(),
        )?;
        config.did_user_set_custom_approval_policy_or_sandbox_mode = false;
        config.active_project = ProjectConfig { trust_level: None };
        config.set_windows_sandbox_globally(true);

        let should_show = should_show_trust_screen(&config);
        if cfg!(target_os = "windows") {
            assert!(
                should_show,
                "Windows trust prompt should be shown on native Windows with sandbox enabled"
            );
        } else {
            assert!(
                should_show,
                "Non-Windows should still show trust prompt when project is untrusted"
            );
        }
        Ok(())
    }
    #[test]
    fn untrusted_project_skips_trust_prompt() -> std::io::Result<()> {
        use codex_protocol::config_types::TrustLevel;
        let temp_dir = TempDir::new()?;
        let mut config = Config::load_from_base_config_with_overrides(
            ConfigToml::default(),
            ConfigOverrides::default(),
            temp_dir.path().to_path_buf(),
        )?;
        config.did_user_set_custom_approval_policy_or_sandbox_mode = false;
        config.active_project = ProjectConfig {
            trust_level: Some(TrustLevel::Untrusted),
        };

        let should_show = should_show_trust_screen(&config);
        assert!(
            !should_show,
            "Trust prompt should not be shown for projects explicitly marked as untrusted"
        );
        Ok(())
    }
}<|MERGE_RESOLUTION|>--- conflicted
+++ resolved
@@ -573,16 +573,11 @@
     overrides: ConfigOverrides,
 ) -> Config {
     #[allow(clippy::print_stderr)]
-<<<<<<< HEAD
     match Config::load_with_cli_overrides(cli_kv_overrides, overrides).await {
         Ok(mut config) => {
             detect_ollama_wire_api_if_needed(&mut config).await;
             config
         }
-=======
-    match Config::load_with_cli_overrides_and_harness_overrides(cli_kv_overrides, overrides).await {
-        Ok(config) => config,
->>>>>>> 7157421d
         Err(err) => {
             eprintln!("Error loading configuration: {err}");
             std::process::exit(1);

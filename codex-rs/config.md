--- conflicted
+++ resolved
@@ -67,11 +67,11 @@
 
 Note that Azure requires `api-version` to be passed as a query parameter, so be sure to specify it as part of `query_params` when defining the Azure provider:
 
-<<<<<<< HEAD
+
 This option lets you override and amend the default set of model providers bundled with Codex. This value is a map where the key is the value to use with `model_provider` to select the corresponding provider.
 
 For example, if you wanted to add a provider that uses the OpenAI 4o model via the chat completions API, then you can define the provider under model_providers with wire_api = "chat":
-=======
+
 ```toml
 [model_providers.azure]
 name = "Azure"
@@ -82,7 +82,7 @@
 ```
 
 It is also possible to configure a provider to include extra HTTP headers with a request. These can be hardcoded values (`http_headers`) or values read from environment variables (`env_http_headers`):
->>>>>>> 75fa65e0
+
 
 ```toml
 [model_providers.example]

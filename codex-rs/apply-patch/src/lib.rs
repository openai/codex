mod parser;
mod seek_sequence;
mod standalone_executable;

use std::collections::HashMap;
use std::path::Path;
use std::path::PathBuf;
use std::str::Utf8Error;

use anyhow::Context;
use anyhow::Result;
use once_cell::sync::Lazy;
pub use parser::Hunk;
pub use parser::ParseError;
use parser::ParseError::*;
use parser::UpdateFileChunk;
pub use parser::parse_patch;
use similar::TextDiff;
use thiserror::Error;
use tree_sitter::LanguageError;
use tree_sitter::Parser;
use tree_sitter::Query;
use tree_sitter::QueryCursor;
use tree_sitter::StreamingIterator;
use tree_sitter_bash::LANGUAGE as BASH;

pub use standalone_executable::main;

/// Detailed instructions for gpt-4.1 on how to use the `apply_patch` tool.
pub const APPLY_PATCH_TOOL_INSTRUCTIONS: &str = include_str!("../apply_patch_tool_instructions.md");

const APPLY_PATCH_COMMANDS: [&str; 2] = ["apply_patch", "applypatch"];

#[derive(Debug, Error, PartialEq)]
pub enum ApplyPatchError {
    #[error(transparent)]
    ParseError(#[from] ParseError),
    #[error(transparent)]
    IoError(#[from] IoError),
    /// Error that occurs while computing replacements when applying patch chunks
    #[error("{0}")]
    ComputeReplacements(String),
}

impl From<std::io::Error> for ApplyPatchError {
    fn from(err: std::io::Error) -> Self {
        ApplyPatchError::IoError(IoError {
            context: "I/O error".to_string(),
            source: err,
        })
    }
}

impl From<&std::io::Error> for ApplyPatchError {
    fn from(err: &std::io::Error) -> Self {
        ApplyPatchError::IoError(IoError {
            context: "I/O error".to_string(),
            source: std::io::Error::new(err.kind(), err.to_string()),
        })
    }
}

#[derive(Debug, Error)]
#[error("{context}: {source}")]
pub struct IoError {
    context: String,
    #[source]
    source: std::io::Error,
}

impl PartialEq for IoError {
    fn eq(&self, other: &Self) -> bool {
        self.context == other.context && self.source.to_string() == other.source.to_string()
    }
}

#[derive(Debug, PartialEq)]
pub enum MaybeApplyPatch {
    Body(ApplyPatchArgs),
    ShellParseError(ExtractHeredocError),
    PatchParseError(ParseError),
    NotApplyPatch,
}

/// Both the raw PATCH argument to `apply_patch` as well as the PATCH argument
/// parsed into hunks.
#[derive(Debug, PartialEq)]
pub struct ApplyPatchArgs {
    pub patch: String,
    pub hunks: Vec<Hunk>,
    pub workdir: Option<String>,
}

pub fn maybe_parse_apply_patch(argv: &[String]) -> MaybeApplyPatch {
    match argv {
        [cmd, body] if APPLY_PATCH_COMMANDS.contains(&cmd.as_str()) => match parse_patch(body) {
            Ok(source) => MaybeApplyPatch::Body(source),
            Err(e) => MaybeApplyPatch::PatchParseError(e),
        },
<<<<<<< HEAD
        // Handle common shell wrappers: bash/sh/zsh with -lc or -c
        [shell, flag, script]
            if {
                // accept absolute paths too (e.g., /bin/bash, /usr/bin/sh)
                let shell_name = std::path::Path::new(shell)
                    .file_name()
                    .and_then(|s| s.to_str())
                    .unwrap_or("");
                let is_shell = matches!(shell_name, "bash" | "sh" | "zsh");
                let is_flag = matches!(flag.as_str(), "-lc" | "-c");
                let starts_with_apply = APPLY_PATCH_COMMANDS
                    .iter()
                    .any(|cmd| script.trim_start().starts_with(cmd));
                is_shell && is_flag && starts_with_apply
            } =>
        {
            match extract_heredoc_body_from_apply_patch_command(script) {
                Ok(body) => match parse_patch(&body) {
                    Ok(source) => MaybeApplyPatch::Body(source),
=======
        [bash, flag, script] if bash == "bash" && flag == "-lc" => {
            match extract_apply_patch_from_bash(script) {
                Ok((body, workdir)) => match parse_patch(&body) {
                    Ok(mut source) => {
                        source.workdir = workdir;
                        MaybeApplyPatch::Body(source)
                    }
>>>>>>> a56eb481
                    Err(e) => MaybeApplyPatch::PatchParseError(e),
                },
                Err(ExtractHeredocError::CommandDidNotStartWithApplyPatch) => {
                    MaybeApplyPatch::NotApplyPatch
                }
                Err(e) => MaybeApplyPatch::ShellParseError(e),
            }
        }
        _ => MaybeApplyPatch::NotApplyPatch,
    }
}

#[derive(Debug, PartialEq)]
pub enum ApplyPatchFileChange {
    Add {
        content: String,
    },
    Delete {
        content: String,
    },
    Update {
        unified_diff: String,
        move_path: Option<PathBuf>,
        /// new_content that will result after the unified_diff is applied.
        new_content: String,
    },
}

#[derive(Debug, PartialEq)]
pub enum MaybeApplyPatchVerified {
    /// `argv` corresponded to an `apply_patch` invocation, and these are the
    /// resulting proposed file changes.
    Body(ApplyPatchAction),
    /// `argv` could not be parsed to determine whether it corresponds to an
    /// `apply_patch` invocation.
    ShellParseError(ExtractHeredocError),
    /// `argv` corresponded to an `apply_patch` invocation, but it could not
    /// be fulfilled due to the specified error.
    CorrectnessError(ApplyPatchError),
    /// `argv` decidedly did not correspond to an `apply_patch` invocation.
    NotApplyPatch,
}

/// ApplyPatchAction is the result of parsing an `apply_patch` command. By
/// construction, all paths should be absolute paths.
#[derive(Debug, PartialEq)]
pub struct ApplyPatchAction {
    changes: HashMap<PathBuf, ApplyPatchFileChange>,

    /// The raw patch argument that can be used with `apply_patch` as an exec
    /// call. i.e., if the original arg was parsed in "lenient" mode with a
    /// heredoc, this should be the value without the heredoc wrapper.
    pub patch: String,

    /// The working directory that was used to resolve relative paths in the patch.
    pub cwd: PathBuf,
}

impl ApplyPatchAction {
    pub fn is_empty(&self) -> bool {
        self.changes.is_empty()
    }

    /// Returns the changes that would be made by applying the patch.
    pub fn changes(&self) -> &HashMap<PathBuf, ApplyPatchFileChange> {
        &self.changes
    }

    /// Should be used exclusively for testing. (Not worth the overhead of
    /// creating a feature flag for this.)
    pub fn new_add_for_test(path: &Path, content: String) -> Self {
        if !path.is_absolute() {
            panic!("path must be absolute");
        }

        #[expect(clippy::expect_used)]
        let filename = path
            .file_name()
            .expect("path should not be empty")
            .to_string_lossy();
        let patch = format!(
            r#"*** Begin Patch
*** Update File: {filename}
@@
+ {content}
*** End Patch"#,
        );
        let changes = HashMap::from([(path.to_path_buf(), ApplyPatchFileChange::Add { content })]);
        #[expect(clippy::expect_used)]
        Self {
            changes,
            cwd: path
                .parent()
                .expect("path should have parent")
                .to_path_buf(),
            patch,
        }
    }
}

/// cwd must be an absolute path so that we can resolve relative paths in the
/// patch.
pub fn maybe_parse_apply_patch_verified(argv: &[String], cwd: &Path) -> MaybeApplyPatchVerified {
    match maybe_parse_apply_patch(argv) {
        MaybeApplyPatch::Body(ApplyPatchArgs {
            patch,
            hunks,
            workdir,
        }) => {
            let effective_cwd = workdir
                .as_ref()
                .map(|dir| {
                    let path = Path::new(dir);
                    if path.is_absolute() {
                        path.to_path_buf()
                    } else {
                        cwd.join(path)
                    }
                })
                .unwrap_or_else(|| cwd.to_path_buf());
            let mut changes = HashMap::new();
            for hunk in hunks {
                let path = hunk.resolve_path(&effective_cwd);
                match hunk {
                    Hunk::AddFile { contents, .. } => {
                        changes.insert(path, ApplyPatchFileChange::Add { content: contents });
                    }
                    Hunk::DeleteFile { .. } => {
                        let content = match std::fs::read_to_string(&path) {
                            Ok(content) => content,
                            Err(e) => {
                                return MaybeApplyPatchVerified::CorrectnessError(
                                    ApplyPatchError::IoError(IoError {
                                        context: format!("Failed to read {}", path.display()),
                                        source: e,
                                    }),
                                );
                            }
                        };
                        changes.insert(path, ApplyPatchFileChange::Delete { content });
                    }
                    Hunk::UpdateFile {
                        move_path, chunks, ..
                    } => {
                        let ApplyPatchFileUpdate {
                            unified_diff,
                            content: contents,
                        } = match unified_diff_from_chunks(&path, &chunks) {
                            Ok(diff) => diff,
                            Err(e) => {
                                return MaybeApplyPatchVerified::CorrectnessError(e);
                            }
                        };
                        changes.insert(
                            path,
                            ApplyPatchFileChange::Update {
                                unified_diff,
                                move_path: move_path.map(|p| cwd.join(p)),
                                new_content: contents,
                            },
                        );
                    }
                }
            }
            MaybeApplyPatchVerified::Body(ApplyPatchAction {
                changes,
                patch,
                cwd: effective_cwd,
            })
        }
        MaybeApplyPatch::ShellParseError(e) => MaybeApplyPatchVerified::ShellParseError(e),
        MaybeApplyPatch::PatchParseError(e) => MaybeApplyPatchVerified::CorrectnessError(e.into()),
        MaybeApplyPatch::NotApplyPatch => MaybeApplyPatchVerified::NotApplyPatch,
    }
}

/// Extract the heredoc body (and optional `cd` workdir) from a `bash -lc` script
/// that invokes the apply_patch tool using a heredoc.
///
/// Supported top‑level forms (must be the only top‑level statement):
/// - `apply_patch <<'EOF'\n...\nEOF`
/// - `cd <path> && apply_patch <<'EOF'\n...\nEOF`
///
/// Notes about matching:
/// - Parsed with Tree‑sitter Bash and a strict query that uses anchors so the
///   heredoc‑redirected statement is the only top‑level statement.
/// - The connector between `cd` and `apply_patch` must be `&&` (not `|` or `||`).
/// - Exactly one positional `word` argument is allowed for `cd` (no flags, no quoted
///   strings, no second argument).
/// - The apply command is validated in‑query via `#any-of?` to allow `apply_patch`
///   or `applypatch`.
/// - Preceding or trailing commands (e.g., `echo ...;` or `... && echo done`) do not match.
///
/// Returns `(heredoc_body, Some(path))` when the `cd` variant matches, or
/// `(heredoc_body, None)` for the direct form. Errors are returned if the script
/// cannot be parsed or does not match the allowed patterns.
fn extract_apply_patch_from_bash(
    src: &str,
) -> std::result::Result<(String, Option<String>), ExtractHeredocError> {
    // This function uses a Tree-sitter query to recognize one of two
    // whole-script forms, each expressed as a single top-level statement:
    //
    // 1. apply_patch <<'EOF'\n...\nEOF
    // 2. cd <path> && apply_patch <<'EOF'\n...\nEOF
    //
    // Key ideas when reading the query:
    // - dots (`.`) between named nodes enforces adjacency among named children and
    //   anchor to the start/end of the expression.
    // - we match a single redirected_statement directly under program with leading
    //   and trailing anchors (`.`). This ensures it is the only top-level statement
    //   (so prefixes like `echo ...;` or suffixes like `... && echo done` do not match).
    //
    // Overall, we want to be conservative and only match the intended forms, as other
    // forms are likely to be model errors, or incorrectly interpreted by later code.
    //
    // If you're editing this query, it's helpful to start by creating a debugging binary
    // which will let you see the AST of an arbitrary bash script passed in, and optionally
    // also run an arbitrary query against the AST. This is useful for understanding
    // how tree-sitter parses the script and whether the query syntax is correct. Be sure
    // to test both positive and negative cases.
    static APPLY_PATCH_QUERY: Lazy<Query> = Lazy::new(|| {
        let language = BASH.into();
        #[expect(clippy::expect_used)]
        Query::new(
            &language,
            r#"
            (
              program
                . (redirected_statement
                    body: (command
                            name: (command_name (word) @apply_name) .)
                    (#any-of? @apply_name "apply_patch" "applypatch")
                    redirect: (heredoc_redirect
                                . (heredoc_start)
                                . (heredoc_body) @heredoc
                                . (heredoc_end)
                                .))
                .)

            (
              program
                . (redirected_statement
                    body: (list
                            . (command
                                name: (command_name (word) @cd_name) .
                                argument: [
                                  (word) @cd_path
                                  (string (string_content) @cd_path)
                                  (raw_string) @cd_raw_string
                                ] .)
                            "&&"
                            . (command
                                name: (command_name (word) @apply_name))
                            .)
                    (#eq? @cd_name "cd")
                    (#any-of? @apply_name "apply_patch" "applypatch")
                    redirect: (heredoc_redirect
                                . (heredoc_start)
                                . (heredoc_body) @heredoc
                                . (heredoc_end)
                                .))
                .)
            "#,
        )
        .expect("valid bash query")
    });

    let lang = BASH.into();
    let mut parser = Parser::new();
    parser
        .set_language(&lang)
        .map_err(ExtractHeredocError::FailedToLoadBashGrammar)?;
    let tree = parser
        .parse(src, None)
        .ok_or(ExtractHeredocError::FailedToParsePatchIntoAst)?;

    let bytes = src.as_bytes();
    let root = tree.root_node();

    let mut cursor = QueryCursor::new();
    let mut matches = cursor.matches(&APPLY_PATCH_QUERY, root, bytes);
    while let Some(m) = matches.next() {
        let mut heredoc_text: Option<String> = None;
        let mut cd_path: Option<String> = None;

        for capture in m.captures.iter() {
            let name = APPLY_PATCH_QUERY.capture_names()[capture.index as usize];
            match name {
                "heredoc" => {
                    let text = capture
                        .node
                        .utf8_text(bytes)
                        .map_err(ExtractHeredocError::HeredocNotUtf8)?
                        .trim_end_matches('\n')
                        .to_string();
                    heredoc_text = Some(text);
                }
                "cd_path" => {
                    let text = capture
                        .node
                        .utf8_text(bytes)
                        .map_err(ExtractHeredocError::HeredocNotUtf8)?
                        .to_string();
                    cd_path = Some(text);
                }
                "cd_raw_string" => {
                    let raw = capture
                        .node
                        .utf8_text(bytes)
                        .map_err(ExtractHeredocError::HeredocNotUtf8)?;
                    let trimmed = raw
                        .strip_prefix('\'')
                        .and_then(|s| s.strip_suffix('\''))
                        .unwrap_or(raw);
                    cd_path = Some(trimmed.to_string());
                }
                _ => {}
            }
        }

        if let Some(heredoc) = heredoc_text {
            return Ok((heredoc, cd_path));
        }
    }

    Err(ExtractHeredocError::CommandDidNotStartWithApplyPatch)
}

#[derive(Debug, PartialEq)]
pub enum ExtractHeredocError {
    CommandDidNotStartWithApplyPatch,
    FailedToLoadBashGrammar(LanguageError),
    HeredocNotUtf8(Utf8Error),
    FailedToParsePatchIntoAst,
    FailedToFindHeredocBody,
}

/// Applies the patch and prints the result to stdout/stderr.
pub fn apply_patch(
    patch: &str,
    stdout: &mut impl std::io::Write,
    stderr: &mut impl std::io::Write,
) -> Result<(), ApplyPatchError> {
    let hunks = match parse_patch(patch) {
        Ok(source) => source.hunks,
        Err(e) => {
            match &e {
                InvalidPatchError(message) => {
                    writeln!(stderr, "Invalid patch: {message}").map_err(ApplyPatchError::from)?;
                }
                InvalidHunkError {
                    message,
                    line_number,
                } => {
                    writeln!(
                        stderr,
                        "Invalid patch hunk on line {line_number}: {message}"
                    )
                    .map_err(ApplyPatchError::from)?;
                }
            }
            return Err(ApplyPatchError::ParseError(e));
        }
    };

    apply_hunks(&hunks, stdout, stderr)?;

    Ok(())
}

/// Applies hunks and continues to update stdout/stderr
pub fn apply_hunks(
    hunks: &[Hunk],
    stdout: &mut impl std::io::Write,
    stderr: &mut impl std::io::Write,
) -> Result<(), ApplyPatchError> {
    let _existing_paths: Vec<&Path> = hunks
        .iter()
        .filter_map(|hunk| match hunk {
            Hunk::AddFile { .. } => {
                // The file is being added, so it doesn't exist yet.
                None
            }
            Hunk::DeleteFile { path } => Some(path.as_path()),
            Hunk::UpdateFile {
                path, move_path, ..
            } => match move_path {
                Some(move_path) => {
                    if std::fs::metadata(move_path)
                        .map(|m| m.is_file())
                        .unwrap_or(false)
                    {
                        Some(move_path.as_path())
                    } else {
                        None
                    }
                }
                None => Some(path.as_path()),
            },
        })
        .collect::<Vec<&Path>>();

    // Delegate to a helper that applies each hunk to the filesystem.
    match apply_hunks_to_files(hunks) {
        Ok(affected) => {
            print_summary(&affected, stdout).map_err(ApplyPatchError::from)?;
            Ok(())
        }
        Err(err) => {
            let msg = err.to_string();
            writeln!(stderr, "{msg}").map_err(ApplyPatchError::from)?;
            if let Some(io) = err.downcast_ref::<std::io::Error>() {
                Err(ApplyPatchError::from(io))
            } else {
                Err(ApplyPatchError::IoError(IoError {
                    context: msg,
                    source: std::io::Error::other(err),
                }))
            }
        }
    }
}

/// Applies each parsed patch hunk to the filesystem.
/// Returns an error if any of the changes could not be applied.
/// Tracks file paths affected by applying a patch.
pub struct AffectedPaths {
    pub added: Vec<PathBuf>,
    pub modified: Vec<PathBuf>,
    pub deleted: Vec<PathBuf>,
}

/// Apply the hunks to the filesystem, returning which files were added, modified, or deleted.
/// Returns an error if the patch could not be applied.
fn apply_hunks_to_files(hunks: &[Hunk]) -> anyhow::Result<AffectedPaths> {
    if hunks.is_empty() {
        anyhow::bail!("No files were modified.");
    }

    let mut added: Vec<PathBuf> = Vec::new();
    let mut modified: Vec<PathBuf> = Vec::new();
    let mut deleted: Vec<PathBuf> = Vec::new();
    for hunk in hunks {
        match hunk {
            Hunk::AddFile { path, contents } => {
                if let Some(parent) = path.parent() {
                    if !parent.as_os_str().is_empty() {
                        std::fs::create_dir_all(parent).with_context(|| {
                            format!("Failed to create parent directories for {}", path.display())
                        })?;
                    }
                }
                std::fs::write(path, contents)
                    .with_context(|| format!("Failed to write file {}", path.display()))?;
                added.push(path.clone());
            }
            Hunk::DeleteFile { path } => {
                match std::fs::remove_file(path) {
                    Ok(()) => deleted.push(path.clone()),
                    Err(e) if e.kind() == std::io::ErrorKind::NotFound => {
                        // Treat deleting a non-existent file as success (idempotent delete).
                        deleted.push(path.clone());
                    }
                    Err(e) => {
                        return Err(anyhow::Error::new(e).context(format!(
                            "Failed to delete file {}",
                            path.display()
                        )));
                    }
                }
            }
            Hunk::UpdateFile {
                path,
                move_path,
                chunks,
            } => {
                let AppliedPatch { new_contents, .. } =
                    derive_new_contents_from_chunks(path, chunks)?;
                if let Some(dest) = move_path {
                    if let Some(parent) = dest.parent() {
                        if !parent.as_os_str().is_empty() {
                            std::fs::create_dir_all(parent).with_context(|| {
                                format!("Failed to create parent directories for {}", dest.display())
                            })?;
                        }
                    }
                    std::fs::write(dest, new_contents)
                        .with_context(|| format!("Failed to write file {}", dest.display()))?;
                    match std::fs::remove_file(path) {
                        Ok(()) => (),
                        Err(e) if e.kind() == std::io::ErrorKind::NotFound => {
                            // Original already gone; proceed.
                        }
                        Err(e) => {
                            return Err(anyhow::Error::new(e).context(format!(
                                "Failed to remove original {}",
                                path.display()
                            )));
                        }
                    }
                    modified.push(dest.clone());
                } else {
                    std::fs::write(path, new_contents)
                        .with_context(|| format!("Failed to write file {}", path.display()))?;
                    modified.push(path.clone());
                }
            }
        }
    }
    Ok(AffectedPaths {
        added,
        modified,
        deleted,
    })
}

struct AppliedPatch {
    original_contents: String,
    new_contents: String,
}

/// Best-effort read with brief retries for transient NotFound during editor-style atomic renames.
fn read_to_string_with_retry(path: &Path) -> std::io::Result<String> {
    use std::io::ErrorKind;
    const MAX_ATTEMPTS: usize = 5;
    let mut attempt = 0;
    loop {
        match std::fs::read_to_string(path) {
            Ok(s) => return Ok(s),
            Err(e) if e.kind() == ErrorKind::NotFound && attempt < MAX_ATTEMPTS => {
                // Tiny backoff (10ms, 20ms, 40ms, 80ms, 160ms)
                let delay_ms = 10u64 << attempt;
                std::thread::sleep(std::time::Duration::from_millis(delay_ms));
                attempt += 1;
                continue;
            }
            Err(e) => return Err(e),
        }
    }
}

/// Return *only* the new file contents (joined into a single `String`) after
/// applying the chunks to the file at `path`.
fn derive_new_contents_from_chunks(
    path: &Path,
    chunks: &[UpdateFileChunk],
) -> std::result::Result<AppliedPatch, ApplyPatchError> {
    let original_contents = match read_to_string_with_retry(path) {
        Ok(contents) => contents,
        Err(err) => {
            return Err(ApplyPatchError::IoError(IoError {
                context: format!("Failed to read file to update {}", path.display()),
                source: err,
            }));
        }
    };

    let mut original_lines: Vec<String> = original_contents
        .split('\n')
        .map(|s| s.to_string())
        .collect();

    // Drop the trailing empty element that results from the final newline so
    // that line counts match the behaviour of standard `diff`.
    if original_lines.last().is_some_and(|s| s.is_empty()) {
        original_lines.pop();
    }

    let replacements = compute_replacements(&original_lines, path, chunks)?;
    let new_lines = apply_replacements(original_lines, &replacements);
    let mut new_lines = new_lines;
    if !new_lines.last().is_some_and(|s| s.is_empty()) {
        new_lines.push(String::new());
    }
    let new_contents = new_lines.join("\n");
    Ok(AppliedPatch {
        original_contents,
        new_contents,
    })
}

/// Compute a list of replacements needed to transform `original_lines` into the
/// new lines, given the patch `chunks`. Each replacement is returned as
/// `(start_index, old_len, new_lines)`.
fn compute_replacements(
    original_lines: &[String],
    path: &Path,
    chunks: &[UpdateFileChunk],
) -> std::result::Result<Vec<(usize, usize, Vec<String>)>, ApplyPatchError> {
    let mut replacements: Vec<(usize, usize, Vec<String>)> = Vec::new();
    let mut line_index: usize = 0;

    for chunk in chunks {
        // If a chunk has a `change_context`, we use seek_sequence to find it, then
        // adjust our `line_index` to continue from there.
        if let Some(ctx_line) = &chunk.change_context {
            if let Some(idx) = seek_sequence::seek_sequence(
                original_lines,
                std::slice::from_ref(ctx_line),
                line_index,
                false,
            ) {
                line_index = idx + 1;
            } else {
                return Err(ApplyPatchError::ComputeReplacements(format!(
                    "Failed to find context '{}' in {}",
                    ctx_line,
                    path.display()
                )));
            }
        }

        if chunk.old_lines.is_empty() {
            // Pure addition (no old lines). We'll add them at the end or just
            // before the final empty line if one exists.
            let insertion_idx = if original_lines.last().is_some_and(|s| s.is_empty()) {
                original_lines.len() - 1
            } else {
                original_lines.len()
            };
            replacements.push((insertion_idx, 0, chunk.new_lines.clone()));
            continue;
        }

        // Otherwise, try to match the existing lines in the file with the old lines
        // from the chunk. If found, schedule that region for replacement.
        // Attempt to locate the `old_lines` verbatim within the file.  In many
        // real‑world diffs the last element of `old_lines` is an *empty* string
        // representing the terminating newline of the region being replaced.
        // This sentinel is not present in `original_lines` because we strip the
        // trailing empty slice emitted by `split('\n')`.  If a direct search
        // fails and the pattern ends with an empty string, retry without that
        // final element so that modifications touching the end‑of‑file can be
        // located reliably.

        let mut pattern: &[String] = &chunk.old_lines;
        let mut found =
            seek_sequence::seek_sequence(original_lines, pattern, line_index, chunk.is_end_of_file);

        let mut new_slice: &[String] = &chunk.new_lines;

        if found.is_none() && pattern.last().is_some_and(|s| s.is_empty()) {
            // Retry without the trailing empty line which represents the final
            // newline in the file.
            pattern = &pattern[..pattern.len() - 1];
            if new_slice.last().is_some_and(|s| s.is_empty()) {
                new_slice = &new_slice[..new_slice.len() - 1];
            }

            found = seek_sequence::seek_sequence(
                original_lines,
                pattern,
                line_index,
                chunk.is_end_of_file,
            );
        }

        if let Some(start_idx) = found {
            replacements.push((start_idx, pattern.len(), new_slice.to_vec()));
            line_index = start_idx + pattern.len();
        } else {
            return Err(ApplyPatchError::ComputeReplacements(format!(
                "Failed to find expected lines {:?} in {}",
                chunk.old_lines,
                path.display()
            )));
        }
    }

    Ok(replacements)
}

/// Apply the `(start_index, old_len, new_lines)` replacements to `original_lines`,
/// returning the modified file contents as a vector of lines.
fn apply_replacements(
    mut lines: Vec<String>,
    replacements: &[(usize, usize, Vec<String>)],
) -> Vec<String> {
    // We must apply replacements in descending order so that earlier replacements
    // don't shift the positions of later ones.
    for (start_idx, old_len, new_segment) in replacements.iter().rev() {
        let start_idx = *start_idx;
        let old_len = *old_len;

        // Remove old lines.
        for _ in 0..old_len {
            if start_idx < lines.len() {
                lines.remove(start_idx);
            }
        }

        // Insert new lines.
        for (offset, new_line) in new_segment.iter().enumerate() {
            lines.insert(start_idx + offset, new_line.clone());
        }
    }

    lines
}

/// Intended result of a file update for apply_patch.
#[derive(Debug, Eq, PartialEq)]
pub struct ApplyPatchFileUpdate {
    unified_diff: String,
    content: String,
}

pub fn unified_diff_from_chunks(
    path: &Path,
    chunks: &[UpdateFileChunk],
) -> std::result::Result<ApplyPatchFileUpdate, ApplyPatchError> {
    unified_diff_from_chunks_with_context(path, chunks, 1)
}

pub fn unified_diff_from_chunks_with_context(
    path: &Path,
    chunks: &[UpdateFileChunk],
    context: usize,
) -> std::result::Result<ApplyPatchFileUpdate, ApplyPatchError> {
    let AppliedPatch {
        original_contents,
        new_contents,
    } = derive_new_contents_from_chunks(path, chunks)?;
    let text_diff = TextDiff::from_lines(&original_contents, &new_contents);
    let unified_diff = text_diff.unified_diff().context_radius(context).to_string();
    Ok(ApplyPatchFileUpdate {
        unified_diff,
        content: new_contents,
    })
}

/// Print the summary of changes in git-style format.
/// Write a summary of changes to the given writer.
pub fn print_summary(
    affected: &AffectedPaths,
    out: &mut impl std::io::Write,
) -> std::io::Result<()> {
    writeln!(out, "Success. Updated the following files:")?;
    for path in &affected.added {
        writeln!(out, "A {}", path.display())?;
    }
    for path in &affected.modified {
        writeln!(out, "M {}", path.display())?;
    }
    for path in &affected.deleted {
        writeln!(out, "D {}", path.display())?;
    }
    Ok(())
}

#[cfg(test)]
mod tests {
    use super::*;
    use pretty_assertions::assert_eq;
    use std::fs;
    use tempfile::tempdir;

    /// Helper to construct a patch with the given body.
    fn wrap_patch(body: &str) -> String {
        format!("*** Begin Patch\n{body}\n*** End Patch")
    }

    fn strs_to_strings(strs: &[&str]) -> Vec<String> {
        strs.iter().map(|s| s.to_string()).collect()
    }

    // Test helpers to reduce repetition when building bash -lc heredoc scripts
    fn args_bash(script: &str) -> Vec<String> {
        strs_to_strings(&["bash", "-lc", script])
    }

    fn heredoc_script(prefix: &str) -> String {
        format!(
            "{prefix}apply_patch <<'PATCH'\n*** Begin Patch\n*** Add File: foo\n+hi\n*** End Patch\nPATCH"
        )
    }

    fn heredoc_script_ps(prefix: &str, suffix: &str) -> String {
        format!(
            "{prefix}apply_patch <<'PATCH'\n*** Begin Patch\n*** Add File: foo\n+hi\n*** End Patch\nPATCH{suffix}"
        )
    }

    fn expected_single_add() -> Vec<Hunk> {
        vec![Hunk::AddFile {
            path: PathBuf::from("foo"),
            contents: "hi\n".to_string(),
        }]
    }

    fn assert_match(script: &str, expected_workdir: Option<&str>) {
        let args = args_bash(script);
        match maybe_parse_apply_patch(&args) {
            MaybeApplyPatch::Body(ApplyPatchArgs { hunks, workdir, .. }) => {
                assert_eq!(workdir.as_deref(), expected_workdir);
                assert_eq!(hunks, expected_single_add());
            }
            result => panic!("expected MaybeApplyPatch::Body got {result:?}"),
        }
    }

    fn assert_not_match(script: &str) {
        let args = args_bash(script);
        assert!(matches!(
            maybe_parse_apply_patch(&args),
            MaybeApplyPatch::NotApplyPatch
        ));
    }

    #[test]
    fn test_literal() {
        let args = strs_to_strings(&[
            "apply_patch",
            r#"*** Begin Patch
*** Add File: foo
+hi
*** End Patch
"#,
        ]);

        match maybe_parse_apply_patch(&args) {
            MaybeApplyPatch::Body(ApplyPatchArgs { hunks, .. }) => {
                assert_eq!(
                    hunks,
                    vec![Hunk::AddFile {
                        path: PathBuf::from("foo"),
                        contents: "hi\n".to_string()
                    }]
                );
            }
            result => panic!("expected MaybeApplyPatch::Body got {result:?}"),
        }
    }

    #[test]
    fn test_literal_applypatch() {
        let args = strs_to_strings(&[
            "applypatch",
            r#"*** Begin Patch
*** Add File: foo
+hi
*** End Patch
"#,
        ]);

        match maybe_parse_apply_patch(&args) {
            MaybeApplyPatch::Body(ApplyPatchArgs { hunks, .. }) => {
                assert_eq!(
                    hunks,
                    vec![Hunk::AddFile {
                        path: PathBuf::from("foo"),
                        contents: "hi\n".to_string()
                    }]
                );
            }
            result => panic!("expected MaybeApplyPatch::Body got {result:?}"),
        }
    }

    #[test]
    fn test_heredoc() {
        assert_match(&heredoc_script(""), None);
    }

    #[test]
    fn test_heredoc_applypatch() {
        let args = strs_to_strings(&[
            "bash",
            "-lc",
            r#"applypatch <<'PATCH'
*** Begin Patch
*** Add File: foo
+hi
*** End Patch
PATCH"#,
        ]);

        match maybe_parse_apply_patch(&args) {
            MaybeApplyPatch::Body(ApplyPatchArgs { hunks, workdir, .. }) => {
                assert_eq!(workdir, None);
                assert_eq!(
                    hunks,
                    vec![Hunk::AddFile {
                        path: PathBuf::from("foo"),
                        contents: "hi\n".to_string()
                    }]
                );
            }
            result => panic!("expected MaybeApplyPatch::Body got {result:?}"),
        }
    }

    #[test]
    fn test_heredoc_with_leading_cd() {
        assert_match(&heredoc_script("cd foo && "), Some("foo"));
    }

    #[test]
    fn test_cd_with_semicolon_is_ignored() {
        assert_not_match(&heredoc_script("cd foo; "));
    }

    #[test]
    fn test_cd_or_apply_patch_is_ignored() {
        assert_not_match(&heredoc_script("cd bar || "));
    }

    #[test]
    fn test_cd_pipe_apply_patch_is_ignored() {
        assert_not_match(&heredoc_script("cd bar | "));
    }

    #[test]
    fn test_cd_single_quoted_path_with_spaces() {
        assert_match(&heredoc_script("cd 'foo bar' && "), Some("foo bar"));
    }

    #[test]
    fn test_cd_double_quoted_path_with_spaces() {
        assert_match(&heredoc_script("cd \"foo bar\" && "), Some("foo bar"));
    }

    #[test]
    fn test_echo_and_apply_patch_is_ignored() {
        assert_not_match(&heredoc_script("echo foo && "));
    }

    #[test]
    fn test_apply_patch_with_arg_is_ignored() {
        let script = "apply_patch foo <<'PATCH'\n*** Begin Patch\n*** Add File: foo\n+hi\n*** End Patch\nPATCH";
        assert_not_match(script);
    }

    #[test]
    fn test_double_cd_then_apply_patch_is_ignored() {
        assert_not_match(&heredoc_script("cd foo && cd bar && "));
    }

    #[test]
    fn test_cd_two_args_is_ignored() {
        assert_not_match(&heredoc_script("cd foo bar && "));
    }

    #[test]
    fn test_cd_then_apply_patch_then_extra_is_ignored() {
        let script = heredoc_script_ps("cd bar && ", " && echo done");
        assert_not_match(&script);
    }

    #[test]
    fn test_echo_then_cd_and_apply_patch_is_ignored() {
        // Ensure preceding commands before the `cd && apply_patch <<...` sequence do not match.
        assert_not_match(&heredoc_script("echo foo; cd bar && "));
    }

    #[test]
    fn test_add_file_hunk_creates_file_with_contents() {
        let dir = tempdir().unwrap();
        let path = dir.path().join("add.txt");
        let patch = wrap_patch(&format!(
            r#"*** Add File: {}
+ab
+cd"#,
            path.display()
        ));
        let mut stdout = Vec::new();
        let mut stderr = Vec::new();
        apply_patch(&patch, &mut stdout, &mut stderr).unwrap();
        // Verify expected stdout and stderr outputs.
        let stdout_str = String::from_utf8(stdout).unwrap();
        let stderr_str = String::from_utf8(stderr).unwrap();
        let expected_out = format!(
            "Success. Updated the following files:\nA {}\n",
            path.display()
        );
        assert_eq!(stdout_str, expected_out);
        assert_eq!(stderr_str, "");
        let contents = fs::read_to_string(path).unwrap();
        assert_eq!(contents, "ab\ncd\n");
    }

    #[test]
    fn test_delete_file_hunk_removes_file() {
        let dir = tempdir().unwrap();
        let path = dir.path().join("del.txt");
        fs::write(&path, "x").unwrap();
        let patch = wrap_patch(&format!("*** Delete File: {}", path.display()));
        let mut stdout = Vec::new();
        let mut stderr = Vec::new();
        apply_patch(&patch, &mut stdout, &mut stderr).unwrap();
        let stdout_str = String::from_utf8(stdout).unwrap();
        let stderr_str = String::from_utf8(stderr).unwrap();
        let expected_out = format!(
            "Success. Updated the following files:\nD {}\n",
            path.display()
        );
        assert_eq!(stdout_str, expected_out);
        assert_eq!(stderr_str, "");
        assert!(!path.exists());
    }

    #[test]
    fn test_update_file_hunk_modifies_content() {
        let dir = tempdir().unwrap();
        let path = dir.path().join("update.txt");
        fs::write(&path, "foo\nbar\n").unwrap();
        let patch = wrap_patch(&format!(
            r#"*** Update File: {}
@@
 foo
-bar
+baz"#,
            path.display()
        ));
        let mut stdout = Vec::new();
        let mut stderr = Vec::new();
        apply_patch(&patch, &mut stdout, &mut stderr).unwrap();
        // Validate modified file contents and expected stdout/stderr.
        let stdout_str = String::from_utf8(stdout).unwrap();
        let stderr_str = String::from_utf8(stderr).unwrap();
        let expected_out = format!(
            "Success. Updated the following files:\nM {}\n",
            path.display()
        );
        assert_eq!(stdout_str, expected_out);
        assert_eq!(stderr_str, "");
        let contents = fs::read_to_string(&path).unwrap();
        assert_eq!(contents, "foo\nbaz\n");
    }

    #[test]
    fn test_update_file_hunk_can_move_file() {
        let dir = tempdir().unwrap();
        let src = dir.path().join("src.txt");
        let dest = dir.path().join("dst.txt");
        fs::write(&src, "line\n").unwrap();
        let patch = wrap_patch(&format!(
            r#"*** Update File: {}
*** Move to: {}
@@
-line
+line2"#,
            src.display(),
            dest.display()
        ));
        let mut stdout = Vec::new();
        let mut stderr = Vec::new();
        apply_patch(&patch, &mut stdout, &mut stderr).unwrap();
        // Validate move semantics and expected stdout/stderr.
        let stdout_str = String::from_utf8(stdout).unwrap();
        let stderr_str = String::from_utf8(stderr).unwrap();
        let expected_out = format!(
            "Success. Updated the following files:\nM {}\n",
            dest.display()
        );
        assert_eq!(stdout_str, expected_out);
        assert_eq!(stderr_str, "");
        assert!(!src.exists());
        let contents = fs::read_to_string(&dest).unwrap();
        assert_eq!(contents, "line2\n");
    }

    /// Verify that a single `Update File` hunk with multiple change chunks can update different
    /// parts of a file and that the file is listed only once in the summary.
    #[test]
    fn test_multiple_update_chunks_apply_to_single_file() {
        // Start with a file containing four lines.
        let dir = tempdir().unwrap();
        let path = dir.path().join("multi.txt");
        fs::write(&path, "foo\nbar\nbaz\nqux\n").unwrap();
        // Construct an update patch with two separate change chunks.
        // The first chunk uses the line `foo` as context and transforms `bar` into `BAR`.
        // The second chunk uses `baz` as context and transforms `qux` into `QUX`.
        let patch = wrap_patch(&format!(
            r#"*** Update File: {}
@@
 foo
-bar
+BAR
@@
 baz
-qux
+QUX"#,
            path.display()
        ));
        let mut stdout = Vec::new();
        let mut stderr = Vec::new();
        apply_patch(&patch, &mut stdout, &mut stderr).unwrap();
        let stdout_str = String::from_utf8(stdout).unwrap();
        let stderr_str = String::from_utf8(stderr).unwrap();
        let expected_out = format!(
            "Success. Updated the following files:\nM {}\n",
            path.display()
        );
        assert_eq!(stdout_str, expected_out);
        assert_eq!(stderr_str, "");
        let contents = fs::read_to_string(&path).unwrap();
        assert_eq!(contents, "foo\nBAR\nbaz\nQUX\n");
    }

    /// A more involved `Update File` hunk that exercises additions, deletions and
    /// replacements in separate chunks that appear in non‑adjacent parts of the
    /// file.  Verifies that all edits are applied and that the summary lists the
    /// file only once.
    #[test]
    fn test_update_file_hunk_interleaved_changes() {
        let dir = tempdir().unwrap();
        let path = dir.path().join("interleaved.txt");

        // Original file: six numbered lines.
        fs::write(&path, "a\nb\nc\nd\ne\nf\n").unwrap();

        // Patch performs:
        //  • Replace `b` → `B`
        //  • Replace `e` → `E` (using surrounding context)
        //  • Append new line `g` at the end‑of‑file
        let patch = wrap_patch(&format!(
            r#"*** Update File: {}
@@
 a
-b
+B
@@
 c
 d
-e
+E
@@
 f
+g
*** End of File"#,
            path.display()
        ));

        let mut stdout = Vec::new();
        let mut stderr = Vec::new();
        apply_patch(&patch, &mut stdout, &mut stderr).unwrap();

        let stdout_str = String::from_utf8(stdout).unwrap();
        let stderr_str = String::from_utf8(stderr).unwrap();

        let expected_out = format!(
            "Success. Updated the following files:\nM {}\n",
            path.display()
        );
        assert_eq!(stdout_str, expected_out);
        assert_eq!(stderr_str, "");

        let contents = fs::read_to_string(&path).unwrap();
        assert_eq!(contents, "a\nB\nc\nd\nE\nf\ng\n");
    }

    /// Ensure that patches authored with ASCII characters can update lines that
    /// contain typographic Unicode punctuation (e.g. EN DASH, NON-BREAKING
    /// HYPHEN). Historically `git apply` succeeds in such scenarios but our
    /// internal matcher failed requiring an exact byte-for-byte match.  The
    /// fuzzy-matching pass that normalises common punctuation should now bridge
    /// the gap.
    #[test]
    fn test_update_line_with_unicode_dash() {
        let dir = tempdir().unwrap();
        let path = dir.path().join("unicode.py");

        // Original line contains EN DASH (\u{2013}) and NON-BREAKING HYPHEN (\u{2011}).
        let original = "import asyncio  # local import \u{2013} avoids top\u{2011}level dep\n";
        std::fs::write(&path, original).unwrap();

        // Patch uses plain ASCII dash / hyphen.
        let patch = wrap_patch(&format!(
            r#"*** Update File: {}
@@
-import asyncio  # local import - avoids top-level dep
+import asyncio  # HELLO"#,
            path.display()
        ));

        let mut stdout = Vec::new();
        let mut stderr = Vec::new();
        apply_patch(&patch, &mut stdout, &mut stderr).unwrap();

        // File should now contain the replaced comment.
        let expected = "import asyncio  # HELLO\n";
        let contents = std::fs::read_to_string(&path).unwrap();
        assert_eq!(contents, expected);

        // Ensure success summary lists the file as modified.
        let stdout_str = String::from_utf8(stdout).unwrap();
        let expected_out = format!(
            "Success. Updated the following files:\nM {}\n",
            path.display()
        );
        assert_eq!(stdout_str, expected_out);

        // No stderr expected.
        assert_eq!(String::from_utf8(stderr).unwrap(), "");
    }

    #[test]
    fn test_unified_diff() {
        // Start with a file containing four lines.
        let dir = tempdir().unwrap();
        let path = dir.path().join("multi.txt");
        fs::write(&path, "foo\nbar\nbaz\nqux\n").unwrap();
        let patch = wrap_patch(&format!(
            r#"*** Update File: {}
@@
 foo
-bar
+BAR
@@
 baz
-qux
+QUX"#,
            path.display()
        ));
        let patch = parse_patch(&patch).unwrap();

        let update_file_chunks = match patch.hunks.as_slice() {
            [Hunk::UpdateFile { chunks, .. }] => chunks,
            _ => panic!("Expected a single UpdateFile hunk"),
        };
        let diff = unified_diff_from_chunks(&path, update_file_chunks).unwrap();
        let expected_diff = r#"@@ -1,4 +1,4 @@
 foo
-bar
+BAR
 baz
-qux
+QUX
"#;
        let expected = ApplyPatchFileUpdate {
            unified_diff: expected_diff.to_string(),
            content: "foo\nBAR\nbaz\nQUX\n".to_string(),
        };
        assert_eq!(expected, diff);
    }

    #[test]
    fn test_unified_diff_first_line_replacement() {
        // Replace the very first line of the file.
        let dir = tempdir().unwrap();
        let path = dir.path().join("first.txt");
        fs::write(&path, "foo\nbar\nbaz\n").unwrap();

        let patch = wrap_patch(&format!(
            r#"*** Update File: {}
@@
-foo
+FOO
 bar
"#,
            path.display()
        ));

        let patch = parse_patch(&patch).unwrap();
        let chunks = match patch.hunks.as_slice() {
            [Hunk::UpdateFile { chunks, .. }] => chunks,
            _ => panic!("Expected a single UpdateFile hunk"),
        };

        let diff = unified_diff_from_chunks(&path, chunks).unwrap();
        let expected_diff = r#"@@ -1,2 +1,2 @@
-foo
+FOO
 bar
"#;
        let expected = ApplyPatchFileUpdate {
            unified_diff: expected_diff.to_string(),
            content: "FOO\nbar\nbaz\n".to_string(),
        };
        assert_eq!(expected, diff);
    }

    #[test]
    fn test_unified_diff_last_line_replacement() {
        // Replace the very last line of the file.
        let dir = tempdir().unwrap();
        let path = dir.path().join("last.txt");
        fs::write(&path, "foo\nbar\nbaz\n").unwrap();

        let patch = wrap_patch(&format!(
            r#"*** Update File: {}
@@
 foo
 bar
-baz
+BAZ
"#,
            path.display()
        ));

        let patch = parse_patch(&patch).unwrap();
        let chunks = match patch.hunks.as_slice() {
            [Hunk::UpdateFile { chunks, .. }] => chunks,
            _ => panic!("Expected a single UpdateFile hunk"),
        };

        let diff = unified_diff_from_chunks(&path, chunks).unwrap();
        let expected_diff = r#"@@ -2,2 +2,2 @@
 bar
-baz
+BAZ
"#;
        let expected = ApplyPatchFileUpdate {
            unified_diff: expected_diff.to_string(),
            content: "foo\nbar\nBAZ\n".to_string(),
        };
        assert_eq!(expected, diff);
    }

    #[test]
    fn test_unified_diff_insert_at_eof() {
        // Insert a new line at end‑of‑file.
        let dir = tempdir().unwrap();
        let path = dir.path().join("insert.txt");
        fs::write(&path, "foo\nbar\nbaz\n").unwrap();

        let patch = wrap_patch(&format!(
            r#"*** Update File: {}
@@
+quux
*** End of File
"#,
            path.display()
        ));

        let patch = parse_patch(&patch).unwrap();
        let chunks = match patch.hunks.as_slice() {
            [Hunk::UpdateFile { chunks, .. }] => chunks,
            _ => panic!("Expected a single UpdateFile hunk"),
        };

        let diff = unified_diff_from_chunks(&path, chunks).unwrap();
        let expected_diff = r#"@@ -3 +3,2 @@
 baz
+quux
"#;
        let expected = ApplyPatchFileUpdate {
            unified_diff: expected_diff.to_string(),
            content: "foo\nbar\nbaz\nquux\n".to_string(),
        };
        assert_eq!(expected, diff);
    }

    #[test]
    fn test_unified_diff_interleaved_changes() {
        // Original file with six lines.
        let dir = tempdir().unwrap();
        let path = dir.path().join("interleaved.txt");
        fs::write(&path, "a\nb\nc\nd\ne\nf\n").unwrap();

        // Patch replaces two separate lines and appends a new one at EOF using
        // three distinct chunks.
        let patch_body = format!(
            r#"*** Update File: {}
@@
 a
-b
+B
@@
 d
-e
+E
@@
 f
+g
*** End of File"#,
            path.display()
        );
        let patch = wrap_patch(&patch_body);

        // Extract chunks then build the unified diff.
        let parsed = parse_patch(&patch).unwrap();
        let chunks = match parsed.hunks.as_slice() {
            [Hunk::UpdateFile { chunks, .. }] => chunks,
            _ => panic!("Expected a single UpdateFile hunk"),
        };

        let diff = unified_diff_from_chunks(&path, chunks).unwrap();

        let expected_diff = r#"@@ -1,6 +1,7 @@
 a
-b
+B
 c
 d
-e
+E
 f
+g
"#;

        let expected = ApplyPatchFileUpdate {
            unified_diff: expected_diff.to_string(),
            content: "a\nB\nc\nd\nE\nf\ng\n".to_string(),
        };

        assert_eq!(expected, diff);

        let mut stdout = Vec::new();
        let mut stderr = Vec::new();
        apply_patch(&patch, &mut stdout, &mut stderr).unwrap();
        let contents = fs::read_to_string(path).unwrap();
        assert_eq!(
            contents,
            r#"a
B
c
d
E
f
g
"#
        );
    }

    #[test]
    fn test_apply_patch_should_resolve_absolute_paths_in_cwd() {
        let session_dir = tempdir().unwrap();
        let relative_path = "source.txt";

        // Note that we need this file to exist for the patch to be "verified"
        // and parsed correctly.
        let session_file_path = session_dir.path().join(relative_path);
        fs::write(&session_file_path, "session directory content\n").unwrap();

        let argv = vec![
            "apply_patch".to_string(),
            r#"*** Begin Patch
*** Update File: source.txt
@@
-session directory content
+updated session directory content
*** End Patch"#
                .to_string(),
        ];

        let result = maybe_parse_apply_patch_verified(&argv, session_dir.path());

        // Verify the patch contents - as otherwise we may have pulled contents
        // from the wrong file (as we're using relative paths)
        assert_eq!(
            result,
            MaybeApplyPatchVerified::Body(ApplyPatchAction {
                changes: HashMap::from([(
                    session_dir.path().join(relative_path),
                    ApplyPatchFileChange::Update {
                        unified_diff: r#"@@ -1 +1 @@
-session directory content
+updated session directory content
"#
                        .to_string(),
                        move_path: None,
                        new_content: "updated session directory content\n".to_string(),
                    },
                )]),
                patch: argv[1].clone(),
                cwd: session_dir.path().to_path_buf(),
            })
        );
    }

    #[test]
    fn test_apply_patch_fails_on_write_error() {
        let dir = tempdir().unwrap();
        let path = dir.path().join("readonly.txt");
        fs::write(&path, "before\n").unwrap();
        let mut perms = fs::metadata(&path).unwrap().permissions();
        perms.set_readonly(true);
        fs::set_permissions(&path, perms).unwrap();

        let patch = wrap_patch(&format!(
            "*** Update File: {}\n@@\n-before\n+after\n*** End Patch",
            path.display()
        ));

        let mut stdout = Vec::new();
        let mut stderr = Vec::new();
        let result = apply_patch(&patch, &mut stdout, &mut stderr);
        assert!(result.is_err());
    }
}<|MERGE_RESOLUTION|>--- conflicted
+++ resolved
@@ -97,7 +97,6 @@
             Ok(source) => MaybeApplyPatch::Body(source),
             Err(e) => MaybeApplyPatch::PatchParseError(e),
         },
-<<<<<<< HEAD
         // Handle common shell wrappers: bash/sh/zsh with -lc or -c
         [shell, flag, script]
             if {
@@ -117,15 +116,6 @@
             match extract_heredoc_body_from_apply_patch_command(script) {
                 Ok(body) => match parse_patch(&body) {
                     Ok(source) => MaybeApplyPatch::Body(source),
-=======
-        [bash, flag, script] if bash == "bash" && flag == "-lc" => {
-            match extract_apply_patch_from_bash(script) {
-                Ok((body, workdir)) => match parse_patch(&body) {
-                    Ok(mut source) => {
-                        source.workdir = workdir;
-                        MaybeApplyPatch::Body(source)
-                    }
->>>>>>> a56eb481
                     Err(e) => MaybeApplyPatch::PatchParseError(e),
                 },
                 Err(ExtractHeredocError::CommandDidNotStartWithApplyPatch) => {

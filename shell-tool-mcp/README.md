--- conflicted
+++ resolved
@@ -83,9 +83,6 @@
 }
 ```
 
-<<<<<<< HEAD
-The Codexel harness (used by the CLI and the VS Code extension) sends such notifications to MCP servers that declare the `codex/sandbox-state` capability.
-=======
 Once the server has processed the update, it sends an empty response to acknowledge the request:
 
 ```json
@@ -95,8 +92,7 @@
 }
 ```
 
-The Codex harness (used by the CLI and the VS Code extension) sends such requests to MCP servers that declare the `codex/sandbox-state` capability.
->>>>>>> a6974087
+The Codexel harness (used by the CLI and the VS Code extension) sends such requests to MCP servers that declare the `codex/sandbox-state` capability.
 
 ## Package Contents
 
